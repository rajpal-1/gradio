--- conflicted
+++ resolved
@@ -1,4 +1,4 @@
-lockfileVersion: 5.3
+lockfileVersion: 5.4
 
 importers:
 
@@ -53,13 +53,8 @@
       '@tailwindcss/forms': 0.5.0_tailwindcss@3.1.6
       '@testing-library/dom': 8.11.3
       '@testing-library/jest-dom': 5.16.5
-<<<<<<< HEAD
       '@testing-library/svelte': 3.1.0_svelte@3.57.0
       '@testing-library/user-event': 13.5.0_gzufz4q333be4gqfrvipwvqt6a
-=======
-      '@testing-library/svelte': 3.1.0_svelte@3.49.0
-      '@testing-library/user-event': 13.5.0_@testing-library+dom@8.11.3
->>>>>>> 13682c7b
       autoprefixer: 10.4.4_postcss@8.4.6
       babylonjs: 5.18.0
       babylonjs-loaders: 5.18.0
@@ -76,7 +71,6 @@
       postcss-nested: 5.0.6_postcss@8.4.6
       postcss-prefix-selector: 1.16.0_postcss@8.4.6
       prettier: 2.6.2
-<<<<<<< HEAD
       prettier-plugin-css-order: 1.3.0_ob5okuz2s5mlecytbeo2erc43a
       prettier-plugin-svelte: 2.10.0_3kihdzi2rhkdmpuuyr2du6jobu
       sirv: 2.0.2
@@ -86,17 +80,6 @@
       svelte-i18n: 3.6.0_svelte@3.57.0
       svelte-preprocess: 5.0.3_z5sucw2l7brxt7qa34zt3at7fu
       tailwindcss: 3.1.6_postcss@8.4.6
-=======
-      prettier-plugin-css-order: 1.3.0_postcss@8.4.6+prettier@2.6.2
-      prettier-plugin-svelte: 2.7.0_prettier@2.6.2+svelte@3.49.0
-      sirv: 2.0.2
-      sirv-cli: 2.0.2
-      svelte: 3.49.0
-      svelte-check: 2.8.0_postcss@8.4.6+svelte@3.49.0
-      svelte-i18n: 3.3.13_svelte@3.49.0
-      svelte-preprocess: 4.10.6_62d50a01257de5eec5be08cad9d3ed66
-      tailwindcss: 3.1.6
->>>>>>> 13682c7b
       tinyspy: 0.3.0
       typescript: 4.7.4
       vite: 4.2.1
@@ -301,15 +284,9 @@
       '@lezer/common': 1.0.2
       '@lezer/highlight': 1.1.3
       '@lezer/markdown': 1.0.2
-<<<<<<< HEAD
       cm6-theme-basic-dark: 0.2.0_xw675pmc2xeonceu42bz2qxoy4
       cm6-theme-basic-light: 0.2.0_xw675pmc2xeonceu42bz2qxoy4
       codemirror: 6.0.1_@lezer+common@1.0.2
-=======
-      cm6-theme-basic-dark: 0.2.0_bdbdfebd82d5c8e68894e6839d42eec7
-      cm6-theme-basic-light: 0.2.0_bdbdfebd82d5c8e68894e6839d42eec7
-      codemirror: 6.0.1
->>>>>>> 13682c7b
 
   js/file:
     specifiers:
@@ -428,7 +405,7 @@
       '@gradio/utils': link:../utils
       '@rollup/plugin-json': 5.0.2
       plotly.js-dist-min: 2.11.1
-      svelte-vega: 1.2.0_vega-lite@5.6.0+vega@5.22.1
+      svelte-vega: 1.2.0_36sthfwhgi34qytpvkzggbhnle
       vega: 5.22.1
       vega-lite: 5.6.0_vega@5.22.1
 
@@ -563,20 +540,14 @@
       '@gradio/video': link:../video
       svelte: 3.49.0
     devDependencies:
-      '@sveltejs/adapter-auto': 1.0.0-next.91_@sveltejs+kit@1.0.0-next.318
+      '@sveltejs/adapter-auto': 1.0.0-next.91_b2bjiolq6much32vueqoio7eoy
       '@sveltejs/kit': 1.0.0-next.318_svelte@3.49.0
       autoprefixer: 10.4.4_postcss@8.4.21
       postcss: 8.4.21
       postcss-load-config: 3.1.4_postcss@8.4.21
-<<<<<<< HEAD
       svelte-check: 2.8.0_eccnb6yktn3n4ytuplo5zbig44
       svelte-preprocess: 4.10.6_bizvis5z7gt2lveayxvb2mxfda
       tailwindcss: 3.1.6_postcss@8.4.21
-=======
-      svelte-check: 2.8.0_2084d0fb0a9b76de62747adddc8506e7
-      svelte-preprocess: 4.10.6_0a33544bb9f9a7a5d480c5ea1d32e518
-      tailwindcss: 3.1.6
->>>>>>> 13682c7b
       tslib: 2.4.0
       typescript: 4.5.5
 
@@ -612,7 +583,7 @@
     engines: {node: '>=6.9.0'}
     dependencies:
       core-js-pure: 3.21.1
-      regenerator-runtime: 0.13.9
+      regenerator-runtime: 0.13.11
     dev: false
 
   /@babel/runtime/7.17.7:
@@ -1222,6 +1193,14 @@
     dependencies:
       '@jridgewell/resolve-uri': 3.1.0
       '@jridgewell/sourcemap-codec': 1.4.14
+    dev: true
+
+  /@jridgewell/trace-mapping/0.3.17:
+    resolution: {integrity: sha512-MCNzAp77qzKca9+W/+I0+sEpaUnZoeasnghNeVc41VZCEKaCH73Vq3BZZ/SzWIgrqE4H4ceI+p+b6C0mHf9T4g==}
+    dependencies:
+      '@jridgewell/resolve-uri': 3.1.0
+      '@jridgewell/sourcemap-codec': 1.4.14
+    dev: false
 
   /@lezer/common/1.0.2:
     resolution: {integrity: sha512-SVgiGtMnMnW3ActR8SXgsDhw7a0w0ChHSYAyAUxxrOiJ1OqYWEKk/xJd84tTSPo1mo6DXLObAJALNnd0Hrv7Ng==}
@@ -1398,7 +1377,7 @@
     resolution: {integrity: sha512-XJfwUVUKDHF5ugKwIcxEgc9k8b7HbznCp6eUfWgu710hMPNIO4aw4/zB5RogDQz8nd6gyCDpU9O/m6qYEWY6yQ==}
     dev: false
 
-  /@sveltejs/adapter-auto/1.0.0-next.91_@sveltejs+kit@1.0.0-next.318:
+  /@sveltejs/adapter-auto/1.0.0-next.91_b2bjiolq6much32vueqoio7eoy:
     resolution: {integrity: sha512-U57tQdzTfFINim8tzZSARC9ztWPzwOoHwNOpGdb2o6XrD0mEQwU9DsII7dBblvzg+xCnmd0pw7PDtXz5c5t96w==}
     peerDependencies:
       '@sveltejs/kit': ^1.0.0-next.587
@@ -1486,7 +1465,7 @@
     engines: {node: '>=10'}
     dependencies:
       '@babel/code-frame': 7.16.7
-      '@babel/runtime': 7.17.7
+      '@babel/runtime': 7.21.0
       '@types/aria-query': 4.2.2
       aria-query: 4.2.2
       chalk: 4.1.2
@@ -1534,7 +1513,7 @@
       svelte: 3.57.0
     dev: false
 
-  /@testing-library/user-event/13.5.0_@testing-library+dom@8.11.3:
+  /@testing-library/user-event/13.5.0_gzufz4q333be4gqfrvipwvqt6a:
     resolution: {integrity: sha512-5Kwtbo3Y/NowpkbRuSepbyMFkZmHgD+vPzYB/RJ4oxt5Gj/avFFBYjhw27cqSVPVw/3a67NK1PbiIr9k4Gwmdg==}
     engines: {node: '>=10', npm: '>=6'}
     peerDependencies:
@@ -1869,7 +1848,7 @@
     resolution: {integrity: sha512-o/HelwhuKpTj/frsOsbNLNgnNGVIFsVP/SW2BSF14gVl7kAfMOJ6/8wUAUvG1R1NHKrfG+2sHZTu0yauT1qBrA==}
     engines: {node: '>=6.0'}
     dependencies:
-      '@babel/runtime': 7.17.7
+      '@babel/runtime': 7.21.0
       '@babel/runtime-corejs3': 7.17.7
     dev: false
 
@@ -2257,7 +2236,7 @@
     engines: {node: '>=0.8'}
     dev: false
 
-  /cm6-theme-basic-dark/0.2.0_bdbdfebd82d5c8e68894e6839d42eec7:
+  /cm6-theme-basic-dark/0.2.0_xw675pmc2xeonceu42bz2qxoy4:
     resolution: {integrity: sha512-+mNNJecRtxS/KkloMDCQF0oTrT6aFGRZTjnBcdT5UG1pcDO4Brq8l1+0KR/8dZ7hub2gOGOzoi3rGFD8GzlH7Q==}
     peerDependencies:
       '@codemirror/language': ^6.0.0
@@ -2271,7 +2250,7 @@
       '@lezer/highlight': 1.1.3
     dev: false
 
-  /cm6-theme-basic-light/0.2.0_bdbdfebd82d5c8e68894e6839d42eec7:
+  /cm6-theme-basic-light/0.2.0_xw675pmc2xeonceu42bz2qxoy4:
     resolution: {integrity: sha512-1prg2gv44sYfpHscP26uLT/ePrh0mlmVwMSoSd3zYKQ92Ab3jPRLzyCnpyOCQLJbK+YdNs4HvMRqMNYdy4pMhA==}
     peerDependencies:
       '@codemirror/language': ^6.0.0
@@ -2313,7 +2292,7 @@
     dev: false
 
   /color-name/1.1.3:
-    resolution: {integrity: sha1-p9BVi9icQveV3UIyj3QIMcpTvCU=}
+    resolution: {integrity: sha512-72fSenhMw2HZMTVHeCA9KCmpEIbzWiQsjN+BHcBbS9vr1mtt+vJjPdksIBNUmKAW8TFUDPJK5SUU3QhE9NEXDw==}
     dev: false
 
   /color-name/1.1.4:
@@ -2375,6 +2354,7 @@
 
   /core-js-pure/3.21.1:
     resolution: {integrity: sha512-12VZfFIu+wyVbBebyHmRTuEE/tZrB4tJToWcwAMcsp3h4+sHR+fMJWbKpYiCRWlhFBq+KNyO8rIV9rTkeVmznQ==}
+    deprecated: core-js-pure@<3.23.3 is no longer maintained and not recommended for usage due to the number of issues. Because of the V8 engine whims, feature detection in old core-js versions could cause a slowdown up to 100x even if nothing is polyfilled. Some versions have web compatibility issues. Please, upgrade your dependencies to the actual version of core-js-pure.
     requiresBuild: true
     dev: false
 
@@ -2900,7 +2880,6 @@
 
   /es6-promise/3.3.1:
     resolution: {integrity: sha512-SOp9Phqvqn7jtEUxPWdWfWoLmyt2VaJ6MpvP9Comy1MceMXqE6bxvaTu4iaxpYYPzhny28Lc+M87/c2cPK6lDg==}
-<<<<<<< HEAD
 
   /es6-symbol/3.1.3:
     resolution: {integrity: sha512-NJ6Yn3FuDinBaBRWl/q5X/s4koRHBrgKAu+yGI6JCBeiu3qrcbJhwT2GeR/EXVfylRk8dpQVJoLEFhK+Mu31NA==}
@@ -2917,8 +2896,6 @@
       es6-iterator: 2.0.3
       es6-symbol: 3.1.3
     dev: false
-=======
->>>>>>> 13682c7b
 
   /esbuild-android-64/0.14.31:
     resolution: {integrity: sha512-MYkuJ91w07nGmr4EouejOZK2j/f5TCnsKxY8vRr2+wpKKfHD1LTJK28VbZa+y1+AL7v1V9G98ezTUwsV3CmXNw==}
@@ -3768,6 +3745,7 @@
     resolution: {integrity: sha512-SdNCUs284hr40hFTFP6l0IfZ/RSrMXF3qgoRHd3/79unUTvrFO/JoXwkGm+5J/Oe3E/b5GsnG330uUNgRpu1PA==}
     dependencies:
       has: 1.0.3
+    dev: true
 
   /is-core-module/2.9.0:
     resolution: {integrity: sha512-+5FPy5PnwmO3lvfMb0AsoPaBG+5KHUI0wYFXOtYPnVVVspTFUuMZNfNaNVRt3FZadstu2c8x23vykRW/NBoU6A==}
@@ -4282,13 +4260,6 @@
       kind-of: 6.0.3
     dev: false
 
-<<<<<<< HEAD
-  /minimist/1.2.5:
-    resolution: {integrity: sha512-FM9nNUYrRBAELZQT3xeZQ7fmMOBg6nWNmJKTcgsJeaLstP/UODVpGsr5OhXhhXg6f+qtJ8uiZ+PUxkDWcgIXLw==}
-    dev: true
-
-=======
->>>>>>> 13682c7b
   /minimist/1.2.6:
     resolution: {integrity: sha512-Jsjnk4bw3YJqYzbdyBiNsPWHPfO++UGG749Cxs6peCu5Xg4nrena6OVxOYxrQTqww0Jmwt+Ref8rggumkTLz9Q==}
 
@@ -4302,7 +4273,6 @@
     hasBin: true
     dependencies:
       minimist: 1.2.6
-<<<<<<< HEAD
 
   /mlly/1.2.0:
     resolution: {integrity: sha512-+c7A3CV0KGdKcylsI6khWyts/CYrGTrRVo4R/I7u/cUsy0Conxa6LUhiEzVKIw14lc2L5aiO4+SeVe4TeGRKww==}
@@ -4312,8 +4282,6 @@
       pkg-types: 1.0.2
       ufo: 1.1.1
     dev: false
-=======
->>>>>>> 13682c7b
 
   /mri/1.2.0:
     resolution: {integrity: sha512-tzzskb3bG8LvYGFF/mDTpq3jpI6Q9wc3LEmBaghu+DdCssd1FakN7Bc0hVNmEyGq1bq3RgfkCb3cmQLpNPOroA==}
@@ -4420,7 +4388,7 @@
     resolution: {integrity: sha512-/5CMN3T0R4XTj4DcGaexo+roZSdSFW/0AOOTROrjxzCG1wrWXEsGbRKevjlIL+ZDE4sZlJr5ED4YW0yqmkK+eA==}
     dependencies:
       hosted-git-info: 2.8.9
-      resolve: 1.22.0
+      resolve: 1.22.1
       semver: 5.7.1
       validate-npm-package-license: 3.0.4
     dev: false
@@ -4671,7 +4639,7 @@
     engines: {node: '>=0.10.0'}
 
   /pify/3.0.0:
-    resolution: {integrity: sha1-5aSs0sEB/fPZpNB/DbxNtJ3SgXY=}
+    resolution: {integrity: sha512-C3FsVNH1udSEX48gGX1xfvwTWfsYWj5U+8/uK15BGzIGrKoUpghX8hWZwa/OFnakBiiVNmBvemTJR5mcy7iPcg==}
     engines: {node: '>=4'}
     dev: false
 
@@ -4931,7 +4899,7 @@
       which-pm: 2.0.0
     dev: false
 
-  /prettier-plugin-css-order/1.3.0_postcss@8.4.6+prettier@2.6.2:
+  /prettier-plugin-css-order/1.3.0_ob5okuz2s5mlecytbeo2erc43a:
     resolution: {integrity: sha512-wOS4qlbUARCoiiuOG0TiB/j751soC3+gUnMMva5HVWKvHJdLNYqh+jXK3MvvixR6xkJVPxHSF7rIIhkHIuHTFg==}
     engines: {node: '>=14'}
     peerDependencies:
@@ -4946,13 +4914,8 @@
       - postcss
     dev: false
 
-<<<<<<< HEAD
   /prettier-plugin-svelte/2.10.0_3kihdzi2rhkdmpuuyr2du6jobu:
     resolution: {integrity: sha512-GXMY6t86thctyCvQq+jqElO+MKdB09BkL3hexyGP3Oi8XLKRFaJP1ud/xlWCZ9ZIa2BxHka32zhHfcuU+XsRQg==}
-=======
-  /prettier-plugin-svelte/2.7.0_prettier@2.6.2+svelte@3.49.0:
-    resolution: {integrity: sha512-fQhhZICprZot2IqEyoiUYLTRdumULGRvw0o4dzl5jt0jfzVWdGqeYW27QTWAeXhoupEZJULmNoH3ueJwUWFLIA==}
->>>>>>> 13682c7b
     peerDependencies:
       prettier: ^1.16.4 || ^2.0.0
       svelte: ^3.2.0
@@ -5189,6 +5152,7 @@
       is-core-module: 2.8.1
       path-parse: 1.0.7
       supports-preserve-symlinks-flag: 1.0.0
+    dev: true
 
   /resolve/1.22.1:
     resolution: {integrity: sha512-nBpuuYuY5jFsli/JIs1oldw6fOQCBioohqWZg/2hiaOybXOft4lonv85uDOKXdf8rhyK159cxU5cDcK/NKk8zw==}
@@ -5636,7 +5600,7 @@
     resolution: {integrity: sha512-ot0WnXS9fgdkgIcePe6RHNk1WA8+muPa6cSjeR3V8K27q9BB1rTE3R1p7Hv0z1ZyAc8s6Vvv8DIyWf681MAt0w==}
     engines: {node: '>= 0.4'}
 
-  /svelte-check/2.8.0_2084d0fb0a9b76de62747adddc8506e7:
+  /svelte-check/2.8.0_eccnb6yktn3n4ytuplo5zbig44:
     resolution: {integrity: sha512-HRL66BxffMAZusqe5I5k26mRWQ+BobGd9Rxm3onh7ZVu0nTk8YTKJ9vu3LVPjUGLU9IX7zS+jmwPVhJYdXJ8vg==}
     hasBin: true
     peerDependencies:
@@ -5649,7 +5613,7 @@
       picocolors: 1.0.0
       sade: 1.8.1
       svelte: 3.49.0
-      svelte-preprocess: 4.10.6_9ce67dd34c8ae148543119a4e1fdbac8
+      svelte-preprocess: 4.10.6_ttth3u2mrlquqvbrdgsod7n2za
       typescript: 4.7.4
     transitivePeerDependencies:
       - '@babel/core'
@@ -5664,32 +5628,21 @@
       - sugarss
     dev: true
 
-<<<<<<< HEAD
   /svelte-check/3.1.4_v6cteikv4l6aimyw77zafgn3em:
     resolution: {integrity: sha512-25Lb46ZS4IK/XpBMe4IBMrtYf23V8alqBX+szXoccb7uM0D2Wqq5rMRzYBONZnFVuU1bQG3R50lyIT5eRewv2g==}
-=======
-  /svelte-check/2.8.0_postcss@8.4.6+svelte@3.49.0:
-    resolution: {integrity: sha512-HRL66BxffMAZusqe5I5k26mRWQ+BobGd9Rxm3onh7ZVu0nTk8YTKJ9vu3LVPjUGLU9IX7zS+jmwPVhJYdXJ8vg==}
->>>>>>> 13682c7b
     hasBin: true
     peerDependencies:
       svelte: ^3.55.0
     dependencies:
-      '@jridgewell/trace-mapping': 0.3.14
+      '@jridgewell/trace-mapping': 0.3.17
       chokidar: 3.5.3
       fast-glob: 3.2.11
       import-fresh: 3.3.0
       picocolors: 1.0.0
       sade: 1.8.1
-<<<<<<< HEAD
       svelte: 3.57.0
       svelte-preprocess: 5.0.3_cdnag3mivbhmryx4qsdtbbss6i
       typescript: 4.9.5
-=======
-      svelte: 3.49.0
-      svelte-preprocess: 4.10.6_62d50a01257de5eec5be08cad9d3ed66
-      typescript: 4.7.4
->>>>>>> 13682c7b
     transitivePeerDependencies:
       - '@babel/core'
       - coffeescript
@@ -5736,7 +5689,7 @@
       tiny-glob: 0.2.9
     dev: false
 
-  /svelte-preprocess/4.10.6_0a33544bb9f9a7a5d480c5ea1d32e518:
+  /svelte-preprocess/4.10.6_bizvis5z7gt2lveayxvb2mxfda:
     resolution: {integrity: sha512-I2SV1w/AveMvgIQlUF/ZOO3PYVnhxfcpNyGt8pxpUVhPfyfL/CZBkkw/KPfuFix5FJ9TnnNYMhACK3DtSaYVVQ==}
     engines: {node: '>= 9.11.2'}
     requiresBuild: true
@@ -5789,11 +5742,7 @@
       typescript: 4.5.5
     dev: true
 
-<<<<<<< HEAD
   /svelte-preprocess/4.10.6_ttth3u2mrlquqvbrdgsod7n2za:
-=======
-  /svelte-preprocess/4.10.6_62d50a01257de5eec5be08cad9d3ed66:
->>>>>>> 13682c7b
     resolution: {integrity: sha512-I2SV1w/AveMvgIQlUF/ZOO3PYVnhxfcpNyGt8pxpUVhPfyfL/CZBkkw/KPfuFix5FJ9TnnNYMhACK3DtSaYVVQ==}
     engines: {node: '>= 9.11.2'}
     requiresBuild: true
@@ -5846,7 +5795,6 @@
       typescript: 4.7.4
     dev: true
 
-<<<<<<< HEAD
   /svelte-preprocess/5.0.3_cdnag3mivbhmryx4qsdtbbss6i:
     resolution: {integrity: sha512-GrHF1rusdJVbOZOwgPWtpqmaexkydznKzy5qIC2FabgpFyKN57bjMUUUqPRfbBXK5igiEWn1uO/DXsa2vJ5VHA==}
     engines: {node: '>= 14.10.0'}
@@ -5898,11 +5846,6 @@
   /svelte-preprocess/5.0.3_z5sucw2l7brxt7qa34zt3at7fu:
     resolution: {integrity: sha512-GrHF1rusdJVbOZOwgPWtpqmaexkydznKzy5qIC2FabgpFyKN57bjMUUUqPRfbBXK5igiEWn1uO/DXsa2vJ5VHA==}
     engines: {node: '>= 14.10.0'}
-=======
-  /svelte-preprocess/4.10.6_9ce67dd34c8ae148543119a4e1fdbac8:
-    resolution: {integrity: sha512-I2SV1w/AveMvgIQlUF/ZOO3PYVnhxfcpNyGt8pxpUVhPfyfL/CZBkkw/KPfuFix5FJ9TnnNYMhACK3DtSaYVVQ==}
-    engines: {node: '>= 9.11.2'}
->>>>>>> 13682c7b
     requiresBuild: true
     peerDependencies:
       '@babel/core': ^7.10.2
@@ -5952,7 +5895,7 @@
     resolution: {integrity: sha512-VTWHOdwDyWbndGZnI0PQJY9DO7hgQlNubtCcCL6Wlypv5dU4vEsc4A1sX9TWMuvebEe4332SgsQQHzOdZ+guhQ==}
     dev: false
 
-  /svelte-vega/1.2.0_vega-lite@5.6.0+vega@5.22.1:
+  /svelte-vega/1.2.0_36sthfwhgi34qytpvkzggbhnle:
     resolution: {integrity: sha512-MsDdO+l7o/d9d4mVkh8MBDhqZvJ45lpuprBaTj0V/ZilIG902QERHFQlam3ZFcR9C9OIKSpmPqINssWNPkDdcA==}
     peerDependencies:
       vega: '*'
@@ -5960,7 +5903,7 @@
     dependencies:
       fast-deep-equal: 3.1.3
       vega: 5.22.1
-      vega-embed: 6.21.0_vega-lite@5.6.0+vega@5.22.1
+      vega-embed: 6.21.0_36sthfwhgi34qytpvkzggbhnle
       vega-lite: 5.6.0_vega@5.22.1
     dev: false
 
@@ -6241,7 +6184,6 @@
     engines: {node: '>=4.2.0'}
     hasBin: true
 
-<<<<<<< HEAD
   /typescript/4.9.5:
     resolution: {integrity: sha512-1FXk9E2Hm+QzZQ7z+McJiHL4NW1F2EzMu9Nq9i3zAaGqibafqYwCVU6WyWAuyQRRzOlxou8xZSyXLEN8oKj24g==}
     engines: {node: '>=4.2.0'}
@@ -6252,8 +6194,6 @@
     resolution: {integrity: sha512-MvlCc4GHrmZdAllBc0iUDowff36Q9Ndw/UzqmEKyrfSzokTd9ZCy1i+IIk5hrYKkjoYVQyNbrw7/F8XJ2rEwTg==}
     dev: false
 
-=======
->>>>>>> 13682c7b
   /unbox-primitive/1.0.1:
     resolution: {integrity: sha512-tZU/3NqK3dA5gpE1KtyiJUrEB0lxnGkMFHptJ7q6ewdZ8s12QrODwNbhIJStmJkd1QDXa1NRA8aF2A1zk/Ypyw==}
     dependencies:
@@ -6321,7 +6261,7 @@
       - encoding
     dev: false
 
-  /vega-embed/6.21.0_vega-lite@5.6.0+vega@5.22.1:
+  /vega-embed/6.21.0_36sthfwhgi34qytpvkzggbhnle:
     resolution: {integrity: sha512-Tzo9VAfgNRb6XpxSFd7uphSeK2w5OxDY2wDtmpsQ+rQlPSEEI9TE6Jsb2nHRLD5J4FrmXKLrTcORqidsNQSXEg==}
     peerDependencies:
       vega: ^5.21.0
@@ -6335,7 +6275,7 @@
       vega-interpreter: 1.0.4
       vega-lite: 5.6.0_vega@5.22.1
       vega-schema-url-parser: 2.2.0
-      vega-themes: 2.12.0_vega-lite@5.6.0+vega@5.22.1
+      vega-themes: 2.12.0_36sthfwhgi34qytpvkzggbhnle
       vega-tooltip: 0.28.0
     dev: false
     bundledDependencies:
@@ -6554,7 +6494,7 @@
       d3-array: 3.1.1
     dev: false
 
-  /vega-themes/2.12.0_vega-lite@5.6.0+vega@5.22.1:
+  /vega-themes/2.12.0_36sthfwhgi34qytpvkzggbhnle:
     resolution: {integrity: sha512-gHNYCzDgexSQDmGzQsxH57OYgFVbAOmvhIYN3MPOvVucyI+zhbUawBVIVNzG9ftucRp0MaaMVXi6ctC5HLnBsg==}
     peerDependencies:
       vega: '*'
