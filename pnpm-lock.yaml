lockfileVersion: 5.3

importers:

  .:
    specifiers:
      '@changesets/changelog-github': ^0.4.8
      '@changesets/cli': ^2.26.1
      '@gradio/tootils': workspace:^0.0.1
      '@playwright/test': ^1.27.1
      '@sveltejs/vite-plugin-svelte': ^1.0.0-next.44
      '@tailwindcss/forms': ^0.5.0
      '@testing-library/dom': ^8.11.3
      '@testing-library/jest-dom': ^5.16.5
      '@testing-library/svelte': ^3.1.0
      '@testing-library/user-event': ^13.5.0
      '@types/three': ^0.138.0
      autoprefixer: ^10.4.4
      babylonjs: ^5.17.1
      babylonjs-loaders: ^5.17.1
      happy-dom: ^2.49.0
      msw: ^1.0.0
      node-html-parser: ^5.3.3
      npm-run-all: ^4.1.5
      playwright: ^1.27.1
      plotly.js-dist-min: ^2.10.1
      polka: ^1.0.0-next.22
      pollen-css: ^4.6.1
      postcss: ^8.4.6
      postcss-custom-media: '8'
      postcss-nested: ^5.0.6
      postcss-prefix-selector: ^1.16.0
      prettier: ^2.6.2
      prettier-plugin-css-order: ^1.3.0
      prettier-plugin-svelte: ^2.7.0
      sirv: ^2.0.2
      sirv-cli: ^2.0.2
      svelte: ^3.49.0
      svelte-check: ^2.8.0
      svelte-i18n: ^3.3.13
      svelte-preprocess: ^4.10.6
      tailwindcss: ^3.1.6
      tinyspy: ^0.3.0
      typescript: ^4.7.4
      vite: ^2.9.5
      vitest: ^0.12.7
    dependencies:
      '@changesets/changelog-github': 0.4.8
      '@changesets/cli': 2.26.1
      '@gradio/tootils': link:js/tootils
      '@playwright/test': 1.27.1
      '@sveltejs/vite-plugin-svelte': 1.0.0-next.44_svelte@3.49.0+vite@2.9.9
      '@tailwindcss/forms': 0.5.0_tailwindcss@3.1.6
      '@testing-library/dom': 8.11.3
      '@testing-library/jest-dom': 5.16.5
      '@testing-library/svelte': 3.1.0_svelte@3.49.0
      '@testing-library/user-event': 13.5.0_@testing-library+dom@8.11.3
      autoprefixer: 10.4.4_postcss@8.4.6
      babylonjs: 5.18.0
      babylonjs-loaders: 5.18.0
      happy-dom: 2.49.0
      msw: 1.0.0_typescript@4.7.4
      node-html-parser: 5.3.3
      npm-run-all: 4.1.5
      playwright: 1.27.1
      plotly.js-dist-min: 2.11.1
      polka: 1.0.0-next.22
      pollen-css: 4.6.1
      postcss: 8.4.6
      postcss-custom-media: 8.0.2_postcss@8.4.6
      postcss-nested: 5.0.6_postcss@8.4.6
      postcss-prefix-selector: 1.16.0_postcss@8.4.6
      prettier: 2.6.2
      prettier-plugin-css-order: 1.3.0_postcss@8.4.6+prettier@2.6.2
      prettier-plugin-svelte: 2.7.0_prettier@2.6.2+svelte@3.49.0
      sirv: 2.0.2
      sirv-cli: 2.0.2
      svelte: 3.49.0
      svelte-check: 2.8.0_postcss@8.4.6+svelte@3.49.0
      svelte-i18n: 3.3.13_svelte@3.49.0
<<<<<<< HEAD
      svelte-preprocess: 4.10.6_62d50a01257de5eec5be08cad9d3ed66
=======
      svelte-preprocess: 4.10.6_mlkquajfpxs65rn6bdfntu7nmy
>>>>>>> f97b5c0c
      tailwindcss: 3.1.6
      tinyspy: 0.3.0
      typescript: 4.7.4
      vite: 2.9.9
      vitest: 0.12.7_happy-dom@2.49.0
    devDependencies:
      '@types/three': 0.138.0

  client/js:
    specifiers: {}

  js/_cdn-test:
    specifiers:
      vite: ^2.9.9
    devDependencies:
      vite: 2.9.9

  js/accordion:
    specifiers: {}

  js/app:
    specifiers:
      '@gradio/accordion': workspace:^0.0.1
      '@gradio/atoms': workspace:^0.0.1
      '@gradio/audio': workspace:^0.0.1
      '@gradio/button': workspace:^0.0.1
      '@gradio/chart': workspace:^0.0.1
      '@gradio/chatbot': workspace:^0.0.1
      '@gradio/client': workspace:^0.0.1
      '@gradio/code': workspace:^0.0.1
      '@gradio/file': workspace:^0.0.1
      '@gradio/form': workspace:^0.0.1
      '@gradio/gallery': workspace:^0.0.1
      '@gradio/highlighted-text': workspace:^0.0.1
      '@gradio/html': workspace:^0.0.1
      '@gradio/icons': workspace:^0.0.1
      '@gradio/image': workspace:^0.0.1
      '@gradio/json': workspace:^0.0.1
      '@gradio/label': workspace:^0.0.1
      '@gradio/markdown': workspace:^0.0.1
      '@gradio/model3D': workspace:^0.0.1
      '@gradio/plot': workspace:^0.0.1
      '@gradio/table': workspace:^0.0.1
      '@gradio/tabs': workspace:^0.0.1
      '@gradio/theme': workspace:^0.0.1
      '@gradio/upload': workspace:^0.0.1
      '@gradio/upload-button': workspace:^0.0.1
      '@gradio/utils': workspace:^0.0.1
      '@gradio/video': workspace:^0.0.1
      d3-dsv: ^3.0.1
      mime-types: ^2.1.34
      postcss: ^8.4.21
      postcss-prefix-selector: ^1.16.0
      svelte: ^3.25.1
      svelte-i18n: ^3.3.13
    dependencies:
      '@gradio/accordion': link:../accordion
      '@gradio/atoms': link:../atoms
      '@gradio/audio': link:../audio
      '@gradio/button': link:../button
      '@gradio/chart': link:../chart
      '@gradio/chatbot': link:../chatbot
      '@gradio/client': link:../../client/js
      '@gradio/code': link:../code
      '@gradio/file': link:../file
      '@gradio/form': link:../form
      '@gradio/gallery': link:../gallery
      '@gradio/highlighted-text': link:../highlighted-text
      '@gradio/html': link:../html
      '@gradio/icons': link:../icons
      '@gradio/image': link:../image
      '@gradio/json': link:../json
      '@gradio/label': link:../label
      '@gradio/markdown': link:../markdown
      '@gradio/model3D': link:../model3D
      '@gradio/plot': link:../plot
      '@gradio/table': link:../table
      '@gradio/tabs': link:../tabs
      '@gradio/theme': link:../theme
      '@gradio/upload': link:../upload
      '@gradio/upload-button': link:../upload-button
      '@gradio/utils': link:../utils
      '@gradio/video': link:../video
      d3-dsv: 3.0.1
      mime-types: 2.1.34
      postcss: 8.4.21
      postcss-prefix-selector: 1.16.0_postcss@8.4.21
      svelte: 3.49.0
      svelte-i18n: 3.3.13_svelte@3.49.0

  js/atoms:
    specifiers:
      '@gradio/utils': workspace:^0.0.1
    dependencies:
      '@gradio/utils': link:../utils

  js/audio:
    specifiers:
      '@gradio/atoms': workspace:^0.0.1
      '@gradio/button': workspace:^0.0.1
      '@gradio/icons': workspace:^0.0.1
      '@gradio/upload': workspace:^0.0.1
      extendable-media-recorder: ^7.0.2
      extendable-media-recorder-wav-encoder: ^7.0.76
      svelte-range-slider-pips: ^2.0.1
    dependencies:
      '@gradio/atoms': link:../atoms
      '@gradio/button': link:../button
      '@gradio/icons': link:../icons
      '@gradio/upload': link:../upload
      extendable-media-recorder: 7.0.2
      extendable-media-recorder-wav-encoder: 7.0.76
      svelte-range-slider-pips: 2.0.2

  js/button:
    specifiers:
      '@gradio/utils': workspace:^0.0.1
    dependencies:
      '@gradio/utils': link:../utils

  js/chart:
    specifiers:
      '@gradio/icons': workspace:^0.0.1
      '@gradio/theme': workspace:^0.0.1
      '@gradio/tooltip': workspace:^0.0.1
      '@gradio/utils': workspace:^0.0.1
      '@types/d3-dsv': ^3.0.0
      '@types/d3-scale': ^4.0.2
      '@types/d3-shape': ^3.0.2
      d3-dsv: ^3.0.1
      d3-scale: ^4.0.2
      d3-shape: ^3.1.0
    dependencies:
      '@gradio/icons': link:../icons
      '@gradio/theme': link:../theme
      '@gradio/tooltip': link:../tooltip
      '@gradio/utils': link:../utils
      d3-dsv: 3.0.1
      d3-scale: 4.0.2
      d3-shape: 3.1.0
    devDependencies:
      '@types/d3-dsv': 3.0.0
      '@types/d3-scale': 4.0.2
      '@types/d3-shape': 3.0.2

  js/chatbot:
    specifiers:
      '@gradio/theme': workspace:^0.0.1
      '@gradio/upload': workspace:^0.0.1
      '@gradio/utils': workspace:^0.0.1
    dependencies:
      '@gradio/theme': link:../theme
      '@gradio/upload': link:../upload
      '@gradio/utils': link:../utils

  js/code:
    specifiers:
      '@codemirror/autocomplete': ^6.3.0
      '@codemirror/commands': ^6.1.2
      '@codemirror/lang-css': ^6.1.0
      '@codemirror/lang-html': ^6.4.2
      '@codemirror/lang-javascript': ^6.1.4
      '@codemirror/lang-json': ^6.0.1
      '@codemirror/lang-markdown': ^6.1.0
      '@codemirror/lang-python': ^6.0.4
      '@codemirror/language': ^6.6.0
      '@codemirror/legacy-modes': ^6.3.1
      '@codemirror/lint': ^6.0.0
      '@codemirror/search': ^6.2.2
      '@codemirror/state': ^6.1.2
      '@codemirror/view': ^6.4.1
      '@gradio/atoms': workspace:^0.0.1
      '@gradio/icons': workspace:^0.0.1
      '@gradio/upload': workspace:^0.0.1
      '@lezer/common': ^1.0.2
      '@lezer/highlight': ^1.1.3
      '@lezer/markdown': ^1.0.2
      cm6-theme-basic-dark: ^0.2.0
      cm6-theme-basic-light: ^0.2.0
      codemirror: ^6.0.1
    dependencies:
      '@codemirror/autocomplete': 6.3.0
      '@codemirror/commands': 6.1.2
      '@codemirror/lang-css': 6.1.0
      '@codemirror/lang-html': 6.4.2
      '@codemirror/lang-javascript': 6.1.4
      '@codemirror/lang-json': 6.0.1
      '@codemirror/lang-markdown': 6.1.0
      '@codemirror/lang-python': 6.0.4
      '@codemirror/language': 6.6.0
      '@codemirror/legacy-modes': 6.3.1
      '@codemirror/lint': 6.0.0
      '@codemirror/search': 6.2.2
      '@codemirror/state': 6.1.2
      '@codemirror/view': 6.4.1
      '@gradio/atoms': link:../atoms
      '@gradio/icons': link:../icons
      '@gradio/upload': link:../upload
      '@lezer/common': 1.0.2
      '@lezer/highlight': 1.1.3
      '@lezer/markdown': 1.0.2
<<<<<<< HEAD
      cm6-theme-basic-dark: 0.2.0_bdbdfebd82d5c8e68894e6839d42eec7
      cm6-theme-basic-light: 0.2.0_bdbdfebd82d5c8e68894e6839d42eec7
=======
      cm6-theme-basic-dark: 0.2.0_xw675pmc2xeonceu42bz2qxoy4
      cm6-theme-basic-light: 0.2.0_xw675pmc2xeonceu42bz2qxoy4
>>>>>>> f97b5c0c
      codemirror: 6.0.1

  js/file:
    specifiers:
      '@gradio/atoms': workspace:^0.0.1
      '@gradio/icons': workspace:^0.0.1
      '@gradio/upload': workspace:^0.0.1
      '@gradio/utils': workspace:^0.0.1
    dependencies:
      '@gradio/atoms': link:../atoms
      '@gradio/icons': link:../icons
      '@gradio/upload': link:../upload
      '@gradio/utils': link:../utils

  js/form:
    specifiers:
      '@gradio/atoms': workspace:^0.0.1
      '@gradio/icons': workspace:^0.0.1
      '@gradio/utils': workspace:^0.0.1
    dependencies:
      '@gradio/atoms': link:../atoms
      '@gradio/icons': link:../icons
      '@gradio/utils': link:../utils

  js/gallery:
    specifiers:
      '@gradio/atoms': workspace:^0.0.1
      '@gradio/icons': workspace:^0.0.1
      '@gradio/image': workspace:^0.0.1
      '@gradio/upload': workspace:^0.0.1
      '@gradio/utils': workspace:^0.0.1
    dependencies:
      '@gradio/atoms': link:../atoms
      '@gradio/icons': link:../icons
      '@gradio/image': link:../image
      '@gradio/upload': link:../upload
      '@gradio/utils': link:../utils

  js/highlighted-text:
    specifiers:
      '@gradio/theme': workspace:^0.0.1
      '@gradio/utils': workspace:^0.0.1
    dependencies:
      '@gradio/theme': link:../theme
      '@gradio/utils': link:../utils

  js/html:
    specifiers: {}

  js/icons:
    specifiers: {}

  js/image:
    specifiers:
      '@gradio/atoms': workspace:^0.0.1
      '@gradio/icons': workspace:^0.0.1
      '@gradio/upload': workspace:^0.0.1
      '@gradio/utils': workspace:^0.0.1
      cropperjs: ^1.5.12
      lazy-brush: ^1.0.1
      resize-observer-polyfill: ^1.5.1
    dependencies:
      '@gradio/atoms': link:../atoms
      '@gradio/icons': link:../icons
      '@gradio/upload': link:../upload
      '@gradio/utils': link:../utils
      cropperjs: 1.5.12
      lazy-brush: 1.0.1
      resize-observer-polyfill: 1.5.1

  js/json:
    specifiers:
      '@gradio/atoms': workspace:^0.0.1
      '@gradio/icons': workspace:^0.0.1
    dependencies:
      '@gradio/atoms': link:../atoms
      '@gradio/icons': link:../icons

  js/label:
    specifiers:
      '@gradio/utils': workspace:^0.0.1
    dependencies:
      '@gradio/utils': link:../utils

  js/markdown:
    specifiers: {}

  js/model3D:
    specifiers:
      '@gradio/atoms': workspace:^0.0.1
      '@gradio/icons': workspace:^0.0.1
      '@gradio/upload': workspace:^0.0.1
      babylonjs: ^4.2.1
      babylonjs-loaders: ^4.2.1
    dependencies:
      '@gradio/atoms': link:../atoms
      '@gradio/icons': link:../icons
      '@gradio/upload': link:../upload
      babylonjs: 4.2.2
      babylonjs-loaders: 4.2.2

  js/plot:
    specifiers:
      '@gradio/atoms': workspace:^0.0.1
      '@gradio/icons': workspace:^0.0.1
      '@gradio/theme': workspace:^0.0.1
      '@gradio/utils': workspace:^0.0.1
      '@rollup/plugin-json': ^5.0.2
      plotly.js-dist-min: ^2.10.1
      svelte-vega: ^1.2.0
      vega: ^5.22.1
      vega-lite: '*'
    dependencies:
      '@gradio/atoms': link:../atoms
      '@gradio/icons': link:../icons
      '@gradio/theme': link:../theme
      '@gradio/utils': link:../utils
      '@rollup/plugin-json': 5.0.2
      plotly.js-dist-min: 2.11.1
      svelte-vega: 1.2.0_vega-lite@5.6.0+vega@5.22.1
      vega: 5.22.1
      vega-lite: 5.6.0_vega@5.22.1

  js/table:
    specifiers:
      '@gradio/button': workspace:^0.0.1
      '@gradio/upload': workspace:^0.0.1
      '@gradio/utils': workspace:^0.0.1
      '@types/d3-dsv': ^3.0.0
      d3-dsv: ^3.0.1
      dequal: ^2.0.2
    dependencies:
      '@gradio/button': link:../button
      '@gradio/upload': link:../upload
      '@gradio/utils': link:../utils
      '@types/d3-dsv': 3.0.0
      d3-dsv: 3.0.1
      dequal: 2.0.2

  js/tabs:
    specifiers:
      '@gradio/utils': workspace:^0.0.1
    dependencies:
      '@gradio/utils': link:../utils

  js/theme:
    specifiers: {}

  js/tooltip:
    specifiers: {}

  js/tootils:
    specifiers: {}

  js/upload:
    specifiers:
      '@gradio/atoms': workspace:^0.0.1
      '@gradio/icons': workspace:^0.0.1
    dependencies:
      '@gradio/atoms': link:../atoms
      '@gradio/icons': link:../icons

  js/upload-button:
    specifiers:
      '@gradio/button': workspace:^0.0.1
      '@gradio/upload': workspace:^0.0.1
      '@gradio/utils': workspace:^0.0.1
    dependencies:
      '@gradio/button': link:../button
      '@gradio/upload': link:../upload
      '@gradio/utils': link:../utils

  js/utils:
    specifiers:
      '@gradio/theme': workspace:^0.0.1
    dependencies:
      '@gradio/theme': link:../theme

  js/video:
    specifiers:
      '@gradio/atoms': workspace:^0.0.1
      '@gradio/icons': workspace:^0.0.1
      '@gradio/image': workspace:^0.0.1
      '@gradio/upload': workspace:^0.0.1
    dependencies:
      '@gradio/atoms': link:../atoms
      '@gradio/icons': link:../icons
      '@gradio/image': link:../image
      '@gradio/upload': link:../upload

  js/workbench:
    specifiers:
      '@gradio/accordion': workspace:^0.0.1
      '@gradio/atoms': workspace:^0.0.1
      '@gradio/audio': workspace:^0.0.1
      '@gradio/button': workspace:^0.0.1
      '@gradio/chart': workspace:^0.0.1
      '@gradio/chatbot': workspace:^0.0.1
      '@gradio/file': workspace:^0.0.1
      '@gradio/form': workspace:^0.0.1
      '@gradio/gallery': workspace:^0.0.1
      '@gradio/highlighted-text': workspace:^0.0.1
      '@gradio/html': workspace:^0.0.1
      '@gradio/icons': workspace:^0.0.1
      '@gradio/image': workspace:^0.0.1
      '@gradio/json': workspace:^0.0.1
      '@gradio/label': workspace:^0.0.1
      '@gradio/markdown': workspace:^0.0.1
      '@gradio/model3D': workspace:^0.0.1
      '@gradio/plot': workspace:^0.0.1
      '@gradio/table': workspace:^0.0.1
      '@gradio/tabs': workspace:^0.0.1
      '@gradio/theme': workspace:^0.0.1
      '@gradio/upload': workspace:^0.0.1
      '@gradio/upload-button': workspace:^0.0.1
      '@gradio/video': workspace:^0.0.1
      '@sveltejs/adapter-auto': next
      '@sveltejs/kit': ^1.0.0-next.318
      autoprefixer: ^10.4.2
      postcss: ^8.4.5
      postcss-load-config: ^3.1.1
      svelte: '>=3.44.0 <4.0.0'
      svelte-check: ^2.2.6
      svelte-preprocess: ^4.10.1
      tailwindcss: ^3.0.12
      tslib: ^2.3.1
      typescript: ~4.5.4
    dependencies:
      '@gradio/accordion': link:../accordion
      '@gradio/atoms': link:../atoms
      '@gradio/audio': link:../audio
      '@gradio/button': link:../button
      '@gradio/chart': link:../chart
      '@gradio/chatbot': link:../chatbot
      '@gradio/file': link:../file
      '@gradio/form': link:../form
      '@gradio/gallery': link:../gallery
      '@gradio/highlighted-text': link:../highlighted-text
      '@gradio/html': link:../html
      '@gradio/icons': link:../icons
      '@gradio/image': link:../image
      '@gradio/json': link:../json
      '@gradio/label': link:../label
      '@gradio/markdown': link:../markdown
      '@gradio/model3D': link:../model3D
      '@gradio/plot': link:../plot
      '@gradio/table': link:../table
      '@gradio/tabs': link:../tabs
      '@gradio/theme': link:../theme
      '@gradio/upload': link:../upload
      '@gradio/upload-button': link:../upload-button
      '@gradio/video': link:../video
      svelte: 3.49.0
    devDependencies:
      '@sveltejs/adapter-auto': 1.0.0-next.91_@sveltejs+kit@1.0.0-next.318
      '@sveltejs/kit': 1.0.0-next.318_svelte@3.49.0
      autoprefixer: 10.4.4_postcss@8.4.21
      postcss: 8.4.21
      postcss-load-config: 3.1.4_postcss@8.4.21
<<<<<<< HEAD
      svelte-check: 2.8.0_2084d0fb0a9b76de62747adddc8506e7
      svelte-preprocess: 4.10.6_0a33544bb9f9a7a5d480c5ea1d32e518
=======
      svelte-check: 2.8.0_eccnb6yktn3n4ytuplo5zbig44
      svelte-preprocess: 4.10.6_bizvis5z7gt2lveayxvb2mxfda
>>>>>>> f97b5c0c
      tailwindcss: 3.1.6
      tslib: 2.4.0
      typescript: 4.5.5

packages:

  /@adobe/css-tools/4.2.0:
    resolution: {integrity: sha512-E09FiIft46CmH5Qnjb0wsW54/YQd69LsxeKUOWawmws1XWvyFGURnAChH0mlr7YPFR1ofwvUQfcL0J3lMxXqPA==}
    dev: false

  /@babel/code-frame/7.16.7:
    resolution: {integrity: sha512-iAXqUn8IIeBTNd72xsFlgaXHkMBMt6y4HJp1tIaK465CWLT/fG1aqB7ykr95gHHmlBdGbFeWWfyB4NJJ0nmeIg==}
    engines: {node: '>=6.9.0'}
    dependencies:
      '@babel/highlight': 7.16.10
    dev: false

  /@babel/helper-validator-identifier/7.16.7:
    resolution: {integrity: sha512-hsEnFemeiW4D08A5gUAZxLBTXpZ39P+a+DGDsHw1yxqyQ/jzFEnxf5uTEGp+3bzAbNOxU1paTgYS4ECU/IgfDw==}
    engines: {node: '>=6.9.0'}
    dev: false

  /@babel/highlight/7.16.10:
    resolution: {integrity: sha512-5FnTQLSLswEj6IkgVw5KusNUUFY9ZGqe/TRFnP/BKYHYgfh7tc+C7mwiy95/yNP7Dh9x580Vv8r7u7ZfTBFxdw==}
    engines: {node: '>=6.9.0'}
    dependencies:
      '@babel/helper-validator-identifier': 7.16.7
      chalk: 2.4.2
      js-tokens: 4.0.0
    dev: false

  /@babel/runtime-corejs3/7.17.7:
    resolution: {integrity: sha512-TvliGJjhxis5m7xIMvlXH/xG8Oa/LK0SCUCyfKD6nLi42n5fB4WibDJ0g9trmmBB6hwpMNx+Lzbxy9/4gpMaVw==}
    engines: {node: '>=6.9.0'}
    dependencies:
      core-js-pure: 3.21.1
      regenerator-runtime: 0.13.9
    dev: false

  /@babel/runtime/7.17.7:
    resolution: {integrity: sha512-L6rvG9GDxaLgFjg41K+5Yv9OMrU98sWe+Ykmc6FDJW/+vYZMhdOMKkISgzptMaERHvS2Y2lw9MDRm2gHhlQQoA==}
    engines: {node: '>=6.9.0'}
    dependencies:
      regenerator-runtime: 0.13.9
    dev: false

  /@babel/runtime/7.21.0:
    resolution: {integrity: sha512-xwII0//EObnq89Ji5AKYQaRYiW/nZ3llSv29d49IuxPhKbtJoLP+9QUUZ4nVragQVtaVGeZrpB+ZtG/Pdy/POw==}
    engines: {node: '>=6.9.0'}
    dependencies:
      regenerator-runtime: 0.13.11
    dev: false

  /@changesets/apply-release-plan/6.1.3:
    resolution: {integrity: sha512-ECDNeoc3nfeAe1jqJb5aFQX7CqzQhD2klXRez2JDb/aVpGUbX673HgKrnrgJRuQR/9f2TtLoYIzrGB9qwD77mg==}
    dependencies:
      '@babel/runtime': 7.21.0
      '@changesets/config': 2.3.0
      '@changesets/get-version-range-type': 0.3.2
      '@changesets/git': 2.0.0
      '@changesets/types': 5.2.1
      '@manypkg/get-packages': 1.1.3
      detect-indent: 6.1.0
      fs-extra: 7.0.1
      lodash.startcase: 4.4.0
      outdent: 0.5.0
      prettier: 2.8.1
      resolve-from: 5.0.0
      semver: 5.7.1
    dev: false

  /@changesets/assemble-release-plan/5.2.3:
    resolution: {integrity: sha512-g7EVZCmnWz3zMBAdrcKhid4hkHT+Ft1n0mLussFMcB1dE2zCuwcvGoy9ec3yOgPGF4hoMtgHaMIk3T3TBdvU9g==}
    dependencies:
      '@babel/runtime': 7.21.0
      '@changesets/errors': 0.1.4
      '@changesets/get-dependents-graph': 1.3.5
      '@changesets/types': 5.2.1
      '@manypkg/get-packages': 1.1.3
      semver: 5.7.1
    dev: false

  /@changesets/changelog-git/0.1.14:
    resolution: {integrity: sha512-+vRfnKtXVWsDDxGctOfzJsPhaCdXRYoe+KyWYoq5X/GqoISREiat0l3L8B0a453B2B4dfHGcZaGyowHbp9BSaA==}
    dependencies:
      '@changesets/types': 5.2.1
    dev: false

  /@changesets/changelog-github/0.4.8:
    resolution: {integrity: sha512-jR1DHibkMAb5v/8ym77E4AMNWZKB5NPzw5a5Wtqm1JepAuIF+hrKp2u04NKM14oBZhHglkCfrla9uq8ORnK/dw==}
    dependencies:
      '@changesets/get-github-info': 0.5.2
      '@changesets/types': 5.2.1
      dotenv: 8.6.0
    transitivePeerDependencies:
      - encoding
    dev: false

  /@changesets/cli/2.26.1:
    resolution: {integrity: sha512-XnTa+b51vt057fyAudvDKGB0Sh72xutQZNAdXkCqPBKO2zvs2yYZx5hFZj1u9cbtpwM6Sxtcr02/FQJfZOzemQ==}
    hasBin: true
    dependencies:
      '@babel/runtime': 7.21.0
      '@changesets/apply-release-plan': 6.1.3
      '@changesets/assemble-release-plan': 5.2.3
      '@changesets/changelog-git': 0.1.14
      '@changesets/config': 2.3.0
      '@changesets/errors': 0.1.4
      '@changesets/get-dependents-graph': 1.3.5
      '@changesets/get-release-plan': 3.0.16
      '@changesets/git': 2.0.0
      '@changesets/logger': 0.0.5
      '@changesets/pre': 1.0.14
      '@changesets/read': 0.5.9
      '@changesets/types': 5.2.1
      '@changesets/write': 0.2.3
      '@manypkg/get-packages': 1.1.3
      '@types/is-ci': 3.0.0
      '@types/semver': 6.2.3
      ansi-colors: 4.1.3
      chalk: 2.4.2
      enquirer: 2.3.6
      external-editor: 3.1.0
      fs-extra: 7.0.1
      human-id: 1.0.2
      is-ci: 3.0.1
      meow: 6.1.1
      outdent: 0.5.0
      p-limit: 2.3.0
      preferred-pm: 3.0.3
      resolve-from: 5.0.0
      semver: 5.7.1
      spawndamnit: 2.0.0
      term-size: 2.2.1
      tty-table: 4.2.1
    dev: false

  /@changesets/config/2.3.0:
    resolution: {integrity: sha512-EgP/px6mhCx8QeaMAvWtRrgyxW08k/Bx2tpGT+M84jEdX37v3VKfh4Cz1BkwrYKuMV2HZKeHOh8sHvja/HcXfQ==}
    dependencies:
      '@changesets/errors': 0.1.4
      '@changesets/get-dependents-graph': 1.3.5
      '@changesets/logger': 0.0.5
      '@changesets/types': 5.2.1
      '@manypkg/get-packages': 1.1.3
      fs-extra: 7.0.1
      micromatch: 4.0.4
    dev: false

  /@changesets/errors/0.1.4:
    resolution: {integrity: sha512-HAcqPF7snsUJ/QzkWoKfRfXushHTu+K5KZLJWPb34s4eCZShIf8BFO3fwq6KU8+G7L5KdtN2BzQAXOSXEyiY9Q==}
    dependencies:
      extendable-error: 0.1.7
    dev: false

  /@changesets/get-dependents-graph/1.3.5:
    resolution: {integrity: sha512-w1eEvnWlbVDIY8mWXqWuYE9oKhvIaBhzqzo4ITSJY9hgoqQ3RoBqwlcAzg11qHxv/b8ReDWnMrpjpKrW6m1ZTA==}
    dependencies:
      '@changesets/types': 5.2.1
      '@manypkg/get-packages': 1.1.3
      chalk: 2.4.2
      fs-extra: 7.0.1
      semver: 5.7.1
    dev: false

  /@changesets/get-github-info/0.5.2:
    resolution: {integrity: sha512-JppheLu7S114aEs157fOZDjFqUDpm7eHdq5E8SSR0gUBTEK0cNSHsrSR5a66xs0z3RWuo46QvA3vawp8BxDHvg==}
    dependencies:
      dataloader: 1.4.0
      node-fetch: 2.6.7
    transitivePeerDependencies:
      - encoding
    dev: false

  /@changesets/get-release-plan/3.0.16:
    resolution: {integrity: sha512-OpP9QILpBp1bY2YNIKFzwigKh7Qe9KizRsZomzLe6pK8IUo8onkAAVUD8+JRKSr8R7d4+JRuQrfSSNlEwKyPYg==}
    dependencies:
      '@babel/runtime': 7.21.0
      '@changesets/assemble-release-plan': 5.2.3
      '@changesets/config': 2.3.0
      '@changesets/pre': 1.0.14
      '@changesets/read': 0.5.9
      '@changesets/types': 5.2.1
      '@manypkg/get-packages': 1.1.3
    dev: false

  /@changesets/get-version-range-type/0.3.2:
    resolution: {integrity: sha512-SVqwYs5pULYjYT4op21F2pVbcrca4qA/bAA3FmFXKMN7Y+HcO8sbZUTx3TAy2VXulP2FACd1aC7f2nTuqSPbqg==}
    dev: false

  /@changesets/git/2.0.0:
    resolution: {integrity: sha512-enUVEWbiqUTxqSnmesyJGWfzd51PY4H7mH9yUw0hPVpZBJ6tQZFMU3F3mT/t9OJ/GjyiM4770i+sehAn6ymx6A==}
    dependencies:
      '@babel/runtime': 7.21.0
      '@changesets/errors': 0.1.4
      '@changesets/types': 5.2.1
      '@manypkg/get-packages': 1.1.3
      is-subdir: 1.2.0
      micromatch: 4.0.4
      spawndamnit: 2.0.0
    dev: false

  /@changesets/logger/0.0.5:
    resolution: {integrity: sha512-gJyZHomu8nASHpaANzc6bkQMO9gU/ib20lqew1rVx753FOxffnCrJlGIeQVxNWCqM+o6OOleCo/ivL8UAO5iFw==}
    dependencies:
      chalk: 2.4.2
    dev: false

  /@changesets/parse/0.3.16:
    resolution: {integrity: sha512-127JKNd167ayAuBjUggZBkmDS5fIKsthnr9jr6bdnuUljroiERW7FBTDNnNVyJ4l69PzR57pk6mXQdtJyBCJKg==}
    dependencies:
      '@changesets/types': 5.2.1
      js-yaml: 3.14.1
    dev: false

  /@changesets/pre/1.0.14:
    resolution: {integrity: sha512-dTsHmxQWEQekHYHbg+M1mDVYFvegDh9j/kySNuDKdylwfMEevTeDouR7IfHNyVodxZXu17sXoJuf2D0vi55FHQ==}
    dependencies:
      '@babel/runtime': 7.21.0
      '@changesets/errors': 0.1.4
      '@changesets/types': 5.2.1
      '@manypkg/get-packages': 1.1.3
      fs-extra: 7.0.1
    dev: false

  /@changesets/read/0.5.9:
    resolution: {integrity: sha512-T8BJ6JS6j1gfO1HFq50kU3qawYxa4NTbI/ASNVVCBTsKquy2HYwM9r7ZnzkiMe8IEObAJtUVGSrePCOxAK2haQ==}
    dependencies:
      '@babel/runtime': 7.21.0
      '@changesets/git': 2.0.0
      '@changesets/logger': 0.0.5
      '@changesets/parse': 0.3.16
      '@changesets/types': 5.2.1
      chalk: 2.4.2
      fs-extra: 7.0.1
      p-filter: 2.1.0
    dev: false

  /@changesets/types/4.1.0:
    resolution: {integrity: sha512-LDQvVDv5Kb50ny2s25Fhm3d9QSZimsoUGBsUioj6MC3qbMUCuC8GPIvk/M6IvXx3lYhAs0lwWUQLb+VIEUCECw==}
    dev: false

  /@changesets/types/5.2.1:
    resolution: {integrity: sha512-myLfHbVOqaq9UtUKqR/nZA/OY7xFjQMdfgfqeZIBK4d0hA6pgxArvdv8M+6NUzzBsjWLOtvApv8YHr4qM+Kpfg==}
    dev: false

  /@changesets/write/0.2.3:
    resolution: {integrity: sha512-Dbamr7AIMvslKnNYsLFafaVORx4H0pvCA2MHqgtNCySMe1blImEyAEOzDmcgKAkgz4+uwoLz7demIrX+JBr/Xw==}
    dependencies:
      '@babel/runtime': 7.21.0
      '@changesets/types': 5.2.1
      fs-extra: 7.0.1
      human-id: 1.0.2
      prettier: 2.8.1
    dev: false

  /@codemirror/autocomplete/6.3.0:
    resolution: {integrity: sha512-4jEvh3AjJZTDKazd10J6ZsCIqaYxDMCeua5ouQxY8hlFIml+nr7le0SgBhT3SIytFBmdzPK3AUhXGuW3T79nVg==}
    dependencies:
      '@codemirror/language': 6.6.0
      '@codemirror/state': 6.1.2
      '@codemirror/view': 6.4.1
      '@lezer/common': 1.0.2
    dev: false

  /@codemirror/commands/6.1.2:
    resolution: {integrity: sha512-sO3jdX1s0pam6lIdeSJLMN3DQ6mPEbM4yLvyKkdqtmd/UDwhXA5+AwFJ89rRXm6vTeOXBsE5cAmlos/t7MJdgg==}
    dependencies:
      '@codemirror/language': 6.6.0
      '@codemirror/state': 6.1.2
      '@codemirror/view': 6.4.1
      '@lezer/common': 1.0.2
    dev: false

  /@codemirror/lang-css/6.1.0:
    resolution: {integrity: sha512-GYn4TyMvQLrkrhdisFh8HCTDAjPY/9pzwN12hG9UdrTUxRUMicF+8GS24sFEYaleaG1KZClIFLCj0Rol/WO24w==}
    dependencies:
      '@codemirror/autocomplete': 6.3.0
      '@codemirror/language': 6.6.0
      '@codemirror/state': 6.1.2
      '@lezer/css': 1.1.1
    dev: false

  /@codemirror/lang-html/6.4.2:
    resolution: {integrity: sha512-bqCBASkteKySwtIbiV/WCtGnn/khLRbbiV5TE+d9S9eQJD7BA4c5dTRm2b3bVmSpilff5EYxvB4PQaZzM/7cNw==}
    dependencies:
      '@codemirror/autocomplete': 6.3.0
      '@codemirror/lang-css': 6.1.0
      '@codemirror/lang-javascript': 6.1.4
      '@codemirror/language': 6.6.0
      '@codemirror/state': 6.1.2
      '@codemirror/view': 6.4.1
      '@lezer/common': 1.0.2
      '@lezer/css': 1.1.1
      '@lezer/html': 1.3.3
    dev: false

  /@codemirror/lang-javascript/6.1.4:
    resolution: {integrity: sha512-OxLf7OfOZBTMRMi6BO/F72MNGmgOd9B0vetOLvHsDACFXayBzW8fm8aWnDM0yuy68wTK03MBf4HbjSBNRG5q7A==}
    dependencies:
      '@codemirror/autocomplete': 6.3.0
      '@codemirror/language': 6.6.0
      '@codemirror/lint': 6.0.0
      '@codemirror/state': 6.1.2
      '@codemirror/view': 6.4.1
      '@lezer/common': 1.0.2
      '@lezer/javascript': 1.4.1
    dev: false

  /@codemirror/lang-json/6.0.1:
    resolution: {integrity: sha512-+T1flHdgpqDDlJZ2Lkil/rLiRy684WMLc74xUnjJH48GQdfJo/pudlTRreZmKwzP8/tGdKf83wlbAdOCzlJOGQ==}
    dependencies:
      '@codemirror/language': 6.6.0
      '@lezer/json': 1.0.0
    dev: false

  /@codemirror/lang-markdown/6.1.0:
    resolution: {integrity: sha512-HQDJg1Js19fPKKsI3Rp1X0J6mxyrRy2NX6+Evh0+/jGm6IZHL5ygMGKBYNWKXodoDQFvgdofNRG33gWOwV59Ag==}
    dependencies:
      '@codemirror/lang-html': 6.4.2
      '@codemirror/language': 6.6.0
      '@codemirror/state': 6.1.2
      '@codemirror/view': 6.4.1
      '@lezer/common': 1.0.2
      '@lezer/markdown': 1.0.2
    dev: false

  /@codemirror/lang-python/6.0.4:
    resolution: {integrity: sha512-CuC7V6MVw4HshQuFaB1SMXHOSbKLnBnBXMzm9Zjb+uvkggyY8fXp79T9eYFzMn7fuadoPJcXyTcT/q/SRT7lvQ==}
    dependencies:
      '@codemirror/language': 6.6.0
      '@lezer/python': 1.1.1
    dev: false

  /@codemirror/language/6.6.0:
    resolution: {integrity: sha512-cwUd6lzt3MfNYOobdjf14ZkLbJcnv4WtndYaoBkbor/vF+rCNguMPK0IRtvZJG4dsWiaWPcK8x1VijhvSxnstg==}
    dependencies:
      '@codemirror/state': 6.1.2
      '@codemirror/view': 6.4.1
      '@lezer/common': 1.0.2
      '@lezer/highlight': 1.1.3
      '@lezer/lr': 1.3.3
      style-mod: 4.0.0
    dev: false

  /@codemirror/legacy-modes/6.3.1:
    resolution: {integrity: sha512-icXmCs4Mhst2F8mE0TNpmG6l7YTj1uxam3AbZaFaabINH5oWAdg2CfR/PVi+d/rqxJ+TuTnvkKK5GILHrNThtw==}
    dependencies:
      '@codemirror/language': 6.6.0
    dev: false

  /@codemirror/lint/6.0.0:
    resolution: {integrity: sha512-nUUXcJW1Xp54kNs+a1ToPLK8MadO0rMTnJB8Zk4Z8gBdrN0kqV7uvUraU/T2yqg+grDNR38Vmy/MrhQN/RgwiA==}
    dependencies:
      '@codemirror/state': 6.1.2
      '@codemirror/view': 6.4.1
      crelt: 1.0.5
    dev: false

  /@codemirror/search/6.2.2:
    resolution: {integrity: sha512-2pWY599zXk+lSoJ2iv9EuTO4gB7lhgBPLPwFb/zTbimFH4NmZSaKzJSV51okjABZ7/Rj0DYy5klWbIgaJh2LoQ==}
    dependencies:
      '@codemirror/state': 6.1.2
      '@codemirror/view': 6.4.1
      crelt: 1.0.5
    dev: false

  /@codemirror/state/6.1.2:
    resolution: {integrity: sha512-Mxff85Hp5va+zuj+H748KbubXjrinX/k28lj43H14T2D0+4kuvEFIEIO7hCEcvBT8ubZyIelt9yGOjj2MWOEQA==}
    dev: false

  /@codemirror/view/6.4.1:
    resolution: {integrity: sha512-QdBpD6E5HYx6YFXXhqwrRyQ83w7CxWZnchM4QpWBVkkmV7/oJT8N+yz2KAi2iRaLObc/aOf7C2RCQTO2yswF8A==}
    dependencies:
      '@codemirror/state': 6.1.2
      style-mod: 4.0.0
      w3c-keyname: 2.2.6
    dev: false

  /@formatjs/ecma402-abstract/1.11.3:
    resolution: {integrity: sha512-kP/Buv5vVFMAYLHNvvUzr0lwRTU0u2WTy44Tqwku1X3C3lJ5dKqDCYVqA8wL+Y19Bq+MwHgxqd5FZJRCIsLRyQ==}
    dependencies:
      '@formatjs/intl-localematcher': 0.2.24
      tslib: 2.4.0
    dev: false

  /@formatjs/fast-memoize/1.2.1:
    resolution: {integrity: sha512-Rg0e76nomkz3vF9IPlKeV+Qynok0r7YZjL6syLz4/urSg0IbjPZCB/iYUMNsYA643gh4mgrX3T7KEIFIxJBQeg==}
    dependencies:
      tslib: 2.4.0
    dev: false

  /@formatjs/icu-messageformat-parser/2.0.18:
    resolution: {integrity: sha512-vquIzsAJJmZ5jWVH8dEgUKcbG4yu3KqtyPet+q35SW5reLOvblkfeCXTRW2TpIwNXzdVqsJBwjbTiRiSU9JxwQ==}
    dependencies:
      '@formatjs/ecma402-abstract': 1.11.3
      '@formatjs/icu-skeleton-parser': 1.3.5
      tslib: 2.4.0
    dev: false

  /@formatjs/icu-skeleton-parser/1.3.5:
    resolution: {integrity: sha512-Nhyo2/6kG7ZfgeEfo02sxviOuBcvtzH6SYUharj3DLCDJH3A/4OxkKcmx/2PWGX4bc6iSieh+FA94CsKDxnZBQ==}
    dependencies:
      '@formatjs/ecma402-abstract': 1.11.3
      tslib: 2.4.0
    dev: false

  /@formatjs/intl-localematcher/0.2.24:
    resolution: {integrity: sha512-K/HRGo6EMnCbhpth/y3u4rW4aXkmQNqRe1L2G+Y5jNr3v0gYhvaucV8WixNju/INAMbPBlbsRBRo/nfjnoOnxQ==}
    dependencies:
      tslib: 2.4.0
    dev: false

  /@jest/expect-utils/29.5.0:
    resolution: {integrity: sha512-fmKzsidoXQT2KwnrwE0SQq3uj8Z763vzR8LnLBwC2qYWEFpjX8daRsk6rHUM1QvNlEW/UJXNXm59ztmJJWs2Mg==}
    engines: {node: ^14.15.0 || ^16.10.0 || >=18.0.0}
    dependencies:
      jest-get-type: 29.4.3
    dev: false

  /@jest/schemas/29.4.3:
    resolution: {integrity: sha512-VLYKXQmtmuEz6IxJsrZwzG9NvtkQsWNnWMsKxqWNu3+CnfzJQhp0WDDKWLVV9hLKr0l3SLLFRqcYHjhtyuDVxg==}
    engines: {node: ^14.15.0 || ^16.10.0 || >=18.0.0}
    dependencies:
      '@sinclair/typebox': 0.25.24
    dev: false

  /@jest/types/26.6.2:
    resolution: {integrity: sha512-fC6QCp7Sc5sX6g8Tvbmj4XUTbyrik0akgRy03yjXbQaBWWNWGE7SGtJk98m0N8nzegD/7SggrUlivxo5ax4KWQ==}
    engines: {node: '>= 10.14.2'}
    dependencies:
      '@types/istanbul-lib-coverage': 2.0.4
      '@types/istanbul-reports': 3.0.1
      '@types/node': 17.0.14
      '@types/yargs': 15.0.14
      chalk: 4.1.2
    dev: false

  /@jest/types/29.5.0:
    resolution: {integrity: sha512-qbu7kN6czmVRc3xWFQcAN03RAUamgppVUdXrvl1Wr3jlNF93o9mJbGcDWrwGB6ht44u7efB1qCFgVQmca24Uog==}
    engines: {node: ^14.15.0 || ^16.10.0 || >=18.0.0}
    dependencies:
      '@jest/schemas': 29.4.3
      '@types/istanbul-lib-coverage': 2.0.4
      '@types/istanbul-reports': 3.0.1
      '@types/node': 17.0.14
      '@types/yargs': 17.0.24
      chalk: 4.1.2
    dev: false

  /@jridgewell/resolve-uri/3.1.0:
    resolution: {integrity: sha512-F2msla3tad+Mfht5cJq7LSXcdudKTWCVYUgw6pLFOOHSTtZlj6SWNYAp+AhuqLmWdBO2X5hPrLcu8cVP8fy28w==}
    engines: {node: '>=6.0.0'}

  /@jridgewell/sourcemap-codec/1.4.14:
    resolution: {integrity: sha512-XPSJHWmi394fuUuzDnGz1wiKqWfo1yXecHQMRf2l6hztTO+nPru658AyDngaBe7isIxEkRsPR3FZh+s7iVa4Uw==}

  /@jridgewell/trace-mapping/0.3.14:
    resolution: {integrity: sha512-bJWEfQ9lPTvm3SneWwRFVLzrh6nhjwqw7TUFFBEMzwvg7t7PCDenf2lDwqo4NQXzdpgBXyFgDWnQA+2vkruksQ==}
    dependencies:
      '@jridgewell/resolve-uri': 3.1.0
      '@jridgewell/sourcemap-codec': 1.4.14

  /@lezer/common/1.0.2:
    resolution: {integrity: sha512-SVgiGtMnMnW3ActR8SXgsDhw7a0w0ChHSYAyAUxxrOiJ1OqYWEKk/xJd84tTSPo1mo6DXLObAJALNnd0Hrv7Ng==}
    dev: false

  /@lezer/css/1.1.1:
    resolution: {integrity: sha512-mSjx+unLLapEqdOYDejnGBokB5+AiJKZVclmud0MKQOKx3DLJ5b5VTCstgDDknR6iIV4gVrN6euzsCnj0A2gQA==}
    dependencies:
      '@lezer/highlight': 1.1.3
      '@lezer/lr': 1.3.3
    dev: false

  /@lezer/highlight/1.1.3:
    resolution: {integrity: sha512-3vLKLPThO4td43lYRBygmMY18JN3CPh9w+XS2j8WC30vR4yZeFG4z1iFe4jXE43NtGqe//zHW5q8ENLlHvz9gw==}
    dependencies:
      '@lezer/common': 1.0.2
    dev: false

  /@lezer/html/1.3.3:
    resolution: {integrity: sha512-04Fyvu66DjV2EjhDIG1kfDdktn5Pfw56SXPrzKNQH5B2m7BDfc6bDsz+ZJG8dLS3kIPEKbyyq1Sm2/kjeG0+AA==}
    dependencies:
      '@lezer/common': 1.0.2
      '@lezer/highlight': 1.1.3
      '@lezer/lr': 1.3.3
    dev: false

  /@lezer/javascript/1.4.1:
    resolution: {integrity: sha512-Hqx36DJeYhKtdpc7wBYPR0XF56ZzIp0IkMO/zNNj80xcaFOV4Oj/P7TQc/8k2TxNhzl7tV5tXS8ZOCPbT4L3nA==}
    dependencies:
      '@lezer/highlight': 1.1.3
      '@lezer/lr': 1.3.3
    dev: false

  /@lezer/json/1.0.0:
    resolution: {integrity: sha512-zbAuUY09RBzCoCA3lJ1+ypKw5WSNvLqGMtasdW6HvVOqZoCpPr8eWrsGnOVWGKGn8Rh21FnrKRVlJXrGAVUqRw==}
    dependencies:
      '@lezer/highlight': 1.1.3
      '@lezer/lr': 1.3.3
    dev: false

  /@lezer/lr/1.3.3:
    resolution: {integrity: sha512-JPQe3mwJlzEVqy67iQiiGozhcngbO8QBgpqZM6oL1Wj/dXckrEexpBLeFkq0edtW5IqnPRFxA24BHJni8Js69w==}
    dependencies:
      '@lezer/common': 1.0.2
    dev: false

  /@lezer/markdown/1.0.2:
    resolution: {integrity: sha512-8CY0OoZ6V5EzPjSPeJ4KLVbtXdLBd8V6sRCooN5kHnO28ytreEGTyrtU/zUwo/XLRzGr/e1g44KlzKi3yWGB5A==}
    dependencies:
      '@lezer/common': 1.0.2
      '@lezer/highlight': 1.1.3
    dev: false

  /@lezer/python/1.1.1:
    resolution: {integrity: sha512-ArUGh9kvdaOVu6IkSaYUS9WFQeMAFVWKRuZo6vexnxoeCLnxf0Y9DCFEAMMa7W9SQBGYE55OarSpPqSkdOXSCA==}
    dependencies:
      '@lezer/highlight': 1.1.3
      '@lezer/lr': 1.3.3
    dev: false

  /@manypkg/find-root/1.1.0:
    resolution: {integrity: sha512-mki5uBvhHzO8kYYix/WRy2WX8S3B5wdVSc9D6KcU5lQNglP2yt58/VfLuAK49glRXChosY8ap2oJ1qgma3GUVA==}
    dependencies:
      '@babel/runtime': 7.21.0
      '@types/node': 12.20.55
      find-up: 4.1.0
      fs-extra: 8.1.0
    dev: false

  /@manypkg/get-packages/1.1.3:
    resolution: {integrity: sha512-fo+QhuU3qE/2TQMQmbVMqaQ6EWbMhi4ABWP+O4AM1NqPBuy0OrApV5LO6BrrgnhtAHS2NH6RrVk9OL181tTi8A==}
    dependencies:
      '@babel/runtime': 7.21.0
      '@changesets/types': 4.1.0
      '@manypkg/find-root': 1.1.0
      fs-extra: 8.1.0
      globby: 11.1.0
      read-yaml-file: 1.1.0
    dev: false

  /@mswjs/cookies/0.2.2:
    resolution: {integrity: sha512-mlN83YSrcFgk7Dm1Mys40DLssI1KdJji2CMKN8eOlBqsTADYzj2+jWzsANsUTFbxDMWPD5e9bfA1RGqBpS3O1g==}
    engines: {node: '>=14'}
    dependencies:
      '@types/set-cookie-parser': 2.4.2
      set-cookie-parser: 2.5.1
    dev: false

  /@mswjs/interceptors/0.17.7:
    resolution: {integrity: sha512-dPInyLEF6ybLxfKGY99euI+mbT6ls4PVO9qPgGIsRk3+2VZVfT7fo9Sq6Q8eKT9W38QtUyhG74hN7xMtKWioGw==}
    engines: {node: '>=14'}
    dependencies:
      '@open-draft/until': 1.0.3
      '@types/debug': 4.1.7
      '@xmldom/xmldom': 0.8.6
      debug: 4.3.4
      headers-polyfill: 3.1.2
      outvariant: 1.3.0
      strict-event-emitter: 0.2.8
      web-encoding: 1.1.5
    transitivePeerDependencies:
      - supports-color
    dev: false

  /@nodelib/fs.scandir/2.1.5:
    resolution: {integrity: sha512-vq24Bq3ym5HEQm2NKCr3yXDwjc7vTsEThRDnkp2DK9p1uqLR+DHurm/NOTo0KG7HYHU7eppKZj3MyqYuMBf62g==}
    engines: {node: '>= 8'}
    dependencies:
      '@nodelib/fs.stat': 2.0.5
      run-parallel: 1.2.0

  /@nodelib/fs.stat/2.0.5:
    resolution: {integrity: sha512-RkhPPp2zrqDAQA/2jNhnztcPAlv64XdhIp7a7454A5ovI7Bukxgt7MX7udwAu3zg1DcpPU0rz3VV1SeaqvY4+A==}
    engines: {node: '>= 8'}

  /@nodelib/fs.walk/1.2.8:
    resolution: {integrity: sha512-oGB+UxlgWcgQkgwo8GcEGwemoTFt3FIO9ababBmaGwXIoBKZ+GTy0pP185beGg7Llih/NSHSV2XAs1lnznocSg==}
    engines: {node: '>= 8'}
    dependencies:
      '@nodelib/fs.scandir': 2.1.5
      fastq: 1.13.0

  /@open-draft/until/1.0.3:
    resolution: {integrity: sha512-Aq58f5HiWdyDlFffbbSjAlv596h/cOnt2DO1w3DOC7OJ5EHs0hd/nycJfiu9RJbT6Yk6F1knnRRXNSpxoIVZ9Q==}
    dev: false

  /@playwright/test/1.27.1:
    resolution: {integrity: sha512-mrL2q0an/7tVqniQQF6RBL2saskjljXzqNcCOVMUjRIgE6Y38nCNaP+Dc2FBW06bcpD3tqIws/HT9qiMHbNU0A==}
    engines: {node: '>=14'}
    hasBin: true
    dependencies:
      '@types/node': 17.0.14
      playwright-core: 1.27.1
    dev: false

  /@polka/url/1.0.0-next.21:
    resolution: {integrity: sha512-a5Sab1C4/icpTZVzZc5Ghpz88yQtGOyNqYXcZgOssB2uuAr+wF/MvN6bgtW32q7HHrvBki+BsZ0OuNv6EV3K9g==}
    dev: false

  /@rollup/plugin-json/5.0.2:
    resolution: {integrity: sha512-D1CoOT2wPvadWLhVcmpkDnesTzjhNIQRWLsc3fA49IFOP2Y84cFOOJ+nKGYedvXHKUsPeq07HR4hXpBBr+CHlA==}
    engines: {node: '>=14.0.0'}
    peerDependencies:
      rollup: ^1.20.0||^2.0.0||^3.0.0
    peerDependenciesMeta:
      rollup:
        optional: true
    dependencies:
      '@rollup/pluginutils': 5.0.2
    dev: false

  /@rollup/pluginutils/4.2.1:
    resolution: {integrity: sha512-iKnFXr7NkdZAIHiIWE+BX5ULi/ucVFYWD6TbAV+rZctiRTY2PL6tsIKhoIOaoskiWAkgu+VsbXgUVDNLHf+InQ==}
    engines: {node: '>= 8.0.0'}
    dependencies:
      estree-walker: 2.0.2
      picomatch: 2.3.1

  /@rollup/pluginutils/5.0.2:
    resolution: {integrity: sha512-pTd9rIsP92h+B6wWwFbW8RkZv4hiR/xKsqre4SIuAOaOEQRxi0lqLke9k2/7WegC85GgUs9pjmOjCUi3In4vwA==}
    engines: {node: '>=14.0.0'}
    peerDependencies:
      rollup: ^1.20.0||^2.0.0||^3.0.0
    peerDependenciesMeta:
      rollup:
        optional: true
    dependencies:
      '@types/estree': 1.0.0
      estree-walker: 2.0.2
      picomatch: 2.3.1
    dev: false

<<<<<<< HEAD
  /@sveltejs/adapter-auto/1.0.0-next.91_@sveltejs+kit@1.0.0-next.318:
=======
  /@sinclair/typebox/0.25.24:
    resolution: {integrity: sha512-XJfwUVUKDHF5ugKwIcxEgc9k8b7HbznCp6eUfWgu710hMPNIO4aw4/zB5RogDQz8nd6gyCDpU9O/m6qYEWY6yQ==}
    dev: false

  /@sveltejs/adapter-auto/1.0.0-next.91_b2bjiolq6much32vueqoio7eoy:
>>>>>>> f97b5c0c
    resolution: {integrity: sha512-U57tQdzTfFINim8tzZSARC9ztWPzwOoHwNOpGdb2o6XrD0mEQwU9DsII7dBblvzg+xCnmd0pw7PDtXz5c5t96w==}
    peerDependencies:
      '@sveltejs/kit': ^1.0.0-next.587
    dependencies:
      '@sveltejs/kit': 1.0.0-next.318_svelte@3.49.0
      import-meta-resolve: 2.2.0
    dev: true

  /@sveltejs/kit/1.0.0-next.318_svelte@3.49.0:
    resolution: {integrity: sha512-/M/XNvEqK71KCGro1xLuiUuklsMPe+G5DiVMs39tpfFIFhH4oCzAt+YBaIZDKORogGz3QDaYc5BV+eFv9E5cyw==}
    engines: {node: '>=14.13'}
    hasBin: true
    peerDependencies:
      svelte: ^3.44.0
    dependencies:
      '@sveltejs/vite-plugin-svelte': 1.0.0-next.44_svelte@3.49.0+vite@2.9.9
      sade: 1.8.1
      svelte: 3.49.0
      vite: 2.9.9
    transitivePeerDependencies:
      - diff-match-patch
      - less
      - sass
      - stylus
      - supports-color
    dev: true

  /@sveltejs/vite-plugin-svelte/1.0.0-next.44_svelte@3.49.0+vite@2.9.9:
    resolution: {integrity: sha512-n+sssEWbzykPS447FmnNyU5GxEhrBPDVd0lxNZnxRGz9P6651LjjwAnISKr3CKgT9v8IybP8VD0n2i5XzbqExg==}
    engines: {node: ^14.13.1 || >= 16}
    peerDependencies:
      diff-match-patch: ^1.0.5
      svelte: ^3.44.0
      vite: ^2.9.0
    peerDependenciesMeta:
      diff-match-patch:
        optional: true
    dependencies:
      '@rollup/pluginutils': 4.2.1
      debug: 4.3.4
      deepmerge: 4.2.2
      kleur: 4.1.4
      magic-string: 0.26.1
      svelte: 3.49.0
      svelte-hmr: 0.14.11_svelte@3.49.0
      vite: 2.9.9
    transitivePeerDependencies:
      - supports-color

  /@tailwindcss/forms/0.5.0_tailwindcss@3.1.6:
    resolution: {integrity: sha512-KzWugryEBFkmoaYcBE18rs6gthWCFHHO7cAZm2/hv3hwD67AzwP7udSCa22E7R1+CEJL/FfhYsJWrc0b1aeSzw==}
    peerDependencies:
      tailwindcss: '>=3.0.0 || >= 3.0.0-alpha.1'
    dependencies:
      mini-svg-data-uri: 1.4.4
      tailwindcss: 3.1.6
    dev: false

  /@testing-library/dom/7.31.2:
    resolution: {integrity: sha512-3UqjCpey6HiTZT92vODYLPxTBWlM8ZOOjr3LX5F37/VRipW2M1kX6I/Cm4VXzteZqfGfagg8yXywpcOgQBlNsQ==}
    engines: {node: '>=10'}
    dependencies:
      '@babel/code-frame': 7.16.7
      '@babel/runtime': 7.17.7
      '@types/aria-query': 4.2.2
      aria-query: 4.2.2
      chalk: 4.1.2
      dom-accessibility-api: 0.5.13
      lz-string: 1.4.4
      pretty-format: 26.6.2
    dev: false

  /@testing-library/dom/8.11.3:
    resolution: {integrity: sha512-9LId28I+lx70wUiZjLvi1DB/WT2zGOxUh46glrSNMaWVx849kKAluezVzZrXJfTKKoQTmEOutLes/bHg4Bj3aA==}
    engines: {node: '>=12'}
    dependencies:
      '@babel/code-frame': 7.16.7
      '@babel/runtime': 7.17.7
      '@types/aria-query': 4.2.2
      aria-query: 5.0.0
      chalk: 4.1.2
      dom-accessibility-api: 0.5.13
      lz-string: 1.4.4
      pretty-format: 27.5.1
    dev: false

  /@testing-library/jest-dom/5.16.5:
    resolution: {integrity: sha512-N5ixQ2qKpi5OLYfwQmUb/5mSV9LneAcaUfp32pn4yCnpb8r/Yz0pXFPck21dIicKmi+ta5WRAknkZCfA8refMA==}
    engines: {node: '>=8', npm: '>=6', yarn: '>=1'}
    dependencies:
      '@adobe/css-tools': 4.2.0
      '@babel/runtime': 7.21.0
      '@types/testing-library__jest-dom': 5.14.5
      aria-query: 5.0.0
      chalk: 3.0.0
      css.escape: 1.5.1
      dom-accessibility-api: 0.5.13
      lodash: 4.17.21
      redent: 3.0.0
    dev: false

  /@testing-library/svelte/3.1.0_svelte@3.49.0:
    resolution: {integrity: sha512-xTN6v4xRLQb75GTJn2mrjSUJN4PkhpNZFjwvtdzbOTS6OvxMrkRdm6hFRGauwiFd0LPV7/SqdWbbtMAOC7a+Dg==}
    engines: {node: '>= 8'}
    peerDependencies:
      svelte: 3.x
    dependencies:
      '@testing-library/dom': 7.31.2
      svelte: 3.49.0
    dev: false

  /@testing-library/user-event/13.5.0_@testing-library+dom@8.11.3:
    resolution: {integrity: sha512-5Kwtbo3Y/NowpkbRuSepbyMFkZmHgD+vPzYB/RJ4oxt5Gj/avFFBYjhw27cqSVPVw/3a67NK1PbiIr9k4Gwmdg==}
    engines: {node: '>=10', npm: '>=6'}
    peerDependencies:
      '@testing-library/dom': '>=7.21.4'
    dependencies:
      '@babel/runtime': 7.17.7
      '@testing-library/dom': 8.11.3
    dev: false

  /@types/aria-query/4.2.2:
    resolution: {integrity: sha512-HnYpAE1Y6kRyKM/XkEuiRQhTHvkzMBurTHnpFLYLBGPIylZNPs9jJcuOOYWxPLJCSEtmZT0Y8rHDokKN7rRTig==}
    dev: false

  /@types/chai-subset/1.3.3:
    resolution: {integrity: sha512-frBecisrNGz+F4T6bcc+NLeolfiojh5FxW2klu669+8BARtyQv2C/GkNW6FUodVe4BroGMP/wER/YDGc7rEllw==}
    dependencies:
      '@types/chai': 4.3.1
    dev: false

  /@types/chai/4.3.1:
    resolution: {integrity: sha512-/zPMqDkzSZ8t3VtxOa4KPq7uzzW978M9Tvh+j7GHKuo6k6GTLxPJ4J5gE5cjfJ26pnXst0N5Hax8Sr0T2Mi9zQ==}
    dev: false

  /@types/clone/2.1.1:
    resolution: {integrity: sha512-BZIU34bSYye0j/BFcPraiDZ5ka6MJADjcDVELGf7glr9K+iE8NYVjFslJFVWzskSxkLLyCrSPScE82/UUoBSvg==}
    dev: false

  /@types/concat-stream/1.6.1:
    resolution: {integrity: sha512-eHE4cQPoj6ngxBZMvVf6Hw7Mh4jMW4U9lpGmS5GBPB9RYxlFg+CHaVN7ErNY4W9XfLIEn20b4VDYaIrbq0q4uA==}
    dependencies:
      '@types/node': 17.0.14
    dev: false

  /@types/cookie/0.4.1:
    resolution: {integrity: sha512-XW/Aa8APYr6jSVVA1y/DEIZX0/GMKLEVekNG727R8cs56ahETkRAy/3DR7+fJyh7oUgGwNQaRfXCun0+KbWY7Q==}
    dev: false

  /@types/d3-dsv/3.0.0:
    resolution: {integrity: sha512-o0/7RlMl9p5n6FQDptuJVMxDf/7EDEv2SYEO/CwdG2tr1hTfUVi0Iavkk2ax+VpaQ/1jVhpnj5rq1nj8vwhn2A==}

  /@types/d3-path/3.0.0:
    resolution: {integrity: sha512-0g/A+mZXgFkQxN3HniRDbXMN79K3CdTpLsevj+PXiTcb2hVyvkZUBg37StmgCQkaD84cUJ4uaDAWq7UJOQy2Tg==}
    dev: true

  /@types/d3-scale/4.0.2:
    resolution: {integrity: sha512-Yk4htunhPAwN0XGlIwArRomOjdoBFXC3+kCxK2Ubg7I9shQlVSJy/pG/Ht5ASN+gdMIalpk8TJ5xV74jFsetLA==}
    dependencies:
      '@types/d3-time': 3.0.0
    dev: true

  /@types/d3-shape/3.0.2:
    resolution: {integrity: sha512-5+ButCmIfNX8id5seZ7jKj3igdcxx+S9IDBiT35fQGTLZUfkFgTv+oBH34xgeoWDKpWcMITSzBILWQtBoN5Piw==}
    dependencies:
      '@types/d3-path': 3.0.0
    dev: true

  /@types/d3-time/3.0.0:
    resolution: {integrity: sha512-sZLCdHvBUcNby1cB6Fd3ZBrABbjz3v1Vm90nysCQ6Vt7vd6e/h9Lt7SiJUoEX0l4Dzc7P5llKyhqSi1ycSf1Hg==}
    dev: true

  /@types/debug/4.1.7:
    resolution: {integrity: sha512-9AonUzyTjXXhEOa0DnqpzZi6VHlqKMswga9EXjpXnnqxwLtdvPPtlO8evrI5D9S6asFRCQ6v+wpiUKbw+vKqyg==}
    dependencies:
      '@types/ms': 0.7.31
    dev: false

  /@types/estree/0.0.50:
    resolution: {integrity: sha512-C6N5s2ZFtuZRj54k2/zyRhNDjJwwcViAM3Nbm8zjBpbqAdZ00mr0CFxvSKeO8Y/e03WVFLpQMdHYVfUd6SB+Hw==}
    dev: false

  /@types/estree/1.0.0:
    resolution: {integrity: sha512-WulqXMDUTYAXCjZnk6JtIHPigp55cVtDgDrO2gHRwhyJto21+1zbVCtOYB2L1F9w4qCQ0rOGWBnBe0FNTiEJIQ==}
    dev: false

  /@types/form-data/0.0.33:
    resolution: {integrity: sha1-yayFsqX9GENbjIXZ7LUObWyJP/g=}
    dependencies:
      '@types/node': 17.0.14
    dev: false

  /@types/is-ci/3.0.0:
    resolution: {integrity: sha512-Q0Op0hdWbYd1iahB+IFNQcWXFq4O0Q5MwQP7uN0souuQ4rPg1vEYcnIOfr1gY+M+6rc8FGoRaBO1mOOvL29sEQ==}
    dependencies:
      ci-info: 3.8.0
    dev: false

  /@types/istanbul-lib-coverage/2.0.4:
    resolution: {integrity: sha512-z/QT1XN4K4KYuslS23k62yDIDLwLFkzxOuMplDtObz0+y7VqJCaO2o+SPwHCvLFZh7xazvvoor2tA/hPz9ee7g==}
    dev: false

  /@types/istanbul-lib-report/3.0.0:
    resolution: {integrity: sha512-plGgXAPfVKFoYfa9NpYDAkseG+g6Jr294RqeqcqDixSbU34MZVJRi/P+7Y8GDpzkEwLaGZZOpKIEmeVZNtKsrg==}
    dependencies:
      '@types/istanbul-lib-coverage': 2.0.4
    dev: false

  /@types/istanbul-reports/3.0.1:
    resolution: {integrity: sha512-c3mAZEuK0lvBp8tmuL74XRKn1+y2dcwOUpH7x4WrF6gk1GIgiluDRgMYQtw2OFcBvAJWlt6ASU3tSqxp0Uu0Aw==}
    dependencies:
      '@types/istanbul-lib-report': 3.0.0
    dev: false

  /@types/jest/29.5.0:
    resolution: {integrity: sha512-3Emr5VOl/aoBwnWcH/EFQvlSAmjV+XtV9GGu5mwdYew5vhQh0IUZx/60x0TzHDu09Bi7HMx10t/namdJw5QIcg==}
    dependencies:
      expect: 29.5.0
      pretty-format: 29.5.0
    dev: false

  /@types/js-levenshtein/1.1.1:
    resolution: {integrity: sha512-qC4bCqYGy1y/NP7dDVr7KJarn+PbX1nSpwA7JXdu0HxT3QYjO8MJ+cntENtHFVy2dRAyBV23OZ6MxsW1AM1L8g==}
    dev: false

  /@types/minimist/1.2.2:
    resolution: {integrity: sha512-jhuKLIRrhvCPLqwPcx6INqmKeiA5EWrsCOPhrlFSrbrmU4ZMPjj5Ul/oLCMDO98XRUIwVm78xICz4EPCektzeQ==}
    dev: false

  /@types/ms/0.7.31:
    resolution: {integrity: sha512-iiUgKzV9AuaEkZqkOLDIvlQiL6ltuZd9tGcW3gwpnX8JbuiuhFlEGmmFXEXkN50Cvq7Os88IY2v0dkDqXYWVgA==}
    dev: false

  /@types/node/10.17.60:
    resolution: {integrity: sha512-F0KIgDJfy2nA3zMLmWGKxcH2ZVEtCZXHHdOQs2gSaQ27+lNeEfGxzkIw90aXswATX7AZ33tahPbzy6KAfUreVw==}
    dev: false

  /@types/node/12.20.55:
    resolution: {integrity: sha512-J8xLz7q2OFulZ2cyGTLE1TbbZcjpno7FaN6zdJNrgAdrJ+DZzh/uFR6YrTb4C+nXakvud8Q4+rbhoIWlYQbUFQ==}
    dev: false

  /@types/node/17.0.14:
    resolution: {integrity: sha512-SbjLmERksKOGzWzPNuW7fJM7fk3YXVTFiZWB/Hs99gwhk+/dnrQRPBQjPW9aO+fi1tAffi9PrwFvsmOKmDTyng==}

  /@types/node/8.10.66:
    resolution: {integrity: sha512-tktOkFUA4kXx2hhhrB8bIFb5TbwzS4uOhKEmwiD+NoiL0qtP2OQ9mFldbgD4dV1djrlBYP6eBuQZiWjuHUpqFw==}
    dev: false

  /@types/normalize-package-data/2.4.1:
    resolution: {integrity: sha512-Gj7cI7z+98M282Tqmp2K5EIsoouUEzbBJhQQzDE3jSIRk6r9gsz0oUokqIUR4u1R3dMHo0pDHM7sNOHyhulypw==}
    dev: false

  /@types/pug/2.0.6:
    resolution: {integrity: sha512-SnHmG9wN1UVmagJOnyo/qkk0Z7gejYxOYYmaAwr5u2yFYfsupN3sg10kyzN8Hep/2zbHxCnsumxOoRIRMBwKCg==}

  /@types/qs/6.9.7:
    resolution: {integrity: sha512-FGa1F62FT09qcrueBA6qYTrJPVDzah9a+493+o2PCXsesWHIn27G98TsSMs3WPNbZIEj4+VJf6saSFpvD+3Zsw==}
    dev: false

  /@types/sass/1.43.1:
    resolution: {integrity: sha512-BPdoIt1lfJ6B7rw35ncdwBZrAssjcwzI5LByIrYs+tpXlj/CAkuVdRsgZDdP4lq5EjyWzwxZCqAoFyHKFwp32g==}
    dependencies:
      '@types/node': 17.0.14

  /@types/semver/6.2.3:
    resolution: {integrity: sha512-KQf+QAMWKMrtBMsB8/24w53tEsxllMj6TuA80TT/5igJalLI/zm0L3oXRbIAl4Ohfc85gyHX/jhMwsVkmhLU4A==}
    dev: false

  /@types/set-cookie-parser/2.4.2:
    resolution: {integrity: sha512-fBZgytwhYAUkj/jC/FAV4RQ5EerRup1YQsXQCh8rZfiHkc4UahC192oH0smGwsXol3cL3A5oETuAHeQHmhXM4w==}
    dependencies:
      '@types/node': 17.0.14
    dev: false

  /@types/stack-utils/2.0.1:
    resolution: {integrity: sha512-Hl219/BT5fLAaz6NDkSuhzasy49dwQS/DSdu4MdggFB8zcXv7vflBI3xp7FEmkmdDkBUI2bPUNeMttp2knYdxw==}
    dev: false

  /@types/testing-library__jest-dom/5.14.5:
    resolution: {integrity: sha512-SBwbxYoyPIvxHbeHxTZX2Pe/74F/tX2/D3mMvzabdeJ25bBojfW0TyB8BHrbq/9zaaKICJZjLP+8r6AeZMFCuQ==}
    dependencies:
      '@types/jest': 29.5.0
    dev: false

  /@types/three/0.138.0:
    resolution: {integrity: sha512-D8AoV7h2kbCfrv/DcebHOFh1WDwyus3HdooBkAwcBikXArdqnsQ38PQ85JCunnvun160oA9jz53GszF3zch3tg==}
    dev: true

  /@types/yargs-parser/21.0.0:
    resolution: {integrity: sha512-iO9ZQHkZxHn4mSakYV0vFHAVDyEOIJQrV2uZ06HxEPcx+mt8swXoZHIbaaJ2crJYFfErySgktuTZ3BeLz+XmFA==}
    dev: false

  /@types/yargs/15.0.14:
    resolution: {integrity: sha512-yEJzHoxf6SyQGhBhIYGXQDSCkJjB6HohDShto7m8vaKg9Yp0Yn8+71J9eakh2bnPg6BfsH9PRMhiRTZnd4eXGQ==}
    dependencies:
      '@types/yargs-parser': 21.0.0
    dev: false

  /@types/yargs/17.0.24:
    resolution: {integrity: sha512-6i0aC7jV6QzQB8ne1joVZ0eSFIstHsCrobmOtghM11yGlH0j43FKL2UhWdELkyps0zuf7qVTUVCCR+tgSlyLLw==}
    dependencies:
      '@types/yargs-parser': 21.0.0
    dev: false

  /@xmldom/xmldom/0.8.6:
    resolution: {integrity: sha512-uRjjusqpoqfmRkTaNuLJ2VohVr67Q5YwDATW3VU7PfzTj6IRaihGrYI7zckGZjxQPBIp63nfvJbM+Yu5ICh0Bg==}
    engines: {node: '>=10.0.0'}
    dev: false

  /@zxing/text-encoding/0.9.0:
    resolution: {integrity: sha512-U/4aVJ2mxI0aDNI8Uq0wEhMgY+u4CNtEb0om3+y3+niDAsoTCOB33UF0sxpzqzdqXLqmvc+vZyAt4O8pPdfkwA==}
    requiresBuild: true
    dev: false
    optional: true

  /acorn-node/1.8.2:
    resolution: {integrity: sha512-8mt+fslDufLYntIoPAaIMUe/lrbrehIiwmR3t2k9LljIzoigEPF27eLk2hy8zSGzmR/ogr7zbRKINMo1u0yh5A==}
    dependencies:
      acorn: 7.4.1
      acorn-walk: 7.2.0
      xtend: 4.0.2

  /acorn-walk/7.2.0:
    resolution: {integrity: sha512-OPdCF6GsMIP+Az+aWfAAOEt2/+iVDKE7oy6lJ098aoe59oAmK76qV6Gw60SbZ8jHuG2wH058GF4pLFbYamYrVA==}
    engines: {node: '>=0.4.0'}

  /acorn/7.4.1:
    resolution: {integrity: sha512-nQyp0o1/mNdbTO1PO6kHkwSrmgZ0MT/jCCpNiwbUjGoRN4dlBhqJtoQuCnEOKzgTVwg0ZWiCoQy6SxMebQVh8A==}
    engines: {node: '>=0.4.0'}
    hasBin: true

  /ansi-colors/4.1.3:
    resolution: {integrity: sha512-/6w/C21Pm1A7aZitlI5Ni/2J6FFQN8i1Cvz3kHABAAbw93v/NlvKdVOqz7CCWz/3iv/JplRSEEZ83XION15ovw==}
    engines: {node: '>=6'}
    dev: false

  /ansi-escapes/4.3.2:
    resolution: {integrity: sha512-gKXj5ALrKWQLsYG9jlTRmR/xKluxHV+Z9QEwNIgCfM1/uwPMCuzVVnh5mwTd+OuBZcwSIMbqssNWRm1lE51QaQ==}
    engines: {node: '>=8'}
    dependencies:
      type-fest: 0.21.3
    dev: false

  /ansi-regex/5.0.1:
    resolution: {integrity: sha512-quJQXlTSUGL2LH9SUXo8VwsY4soanhgo6LNSm84E1LBcE8s3O0wpdiRzyR9z/ZZJMlMWv37qOOb9pdJlMUEKFQ==}
    engines: {node: '>=8'}
    dev: false

  /ansi-styles/3.2.1:
    resolution: {integrity: sha512-VT0ZI6kZRdTh8YyJw3SMbYm/u+NqfsAxEpWO0Pf9sq8/e94WxxOpPKx9FR1FlyCtOVDNOQ+8ntlqFxiRc+r5qA==}
    engines: {node: '>=4'}
    dependencies:
      color-convert: 1.9.3
    dev: false

  /ansi-styles/4.3.0:
    resolution: {integrity: sha512-zbB9rCJAT1rbjiVDb2hqKFHNYLxgtk8NURxZ3IZwD3F6NtxbXZQCnnSi1Lkx+IDohdPlFp222wVALIheZJQSEg==}
    engines: {node: '>=8'}
    dependencies:
      color-convert: 2.0.1
    dev: false

  /ansi-styles/5.2.0:
    resolution: {integrity: sha512-Cxwpt2SfTzTtXcfOlzGEee8O+c+MmUgGrNiBcXnuWxuFJHe6a5Hz7qwhwe5OgaSYI0IJvkLqWX1ASG+cJOkEiA==}
    engines: {node: '>=10'}
    dev: false

  /anymatch/3.1.2:
    resolution: {integrity: sha512-P43ePfOAIupkguHUycrc4qJ9kz8ZiuOUijaETwX7THt0Y/GNK7v0aa8rY816xWjZ7rJdA5XdMcpVFTKMq+RvWg==}
    engines: {node: '>= 8'}
    dependencies:
      normalize-path: 3.0.0
      picomatch: 2.3.1

  /arg/5.0.2:
    resolution: {integrity: sha512-PYjyFOLKQ9y57JvQ6QLo8dAgNqswh8M1RMJYdQduT6xbWSgK36P/Z/v+p888pM69jMMfS8Xd8F6I1kQ/I9HUGg==}

  /argparse/1.0.10:
    resolution: {integrity: sha512-o5Roy6tNG4SL/FOkCAN6RzjiakZS25RLYFrcMttJqbdd8BWrnA+fGz57iN5Pb06pvBGvl5gQ0B48dJlslXvoTg==}
    dependencies:
      sprintf-js: 1.0.3
    dev: false

  /aria-query/4.2.2:
    resolution: {integrity: sha512-o/HelwhuKpTj/frsOsbNLNgnNGVIFsVP/SW2BSF14gVl7kAfMOJ6/8wUAUvG1R1NHKrfG+2sHZTu0yauT1qBrA==}
    engines: {node: '>=6.0'}
    dependencies:
      '@babel/runtime': 7.17.7
      '@babel/runtime-corejs3': 7.17.7
    dev: false

  /aria-query/5.0.0:
    resolution: {integrity: sha512-V+SM7AbUwJ+EBnB8+DXs0hPZHO0W6pqBcc0dW90OwtVG02PswOu/teuARoLQjdDOH+t9pJgGnW5/Qmouf3gPJg==}
    engines: {node: '>=6.0'}
    dev: false

  /array-buffer-byte-length/1.0.0:
    resolution: {integrity: sha512-LPuwb2P+NrQw3XhxGc36+XSvuBPopovXYTR9Ew++Du9Yb/bx5AzBfrIsBoj0EZUifjQU+sHL21sseZ3jerWO/A==}
    dependencies:
      call-bind: 1.0.2
      is-array-buffer: 3.0.2
    dev: false

  /array-union/2.1.0:
    resolution: {integrity: sha512-HGyxoOTYUyCM6stUe6EJgnd4EoewAI7zMdfqO+kGjnlZmBDz/cR5pf8r/cR4Wq60sL/p0IkcjUEEPwS3GFrIyw==}
    engines: {node: '>=8'}
    dev: false

  /array.prototype.flat/1.3.1:
    resolution: {integrity: sha512-roTU0KWIOmJ4DRLmwKd19Otg0/mT3qPNt0Qb3GWW8iObuZXxrjB/pzn0R3hqpRSWg4HCwqx+0vwOnWnvlOyeIA==}
    engines: {node: '>= 0.4'}
    dependencies:
      call-bind: 1.0.2
      define-properties: 1.2.0
      es-abstract: 1.21.2
      es-shim-unscopables: 1.0.0
    dev: false

  /arrify/1.0.1:
    resolution: {integrity: sha512-3CYzex9M9FGQjCGMGyi6/31c8GJbgb0qGyrx5HWxPd0aCwh4cB2YjMb2Xf9UuoogrMrlO9cTqnB5rI5GHZTcUA==}
    engines: {node: '>=0.10.0'}
    dev: false

  /asap/2.0.6:
    resolution: {integrity: sha1-5QNHYR1+aQlDIIu9r+vLwvuGbUY=}
    dev: false

  /assertion-error/1.1.0:
    resolution: {integrity: sha512-jgsaNduz+ndvGyFt3uSuWqvy4lCnIJiovtouQN5JZHOKCS2QuhEdbcQHFhVksz2N2U9hXJo8odG7ETyWlEeuDw==}
    dev: false

  /asynckit/0.4.0:
    resolution: {integrity: sha1-x57Zf380y48robyXkLzDZkdLS3k=}
    dev: false

  /automation-events/4.0.21:
    resolution: {integrity: sha512-VJdSzclxoBVAqE4UAwmqPLHAM3EI2iYhZ2MADdQnjFlW/GE17B47aQ6y9JE9up2bf8f7I5RfqGhJM464jPMzww==}
    engines: {node: '>=12.20.1'}
    dependencies:
      '@babel/runtime': 7.21.0
      tslib: 2.4.0
    dev: false

  /autoprefixer/10.4.4_postcss@8.4.21:
    resolution: {integrity: sha512-Tm8JxsB286VweiZ5F0anmbyGiNI3v3wGv3mz9W+cxEDYB/6jbnj6GM9H9mK3wIL8ftgl+C07Lcwb8PG5PCCPzA==}
    engines: {node: ^10 || ^12 || >=14}
    hasBin: true
    peerDependencies:
      postcss: ^8.1.0
    dependencies:
      browserslist: 4.20.2
      caniuse-lite: 1.0.30001317
      fraction.js: 4.2.0
      normalize-range: 0.1.2
      picocolors: 1.0.0
      postcss: 8.4.21
      postcss-value-parser: 4.2.0
    dev: true

  /autoprefixer/10.4.4_postcss@8.4.6:
    resolution: {integrity: sha512-Tm8JxsB286VweiZ5F0anmbyGiNI3v3wGv3mz9W+cxEDYB/6jbnj6GM9H9mK3wIL8ftgl+C07Lcwb8PG5PCCPzA==}
    engines: {node: ^10 || ^12 || >=14}
    hasBin: true
    peerDependencies:
      postcss: ^8.1.0
    dependencies:
      browserslist: 4.20.2
      caniuse-lite: 1.0.30001317
      fraction.js: 4.2.0
      normalize-range: 0.1.2
      picocolors: 1.0.0
      postcss: 8.4.6
      postcss-value-parser: 4.2.0

  /available-typed-arrays/1.0.5:
    resolution: {integrity: sha512-DMD0KiN46eipeziST1LPP/STfDU0sufISXmjSgvVsoU2tqxctQeASejWcfNtxYKqETM1UxQ8sp2OrSBWpHY6sw==}
    engines: {node: '>= 0.4'}
    dev: false

  /babylonjs-gltf2interface/4.2.2:
    resolution: {integrity: sha512-LCQgW1lM+EpKK4yWMiPEgi6ONwJ7W4JrSu3t9JixNRgvnic72OnN2f0bt91rE30EJr1ZaokvkXD/aEiBp/Juyg==}
    dev: false

  /babylonjs-gltf2interface/5.18.0:
    resolution: {integrity: sha512-VucYtbedtHv89lEhgrD5ULoXTCcU8ZjyBygdh06VybiVSaCzQqTxam6ZFibazpkzB6maSHe8yAm3wE1EPfOxhg==}
    dev: false

  /babylonjs-loaders/4.2.2:
    resolution: {integrity: sha512-IuShR5N4zkDMzKEGsCZ0uZDCn07BLLj8LlKwyiSwFR1V9KxAALkt2INTMCdXjuWELTcZEALZlyO85mKJ2pDPHw==}
    dependencies:
      babylonjs: 4.2.2
      babylonjs-gltf2interface: 4.2.2
    dev: false

  /babylonjs-loaders/5.18.0:
    resolution: {integrity: sha512-O4v8kGylkWlcHJfhToKiyQprkhcIWe0PiT5yudfTSkpXrWy7YXb1VzssxilfkLRFOr7MWHlNvW+zZNcTs+Sk8Q==}
    dependencies:
      babylonjs: 5.18.0
      babylonjs-gltf2interface: 5.18.0
    dev: false

  /babylonjs/4.2.2:
    resolution: {integrity: sha512-p7mTi6+nLuWJTLbwxEJxLOh/QMHMV2KA0bviEoQSK5VtsAq1F0JghoOZYRs4aEqAZF/deFPWvMQk1vbXJ+4eEA==}
    dev: false

  /babylonjs/5.18.0:
    resolution: {integrity: sha512-d4WrcR3e1FOnOlEtOofRH+OniZT4cx6EuDvKB0OkqnPnjD7ALuo5cmJDQmILWnDTOJRqojK7Psz9etEeNDionA==}
    requiresBuild: true
    dev: false

  /balanced-match/1.0.2:
    resolution: {integrity: sha512-3oSeUO0TMV67hN1AmbXsK4yaqU7tjiHlbxRDZOpH0KW9+CeX4bRAaX0Anxt0tx2MrpRpWwQaPwIlISEJhYU5Pw==}

  /base64-js/1.5.1:
    resolution: {integrity: sha512-AKpaYlHn8t4SVbOHCy+b5+KKgvR4vrsD8vbvrbiQJps7fKDTkjkDry6ji0rUJjC0kzbNePLwzxq8iypo41qeWA==}
    dev: false

  /better-path-resolve/1.0.0:
    resolution: {integrity: sha512-pbnl5XzGBdrFU/wT4jqmJVPn2B6UHPBOhzMQkY/SPUPB6QtUXtmBHBIwCbXJol93mOpGMnQyP/+BB19q04xj7g==}
    engines: {node: '>=4'}
    dependencies:
      is-windows: 1.0.2
    dev: false

  /binary-extensions/2.2.0:
    resolution: {integrity: sha512-jDctJ/IVQbZoJykoeHbhXpOlNBqGNcwXJKJog42E5HDPUwQTSdjCHdihjj0DlnheQ7blbT6dHOafNAiS8ooQKA==}
    engines: {node: '>=8'}

  /bl/4.1.0:
    resolution: {integrity: sha512-1W07cM9gS6DcLperZfFSj+bWLtaPGSOHWhPiGzXmvVJbRLdG82sH/Kn8EtW1VqWVA54AKf2h5k5BbnIbwF3h6w==}
    dependencies:
      buffer: 5.7.1
      inherits: 2.0.4
      readable-stream: 3.6.0
    dev: false

  /boolbase/1.0.0:
    resolution: {integrity: sha512-JZOSA7Mo9sNGB8+UjSgzdLtokWAky1zbztM3WRLCbZ70/3cTANmQmOdR7y2g+J0e2WXywy1yS468tY+IruqEww==}
    dev: false

  /brace-expansion/1.1.11:
    resolution: {integrity: sha512-iCuPHDFgrHX7H2vEI/5xpz07zSHB00TpugqhmYtVmMO6518mCuRMoOYFldEBl0g187ufozdaHgWKcYFb61qGiA==}
    dependencies:
      balanced-match: 1.0.2
      concat-map: 0.0.1

  /braces/3.0.2:
    resolution: {integrity: sha512-b8um+L1RzM3WDSzvhm6gIz1yfTbBt6YTlcEKAvsmqCZZFw46z626lVj9j1yEPW33H5H+lBQpZMP1k8l+78Ha0A==}
    engines: {node: '>=8'}
    dependencies:
      fill-range: 7.0.1

  /breakword/1.0.5:
    resolution: {integrity: sha512-ex5W9DoOQ/LUEU3PMdLs9ua/CYZl1678NUkKOdUSi8Aw5F1idieaiRURCBFJCwVcrD1J8Iy3vfWSloaMwO2qFg==}
    dependencies:
      wcwidth: 1.0.1
    dev: false

  /broker-factory/3.0.68:
    resolution: {integrity: sha512-QrbDJ/7YwZ2+TuSreT8WMKrssIO3VjywMu5C5Jq+pJ+OkIVIXhUkxdBhNX2mmRXlzkU+jVXz8uMyRP+2uAgx8w==}
    dependencies:
      '@babel/runtime': 7.21.0
      fast-unique-numbers: 6.0.21
      tslib: 2.4.0
      worker-factory: 6.0.69
    dev: false

  /browserslist/4.20.2:
    resolution: {integrity: sha512-CQOBCqp/9pDvDbx3xfMi+86pr4KXIf2FDkTTdeuYw8OxS9t898LA1Khq57gtufFILXpfgsSx5woNgsBgvGjpsA==}
    engines: {node: ^6 || ^7 || ^8 || ^9 || ^10 || ^11 || ^12 || >=13.7}
    hasBin: true
    dependencies:
      caniuse-lite: 1.0.30001317
      electron-to-chromium: 1.4.86
      escalade: 3.1.1
      node-releases: 2.0.2
      picocolors: 1.0.0

  /buffer-crc32/0.2.13:
    resolution: {integrity: sha1-DTM+PwDqxQqhRUq9MO+MKl2ackI=}

  /buffer-from/1.1.2:
    resolution: {integrity: sha512-E+XQCRwSbaaiChtv6k6Dwgc+bx+Bs6vuKJHHl5kox/BaKbhiXzqQOwK4cO22yElGp2OCmjwVhT3HmxgyPGnJfQ==}
    dev: false

  /buffer/5.7.1:
    resolution: {integrity: sha512-EHcyIPBQ4BSGlvjB16k5KgAJ27CIsHY/2JBmCRReo48y9rQ3MaUzWX3KVlBa4U7MyX02HdVj0K7C3WaB3ju7FQ==}
    dependencies:
      base64-js: 1.5.1
      ieee754: 1.2.1
    dev: false

  /call-bind/1.0.2:
    resolution: {integrity: sha512-7O+FbCihrB5WGbFYesctwmTKae6rOiIzmz1icreWJ+0aA7LJfuqhEso2T9ncpcFtzMQtzXf2QGGueWJGTYsqrA==}
    dependencies:
      function-bind: 1.1.1
      get-intrinsic: 1.1.1
    dev: false

  /callsites/3.1.0:
    resolution: {integrity: sha512-P8BjAsXvZS+VIDUI11hHCQEv74YT67YUi5JJFNWIqL235sBmjX4+qx9Muvls5ivyNENctx46xQLQ3aTuE7ssaQ==}
    engines: {node: '>=6'}

  /camelcase-css/2.0.1:
    resolution: {integrity: sha512-QOSvevhslijgYwRx6Rv7zKdMF8lbRmx+uQGx2+vDc+KI/eBnsy9kit5aj23AgGu3pa4t9AgwbnXWqS+iOY+2aA==}
    engines: {node: '>= 6'}

  /camelcase-keys/6.2.2:
    resolution: {integrity: sha512-YrwaA0vEKazPBkn0ipTiMpSajYDSe+KjQfrjhcBMxJt/znbvlHd8Pw/Vamaz5EB4Wfhs3SUR3Z9mwRu/P3s3Yg==}
    engines: {node: '>=8'}
    dependencies:
      camelcase: 5.3.1
      map-obj: 4.3.0
      quick-lru: 4.0.1
    dev: false

  /camelcase/5.3.1:
    resolution: {integrity: sha512-L28STB170nwWS63UjtlEOE3dldQApaJXZkOI1uMFfzf3rRuPegHaHesyee+YxQ+W6SvRDQV6UrdOdRiR153wJg==}
    engines: {node: '>=6'}
    dev: false

  /caniuse-lite/1.0.30001317:
    resolution: {integrity: sha512-xIZLh8gBm4dqNX0gkzrBeyI86J2eCjWzYAs40q88smG844YIrN4tVQl/RhquHvKEKImWWFIVh1Lxe5n1G/N+GQ==}

  /case/1.6.3:
    resolution: {integrity: sha512-mzDSXIPaFwVDvZAHqZ9VlbyF4yyXRuX6IvB06WvPYkqJVO24kX1PPhv9bfpKNFZyxYFmmgo03HUiD8iklmJYRQ==}
    engines: {node: '>= 0.8.0'}
    dev: false

  /caseless/0.12.0:
    resolution: {integrity: sha1-G2gcIf+EAzyCZUMJBolCDRhxUdw=}
    dev: false

  /chai/4.3.6:
    resolution: {integrity: sha512-bbcp3YfHCUzMOvKqsztczerVgBKSsEijCySNlHHbX3VG1nskvqjz5Rfso1gGwD6w6oOV3eI60pKuMOV5MV7p3Q==}
    engines: {node: '>=4'}
    dependencies:
      assertion-error: 1.1.0
      check-error: 1.0.2
      deep-eql: 3.0.1
      get-func-name: 2.0.0
      loupe: 2.3.4
      pathval: 1.1.1
      type-detect: 4.0.8
    dev: false

  /chalk/2.4.2:
    resolution: {integrity: sha512-Mti+f9lpJNcwF4tWV8/OrTTtF1gZi+f8FqlyAdouralcFWFQWF2+NgCHShjkCb+IFBLq9buZwE1xckQU4peSuQ==}
    engines: {node: '>=4'}
    dependencies:
      ansi-styles: 3.2.1
      escape-string-regexp: 1.0.5
      supports-color: 5.5.0
    dev: false

  /chalk/3.0.0:
    resolution: {integrity: sha512-4D3B6Wf41KOYRFdszmDqMCGq5VV/uMAB273JILmO+3jAlh8X4qDtdtgCR3fxtbLEMzSx22QdhnDcJvu2u1fVwg==}
    engines: {node: '>=8'}
    dependencies:
      ansi-styles: 4.3.0
      supports-color: 7.2.0
    dev: false

  /chalk/4.1.1:
    resolution: {integrity: sha512-diHzdDKxcU+bAsUboHLPEDQiw0qEe0qd7SYUn3HgcFlWgbDcfLGswOHYeGrHKzG9z6UYf01d9VFMfZxPM1xZSg==}
    engines: {node: '>=10'}
    dependencies:
      ansi-styles: 4.3.0
      supports-color: 7.2.0
    dev: false

  /chalk/4.1.2:
    resolution: {integrity: sha512-oKnbhFyRIXpUuez8iBMmyEa4nbj4IOQyuhc/wy9kY7/WVPcwIO9VA668Pu8RkO7+0G76SLROeyw9CpQ061i4mA==}
    engines: {node: '>=10'}
    dependencies:
      ansi-styles: 4.3.0
      supports-color: 7.2.0
    dev: false

  /chardet/0.7.0:
    resolution: {integrity: sha512-mT8iDcrh03qDGRRmoA2hmBJnxpllMR+0/0qlzjqZES6NdiWDcZkCNAk4rPFZ9Q85r27unkiNNg8ZOiwZXBHwcA==}
    dev: false

  /check-error/1.0.2:
    resolution: {integrity: sha512-BrgHpW9NURQgzoNyjfq0Wu6VFO6D7IZEmJNdtgNqpzGG8RuNFHt2jQxWlAs4HMe119chBnv+34syEZtc6IhLtA==}
    dev: false

  /chokidar/3.5.3:
    resolution: {integrity: sha512-Dr3sfKRP6oTcjf2JmUmFJfeVMvXBdegxB0iVQ5eb2V10uFJUCAS8OByZdVAyVb8xXNz3GjjTgj9kLWsZTqE6kw==}
    engines: {node: '>= 8.10.0'}
    dependencies:
      anymatch: 3.1.2
      braces: 3.0.2
      glob-parent: 5.1.2
      is-binary-path: 2.1.0
      is-glob: 4.0.3
      normalize-path: 3.0.0
      readdirp: 3.6.0
    optionalDependencies:
      fsevents: 2.3.2

  /ci-info/3.8.0:
    resolution: {integrity: sha512-eXTggHWSooYhq49F2opQhuHWgzucfF2YgODK4e1566GQs5BIfP30B0oenwBJHfWxAs2fyPB1s7Mg949zLf61Yw==}
    engines: {node: '>=8'}
    dev: false

  /cli-cursor/3.1.0:
    resolution: {integrity: sha512-I/zHAwsKf9FqGoXM4WWRACob9+SNukZTd94DWF57E4toouRulbCxcUh6RKUEOQlYTHJnzkPMySvPNaaSLNfLZw==}
    engines: {node: '>=8'}
    dependencies:
      restore-cursor: 3.1.0
    dev: false

  /cli-spinners/2.7.0:
    resolution: {integrity: sha512-qu3pN8Y3qHNgE2AFweciB1IfMnmZ/fsNTEE+NOFjmGB2F/7rLhnhzppvpCnN4FovtP26k8lHyy9ptEbNwWFLzw==}
    engines: {node: '>=6'}
    dev: false

  /cli-width/3.0.0:
    resolution: {integrity: sha512-FxqpkPPwu1HjuN93Omfm4h8uIanXofW0RxVEW3k5RKx+mJJYSthzNhp32Kzxxy3YAEZ/Dc/EWN1vZRY0+kOhbw==}
    engines: {node: '>= 10'}
    dev: false

  /cliui/6.0.0:
    resolution: {integrity: sha512-t6wbgtoCXvAzst7QgXxJYqPt0usEfbgQdftEPbLL/cvv6HPE5VgvqCuAIDR0NgU52ds6rFwqrgakNLrHEjCbrQ==}
    dependencies:
      string-width: 4.2.3
      strip-ansi: 6.0.1
      wrap-ansi: 6.2.0
    dev: false

  /cliui/8.0.1:
    resolution: {integrity: sha512-BSeNnyus75C4//NQ9gQt1/csTXyo/8Sb+afLAkzAptFuMsod9HFokGNudZpi/oQV73hnVK+sR+5PVRMd+Dr7YQ==}
    engines: {node: '>=12'}
    dependencies:
      string-width: 4.2.3
      strip-ansi: 6.0.1
      wrap-ansi: 7.0.0
    dev: false

  /clone/1.0.4:
    resolution: {integrity: sha512-JQHZ2QMW6l3aH/j6xCqQThY/9OH4D/9ls34cgkUBiEeocRTU04tHfKPBsUK1PqZCUQM7GiA0IIXJSuXHI64Kbg==}
    engines: {node: '>=0.8'}
    dev: false

  /clone/2.1.2:
    resolution: {integrity: sha512-3Pe/CF1Nn94hyhIYpjtiLhdCoEoz0DqQ+988E9gmeEdQZlojxnOb74wctFyuwWQHzqyf9X7C7MG8juUpqBJT8w==}
    engines: {node: '>=0.8'}
    dev: false

  /cm6-theme-basic-dark/0.2.0_bdbdfebd82d5c8e68894e6839d42eec7:
    resolution: {integrity: sha512-+mNNJecRtxS/KkloMDCQF0oTrT6aFGRZTjnBcdT5UG1pcDO4Brq8l1+0KR/8dZ7hub2gOGOzoi3rGFD8GzlH7Q==}
    peerDependencies:
      '@codemirror/language': ^6.0.0
      '@codemirror/state': ^6.0.0
      '@codemirror/view': ^6.0.0
      '@lezer/highlight': ^1.0.0
    dependencies:
      '@codemirror/language': 6.6.0
      '@codemirror/state': 6.1.2
      '@codemirror/view': 6.4.1
      '@lezer/highlight': 1.1.3
    dev: false

  /cm6-theme-basic-light/0.2.0_bdbdfebd82d5c8e68894e6839d42eec7:
    resolution: {integrity: sha512-1prg2gv44sYfpHscP26uLT/ePrh0mlmVwMSoSd3zYKQ92Ab3jPRLzyCnpyOCQLJbK+YdNs4HvMRqMNYdy4pMhA==}
    peerDependencies:
      '@codemirror/language': ^6.0.0
      '@codemirror/state': ^6.0.0
      '@codemirror/view': ^6.0.0
      '@lezer/highlight': ^1.0.0
    dependencies:
      '@codemirror/language': 6.6.0
      '@codemirror/state': 6.1.2
      '@codemirror/view': 6.4.1
      '@lezer/highlight': 1.1.3
    dev: false

  /codemirror/6.0.1:
    resolution: {integrity: sha512-J8j+nZ+CdWmIeFIGXEFbFPtpiYacFMDR8GlHK3IyHQJMCaVRfGx9NT+Hxivv1ckLWPvNdZqndbr/7lVhrf/Svg==}
    dependencies:
      '@codemirror/autocomplete': 6.3.0
      '@codemirror/commands': 6.1.2
      '@codemirror/language': 6.6.0
      '@codemirror/lint': 6.0.0
      '@codemirror/search': 6.2.2
      '@codemirror/state': 6.1.2
      '@codemirror/view': 6.4.1
    dev: false

  /color-convert/1.9.3:
    resolution: {integrity: sha512-QfAUtd+vFdAtFQcC8CCyYt1fYWxSqAiK2cSD6zDB8N3cpsEBAvRxp9zOGg6G/SHHJYAT88/az/IuDGALsNVbGg==}
    dependencies:
      color-name: 1.1.3
    dev: false

  /color-convert/2.0.1:
    resolution: {integrity: sha512-RRECPsj7iu/xb5oKYcsFHSppFNnsj/52OVTRKb4zP5onXwVF3zVmmToNcOfGC+CRDpfK/U584fMg38ZHCaElKQ==}
    engines: {node: '>=7.0.0'}
    dependencies:
      color-name: 1.1.4
    dev: false

  /color-name/1.1.3:
    resolution: {integrity: sha1-p9BVi9icQveV3UIyj3QIMcpTvCU=}
    dev: false

  /color-name/1.1.4:
    resolution: {integrity: sha512-dOy+3AuW3a2wNbZHIuMZpTcgjGuLU/uBL/ubcZF9OXbDo8ff4O8yVp5Bf0efS8uEoYo5q4Fx7dY9OgQGXgAsQA==}

  /combined-stream/1.0.8:
    resolution: {integrity: sha512-FQN4MRfuJeHf7cBbBMJFXhKSDq+2kAArBlmRBvcvFE5BB1HZKXtSFASDhdlz9zOYwxh8lDdnvmMOe/+5cdoEdg==}
    engines: {node: '>= 0.8'}
    dependencies:
      delayed-stream: 1.0.0
    dev: false

  /commander/2.20.3:
    resolution: {integrity: sha512-GpVkmM8vF2vQUkj2LvZmD35JxeJOLCwJ9cUkugyk2nuhbv3+mJvpLYYt+0+USMxE+oj+ey/lJEnhZw75x/OMcQ==}
    dev: false

  /commander/7.2.0:
    resolution: {integrity: sha512-QrWXB+ZQSVPmIWIhtEO9H+gwHaMGYiF5ChvoJ+K9ZGHG/sVsa6yiesAD1GC/x46sET00Xlwo1u49RVVVzvcSkw==}
    engines: {node: '>= 10'}
    dev: false

  /commander/9.4.1:
    resolution: {integrity: sha512-5EEkTNyHNGFPD2H+c/dXXfQZYa/scCKasxWcXJaWnNJ99pnQN9Vnmqow+p+PlFPE63Q6mThaZws1T+HxfpgtPw==}
    engines: {node: ^12.20.0 || >=14}
    dev: false

  /compilerr/9.0.21:
    resolution: {integrity: sha512-H6ZnGHPBiwVdWt8GbAPuQK4mmtRTJ5yucysgFFhGxmPoLCAmaMSxtvHNzhAAGNqBRZOTsGjkwT8clNw6CJcGgQ==}
    engines: {node: '>=12.20.1'}
    dependencies:
      '@babel/runtime': 7.21.0
      dashify: 2.0.0
      indefinite-article: 0.0.2
      tslib: 2.4.0
    dev: false

  /concat-map/0.0.1:
    resolution: {integrity: sha512-/Srv4dswyQNBfohGpz9o6Yb3Gz3SrUDqBH5rTuhGR7ahtlbYKnVxw2bCFMRljaA7EXHaXZ8wsHdodFvbkhKmqg==}

  /concat-stream/1.6.2:
    resolution: {integrity: sha512-27HBghJxjiZtIk3Ycvn/4kbJk/1uZuJFfuPEns6LaEvpvG1f0hTea8lilrouyo9mVc2GWdcEZ8OLoGmSADlrCw==}
    engines: {'0': node >= 0.8}
    dependencies:
      buffer-from: 1.1.2
      inherits: 2.0.4
      readable-stream: 2.3.7
      typedarray: 0.0.6
    dev: false

  /console-clear/1.1.1:
    resolution: {integrity: sha512-pMD+MVR538ipqkG5JXeOEbKWS5um1H4LUUccUQG68qpeqBYbzYy79Gh55jkd2TtPdRfUaLWdv6LPP//5Zt0aPQ==}
    engines: {node: '>=4'}
    dev: false

  /cookie/0.4.2:
    resolution: {integrity: sha512-aSWTXFzaKWkvHO1Ny/s+ePFpvKsPnjc551iI41v3ny/ow6tBG5Vd+FuqGNhh1LxOmVzOlGUriIlOaokOvhaStA==}
    engines: {node: '>= 0.6'}
    dev: false

  /core-js-pure/3.21.1:
    resolution: {integrity: sha512-12VZfFIu+wyVbBebyHmRTuEE/tZrB4tJToWcwAMcsp3h4+sHR+fMJWbKpYiCRWlhFBq+KNyO8rIV9rTkeVmznQ==}
    requiresBuild: true
    dev: false

  /core-util-is/1.0.2:
    resolution: {integrity: sha1-tf1UIgqivFq1eqtxQMlAdUUDwac=}
    dev: false

  /crelt/1.0.5:
    resolution: {integrity: sha512-+BO9wPPi+DWTDcNYhr/W90myha8ptzftZT+LwcmUbbok0rcP/fequmFYCw8NMoH7pkAZQzU78b3kYrlua5a9eA==}
    dev: false

  /cropperjs/1.5.12:
    resolution: {integrity: sha512-re7UdjE5UnwdrovyhNzZ6gathI4Rs3KGCBSc8HCIjUo5hO42CtzyblmWLj6QWVw7huHyDMfpKxhiO2II77nhDw==}
    dev: false

  /cross-spawn/5.1.0:
    resolution: {integrity: sha512-pTgQJ5KC0d2hcY8eyL1IzlBPYjTkyH72XRZPnLyKus2mBfNjQs3klqbJU2VILqZryAZUt9JOb3h/mWMy23/f5A==}
    dependencies:
      lru-cache: 4.1.5
      shebang-command: 1.2.0
      which: 1.3.1
    dev: false

  /cross-spawn/6.0.5:
    resolution: {integrity: sha512-eTVLrBSt7fjbDygz805pMnstIs2VTBNkRm0qxZd+M7A5XDdxVRWO5MxGBXZhjY4cqLYLdtrGqRf8mBPmzwSpWQ==}
    engines: {node: '>=4.8'}
    dependencies:
      nice-try: 1.0.5
      path-key: 2.0.1
      semver: 5.7.1
      shebang-command: 1.2.0
      which: 1.3.1
    dev: false

  /css-declaration-sorter/6.3.1_postcss@8.4.6:
    resolution: {integrity: sha512-fBffmak0bPAnyqc/HO8C3n2sHrp9wcqQz6ES9koRF2/mLOVAx9zIQ3Y7R29sYCteTPqMCwns4WYQoCX91Xl3+w==}
    engines: {node: ^10 || ^12 || >=14}
    peerDependencies:
      postcss: ^8.0.9
    dependencies:
      postcss: 8.4.6
    dev: false

  /css-select/4.3.0:
    resolution: {integrity: sha512-wPpOYtnsVontu2mODhA19JrqWxNsfdatRKd64kmpRbQgh1KtItko5sTnEpPdpSaJszTOhEMlF/RPz28qj4HqhQ==}
    dependencies:
      boolbase: 1.0.0
      css-what: 6.1.0
      domhandler: 4.3.1
      domutils: 2.8.0
      nth-check: 2.1.1
    dev: false

  /css-vars-ponyfill/2.4.8:
    resolution: {integrity: sha512-4/j4AX4htytYHWyHVZ2BFQ+NoCGZEcOH2h4/2mmgE4SkrFg4Xq6tGYR77DtvvUIDsaXuJN+sj41bbgauA0Gfmg==}
    dependencies:
      balanced-match: 1.0.2
      get-css-data: 2.1.0
    dev: false

  /css-what/6.1.0:
    resolution: {integrity: sha512-HTUrgRJ7r4dsZKU6GjmpfRK1O76h97Z8MfS1G0FozR+oF2kG6Vfe8JE6zwrkbxigziPHinCJ+gCPjA9EaBDtRw==}
    engines: {node: '>= 6'}
    dev: false

  /css.escape/1.5.1:
    resolution: {integrity: sha1-QuJ9T6BK4y+TGktNQZH6nN3ul8s=}
    dev: false

  /cssesc/3.0.0:
    resolution: {integrity: sha512-/Tb/JcjK111nNScGob5MNtsntNM1aCNUDipB/TkwZFhyDrrE47SOx/18wF2bbjgc3ZzCSKW1T5nt5EbFoAz/Vg==}
    engines: {node: '>=4'}
    hasBin: true

  /csv-generate/3.4.3:
    resolution: {integrity: sha512-w/T+rqR0vwvHqWs/1ZyMDWtHHSJaN06klRqJXBEpDJaM/+dZkso0OKh1VcuuYvK3XM53KysVNq8Ko/epCK8wOw==}
    dev: false

  /csv-parse/4.16.3:
    resolution: {integrity: sha512-cO1I/zmz4w2dcKHVvpCr7JVRu8/FymG5OEpmvsZYlccYolPBLoVGKUHgNoc4ZGkFeFlWGEDmMyBM+TTqRdW/wg==}
    dev: false

  /csv-stringify/5.6.5:
    resolution: {integrity: sha512-PjiQ659aQ+fUTQqSrd1XEDnOr52jh30RBurfzkscaE2tPaFsDH5wOAHJiw8XAHphRknCwMUE9KRayc4K/NbO8A==}
    dev: false

  /csv/5.5.3:
    resolution: {integrity: sha512-QTaY0XjjhTQOdguARF0lGKm5/mEq9PD9/VhZZegHDIBq2tQwgNpHc3dneD4mGo2iJs+fTKv5Bp0fZ+BRuY3Z0g==}
    engines: {node: '>= 0.1.90'}
    dependencies:
      csv-generate: 3.4.3
      csv-parse: 4.16.3
      csv-stringify: 5.6.5
      stream-transform: 2.1.3
    dev: false

  /d3-array/3.1.1:
    resolution: {integrity: sha512-33qQ+ZoZlli19IFiQx4QEpf2CBEayMRzhlisJHSCsSUbDXv6ZishqS1x7uFVClKG4Wr7rZVHvaAttoLow6GqdQ==}
    engines: {node: '>=12'}
    dependencies:
      internmap: 2.0.3
    dev: false

  /d3-color/3.0.1:
    resolution: {integrity: sha512-6/SlHkDOBLyQSJ1j1Ghs82OIUXpKWlR0hCsw0XrLSQhuUPuCSmLQ1QPH98vpnQxMUQM2/gfAkUEWsupVpd9JGw==}
    engines: {node: '>=12'}
    dev: false

  /d3-delaunay/6.0.2:
    resolution: {integrity: sha512-IMLNldruDQScrcfT+MWnazhHbDJhcRJyOEBAJfwQnHle1RPh6WDuLvxNArUju2VSMSUuKlY5BGHRJ2cYyoFLQQ==}
    engines: {node: '>=12'}
    dependencies:
      delaunator: 5.0.0
    dev: false

  /d3-dispatch/3.0.1:
    resolution: {integrity: sha512-rzUyPU/S7rwUflMyLc1ETDeBj0NRuHKKAcvukozwhshr6g6c5d8zh4c2gQjY2bZ0dXeGLWc1PF174P2tVvKhfg==}
    engines: {node: '>=12'}
    dev: false

  /d3-dsv/3.0.1:
    resolution: {integrity: sha512-UG6OvdI5afDIFP9w4G0mNq50dSOsXHJaRE8arAS5o9ApWnIElp8GZw1Dun8vP8OyHOZ/QJUKUJwxiiCCnUwm+Q==}
    engines: {node: '>=12'}
    hasBin: true
    dependencies:
      commander: 7.2.0
      iconv-lite: 0.6.3
      rw: 1.3.3
    dev: false

  /d3-force/3.0.0:
    resolution: {integrity: sha512-zxV/SsA+U4yte8051P4ECydjD/S+qeYtnaIyAs9tgHCqfguma/aAQDjo85A9Z6EKhBirHRJHXIgJUlffT4wdLg==}
    engines: {node: '>=12'}
    dependencies:
      d3-dispatch: 3.0.1
      d3-quadtree: 3.0.1
      d3-timer: 3.0.1
    dev: false

  /d3-format/3.1.0:
    resolution: {integrity: sha512-YyUI6AEuY/Wpt8KWLgZHsIU86atmikuoOmCfommt0LYHiQSPjvX2AcFc38PX0CBpr2RCyZhjex+NS/LPOv6YqA==}
    engines: {node: '>=12'}
    dev: false

  /d3-geo-projection/4.0.0:
    resolution: {integrity: sha512-p0bK60CEzph1iqmnxut7d/1kyTmm3UWtPlwdkM31AU+LW+BXazd5zJdoCn7VFxNCHXRngPHRnsNn5uGjLRGndg==}
    engines: {node: '>=12'}
    hasBin: true
    dependencies:
      commander: 7.2.0
      d3-array: 3.1.1
      d3-geo: 3.0.1
    dev: false

  /d3-geo/3.0.1:
    resolution: {integrity: sha512-Wt23xBych5tSy9IYAM1FR2rWIBFWa52B/oF/GYe5zbdHrg08FU8+BuI6X4PvTwPDdqdAdq04fuWJpELtsaEjeA==}
    engines: {node: '>=12'}
    dependencies:
      d3-array: 3.1.1
    dev: false

  /d3-hierarchy/3.1.2:
    resolution: {integrity: sha512-FX/9frcub54beBdugHjDCdikxThEqjnR93Qt7PvQTOHxyiNCAlvMrHhclk3cD5VeAaq9fxmfRp+CnWw9rEMBuA==}
    engines: {node: '>=12'}
    dev: false

  /d3-interpolate/3.0.1:
    resolution: {integrity: sha512-3bYs1rOD33uo8aqJfKP3JWPAibgw8Zm2+L9vBKEHJ2Rg+viTR7o5Mmv5mZcieN+FRYaAOWX5SJATX6k1PWz72g==}
    engines: {node: '>=12'}
    dependencies:
      d3-color: 3.0.1
    dev: false

  /d3-path/3.0.1:
    resolution: {integrity: sha512-gq6gZom9AFZby0YLduxT1qmrp4xpBA1YZr19OI717WIdKE2OM5ETq5qrHLb301IgxhLwcuxvGZVLeeWc/k1I6w==}
    engines: {node: '>=12'}
    dev: false

  /d3-quadtree/3.0.1:
    resolution: {integrity: sha512-04xDrxQTDTCFwP5H6hRhsRcb9xxv2RzkcsygFzmkSIOJy3PeRJP7sNk3VRIbKXcog561P9oU0/rVH6vDROAgUw==}
    engines: {node: '>=12'}
    dev: false

  /d3-scale/4.0.2:
    resolution: {integrity: sha512-GZW464g1SH7ag3Y7hXjf8RoUuAFIqklOAq3MRl4OaWabTFJY9PN/E1YklhXLh+OQ3fM9yS2nOkCoS+WLZ6kvxQ==}
    engines: {node: '>=12'}
    dependencies:
      d3-array: 3.1.1
      d3-format: 3.1.0
      d3-interpolate: 3.0.1
      d3-time: 3.0.0
      d3-time-format: 4.1.0
    dev: false

  /d3-shape/3.1.0:
    resolution: {integrity: sha512-tGDh1Muf8kWjEDT/LswZJ8WF85yDZLvVJpYU9Nq+8+yW1Z5enxrmXOhTArlkaElU+CTn0OTVNli+/i+HP45QEQ==}
    engines: {node: '>=12'}
    dependencies:
      d3-path: 3.0.1
    dev: false

  /d3-time-format/4.1.0:
    resolution: {integrity: sha512-dJxPBlzC7NugB2PDLwo9Q8JiTR3M3e4/XANkreKSUxF8vvXKqm1Yfq4Q5dl8budlunRVlUUaDUgFt7eA8D6NLg==}
    engines: {node: '>=12'}
    dependencies:
      d3-time: 3.0.0
    dev: false

  /d3-time/3.0.0:
    resolution: {integrity: sha512-zmV3lRnlaLI08y9IMRXSDshQb5Nj77smnfpnd2LrBa/2K281Jijactokeak14QacHs/kKq0AQ121nidNYlarbQ==}
    engines: {node: '>=12'}
    dependencies:
      d3-array: 3.1.1
    dev: false

  /d3-timer/3.0.1:
    resolution: {integrity: sha512-ndfJ/JxxMd3nw31uyKoY2naivF+r29V+Lc0svZxe1JvvIRmi8hUsrMvdOwgS1o6uBHmiz91geQ0ylPP0aj1VUA==}
    engines: {node: '>=12'}
    dev: false

  /dashify/2.0.0:
    resolution: {integrity: sha512-hpA5C/YrPjucXypHPPc0oJ1l9Hf6wWbiOL7Ik42cxnsUOhWiCB/fylKbKqqJalW9FgkNQCw16YO8uW9Hs0Iy1A==}
    engines: {node: '>=4'}
    dev: false

  /dataloader/1.4.0:
    resolution: {integrity: sha512-68s5jYdlvasItOJnCuI2Q9s4q98g0pCyL3HrcKJu8KNugUl8ahgmZYg38ysLTgQjjXX3H8CJLkAvWrclWfcalw==}
    dev: false

  /debug/4.3.4:
    resolution: {integrity: sha512-PRWFHuSU3eDtQJPvnNY7Jcket1j0t5OuOsFzPPzsekD52Zl8qUfFIPEiswXqIvHWGVHOgX+7G/vCNNhehwxfkQ==}
    engines: {node: '>=6.0'}
    peerDependencies:
      supports-color: '*'
    peerDependenciesMeta:
      supports-color:
        optional: true
    dependencies:
      ms: 2.1.2

  /decamelize-keys/1.1.1:
    resolution: {integrity: sha512-WiPxgEirIV0/eIOMcnFBA3/IJZAZqKnwAwWyvvdi4lsr1WCN22nhdf/3db3DoZcUjTV2SqfzIwNyp6y2xs3nmg==}
    engines: {node: '>=0.10.0'}
    dependencies:
      decamelize: 1.2.0
      map-obj: 1.0.1
    dev: false

  /decamelize/1.2.0:
    resolution: {integrity: sha512-z2S+W9X73hAUUki+N+9Za2lBlun89zigOyGrsax+KUQ6wKW4ZoWpEYBkGhQjwAjjDCkWxhY0VKEhk8wzY7F5cA==}
    engines: {node: '>=0.10.0'}
    dev: false

  /deep-eql/3.0.1:
    resolution: {integrity: sha512-+QeIQyN5ZuO+3Uk5DYh6/1eKO0m0YmJFGNmFHGACpf1ClL1nmlV/p4gNgbl2pJGxgXb4faqo6UE+M5ACEMyVcw==}
    engines: {node: '>=0.12'}
    dependencies:
      type-detect: 4.0.8
    dev: false

  /deepmerge/4.2.2:
    resolution: {integrity: sha512-FJ3UgI4gIl+PHZm53knsuSFpE+nESMr7M4v9QcgB7S63Kj/6WqMiFQJpBBYz1Pt+66bZpP3Q7Lye0Oo9MPKEdg==}
    engines: {node: '>=0.10.0'}

  /defaults/1.0.4:
    resolution: {integrity: sha512-eFuaLoy/Rxalv2kr+lqMlUnrDWV+3j4pljOIJgLIhI058IQfWJ7vXhyEIHu+HtC738klGALYxOKDO0bQP3tg8A==}
    dependencies:
      clone: 1.0.4
    dev: false

  /define-properties/1.1.3:
    resolution: {integrity: sha512-3MqfYKj2lLzdMSf8ZIZE/V+Zuy+BgD6f164e8K2w7dgnpKArBDerGYpM46IYYcjnkdPNMjPk9A6VFB8+3SKlXQ==}
    engines: {node: '>= 0.4'}
    dependencies:
      object-keys: 1.1.1
    dev: false

  /define-properties/1.2.0:
    resolution: {integrity: sha512-xvqAVKGfT1+UAvPwKTVw/njhdQ8ZhXK4lI0bCIuCMrp2up9nPnaDftrLtmpTazqd1o+UY4zgzU+avtMbDP+ldA==}
    engines: {node: '>= 0.4'}
    dependencies:
      has-property-descriptors: 1.0.0
      object-keys: 1.1.1
    dev: false

  /defined/1.0.0:
    resolution: {integrity: sha512-Y2caI5+ZwS5c3RiNDJ6u53VhQHv+hHKwhkI1iHvceKUHw9Df6EK2zRLfjejRgMuCuxK7PfSWIMwWecceVvThjQ==}

  /delaunator/5.0.0:
    resolution: {integrity: sha512-AyLvtyJdbv/U1GkiS6gUUzclRoAY4Gs75qkMygJJhU75LW4DNuSF2RMzpxs9jw9Oz1BobHjTdkG3zdP55VxAqw==}
    dependencies:
      robust-predicates: 3.0.1
    dev: false

  /delayed-stream/1.0.0:
    resolution: {integrity: sha1-3zrhmayt+31ECqrgsp4icrJOxhk=}
    engines: {node: '>=0.4.0'}
    dev: false

  /dequal/2.0.2:
    resolution: {integrity: sha512-q9K8BlJVxK7hQYqa6XISGmBZbtQQWVXSrRrWreHC94rMt1QL/Impruc+7p2CYSYuVIUr+YCt6hjrs1kkdJRTug==}
    engines: {node: '>=6'}
    dev: false

  /detect-indent/6.1.0:
    resolution: {integrity: sha512-reYkTUJAZb9gUuZ2RvVCNhVHdg62RHnJ7WJl8ftMi4diZ6NWlciOzQN88pUhSELEwflJht4oQDv0F0BMlwaYtA==}
    engines: {node: '>=8'}

  /detective/5.2.1:
    resolution: {integrity: sha512-v9XE1zRnz1wRtgurGu0Bs8uHKFSTdteYZNbIPFVhUZ39L/S79ppMpdmVOZAnoz1jfEFodc48n6MX483Xo3t1yw==}
    engines: {node: '>=0.8.0'}
    hasBin: true
    dependencies:
      acorn-node: 1.8.2
      defined: 1.0.0
      minimist: 1.2.6

  /didyoumean/1.2.2:
    resolution: {integrity: sha512-gxtyfqMg7GKyhQmb056K7M3xszy/myH8w+B4RT+QXBQsvAOdc3XymqDDPHx1BgPgsdAA5SIifona89YtRATDzw==}

  /diff-sequences/29.4.3:
    resolution: {integrity: sha512-ofrBgwpPhCD85kMKtE9RYFFq6OC1A89oW2vvgWZNCwxrUpRUILopY7lsYyMDSjc8g6U6aiO0Qubg6r4Wgt5ZnA==}
    engines: {node: ^14.15.0 || ^16.10.0 || >=18.0.0}
    dev: false

  /dir-glob/3.0.1:
    resolution: {integrity: sha512-WkrWp9GR4KXfKGYzOLmTuGVi1UWFfws377n9cc55/tb6DuqyF6pcQ5AbiHEshaDpY9v6oaSr2XCDidGmMwdzIA==}
    engines: {node: '>=8'}
    dependencies:
      path-type: 4.0.0
    dev: false

  /dlv/1.1.3:
    resolution: {integrity: sha512-+HlytyjlPKnIG8XuRG8WvmBP8xs8P71y+SKKS6ZXWoEgLuePxtDoUEiH7WkdePWrQ5JBpE6aoVqfZfJUQkjXwA==}

  /dom-accessibility-api/0.5.13:
    resolution: {integrity: sha512-R305kwb5CcMDIpSHUnLyIAp7SrSPBx6F0VfQFB3M75xVMHhXJJIdePYgbPPh1o57vCHNu5QztokWUPsLjWzFqw==}
    dev: false

  /dom-serializer/1.4.1:
    resolution: {integrity: sha512-VHwB3KfrcOOkelEG2ZOfxqLZdfkil8PtJi4P8N2MMXucZq2yLp75ClViUlOVwyoHEDjYU433Aq+5zWP61+RGag==}
    dependencies:
      domelementtype: 2.3.0
      domhandler: 4.3.1
      entities: 2.2.0
    dev: false

  /domelementtype/2.3.0:
    resolution: {integrity: sha512-OLETBj6w0OsagBwdXnPdN0cnMfF9opN69co+7ZrbfPGrdpPVNBUj02spi6B1N7wChLQiPn4CSH/zJvXw56gmHw==}
    dev: false

  /domhandler/4.3.1:
    resolution: {integrity: sha512-GrwoxYN+uWlzO8uhUXRl0P+kHE4GtVPfYzVLcUxPL7KNdHKj66vvlhiweIHqYYXWlw+T8iLMp42Lm67ghw4WMQ==}
    engines: {node: '>= 4'}
    dependencies:
      domelementtype: 2.3.0
    dev: false

  /domutils/2.8.0:
    resolution: {integrity: sha512-w96Cjofp72M5IIhpjgobBimYEfoPjx1Vx0BSX9P30WBdZW2WIKU0T1Bd0kz2eNZ9ikjKgHbEyKx8BB6H1L3h3A==}
    dependencies:
      dom-serializer: 1.4.1
      domelementtype: 2.3.0
      domhandler: 4.3.1
    dev: false

  /dotenv/8.6.0:
    resolution: {integrity: sha512-IrPdXQsk2BbzvCBGBOTmmSH5SodmqZNt4ERAZDmW4CT+tL8VtvinqywuANaFu4bOMWki16nqf0e4oC0QIaDr/g==}
    engines: {node: '>=10'}
    dev: false

  /electron-to-chromium/1.4.86:
    resolution: {integrity: sha512-EVTZ+igi8x63pK4bPuA95PXIs2b2Cowi3WQwI9f9qManLiZJOD1Lash1J3W4TvvcUCcIR4o/rgi9o8UicXSO+w==}

  /emoji-regex/8.0.0:
    resolution: {integrity: sha512-MSjYzcWNOA0ewAHpz0MxpYFvwg6yjy1NG3xteoqz644VCo/RPgnr1/GGt+ic3iJTzQ8Eu3TdM14SawnVUmGE6A==}
    dev: false

  /enquirer/2.3.6:
    resolution: {integrity: sha512-yjNnPr315/FjS4zIsUxYguYUPP2e1NK4d7E7ZOLiyYCcbFBiTMyID+2wvm2w6+pZ/odMA7cRkjhsPbltwBOrLg==}
    engines: {node: '>=8.6'}
    dependencies:
      ansi-colors: 4.1.3
    dev: false

  /entities/2.2.0:
    resolution: {integrity: sha512-p92if5Nz619I0w+akJrLZH0MX0Pb5DX39XOwQTtXSdQQOaYH03S1uIQp4mhOZtAXrxq4ViO67YTiLBo2638o9A==}
    dev: false

  /error-ex/1.3.2:
    resolution: {integrity: sha512-7dFHNmqeFSEt2ZBsCriorKnn3Z2pj+fd9kmI6QoWw4//DL+icEBfc0U7qJCisqrTsKTjw4fNFy2pW9OqStD84g==}
    dependencies:
      is-arrayish: 0.2.1
    dev: false

  /es-abstract/1.19.1:
    resolution: {integrity: sha512-2vJ6tjA/UfqLm2MPs7jxVybLoB8i1t1Jd9R3kISld20sIxPcTbLuggQOUxeWeAvIUkduv/CfMjuh4WmiXr2v9w==}
    engines: {node: '>= 0.4'}
    dependencies:
      call-bind: 1.0.2
      es-to-primitive: 1.2.1
      function-bind: 1.1.1
      get-intrinsic: 1.1.1
      get-symbol-description: 1.0.0
      has: 1.0.3
      has-symbols: 1.0.3
      internal-slot: 1.0.3
      is-callable: 1.2.4
      is-negative-zero: 2.0.2
      is-regex: 1.1.4
      is-shared-array-buffer: 1.0.1
      is-string: 1.0.7
      is-weakref: 1.0.2
      object-inspect: 1.12.0
      object-keys: 1.1.1
      object.assign: 4.1.2
      string.prototype.trimend: 1.0.4
      string.prototype.trimstart: 1.0.4
      unbox-primitive: 1.0.1
    dev: false

  /es-abstract/1.21.2:
    resolution: {integrity: sha512-y/B5POM2iBnIxCiernH1G7rC9qQoM77lLIMQLuob0zhp8C56Po81+2Nj0WFKnd0pNReDTnkYryc+zhOzpEIROg==}
    engines: {node: '>= 0.4'}
    dependencies:
      array-buffer-byte-length: 1.0.0
      available-typed-arrays: 1.0.5
      call-bind: 1.0.2
      es-set-tostringtag: 2.0.1
      es-to-primitive: 1.2.1
      function.prototype.name: 1.1.5
      get-intrinsic: 1.2.0
      get-symbol-description: 1.0.0
      globalthis: 1.0.3
      gopd: 1.0.1
      has: 1.0.3
      has-property-descriptors: 1.0.0
      has-proto: 1.0.1
      has-symbols: 1.0.3
      internal-slot: 1.0.5
      is-array-buffer: 3.0.2
      is-callable: 1.2.7
      is-negative-zero: 2.0.2
      is-regex: 1.1.4
      is-shared-array-buffer: 1.0.2
      is-string: 1.0.7
      is-typed-array: 1.1.10
      is-weakref: 1.0.2
      object-inspect: 1.12.3
      object-keys: 1.1.1
      object.assign: 4.1.4
      regexp.prototype.flags: 1.4.3
      safe-regex-test: 1.0.0
      string.prototype.trim: 1.2.7
      string.prototype.trimend: 1.0.6
      string.prototype.trimstart: 1.0.6
      typed-array-length: 1.0.4
      unbox-primitive: 1.0.2
      which-typed-array: 1.1.9
    dev: false

  /es-set-tostringtag/2.0.1:
    resolution: {integrity: sha512-g3OMbtlwY3QewlqAiMLI47KywjWZoEytKr8pf6iTC8uJq5bIAH52Z9pnQ8pVL6whrCto53JZDuUIsifGeLorTg==}
    engines: {node: '>= 0.4'}
    dependencies:
      get-intrinsic: 1.2.0
      has: 1.0.3
      has-tostringtag: 1.0.0
    dev: false

  /es-shim-unscopables/1.0.0:
    resolution: {integrity: sha512-Jm6GPcCdC30eMLbZ2x8z2WuRwAws3zTBBKuusffYVUrNj/GVSUAZ+xKMaUpfNDR5IbyNA5LJbaecoUVbmUcB1w==}
    dependencies:
      has: 1.0.3
    dev: false

  /es-to-primitive/1.2.1:
    resolution: {integrity: sha512-QCOllgZJtaUo9miYBcLChTUaHNjJF3PYs1VidD7AwiEj1kYxKeQTctLAezAOH5ZKRH0g2IgPn6KwB4IT8iRpvA==}
    engines: {node: '>= 0.4'}
    dependencies:
      is-callable: 1.2.4
      is-date-object: 1.0.5
      is-symbol: 1.0.4
    dev: false

  /es6-promise/3.3.1:
    resolution: {integrity: sha1-oIzd6EzNvzTQJ6FFG8kdS80ophM=}

  /esbuild-android-64/0.14.31:
    resolution: {integrity: sha512-MYkuJ91w07nGmr4EouejOZK2j/f5TCnsKxY8vRr2+wpKKfHD1LTJK28VbZa+y1+AL7v1V9G98ezTUwsV3CmXNw==}
    engines: {node: '>=12'}
    cpu: [x64]
    os: [android]
    requiresBuild: true
    optional: true

  /esbuild-android-arm64/0.14.31:
    resolution: {integrity: sha512-0rkH/35s7ZVcsw6nS0IAkR0dekSbjZGWdlOAf3jV0lGoPqqw0x6/TmaV9w7DQgUERTH1ApmPlpAMU4kVkCq9Jg==}
    engines: {node: '>=12'}
    cpu: [arm64]
    os: [android]
    requiresBuild: true
    optional: true

  /esbuild-darwin-64/0.14.31:
    resolution: {integrity: sha512-kP6xPZHxtJa36Hb0jC05L3VzQSZBW2f3bpnQS20czXTRGEmM2GDiYpGdI5g2QYaw6vC4PYXjnigq8usd9g9jnQ==}
    engines: {node: '>=12'}
    cpu: [x64]
    os: [darwin]
    requiresBuild: true
    optional: true

  /esbuild-darwin-arm64/0.14.31:
    resolution: {integrity: sha512-1ZMog4hkNsdBGtDDtsftUqX6S9N52gEx4vX5aVehsSptgoBFIar1XrPiBTQty7YNH+bJasTpSVaZQgElCVvPKQ==}
    engines: {node: '>=12'}
    cpu: [arm64]
    os: [darwin]
    requiresBuild: true
    optional: true

  /esbuild-freebsd-64/0.14.31:
    resolution: {integrity: sha512-Zo0BYj7QpVFWoUpkv6Ng0RO2eJ4zk/WDaHMO88+jr5HuYmxsOre0imgwaZVPquTuJnCvL1G48BFucJ3tFflSeQ==}
    engines: {node: '>=12'}
    cpu: [x64]
    os: [freebsd]
    requiresBuild: true
    optional: true

  /esbuild-freebsd-arm64/0.14.31:
    resolution: {integrity: sha512-t85bS6jbRpmdjr4pdr/FY/fpx8lo1vv9S7BAs2EsXKJQhRDMIiC3QW+k2acYJoRuqirlvJcJVFQGCq/PfyC1kA==}
    engines: {node: '>=12'}
    cpu: [arm64]
    os: [freebsd]
    requiresBuild: true
    optional: true

  /esbuild-linux-32/0.14.31:
    resolution: {integrity: sha512-XYtOk/GodSkv+UOYVwryGpGPuFnszsMvRMKq6cIUfFfdssHuKDsU9IZveyCG44J106J39ABenQ5EetbYtVJHUw==}
    engines: {node: '>=12'}
    cpu: [ia32]
    os: [linux]
    requiresBuild: true
    optional: true

  /esbuild-linux-64/0.14.31:
    resolution: {integrity: sha512-Zf9CZxAxaXWHLqCg/QZ/hs0RU0XV3IBxV+ENQzy00S4QOTnZAvSLgPciILHHrVJ0lPIlb4XzAqlLM5y6iI2LIw==}
    engines: {node: '>=12'}
    cpu: [x64]
    os: [linux]
    requiresBuild: true
    optional: true

  /esbuild-linux-arm/0.14.31:
    resolution: {integrity: sha512-RpiaeHPRlgCCDskxoyIsI49BhcDtZ4cl8+SLffizDm0yMNWP538SUg0ezQ2TTOPj3/svaGIbkRDwYtAon0Sjkg==}
    engines: {node: '>=12'}
    cpu: [arm]
    os: [linux]
    requiresBuild: true
    optional: true

  /esbuild-linux-arm64/0.14.31:
    resolution: {integrity: sha512-V/H0tv+xpQ9IOHM+o85oCKNNidIEc5CcnDWl0V+hPd2F03dqdbFkWPBGphx8rD4JSQn6UefUQ1iH7y1qIzO8Fw==}
    engines: {node: '>=12'}
    cpu: [arm64]
    os: [linux]
    requiresBuild: true
    optional: true

  /esbuild-linux-mips64le/0.14.31:
    resolution: {integrity: sha512-9/oBfAckInRuUg6AEgdCLLn6KJ6UOJDOLmUinTsReVSg6AfV6wxYQJq9iQM2idRogP7GUpomJ+bvCdWXpotQRQ==}
    engines: {node: '>=12'}
    cpu: [mips64el]
    os: [linux]
    requiresBuild: true
    optional: true

  /esbuild-linux-ppc64le/0.14.31:
    resolution: {integrity: sha512-NMcb14Pg+8q8raGkzor9/R3vQwKzgxE3694BtO2SDLBwJuL2C1dQ1ZtM1t7ZvArQBgT8RiZVxb0/3fD+qGNk7g==}
    engines: {node: '>=12'}
    cpu: [ppc64]
    os: [linux]
    requiresBuild: true
    optional: true

  /esbuild-linux-riscv64/0.14.31:
    resolution: {integrity: sha512-l13yvmsVfawAnoYfcpuvml+nTlrOmtdceXYufSkXl2DOb0JKcuR6ARlAzuQCDcpo49SOJy1cCxpwlOIsUQBfzA==}
    engines: {node: '>=12'}
    cpu: [riscv64]
    os: [linux]
    requiresBuild: true
    optional: true

  /esbuild-linux-s390x/0.14.31:
    resolution: {integrity: sha512-GIwV9mY3koYja9MCSkKLk1P7rj+MkPV0UsGsZ575hEcIBrXeKN9jBi6X/bxDDPEN/SUAH35cJhBNrZU4x9lEfg==}
    engines: {node: '>=12'}
    cpu: [s390x]
    os: [linux]
    requiresBuild: true
    optional: true

  /esbuild-netbsd-64/0.14.31:
    resolution: {integrity: sha512-bJ+pyLvKQm+Obp5k7/Wk8e9Gdkls56F1aiI3uptoIfOIUqsZImH7pDyTrSufwqsFp62kO9LRuwXnjDwQtPyhFQ==}
    engines: {node: '>=12'}
    cpu: [x64]
    os: [netbsd]
    requiresBuild: true
    optional: true

  /esbuild-openbsd-64/0.14.31:
    resolution: {integrity: sha512-NRAAPPca05H9j9Xab0kVXK0V6/pyZGGy8d2Y8KS0BMwWEydlD4KCJDmH8/7bWCKYLRGOOCE9/GPBJyPWHFW3sg==}
    engines: {node: '>=12'}
    cpu: [x64]
    os: [openbsd]
    requiresBuild: true
    optional: true

  /esbuild-sunos-64/0.14.31:
    resolution: {integrity: sha512-9uA+V8w9Eehu4ldb95lPWdgCMcMO5HH6pXmfkk5usn3JsSZxKdLKsXB4hYgP80wscZvVYXJl2G+KNxsUTfPhZw==}
    engines: {node: '>=12'}
    cpu: [x64]
    os: [sunos]
    requiresBuild: true
    optional: true

  /esbuild-windows-32/0.14.31:
    resolution: {integrity: sha512-VGdncQTqoxD9q3v/dk0Yugbmx2FzOkcs0OemBYc1X9KXOLQYH0uQbLJIckZdZOC3J+JKSExbYFrzYCOwWPuNyA==}
    engines: {node: '>=12'}
    cpu: [ia32]
    os: [win32]
    requiresBuild: true
    optional: true

  /esbuild-windows-64/0.14.31:
    resolution: {integrity: sha512-v/2ye5zBqpmCzi3bLCagStbNQlnOsY7WtMrD2Q0xZxeSIXONxji15KYtVee5o7nw4lXWbQSS1BL8G6BBMvtq4A==}
    engines: {node: '>=12'}
    cpu: [x64]
    os: [win32]
    requiresBuild: true
    optional: true

  /esbuild-windows-arm64/0.14.31:
    resolution: {integrity: sha512-RXeU42FJoG1sriNHg73h4S+5B7L/gw+8T7U9u8IWqSSEbY6fZvBh4uofugiU1szUDqqP00GHwZ09WgYe3lGZiw==}
    engines: {node: '>=12'}
    cpu: [arm64]
    os: [win32]
    requiresBuild: true
    optional: true

  /esbuild/0.14.31:
    resolution: {integrity: sha512-QA0fUM13+JZzcvg1bdrhi7wo8Lr5IRHA9ypNn2znqxGqb66dSK6pAh01TjyBOhzZGazPQJZ1K26VrCAQJ715qA==}
    engines: {node: '>=12'}
    hasBin: true
    requiresBuild: true
    optionalDependencies:
      esbuild-android-64: 0.14.31
      esbuild-android-arm64: 0.14.31
      esbuild-darwin-64: 0.14.31
      esbuild-darwin-arm64: 0.14.31
      esbuild-freebsd-64: 0.14.31
      esbuild-freebsd-arm64: 0.14.31
      esbuild-linux-32: 0.14.31
      esbuild-linux-64: 0.14.31
      esbuild-linux-arm: 0.14.31
      esbuild-linux-arm64: 0.14.31
      esbuild-linux-mips64le: 0.14.31
      esbuild-linux-ppc64le: 0.14.31
      esbuild-linux-riscv64: 0.14.31
      esbuild-linux-s390x: 0.14.31
      esbuild-netbsd-64: 0.14.31
      esbuild-openbsd-64: 0.14.31
      esbuild-sunos-64: 0.14.31
      esbuild-windows-32: 0.14.31
      esbuild-windows-64: 0.14.31
      esbuild-windows-arm64: 0.14.31

  /escalade/3.1.1:
    resolution: {integrity: sha512-k0er2gUkLf8O0zKJiAhmkTnJlTvINGv7ygDNPbeIsX/TJjGJZHuh9B2UxbsaEkmlEo9MfhrSzmhIlhRlI2GXnw==}
    engines: {node: '>=6'}

  /escape-string-regexp/1.0.5:
    resolution: {integrity: sha1-G2HAViGQqN/2rjuyzwIAyhMLhtQ=}
    engines: {node: '>=0.8.0'}
    dev: false

  /escape-string-regexp/2.0.0:
    resolution: {integrity: sha512-UpzcLCXolUWcNu5HtVMHYdXJjArjsF9C0aNnquZYY4uW/Vu0miy5YoWvbV345HauVvcAUnpRuhMMcqTcGOY2+w==}
    engines: {node: '>=8'}
    dev: false

  /esprima/4.0.1:
    resolution: {integrity: sha512-eGuFFw7Upda+g4p+QHvnW0RyTX/SVeJBDM/gCtMARO0cLuT2HcEKnTPvhjV6aGeqrCB/sbNop0Kszm0jsaWU4A==}
    engines: {node: '>=4'}
    hasBin: true
    dev: false

  /estree-walker/2.0.2:
    resolution: {integrity: sha512-Rfkk/Mp/DL7JVje3u18FxFujQlTNR2q6QfMSMB7AvCBx91NGj/ba3kCfza0f6dVDbw7YlRf/nDrn7pQrCCyQ/w==}

  /events/3.3.0:
    resolution: {integrity: sha512-mQw+2fkQbALzQ7V0MY0IqdnXNOeTtP4r0lN9z7AAawCXgqea7bDii20AYrIBrFd/Hx0M2Ocz6S111CaFkUcb0Q==}
    engines: {node: '>=0.8.x'}
    dev: false

  /expect/29.5.0:
    resolution: {integrity: sha512-yM7xqUrCO2JdpFo4XpM82t+PJBFybdqoQuJLDGeDX2ij8NZzqRHyu3Hp188/JX7SWqud+7t4MUdvcgGBICMHZg==}
    engines: {node: ^14.15.0 || ^16.10.0 || >=18.0.0}
    dependencies:
      '@jest/expect-utils': 29.5.0
      jest-get-type: 29.4.3
      jest-matcher-utils: 29.5.0
      jest-message-util: 29.5.0
      jest-util: 29.5.0
    dev: false

  /extendable-error/0.1.7:
    resolution: {integrity: sha512-UOiS2in6/Q0FK0R0q6UY9vYpQ21mr/Qn1KOnte7vsACuNJf514WvCCUHSRCPcgjPT2bAhNIJdlE6bVap1GKmeg==}
    dev: false

  /extendable-media-recorder-wav-encoder-broker/7.0.70:
    resolution: {integrity: sha512-nnVAxiLBdf0PLDXP/8+bKYYRs2PmoJMoJzpcDGOra8GsHIPS+ytmS+85DUFSYGxaxohrhovgN0jVXSyjJ6hQSQ==}
    dependencies:
      '@babel/runtime': 7.21.0
      broker-factory: 3.0.68
      extendable-media-recorder-wav-encoder-worker: 8.0.69
      tslib: 2.4.0
    dev: false

  /extendable-media-recorder-wav-encoder-worker/8.0.69:
    resolution: {integrity: sha512-8RJgKYTTHkzDoCWrnPMMqX+TyJpwzP9lwqxQWDpa9J5J1DP0SybgoYWP8Dtty/R5xT344lU+NKo7g1661i7Ujg==}
    dependencies:
      '@babel/runtime': 7.21.0
      tslib: 2.4.0
      worker-factory: 6.0.69
    dev: false

  /extendable-media-recorder-wav-encoder/7.0.76:
    resolution: {integrity: sha512-HLeyR9R0mUPOo7zG3d3GRWltNaSYUjyUZGQ8amRjuQVkZFXszmOIAAUVBq3fou0Z3V1mAEo+mXnCqbEfYtgZXQ==}
    dependencies:
      '@babel/runtime': 7.21.0
      extendable-media-recorder-wav-encoder-broker: 7.0.70
      extendable-media-recorder-wav-encoder-worker: 8.0.69
      tslib: 2.4.0
    dev: false

  /extendable-media-recorder/7.0.2:
    resolution: {integrity: sha512-rZAvRaAJgMyQUMWMrgSB1U1o9nNXaguVAwNVOnt396tRlfZtBbHxraygqjPQXNs6kb1H4XcG/RLTn+hfZJx2Xg==}
    dependencies:
      '@babel/runtime': 7.21.0
      media-encoder-host: 8.0.78
      multi-buffer-data-view: 3.0.21
      recorder-audio-worklet: 5.1.29
      standardized-audio-context: 25.3.32
      subscribable-things: 2.1.7
      tslib: 2.4.0
    dev: false

  /external-editor/3.1.0:
    resolution: {integrity: sha512-hMQ4CX1p1izmuLYyZqLMO/qGNw10wSv9QDCPfzXfyFrOaCSSoRfqE1Kf1s5an66J5JZC62NewG+mK49jOCtQew==}
    engines: {node: '>=4'}
    dependencies:
      chardet: 0.7.0
      iconv-lite: 0.4.24
      tmp: 0.0.33
    dev: false

  /fast-deep-equal/3.1.3:
    resolution: {integrity: sha512-f3qQ9oQy9j2AhBe/H9VC91wLmKBCCU/gDOnKNAYG5hswO7BLKj09Hc5HYNz9cGI++xlpDCIgDaitVs03ATR84Q==}
    dev: false

  /fast-glob/3.2.11:
    resolution: {integrity: sha512-xrO3+1bxSo3ZVHAnqzyuewYT6aMFHRAd4Kcs92MAonjwQZLsK9d0SF1IyQ3k5PoirxTW0Oe/RqFgMQ6TcNE5Ew==}
    engines: {node: '>=8.6.0'}
    dependencies:
      '@nodelib/fs.stat': 2.0.5
      '@nodelib/fs.walk': 1.2.8
      glob-parent: 5.1.2
      merge2: 1.4.1
      micromatch: 4.0.4

  /fast-json-patch/3.1.1:
    resolution: {integrity: sha512-vf6IHUX2SBcA+5/+4883dsIjpBTqmfBjmYiWK1savxQmFk4JfBMLa7ynTYOs1Rolp/T1betJxHiGD3g1Mn8lUQ==}
    dev: false

  /fast-json-stable-stringify/2.1.0:
    resolution: {integrity: sha512-lhd/wF+Lk98HZoTCtlVraHtfh5XYijIjalXck7saUtuanSDyLMxnHhSXEDJqHxD7msR8D0uCmqlkwjCV8xvwHw==}
    dev: false

  /fast-unique-numbers/6.0.21:
    resolution: {integrity: sha512-MW8UAAypyhNtbnMlSch9EiEAuiMo1y6O02WzI5mcHAzvirdIm/hXMVp4QH9ijWnU1xzW23GXk6Bf+5B1kv9hzw==}
    engines: {node: '>=12.20.1'}
    dependencies:
      '@babel/runtime': 7.21.0
      tslib: 2.4.0
    dev: false

  /fastq/1.13.0:
    resolution: {integrity: sha512-YpkpUnK8od0o1hmeSc7UUs/eB/vIPWJYjKck2QKIzAf71Vm1AAQ3EbuZB3g2JIy+pg+ERD0vqI79KyZiB2e2Nw==}
    dependencies:
      reusify: 1.0.4

  /figures/3.2.0:
    resolution: {integrity: sha512-yaduQFRKLXYOGgEn6AZau90j3ggSOyiqXU0F9JZfeXYhNa+Jk4X+s45A2zg5jns87GAFa34BBm2kXw4XpNcbdg==}
    engines: {node: '>=8'}
    dependencies:
      escape-string-regexp: 1.0.5
    dev: false

  /fill-range/7.0.1:
    resolution: {integrity: sha512-qOo9F+dMUmC2Lcb4BbVvnKJxTPjCm+RRpe4gDuGrzkL7mEVl/djYSu2OdQ2Pa302N4oqkSg9ir6jaLWJ2USVpQ==}
    engines: {node: '>=8'}
    dependencies:
      to-regex-range: 5.0.1

  /find-up/4.1.0:
    resolution: {integrity: sha512-PpOwAdQ/YlXQ2vj8a3h8IipDuYRi3wceVQQGYWxNINccq40Anw7BlsEXCMbt1Zt+OLA6Fq9suIpIWD0OsnISlw==}
    engines: {node: '>=8'}
    dependencies:
      locate-path: 5.0.0
      path-exists: 4.0.0
    dev: false

  /find-up/5.0.0:
    resolution: {integrity: sha512-78/PXT1wlLLDgTzDs7sjq9hzz0vXD+zn+7wypEe4fXQxCmdmqfGsEPQxmiCSQI3ajFV91bVSsvNtrJRiW6nGng==}
    engines: {node: '>=10'}
    dependencies:
      locate-path: 6.0.0
      path-exists: 4.0.0
    dev: false

  /find-yarn-workspace-root2/1.2.16:
    resolution: {integrity: sha512-hr6hb1w8ePMpPVUK39S4RlwJzi+xPLuVuG8XlwXU3KD5Yn3qgBWVfy3AzNlDhWvE1EORCE65/Qm26rFQt3VLVA==}
    dependencies:
      micromatch: 4.0.4
      pkg-dir: 4.2.0
    dev: false

  /for-each/0.3.3:
    resolution: {integrity: sha512-jqYfLp7mo9vIyQf8ykW2v7A+2N4QjeCeI5+Dz9XraiO1ign81wjiH7Fb9vSOWvQfNtmSa4H2RoQTrrXivdUZmw==}
    dependencies:
      is-callable: 1.2.4
    dev: false

  /form-data/2.3.3:
    resolution: {integrity: sha512-1lLKB2Mu3aGP1Q/2eCOx0fNbRMe7XdwktwOruhfqqd0rIJWwN4Dh+E3hrPSlDCXnSR7UtZ1N38rVXm+6+MEhJQ==}
    engines: {node: '>= 0.12'}
    dependencies:
      asynckit: 0.4.0
      combined-stream: 1.0.8
      mime-types: 2.1.34
    dev: false

  /fraction.js/4.2.0:
    resolution: {integrity: sha512-MhLuK+2gUcnZe8ZHlaaINnQLl0xRIGRfcGk2yl8xoQAfHrSsL3rYu6FCmBdkdbhc9EPlwyGHewaRsvwRMJtAlA==}

  /fs-extra/7.0.1:
    resolution: {integrity: sha512-YJDaCJZEnBmcbw13fvdAM9AwNOJwOzrE4pqMqBq5nFiEqXUqHwlK4B+3pUw6JNvfSPtX05xFHtYy/1ni01eGCw==}
    engines: {node: '>=6 <7 || >=8'}
    dependencies:
      graceful-fs: 4.2.9
      jsonfile: 4.0.0
      universalify: 0.1.2
    dev: false

  /fs-extra/8.1.0:
    resolution: {integrity: sha512-yhlQgA6mnOJUKOsRUFsgJdQCvkKhcz8tlZG5HBQfReYZy46OwLcY+Zia0mtdHsOo9y/hP+CxMN0TU9QxoOtG4g==}
    engines: {node: '>=6 <7 || >=8'}
    dependencies:
      graceful-fs: 4.2.9
      jsonfile: 4.0.0
      universalify: 0.1.2
    dev: false

  /fs.realpath/1.0.0:
    resolution: {integrity: sha512-OO0pH2lK6a0hZnAdau5ItzHPI6pUlvI7jMVnxUQRtw4owF2wk8lOSabtGDCTP4Ggrg2MbGnWO9X8K1t4+fGMDw==}

  /fsevents/2.3.2:
    resolution: {integrity: sha512-xiqMQR4xAeHTuB9uWm+fFRcIOgKBMiOBP+eXiyT7jsgVCq1bkVygt00oASowB7EdtpOHaaPgKt812P9ab+DDKA==}
    engines: {node: ^8.16.0 || ^10.6.0 || >=11.0.0}
    os: [darwin]
    requiresBuild: true
    optional: true

  /function-bind/1.1.1:
    resolution: {integrity: sha512-yIovAzMX49sF8Yl58fSCWJ5svSLuaibPxXQJFLmBObTuCr0Mf1KiPopGM9NiFjiYBCbfaa2Fh6breQ6ANVTI0A==}

  /function.prototype.name/1.1.5:
    resolution: {integrity: sha512-uN7m/BzVKQnCUF/iW8jYea67v++2u7m5UgENbHRtdDVclOUP+FMPlCNdmk0h/ysGyo2tavMJEDqJAkJdRa1vMA==}
    engines: {node: '>= 0.4'}
    dependencies:
      call-bind: 1.0.2
      define-properties: 1.2.0
      es-abstract: 1.21.2
      functions-have-names: 1.2.3
    dev: false

  /functions-have-names/1.2.3:
    resolution: {integrity: sha512-xckBUXyTIqT97tq2x2AMb+g163b5JFysYk0x4qxNFwbfQkmNZoiRHb6sPzI9/QV33WeuvVYBUIiD4NzNIyqaRQ==}
    dev: false

  /get-caller-file/2.0.5:
    resolution: {integrity: sha512-DyFP3BM/3YHTQOCUL/w0OZHR0lpKeGrxotcHWcqNEdnltqFwXVfhEBQ94eIo34AfQpo0rGki4cyIiftY06h2Fg==}
    engines: {node: 6.* || 8.* || >= 10.*}
    dev: false

  /get-css-data/2.1.0:
    resolution: {integrity: sha512-HtPrzGk8aBF9rLeQNuImcXci7YVqsMEKzVflEWaCJu25ehxyDNiZRWoSxqSFUBfma8LERqKo70t/TcaGjIsM9g==}
    dev: false

  /get-func-name/2.0.0:
    resolution: {integrity: sha1-6td0q+5y4gQJQzoGY2YCPdaIekE=}
    dev: false

  /get-intrinsic/1.1.1:
    resolution: {integrity: sha512-kWZrnVM42QCiEA2Ig1bG8zjoIMOgxWwYCEeNdwY6Tv/cOSeGpcoX4pXHfKUxNKVoArnrEr2e9srnAxxGIraS9Q==}
    dependencies:
      function-bind: 1.1.1
      has: 1.0.3
      has-symbols: 1.0.3
    dev: false

  /get-intrinsic/1.2.0:
    resolution: {integrity: sha512-L049y6nFOuom5wGyRc3/gdTLO94dySVKRACj1RmJZBQXlbTMhtNIgkWkUHq+jYmZvKf14EW1EoJnnjbmoHij0Q==}
    dependencies:
      function-bind: 1.1.1
      has: 1.0.3
      has-symbols: 1.0.3
    dev: false

  /get-port/3.2.0:
    resolution: {integrity: sha1-3Xzn3hh8Bsi/NTeWrHHgmfCYDrw=}
    engines: {node: '>=4'}
    dev: false

  /get-symbol-description/1.0.0:
    resolution: {integrity: sha512-2EmdH1YvIQiZpltCNgkuiUnyukzxM/R6NDJX31Ke3BG1Nq5b0S2PhX59UKi9vZpPDQVdqn+1IcaAwnzTT5vCjw==}
    engines: {node: '>= 0.4'}
    dependencies:
      call-bind: 1.0.2
      get-intrinsic: 1.1.1
    dev: false

  /glob-parent/5.1.2:
    resolution: {integrity: sha512-AOIgSQCepiJYwP3ARnGx+5VnTu2HBYdzbGP45eLw1vr3zB3vZLeyed1sC9hnbcOc9/SrMyM5RPQrkGz4aS9Zow==}
    engines: {node: '>= 6'}
    dependencies:
      is-glob: 4.0.3

  /glob-parent/6.0.2:
    resolution: {integrity: sha512-XxwI8EOhVQgWp6iDL+3b0r86f4d6AX6zSU55HfB4ydCEuXLXc5FcYeOu+nnGftS4TEju/11rt4KJPTMgbfmv4A==}
    engines: {node: '>=10.13.0'}
    dependencies:
      is-glob: 4.0.3

  /glob/7.2.0:
    resolution: {integrity: sha512-lmLf6gtyrPq8tTjSmrO94wBeQbFR3HbLHbuyD69wuyQkImp2hWqMGB47OX65FBkPffO641IP9jWa1z4ivqG26Q==}
    dependencies:
      fs.realpath: 1.0.0
      inflight: 1.0.6
      inherits: 2.0.4
      minimatch: 3.0.4
      once: 1.4.0
      path-is-absolute: 1.0.1

  /globalthis/1.0.3:
    resolution: {integrity: sha512-sFdI5LyBiNTHjRd7cGPWapiHWMOXKyuBNX/cWJ3NfzrZQVa8GI/8cofCl74AOVqq9W5kNmguTIzJ/1s2gyI9wA==}
    engines: {node: '>= 0.4'}
    dependencies:
      define-properties: 1.2.0
    dev: false

  /globalyzer/0.1.0:
    resolution: {integrity: sha512-40oNTM9UfG6aBmuKxk/giHn5nQ8RVz/SS4Ir6zgzOv9/qC3kKZ9v4etGTcJbEl/NyVQH7FGU7d+X1egr57Md2Q==}
    dev: false

  /globby/11.1.0:
    resolution: {integrity: sha512-jhIXaOzy1sb8IyocaruWSn1TjmnBVs8Ayhcy83rmxNJ8q2uWKCAj3CnJY+KpGSXCueAPc0i05kVvVKtP1t9S3g==}
    engines: {node: '>=10'}
    dependencies:
      array-union: 2.1.0
      dir-glob: 3.0.1
      fast-glob: 3.2.11
      ignore: 5.2.4
      merge2: 1.4.1
      slash: 3.0.0
    dev: false

  /globrex/0.1.2:
    resolution: {integrity: sha512-uHJgbwAMwNFf5mLst7IWLNg14x1CkeqglJb/K3doi4dw6q2IvAAmM/Y81kevy83wP+Sst+nutFTYOGg3d1lsxg==}
    dev: false

  /gopd/1.0.1:
    resolution: {integrity: sha512-d65bNlIadxvpb/A2abVdlqKqV563juRnZ1Wtk6s1sIR8uNsXR70xqIzVqxVf1eTqDunwT2MkczEeaezCKTZhwA==}
    dependencies:
      get-intrinsic: 1.2.0
    dev: false

  /graceful-fs/4.2.9:
    resolution: {integrity: sha512-NtNxqUcXgpW2iMrfqSfR73Glt39K+BLwWsPs94yR63v45T0Wbej7eRmL5cWfwEgqXnmjQp3zaJTshdRW/qC2ZQ==}

  /grapheme-splitter/1.0.4:
    resolution: {integrity: sha512-bzh50DW9kTPM00T8y4o8vQg89Di9oLJVLW/KaOGIXJWP/iqCN6WKYkbNOF04vFLJhwcpYUh9ydh/+5vpOqV4YQ==}
    dev: false

  /graphql/16.6.0:
    resolution: {integrity: sha512-KPIBPDlW7NxrbT/eh4qPXz5FiFdL5UbaA0XUNz2Rp3Z3hqBSkbj0GVjwFDztsWVauZUWsbKHgMg++sk8UX0bkw==}
    engines: {node: ^12.22.0 || ^14.16.0 || ^16.0.0 || >=17.0.0}
    dev: false

  /happy-dom/2.49.0:
    resolution: {integrity: sha512-mnPY9LmumUs8EmKyAQjutmFn/XzafvQeQ65w7MsZlHqG6OH3MratBzS0N4AAmuB3+F51KFUbUKNF763i3ZV19Q==}
    dependencies:
      css.escape: 1.5.1
      he: 1.2.0
      node-fetch: 2.6.7
      sync-request: 6.1.0
      webidl-conversions: 7.0.0
      whatwg-encoding: 1.0.5
      whatwg-mimetype: 2.3.0
    transitivePeerDependencies:
      - encoding
    dev: false

  /hard-rejection/2.1.0:
    resolution: {integrity: sha512-VIZB+ibDhx7ObhAe7OVtoEbuP4h/MuOTHJ+J8h/eBXotJYl0fBgR72xDFCKgIh22OJZIOVNxBMWuhAr10r8HdA==}
    engines: {node: '>=6'}
    dev: false

  /has-bigints/1.0.1:
    resolution: {integrity: sha512-LSBS2LjbNBTf6287JEbEzvJgftkF5qFkmCo9hDRpAzKhUOlJ+hx8dd4USs00SgsUNwc4617J9ki5YtEClM2ffA==}
    dev: false

  /has-bigints/1.0.2:
    resolution: {integrity: sha512-tSvCKtBr9lkF0Ex0aQiP9N+OpV4zi2r/Nee5VkRDbaqv35RLYMzbwQfFSZZH0kR+Rd6302UJZ2p/bJCEoR3VoQ==}
    dev: false

  /has-flag/3.0.0:
    resolution: {integrity: sha1-tdRU3CGZriJWmfNGfloH87lVuv0=}
    engines: {node: '>=4'}
    dev: false

  /has-flag/4.0.0:
    resolution: {integrity: sha512-EykJT/Q1KjTWctppgIAgfSO0tKVuZUjhgMr17kqTumMl6Afv3EISleU7qZUzoXDFTAHTDC4NOoG/ZxU3EvlMPQ==}
    engines: {node: '>=8'}
    dev: false

  /has-property-descriptors/1.0.0:
    resolution: {integrity: sha512-62DVLZGoiEBDHQyqG4w9xCuZ7eJEwNmJRWw2VY84Oedb7WFcA27fiEVe8oUQx9hAUJ4ekurquucTGwsyO1XGdQ==}
    dependencies:
      get-intrinsic: 1.2.0
    dev: false

  /has-proto/1.0.1:
    resolution: {integrity: sha512-7qE+iP+O+bgF9clE5+UoBFzE65mlBiVj3tKCrlNQ0Ogwm0BjpT/gK4SlLYDMybDh5I3TCTKnPPa0oMG7JDYrhg==}
    engines: {node: '>= 0.4'}
    dev: false

  /has-symbols/1.0.3:
    resolution: {integrity: sha512-l3LCuF6MgDNwTDKkdYGEihYjt5pRPbEg46rtlmnSPlUbgmB8LOIrKJbYYFBSbnPaJexMKtiPO8hmeRjRz2Td+A==}
    engines: {node: '>= 0.4'}
    dev: false

  /has-tostringtag/1.0.0:
    resolution: {integrity: sha512-kFjcSNhnlGV1kyoGk7OXKSawH5JOb/LzUc5w9B02hOTO0dfFRjbHQKvg1d6cf3HbeUmtU9VbbV3qzZ2Teh97WQ==}
    engines: {node: '>= 0.4'}
    dependencies:
      has-symbols: 1.0.3
    dev: false

  /has/1.0.3:
    resolution: {integrity: sha512-f2dvO0VU6Oej7RkWJGrehjbzMAjFp5/VKPp5tTpWIV4JHHZK1/BxbFRtf/siA2SWTe09caDmVtYYzWEIbBS4zw==}
    engines: {node: '>= 0.4.0'}
    dependencies:
      function-bind: 1.1.1

  /he/1.2.0:
    resolution: {integrity: sha512-F/1DnUGPopORZi0ni+CvrCgHQ5FyEAHRLSApuYWMmrbSwoN2Mn/7k+Gl38gJnR7yyDZk6WLXwiGod1JOWNDKGw==}
    hasBin: true
    dev: false

  /headers-polyfill/3.1.2:
    resolution: {integrity: sha512-tWCK4biJ6hcLqTviLXVR9DTRfYGQMXEIUj3gwJ2rZ5wO/at3XtkI4g8mCvFdUF9l1KMBNCfmNAdnahm1cgavQA==}
    dev: false

  /hosted-git-info/2.8.9:
    resolution: {integrity: sha512-mxIDAb9Lsm6DoOJ7xH+5+X4y1LU/4Hi50L9C5sIswK3JzULS4bwk1FvjdBgvYR4bzT4tuUQiC15FE2f5HbLvYw==}
    dev: false

  /http-basic/8.1.3:
    resolution: {integrity: sha512-/EcDMwJZh3mABI2NhGfHOGOeOZITqfkEO4p/xK+l3NpyncIHUQBoMvCSF/b5GqvKtySC2srL/GGG3+EtlqlmCw==}
    engines: {node: '>=6.0.0'}
    dependencies:
      caseless: 0.12.0
      concat-stream: 1.6.2
      http-response-object: 3.0.2
      parse-cache-control: 1.0.1
    dev: false

  /http-response-object/3.0.2:
    resolution: {integrity: sha512-bqX0XTF6fnXSQcEJ2Iuyr75yVakyjIDCqroJQ/aHfSdlM743Cwqoi2nDYMzLGWUcuTWGWy8AAvOKXTfiv6q9RA==}
    dependencies:
      '@types/node': 10.17.60
    dev: false

  /human-id/1.0.2:
    resolution: {integrity: sha512-UNopramDEhHJD+VR+ehk8rOslwSfByxPIZyJRfV739NDhN5LF1fa1MqnzKm2lGTQRjNrjK19Q5fhkgIfjlVUKw==}
    dev: false

  /iconv-lite/0.4.24:
    resolution: {integrity: sha512-v3MXnZAcvnywkTUEZomIActle7RXXeedOR31wwl7VlyoXO4Qi9arvSenNQWne1TcRwhCL1HwLI21bEqdpj8/rA==}
    engines: {node: '>=0.10.0'}
    dependencies:
      safer-buffer: 2.1.2
    dev: false

  /iconv-lite/0.6.3:
    resolution: {integrity: sha512-4fCk79wshMdzMp2rH06qWrJE4iolqLhCUH+OiuIgU++RB0+94NlDL81atO7GX55uUKueo0txHNtvEyI6D7WdMw==}
    engines: {node: '>=0.10.0'}
    dependencies:
      safer-buffer: 2.1.2
    dev: false

  /ieee754/1.2.1:
    resolution: {integrity: sha512-dcyqhDvX1C46lXZcVqCpK+FtMRQVdIMN6/Df5js2zouUsqG7I6sFxitIC+7KYK29KdXOLHdu9zL4sFnoVQnqaA==}
    dev: false

  /ignore/5.2.4:
    resolution: {integrity: sha512-MAb38BcSbH0eHNBxn7ql2NH/kX33OkB3lZ1BNdh7ENeRChHTYsTvWrMubiIAMNS2llXEEgZ1MUOBtXChP3kaFQ==}
    engines: {node: '>= 4'}
    dev: false

  /import-fresh/3.3.0:
    resolution: {integrity: sha512-veYYhQa+D1QBKznvhUHxb8faxlrwUnxseDAbAp457E0wLNio2bOSKnjYDhMj+YiAq61xrMGhQk9iXVk5FzgQMw==}
    engines: {node: '>=6'}
    dependencies:
      parent-module: 1.0.1
      resolve-from: 4.0.0

  /import-meta-resolve/2.2.0:
    resolution: {integrity: sha512-CpPOtiCHxP9HdtDM5F45tNiAe66Cqlv3f5uHoJjt+KlaLrUh9/Wz9vepADZ78SlqEo62aDWZtj9ydMGXV+CPnw==}
    dev: true

  /indefinite-article/0.0.2:
    resolution: {integrity: sha512-Au/2XzRkvxq2J6w5uvSSbBKPZ5kzINx5F2wb0SF8xpRL8BP9Lav81TnRbfPp6p+SYjYxwaaLn4EUwI3/MmYKSw==}
    dev: false

  /indent-string/4.0.0:
    resolution: {integrity: sha512-EdDDZu4A2OyIK7Lr/2zG+w5jmbuk1DVBnEwREQvBzspBJkCEbRa8GxU1lghYcaGJCnRWibjDXlq779X1/y5xwg==}
    engines: {node: '>=8'}
    dev: false

  /inflight/1.0.6:
    resolution: {integrity: sha512-k92I/b08q4wvFscXCLvqfsHCrjrF7yiXsQuIVvVE7N82W3+aqpzuUdBbfhWcy/FZR3/4IgflMgKLOsvPDrGCJA==}
    dependencies:
      once: 1.4.0
      wrappy: 1.0.2

  /inherits/2.0.4:
    resolution: {integrity: sha512-k/vGaX4/Yla3WzyMCvTQOXYeIHvqOKtnqBduzTHpzpQZzAskKMhZ2K+EnBiSM9zGSoIFeMpXKxa4dYeZIQqewQ==}

  /inquirer/8.2.5:
    resolution: {integrity: sha512-QAgPDQMEgrDssk1XiwwHoOGYF9BAbUcc1+j+FhEvaOt8/cKRqyLn0U5qA6F74fGhTMGxf92pOvPBeh29jQJDTQ==}
    engines: {node: '>=12.0.0'}
    dependencies:
      ansi-escapes: 4.3.2
      chalk: 4.1.2
      cli-cursor: 3.1.0
      cli-width: 3.0.0
      external-editor: 3.1.0
      figures: 3.2.0
      lodash: 4.17.21
      mute-stream: 0.0.8
      ora: 5.4.1
      run-async: 2.4.1
      rxjs: 7.8.0
      string-width: 4.2.3
      strip-ansi: 6.0.1
      through: 2.3.8
      wrap-ansi: 7.0.0
    dev: false

  /internal-slot/1.0.3:
    resolution: {integrity: sha512-O0DB1JC/sPyZl7cIo78n5dR7eUSwwpYPiXRhTzNxZVAMUuB8vlnRFyLxdrVToks6XPLVnFfbzaVd5WLjhgg+vA==}
    engines: {node: '>= 0.4'}
    dependencies:
      get-intrinsic: 1.1.1
      has: 1.0.3
      side-channel: 1.0.4
    dev: false

  /internal-slot/1.0.5:
    resolution: {integrity: sha512-Y+R5hJrzs52QCG2laLn4udYVnxsfny9CpOhNhUvk/SSSVyF6T27FzRbF0sroPidSu3X8oEAkOn2K804mjpt6UQ==}
    engines: {node: '>= 0.4'}
    dependencies:
      get-intrinsic: 1.2.0
      has: 1.0.3
      side-channel: 1.0.4
    dev: false

  /internmap/2.0.3:
    resolution: {integrity: sha512-5Hh7Y1wQbvY5ooGgPbDaL5iYLAPzMTUrjMulskHLH6wnv/A+1q5rgEaiuqEjB+oxGXIVZs1FF+R/KPN3ZSQYYg==}
    engines: {node: '>=12'}
    dev: false

  /intl-messageformat/9.11.4:
    resolution: {integrity: sha512-77TSkNubIy/hsapz6LQpyR6OADcxhWdhSaboPb5flMaALCVkPvAIxr48AlPqaMl4r1anNcvR9rpLWVdwUY1IKg==}
    dependencies:
      '@formatjs/ecma402-abstract': 1.11.3
      '@formatjs/fast-memoize': 1.2.1
      '@formatjs/icu-messageformat-parser': 2.0.18
      tslib: 2.4.0
    dev: false

  /is-arguments/1.1.1:
    resolution: {integrity: sha512-8Q7EARjzEnKpt/PCD7e1cgUS0a6X8u5tdSiMqXhojOdoV9TsMsiO+9VLC5vAmO8N7/GmXn7yjR8qnA6bVAEzfA==}
    engines: {node: '>= 0.4'}
    dependencies:
      call-bind: 1.0.2
      has-tostringtag: 1.0.0
    dev: false

  /is-array-buffer/3.0.2:
    resolution: {integrity: sha512-y+FyyR/w8vfIRq4eQcM1EYgSTnmHXPqaF+IgzgraytCFq5Xh8lllDVmAZolPJiZttZLeFSINPYMaEJ7/vWUa1w==}
    dependencies:
      call-bind: 1.0.2
      get-intrinsic: 1.2.0
      is-typed-array: 1.1.10
    dev: false

  /is-arrayish/0.2.1:
    resolution: {integrity: sha1-d8mYQFJ6qOyxqLppe4BkWnqSap0=}
    dev: false

  /is-bigint/1.0.4:
    resolution: {integrity: sha512-zB9CruMamjym81i2JZ3UMn54PKGsQzsJeo6xvN3HJJ4CAsQNB6iRutp2To77OfCNuoxspsIhzaPoO1zyCEhFOg==}
    dependencies:
      has-bigints: 1.0.1
    dev: false

  /is-binary-path/2.1.0:
    resolution: {integrity: sha512-ZMERYes6pDydyuGidse7OsHxtbI7WVeUEozgR/g7rd0xUimYNlvZRE/K2MgZTjWy725IfelLeVcEM97mmtRGXw==}
    engines: {node: '>=8'}
    dependencies:
      binary-extensions: 2.2.0

  /is-boolean-object/1.1.2:
    resolution: {integrity: sha512-gDYaKHJmnj4aWxyj6YHyXVpdQawtVLHU5cb+eztPGczf6cjuTdwve5ZIEfgXqH4e57An1D1AKf8CZ3kYrQRqYA==}
    engines: {node: '>= 0.4'}
    dependencies:
      call-bind: 1.0.2
      has-tostringtag: 1.0.0
    dev: false

  /is-callable/1.2.4:
    resolution: {integrity: sha512-nsuwtxZfMX67Oryl9LCQ+upnC0Z0BgpwntpS89m1H/TLF0zNfzfLMV/9Wa/6MZsj0acpEjAO0KF1xT6ZdLl95w==}
    engines: {node: '>= 0.4'}
    dev: false

  /is-callable/1.2.7:
    resolution: {integrity: sha512-1BC0BVFhS/p0qtw6enp8e+8OD0UrK0oFLztSjNzhcKA3WDuJxxAPXzPuPtKkjEY9UUoEWlX/8fgKeu2S8i9JTA==}
    engines: {node: '>= 0.4'}
    dev: false

  /is-ci/3.0.1:
    resolution: {integrity: sha512-ZYvCgrefwqoQ6yTyYUbQu64HsITZ3NfKX1lzaEYdkTDcfKzzCI/wthRRYKkdjHKFVgNiXKAKm65Zo1pk2as/QQ==}
    hasBin: true
    dependencies:
      ci-info: 3.8.0
    dev: false

  /is-core-module/2.8.1:
    resolution: {integrity: sha512-SdNCUs284hr40hFTFP6l0IfZ/RSrMXF3qgoRHd3/79unUTvrFO/JoXwkGm+5J/Oe3E/b5GsnG330uUNgRpu1PA==}
    dependencies:
      has: 1.0.3

  /is-core-module/2.9.0:
    resolution: {integrity: sha512-+5FPy5PnwmO3lvfMb0AsoPaBG+5KHUI0wYFXOtYPnVVVspTFUuMZNfNaNVRt3FZadstu2c8x23vykRW/NBoU6A==}
    dependencies:
      has: 1.0.3

  /is-date-object/1.0.5:
    resolution: {integrity: sha512-9YQaSxsAiSwcvS33MBk3wTCVnWK+HhF8VZR2jRxehM16QcVOdHqPn4VPHmRK4lSr38n9JriurInLcP90xsYNfQ==}
    engines: {node: '>= 0.4'}
    dependencies:
      has-tostringtag: 1.0.0
    dev: false

  /is-extglob/2.1.1:
    resolution: {integrity: sha512-SbKbANkN603Vi4jEZv49LeVJMn4yGwsbzZworEoyEiutsN3nJYdbO36zfhGJ6QEDpOZIFkDtnq5JRxmvl3jsoQ==}
    engines: {node: '>=0.10.0'}

  /is-fullwidth-code-point/3.0.0:
    resolution: {integrity: sha512-zymm5+u+sCsSWyD9qNaejV3DFvhCKclKdizYaJUuHA83RLjb7nSuGnddCHGv0hk+KY7BMAlsWeK4Ueg6EV6XQg==}
    engines: {node: '>=8'}
    dev: false

  /is-generator-function/1.0.10:
    resolution: {integrity: sha512-jsEjy9l3yiXEQ+PsXdmBwEPcOxaXWLspKdplFUVI9vq1iZgIekeC0L167qeu86czQaxed3q/Uzuw0swL0irL8A==}
    engines: {node: '>= 0.4'}
    dependencies:
      has-tostringtag: 1.0.0
    dev: false

  /is-glob/4.0.3:
    resolution: {integrity: sha512-xelSayHH36ZgE7ZWhli7pW34hNbNl8Ojv5KVmkJD4hBdD3th8Tfk9vYasLM+mXWOZhFkgZfxhLSnrwRr4elSSg==}
    engines: {node: '>=0.10.0'}
    dependencies:
      is-extglob: 2.1.1

  /is-interactive/1.0.0:
    resolution: {integrity: sha512-2HvIEKRoqS62guEC+qBjpvRubdX910WCMuJTZ+I9yvqKU2/12eSL549HMwtabb4oupdj2sMP50k+XJfB/8JE6w==}
    engines: {node: '>=8'}
    dev: false

  /is-negative-zero/2.0.2:
    resolution: {integrity: sha512-dqJvarLawXsFbNDeJW7zAz8ItJ9cd28YufuuFzh0G8pNHjJMnY08Dv7sYX2uF5UpQOwieAeOExEYAWWfu7ZZUA==}
    engines: {node: '>= 0.4'}
    dev: false

  /is-node-process/1.0.1:
    resolution: {integrity: sha512-5IcdXuf++TTNt3oGl9EBdkvndXA8gmc4bz/Y+mdEpWh3Mcn/+kOw6hI7LD5CocqJWMzeb0I0ClndRVNdEPuJXQ==}
    dev: false

  /is-number-object/1.0.6:
    resolution: {integrity: sha512-bEVOqiRcvo3zO1+G2lVMy+gkkEm9Yh7cDMRusKKu5ZJKPUYSJwICTKZrNKHA2EbSP0Tu0+6B/emsYNHZyn6K8g==}
    engines: {node: '>= 0.4'}
    dependencies:
      has-tostringtag: 1.0.0
    dev: false

  /is-number/7.0.0:
    resolution: {integrity: sha512-41Cifkg6e8TylSpdtTpeLVMqvSBEVzTttHvERD741+pnZ8ANv0004MRL43QKPDlK9cGvNp6NZWZUBlbGXYxxng==}
    engines: {node: '>=0.12.0'}

  /is-plain-obj/1.1.0:
    resolution: {integrity: sha512-yvkRyxmFKEOQ4pNXCmJG5AEQNlXJS5LaONXo5/cLdTZdWvsZ1ioJEonLGAosKlMWE8lwUy/bJzMjcw8az73+Fg==}
    engines: {node: '>=0.10.0'}
    dev: false

  /is-regex/1.1.4:
    resolution: {integrity: sha512-kvRdxDsxZjhzUX07ZnLydzS1TU/TJlTUHHY4YLL87e37oUA49DfkLqgy+VjFocowy29cKvcSiu+kIv728jTTVg==}
    engines: {node: '>= 0.4'}
    dependencies:
      call-bind: 1.0.2
      has-tostringtag: 1.0.0
    dev: false

  /is-shared-array-buffer/1.0.1:
    resolution: {integrity: sha512-IU0NmyknYZN0rChcKhRO1X8LYz5Isj/Fsqh8NJOSf+N/hCOTwy29F32Ik7a+QszE63IdvmwdTPDd6cZ5pg4cwA==}
    dev: false

  /is-shared-array-buffer/1.0.2:
    resolution: {integrity: sha512-sqN2UDu1/0y6uvXyStCOzyhAjCSlHceFoMKJW8W9EU9cvic/QdsZ0kEU93HEy3IUEFZIiH/3w+AH/UQbPHNdhA==}
    dependencies:
      call-bind: 1.0.2
    dev: false

  /is-string/1.0.7:
    resolution: {integrity: sha512-tE2UXzivje6ofPW7l23cjDOMa09gb7xlAqG6jG5ej6uPV32TlWP3NKPigtaGeHNu9fohccRYvIiZMfOOnOYUtg==}
    engines: {node: '>= 0.4'}
    dependencies:
      has-tostringtag: 1.0.0
    dev: false

  /is-subdir/1.2.0:
    resolution: {integrity: sha512-2AT6j+gXe/1ueqbW6fLZJiIw3F8iXGJtt0yDrZaBhAZEG1raiTxKWU+IPqMCzQAXOUCKdA4UDMgacKH25XG2Cw==}
    engines: {node: '>=4'}
    dependencies:
      better-path-resolve: 1.0.0
    dev: false

  /is-symbol/1.0.4:
    resolution: {integrity: sha512-C/CPBqKWnvdcxqIARxyOh4v1UUEOCHpgDa0WYgpKDFMszcrPcffg5uhwSgPCLD2WWxmq6isisz87tzT01tuGhg==}
    engines: {node: '>= 0.4'}
    dependencies:
      has-symbols: 1.0.3
    dev: false

  /is-typed-array/1.1.10:
    resolution: {integrity: sha512-PJqgEHiWZvMpaFZ3uTc8kHPM4+4ADTlDniuQL7cU/UDA0Ql7F70yGfHph3cLNe+c9toaigv+DFzTJKhc2CtO6A==}
    engines: {node: '>= 0.4'}
    dependencies:
      available-typed-arrays: 1.0.5
      call-bind: 1.0.2
      for-each: 0.3.3
      gopd: 1.0.1
      has-tostringtag: 1.0.0
    dev: false

  /is-unicode-supported/0.1.0:
    resolution: {integrity: sha512-knxG2q4UC3u8stRGyAVJCOdxFmv5DZiRcdlIaAQXAbSfJya+OhopNotLQrstBhququ4ZpuKbDc/8S6mgXgPFPw==}
    engines: {node: '>=10'}
    dev: false

  /is-weakref/1.0.2:
    resolution: {integrity: sha512-qctsuLZmIQ0+vSSMfoVvyFe2+GSEvnmZ2ezTup1SBse9+twCCeial6EEi3Nc2KFcf6+qz2FBPnjXsk8xhKSaPQ==}
    dependencies:
      call-bind: 1.0.2
    dev: false

  /is-windows/1.0.2:
    resolution: {integrity: sha512-eXK1UInq2bPmjyX6e3VHIzMLobc4J94i4AWn+Hpq3OU5KkrRC96OAcR3PRJ/pGu6m8TRnBHP9dkXQVsT/COVIA==}
    engines: {node: '>=0.10.0'}
    dev: false

  /isarray/1.0.0:
    resolution: {integrity: sha1-u5NdSFgsuhaMBoNJV6VKPgcSTxE=}
    dev: false

  /isexe/2.0.0:
    resolution: {integrity: sha1-6PvzdNxVb/iUehDcsFctYz8s+hA=}
    dev: false

  /javascript-stringify/2.1.0:
    resolution: {integrity: sha512-JVAfqNPTvNq3sB/VHQJAFxN/sPgKnsKrCwyRt15zwNCdrMMJDdcEOdubuy+DuJYYdm0ox1J4uzEuYKkN+9yhVg==}
    dev: false

  /jest-diff/29.5.0:
    resolution: {integrity: sha512-LtxijLLZBduXnHSniy0WMdaHjmQnt3g5sa16W4p0HqukYTTsyTW3GD1q41TyGl5YFXj/5B2U6dlh5FM1LIMgxw==}
    engines: {node: ^14.15.0 || ^16.10.0 || >=18.0.0}
    dependencies:
      chalk: 4.1.2
      diff-sequences: 29.4.3
      jest-get-type: 29.4.3
      pretty-format: 29.5.0
    dev: false

  /jest-get-type/29.4.3:
    resolution: {integrity: sha512-J5Xez4nRRMjk8emnTpWrlkyb9pfRQQanDrvWHhsR1+VUfbwxi30eVcZFlcdGInRibU4G5LwHXpI7IRHU0CY+gg==}
    engines: {node: ^14.15.0 || ^16.10.0 || >=18.0.0}
    dev: false

  /jest-matcher-utils/29.5.0:
    resolution: {integrity: sha512-lecRtgm/rjIK0CQ7LPQwzCs2VwW6WAahA55YBuI+xqmhm7LAaxokSB8C97yJeYyT+HvQkH741StzpU41wohhWw==}
    engines: {node: ^14.15.0 || ^16.10.0 || >=18.0.0}
    dependencies:
      chalk: 4.1.2
      jest-diff: 29.5.0
      jest-get-type: 29.4.3
      pretty-format: 29.5.0
    dev: false

  /jest-message-util/29.5.0:
    resolution: {integrity: sha512-Kijeg9Dag6CKtIDA7O21zNTACqD5MD/8HfIV8pdD94vFyFuer52SigdC3IQMhab3vACxXMiFk+yMHNdbqtyTGA==}
    engines: {node: ^14.15.0 || ^16.10.0 || >=18.0.0}
    dependencies:
      '@babel/code-frame': 7.16.7
      '@jest/types': 29.5.0
      '@types/stack-utils': 2.0.1
      chalk: 4.1.2
      graceful-fs: 4.2.9
      micromatch: 4.0.4
      pretty-format: 29.5.0
      slash: 3.0.0
      stack-utils: 2.0.6
    dev: false

  /jest-util/29.5.0:
    resolution: {integrity: sha512-RYMgG/MTadOr5t8KdhejfvUU82MxsCu5MF6KuDUHl+NuwzUt+Sm6jJWxTJVrDR1j5M/gJVCPKQEpWXY+yIQ6lQ==}
    engines: {node: ^14.15.0 || ^16.10.0 || >=18.0.0}
    dependencies:
      '@jest/types': 29.5.0
      '@types/node': 17.0.14
      chalk: 4.1.2
      ci-info: 3.8.0
      graceful-fs: 4.2.9
      picomatch: 2.3.1
    dev: false

  /js-levenshtein/1.1.6:
    resolution: {integrity: sha512-X2BB11YZtrRqY4EnQcLX5Rh373zbK4alC1FW7D7MBhL2gtcC17cTnr6DmfHZeS0s2rTHjUTMMHfG7gO8SSdw+g==}
    engines: {node: '>=0.10.0'}
    dev: false

  /js-tokens/4.0.0:
    resolution: {integrity: sha512-RdJUflcE3cUzKiMqQgsCu06FPu9UdIJO0beYbPhHN4k6apgJtifcoCtT9bcxOpYBtpD2kCM6Sbzg4CausW/PKQ==}
    dev: false

  /js-yaml/3.14.1:
    resolution: {integrity: sha512-okMH7OXXJ7YrN9Ok3/SXrnu4iX9yOk+25nqX4imS2npuvTYDmo/QEZoqwZkYaIDk3jVvBOTOIEgEhaLOynBS9g==}
    hasBin: true
    dependencies:
      argparse: 1.0.10
      esprima: 4.0.1
    dev: false

  /json-parse-better-errors/1.0.2:
    resolution: {integrity: sha512-mrqyZKfX5EhL7hvqcV6WG1yYjnjeuYDzDhhcAAUrq8Po85NBQBJP+ZDUT75qZQ98IkUoBqdkExkukOU7Ts2wrw==}
    dev: false

  /json-parse-even-better-errors/2.3.1:
    resolution: {integrity: sha512-xyFwyhro/JEof6Ghe2iz2NcXoj2sloNsWr/XsERDK/oiPCfaNhl5ONfp+jQdAZRQQ0IJWNzH9zIZF7li91kh2w==}
    dev: false

  /json-stringify-pretty-compact/3.0.0:
    resolution: {integrity: sha512-Rc2suX5meI0S3bfdZuA7JMFBGkJ875ApfVyq2WHELjBiiG22My/l7/8zPpH/CfFVQHuVLd8NLR0nv6vi0BYYKA==}
    dev: false

  /jsonfile/4.0.0:
    resolution: {integrity: sha512-m6F1R3z8jjlf2imQHS2Qez5sjKWQzbuuhuJ/FKYFRZvPE3PuHcSMVZzfsLhGVOkfd20obL5SWEBew5ShlquNxg==}
    optionalDependencies:
      graceful-fs: 4.2.9
    dev: false

  /kind-of/6.0.3:
    resolution: {integrity: sha512-dcS1ul+9tmeD95T+x28/ehLgd9mENa3LsvDTtzm3vyBEO7RPptvAD+t44WVXaUjTBRcrpFeFlC8WCruUR456hw==}
    engines: {node: '>=0.10.0'}
    dev: false

  /kleur/4.1.4:
    resolution: {integrity: sha512-8QADVssbrFjivHWQU7KkMgptGTl6WAcSdlbBPY4uNF+mWr6DGcKrvY2w4FQJoXch7+fKMjj0dRrL75vk3k23OA==}
    engines: {node: '>=6'}

  /kleur/4.1.5:
    resolution: {integrity: sha512-o+NO+8WrRiQEE4/7nwRJhN1HWpVmJm511pBHUxPLtp0BUISzlBplORYSmTclCnJvQq2tKu/sgl3xVpkc7ZWuQQ==}
    engines: {node: '>=6'}
    dev: false

  /lazy-brush/1.0.1:
    resolution: {integrity: sha512-xT/iSClTVi7vLoF8dCWTBhCuOWqsLXCMPa6ucVmVAk6hyNCM5JeS1NLhXqIrJktUg+caEYKlqSOUU4u3cpXzKg==}
    dev: false

  /lilconfig/2.0.6:
    resolution: {integrity: sha512-9JROoBW7pobfsx+Sq2JsASvCo6Pfo6WWoUW79HuB1BCoBXD4PLWJPqDF6fNj67pqBYTbAHkE57M1kS/+L1neOg==}
    engines: {node: '>=10'}

  /lines-and-columns/1.2.4:
    resolution: {integrity: sha512-7ylylesZQ/PV29jhEDl3Ufjo6ZX7gCqJr5F7PKrqc93v7fzSymt1BpwEU8nAUXs8qzzvqhbjhK5QZg6Mt/HkBg==}
    dev: false

  /load-json-file/4.0.0:
    resolution: {integrity: sha1-L19Fq5HjMhYjT9U62rZo607AmTs=}
    engines: {node: '>=4'}
    dependencies:
      graceful-fs: 4.2.9
      parse-json: 4.0.0
      pify: 3.0.0
      strip-bom: 3.0.0
    dev: false

  /load-yaml-file/0.2.0:
    resolution: {integrity: sha512-OfCBkGEw4nN6JLtgRidPX6QxjBQGQf72q3si2uvqyFEMbycSFFHwAZeXx6cJgFM9wmLrf9zBwCP3Ivqa+LLZPw==}
    engines: {node: '>=6'}
    dependencies:
      graceful-fs: 4.2.9
      js-yaml: 3.14.1
      pify: 4.0.1
      strip-bom: 3.0.0
    dev: false

  /local-access/1.1.0:
    resolution: {integrity: sha512-XfegD5pyTAfb+GY6chk283Ox5z8WexG56OvM06RWLpAc/UHozO8X6xAxEkIitZOtsSMM1Yr3DkHgW5W+onLhCw==}
    engines: {node: '>=6'}
    dev: false

  /local-pkg/0.4.1:
    resolution: {integrity: sha512-lL87ytIGP2FU5PWwNDo0w3WhIo2gopIAxPg9RxDYF7m4rr5ahuZxP22xnJHIvaLTe4Z9P6uKKY2UHiwyB4pcrw==}
    engines: {node: '>=14'}
    dev: false

  /locate-path/5.0.0:
    resolution: {integrity: sha512-t7hw9pI+WvuwNJXwk5zVHpyhIqzg2qTlklJOf0mVxGSbe3Fp2VieZcduNYjaLDoy6p9uGpQEGWG87WpMKlNq8g==}
    engines: {node: '>=8'}
    dependencies:
      p-locate: 4.1.0
    dev: false

  /locate-path/6.0.0:
    resolution: {integrity: sha512-iPZK6eYjbxRu3uB4/WZ3EsEIMJFMqAoopl3R+zuq0UjcAm/MO6KCweDgPfP3elTztoKP3KtnVHxTn2NHBSDVUw==}
    engines: {node: '>=10'}
    dependencies:
      p-locate: 5.0.0
    dev: false

  /lodash.startcase/4.4.0:
    resolution: {integrity: sha512-+WKqsK294HMSc2jEbNgpHpd0JfIBhp7rEV4aqXWqFr6AlXov+SlcgB1Fv01y2kGe3Gc8nMW7VA0SrGuSkRfIEg==}
    dev: false

  /lodash/4.17.21:
    resolution: {integrity: sha512-v2kDEe57lecTulaDIuNTPy3Ry4gLGJ6Z1O3vE1krgXZNrsQ+LFTGHVxVjcXPs17LhbZVGedAJv8XZ1tvj5FvSg==}
    dev: false

  /log-symbols/4.1.0:
    resolution: {integrity: sha512-8XPvpAA8uyhfteu8pIvQxpJZ7SYYdpUivZpGy6sFsBuKRY/7rQGavedeB8aK+Zkyq6upMFVL/9AW6vOYzfRyLg==}
    engines: {node: '>=10'}
    dependencies:
      chalk: 4.1.2
      is-unicode-supported: 0.1.0
    dev: false

  /loupe/2.3.4:
    resolution: {integrity: sha512-OvKfgCC2Ndby6aSTREl5aCCPTNIzlDfQZvZxNUrBrihDhL3xcrYegTblhmEiCrg2kKQz4XsFIaemE5BF4ybSaQ==}
    dependencies:
      get-func-name: 2.0.0
    dev: false

  /lru-cache/4.1.5:
    resolution: {integrity: sha512-sWZlbEP2OsHNkXrMl5GYk/jKk70MBng6UU4YI/qGDYbgf6YbP4EvmqISbXCoJiRKs+1bSpFHVgQxvJ17F2li5g==}
    dependencies:
      pseudomap: 1.0.2
      yallist: 2.1.2
    dev: false

  /lru-cache/6.0.0:
    resolution: {integrity: sha512-Jo6dJ04CmSjuznwJSS3pUeWmd/H0ffTlkXXgwZi+eq1UCmqQwCh+eLsYOYCwY991i2Fah4h1BEMCx4qThGbsiA==}
    engines: {node: '>=10'}
    dependencies:
      yallist: 4.0.0
    dev: false

  /lz-string/1.4.4:
    resolution: {integrity: sha1-wNjq82BZ9wV5bh40SBHPTEmNOiY=}
    hasBin: true
    dev: false

  /magic-string/0.25.7:
    resolution: {integrity: sha512-4CrMT5DOHTDk4HYDlzmwu4FVCcIYI8gauveasrdCu2IKIFOJ3f0v/8MDGJCDL9oD2ppz/Av1b0Nj345H9M+XIA==}
    dependencies:
      sourcemap-codec: 1.4.8

  /magic-string/0.26.1:
    resolution: {integrity: sha512-ndThHmvgtieXe8J/VGPjG+Apu7v7ItcD5mhEIvOscWjPF/ccOiLxHaSuCAS2G+3x4GKsAbT8u7zdyamupui8Tg==}
    engines: {node: '>=12'}
    dependencies:
      sourcemap-codec: 1.4.8

  /map-obj/1.0.1:
    resolution: {integrity: sha512-7N/q3lyZ+LVCp7PzuxrJr4KMbBE2hW7BT7YNia330OFxIf4d3r5zVpicP2650l7CPN6RM9zOJRl3NGpqSiw3Eg==}
    engines: {node: '>=0.10.0'}
    dev: false

  /map-obj/4.3.0:
    resolution: {integrity: sha512-hdN1wVrZbb29eBGiGjJbeP8JbKjq1urkHJ/LIP/NY48MZ1QVXUsQBV1G1zvYFHn1XE06cwjBsOI2K3Ulnj1YXQ==}
    engines: {node: '>=8'}
    dev: false

  /map-obj/5.0.2:
    resolution: {integrity: sha512-K6K2NgKnTXimT3779/4KxSvobxOtMmx1LBZ3NwRxT/MDIR3Br/fQ4Q+WCX5QxjyUR8zg5+RV9Tbf2c5pAWTD2A==}
    engines: {node: ^12.20.0 || ^14.13.1 || >=16.0.0}
    dev: false

  /media-encoder-host-broker/7.0.70:
    resolution: {integrity: sha512-ixixE9auojgUHEIQHYvJ75vPxetkHreIfxK20SQ4ZoZSO/vRj4+up72rETMbj2e0UO7xnDJqADsx+sfkoV2eVA==}
    dependencies:
      '@babel/runtime': 7.21.0
      broker-factory: 3.0.68
      fast-unique-numbers: 6.0.21
      media-encoder-host-worker: 9.0.70
      tslib: 2.4.0
    dev: false

  /media-encoder-host-worker/9.0.70:
    resolution: {integrity: sha512-ttZAvG0osaOTl6C1OMIzZzFQ/ZIBiRDHyrfcM0d+ZF65tAjLtA53vWoINcgwRBEwc4P62y9a12pbujB1ZdCU6Q==}
    dependencies:
      '@babel/runtime': 7.21.0
      extendable-media-recorder-wav-encoder-broker: 7.0.70
      tslib: 2.4.0
      worker-factory: 6.0.69
    dev: false

  /media-encoder-host/8.0.78:
    resolution: {integrity: sha512-kobfdkFcfp8w2SkPY8ISHzG6L7o8tgtIvXtK5/j1hfZGZxqf0sxxXEzU9WFm9jNKnlgko6RSZhPzD24w60I4zQ==}
    dependencies:
      '@babel/runtime': 7.21.0
      media-encoder-host-broker: 7.0.70
      media-encoder-host-worker: 9.0.70
      tslib: 2.4.0
    dev: false

  /memorystream/0.3.1:
    resolution: {integrity: sha1-htcJCzDORV1j+64S3aUaR93K+bI=}
    engines: {node: '>= 0.10.0'}
    dev: false

  /meow/6.1.1:
    resolution: {integrity: sha512-3YffViIt2QWgTy6Pale5QpopX/IvU3LPL03jOTqp6pGj3VjesdO/U8CuHMKpnQr4shCNCM5fd5XFFvIIl6JBHg==}
    engines: {node: '>=8'}
    dependencies:
      '@types/minimist': 1.2.2
      camelcase-keys: 6.2.2
      decamelize-keys: 1.1.1
      hard-rejection: 2.1.0
      minimist-options: 4.1.0
      normalize-package-data: 2.5.0
      read-pkg-up: 7.0.1
      redent: 3.0.0
      trim-newlines: 3.0.1
      type-fest: 0.13.1
      yargs-parser: 18.1.3
    dev: false

  /merge2/1.4.1:
    resolution: {integrity: sha512-8q7VEgMJW4J8tcfVPy8g09NcQwZdbwFEqhe/WZkoIzjn/3TGDwtOCYtXGxA3O8tPzpczCCDgv+P2P5y00ZJOOg==}
    engines: {node: '>= 8'}

  /micromatch/4.0.4:
    resolution: {integrity: sha512-pRmzw/XUcwXGpD9aI9q/0XOwLNygjETJ8y0ao0wdqprrzDa4YnxLcz7fQRZr8voh8V10kGhABbNcHVk5wHgWwg==}
    engines: {node: '>=8.6'}
    dependencies:
      braces: 3.0.2
      picomatch: 2.3.1

  /mime-db/1.51.0:
    resolution: {integrity: sha512-5y8A56jg7XVQx2mbv1lu49NR4dokRnhZYTtL+KGfaa27uq4pSTXkwQkFJl4pkRMyNFz/EtYDSkiiEHx3F7UN6g==}
    engines: {node: '>= 0.6'}
    dev: false

  /mime-types/2.1.34:
    resolution: {integrity: sha512-6cP692WwGIs9XXdOO4++N+7qjqv0rqxxVvJ3VHPh/Sc9mVZcQP+ZGhkKiTvWMQRr2tbHkJP/Yn7Y0npb3ZBs4A==}
    engines: {node: '>= 0.6'}
    dependencies:
      mime-db: 1.51.0
    dev: false

  /mimic-fn/2.1.0:
    resolution: {integrity: sha512-OqbOk5oEQeAZ8WXWydlu9HJjz9WVdEIvamMCcXmuqUYjTknH/sqsWvhQ3vgwKFRR1HpjvNBKQ37nbJgYzGqGcg==}
    engines: {node: '>=6'}
    dev: false

  /min-indent/1.0.1:
    resolution: {integrity: sha512-I9jwMn07Sy/IwOj3zVkVik2JTvgpaykDZEigL6Rx6N9LbMywwUSMtxET+7lVoDLLd3O3IXwJwvuuns8UB/HeAg==}
    engines: {node: '>=4'}

  /mini-svg-data-uri/1.4.4:
    resolution: {integrity: sha512-r9deDe9p5FJUPZAk3A59wGH7Ii9YrjjWw0jmw/liSbHl2CHiyXj6FcDXDu2K3TjVAXqiJdaw3xxwlZZr9E6nHg==}
    hasBin: true
    dev: false

  /minimatch/3.0.4:
    resolution: {integrity: sha512-yJHVQEhyqPLUTgt9B83PXu6W3rx4MvvHvSUvToogpwoGDOUQ+yDrR0HRot+yOCdCO7u4hX3pWft6kWBBcqh0UA==}
    dependencies:
      brace-expansion: 1.1.11

  /minimist-options/4.1.0:
    resolution: {integrity: sha512-Q4r8ghd80yhO/0j1O3B2BjweX3fiHg9cdOwjJd2J76Q135c+NDxGCqdYKQ1SKBuFfgWbAUzBfvYjPUEeNgqN1A==}
    engines: {node: '>= 6'}
    dependencies:
      arrify: 1.0.1
      is-plain-obj: 1.1.0
      kind-of: 6.0.3
    dev: false

  /minimist/1.2.5:
    resolution: {integrity: sha512-FM9nNUYrRBAELZQT3xeZQ7fmMOBg6nWNmJKTcgsJeaLstP/UODVpGsr5OhXhhXg6f+qtJ8uiZ+PUxkDWcgIXLw==}

  /minimist/1.2.6:
    resolution: {integrity: sha512-Jsjnk4bw3YJqYzbdyBiNsPWHPfO++UGG749Cxs6peCu5Xg4nrena6OVxOYxrQTqww0Jmwt+Ref8rggumkTLz9Q==}

  /mixme/0.5.9:
    resolution: {integrity: sha512-VC5fg6ySUscaWUpI4gxCBTQMH2RdUpNrk+MsbpCYtIvf9SBJdiUey4qE7BXviJsJR4nDQxCZ+3yaYNW3guz/Pw==}
    engines: {node: '>= 8.0.0'}
    dev: false

  /mkdirp/0.5.5:
    resolution: {integrity: sha512-NKmAlESf6jMGym1++R0Ra7wvhV+wFW63FaSOFPwRahvea0gMUcGUhVeAg/0BC0wiv9ih5NYPB1Wn1UEI1/L+xQ==}
    hasBin: true
    dependencies:
      minimist: 1.2.5

  /mri/1.2.0:
    resolution: {integrity: sha512-tzzskb3bG8LvYGFF/mDTpq3jpI6Q9wc3LEmBaghu+DdCssd1FakN7Bc0hVNmEyGq1bq3RgfkCb3cmQLpNPOroA==}
    engines: {node: '>=4'}

  /mrmime/1.0.0:
    resolution: {integrity: sha512-a70zx7zFfVO7XpnQ2IX1Myh9yY4UYvfld/dikWRnsXxbyvMcfz+u6UfgNAtH+k2QqtJuzVpv6eLTx1G2+WKZbQ==}
    engines: {node: '>=10'}
    dev: false

  /ms/2.1.2:
    resolution: {integrity: sha512-sGkPx+VjMtmA6MX27oA4FBFELFCZZ4S4XqeGOXCv68tT+jb3vk/RyaKWP0PTKyWtmLSM0b+adUTEvbs1PEaH2w==}

  /msw/1.0.0_typescript@4.7.4:
    resolution: {integrity: sha512-8QVa1RAN/Nzbn/tKmtimJ+b2M1QZOMdETQW7/1TmBOZ4w+wJojfxuh1Hj5J4FYdBgZWW/TK4CABUOlOM4OjTOA==}
    engines: {node: '>=14'}
    hasBin: true
    requiresBuild: true
    peerDependencies:
      typescript: '>= 4.4.x <= 4.9.x'
    peerDependenciesMeta:
      typescript:
        optional: true
    dependencies:
      '@mswjs/cookies': 0.2.2
      '@mswjs/interceptors': 0.17.7
      '@open-draft/until': 1.0.3
      '@types/cookie': 0.4.1
      '@types/js-levenshtein': 1.1.1
      chalk: 4.1.1
      chokidar: 3.5.3
      cookie: 0.4.2
      graphql: 16.6.0
      headers-polyfill: 3.1.2
      inquirer: 8.2.5
      is-node-process: 1.0.1
      js-levenshtein: 1.1.6
      node-fetch: 2.6.7
      outvariant: 1.3.0
      path-to-regexp: 6.2.1
      strict-event-emitter: 0.4.6
      type-fest: 2.19.0
      typescript: 4.7.4
      yargs: 17.6.2
    transitivePeerDependencies:
      - encoding
      - supports-color
    dev: false

  /multi-buffer-data-view/3.0.21:
    resolution: {integrity: sha512-K/v5mjWMbJEgiZzn6Pr7+jKoKuChY6GdQEeiKNWhIi0QILXzJmUvuho85z6AYYh38Ua2kGY/5E3qs2ceoZ8chA==}
    engines: {node: '>=12.20.1'}
    dependencies:
      '@babel/runtime': 7.21.0
      tslib: 2.4.0
    dev: false

  /mute-stream/0.0.8:
    resolution: {integrity: sha512-nnbWWOkoWyUsTjKrhgD0dcz22mdkSnpYqbEjIm2nhwhuxlSkpywJmBo8h0ZqJdkp73mb90SssHkN4rsRaBAfAA==}
    dev: false

  /nanoid/3.2.0:
    resolution: {integrity: sha512-fmsZYa9lpn69Ad5eDn7FMcnnSR+8R34W9qJEijxYhTbfOWzr22n1QxCMzXLK+ODyW2973V3Fux959iQoUxzUIA==}
    engines: {node: ^10 || ^12 || ^13.7 || ^14 || >=15.0.1}
    hasBin: true
    dev: false

  /nanoid/3.3.4:
    resolution: {integrity: sha512-MqBkQh/OHTS2egovRtLk45wEyNXwF+cokD+1YPf9u5VfJiRdAiRwB2froX5Co9Rh20xs4siNPm8naNotSD6RBw==}
    engines: {node: ^10 || ^12 || ^13.7 || ^14 || >=15.0.1}
    hasBin: true

  /nice-try/1.0.5:
    resolution: {integrity: sha512-1nh45deeb5olNY7eX82BkPO7SSxR5SSYJiPTrTdFUVYwAl8CKMA5N9PjTYkHiRjisVcxcQ1HXdLhx2qxxJzLNQ==}
    dev: false

  /node-fetch/2.6.7:
    resolution: {integrity: sha512-ZjMPFEfVx5j+y2yF35Kzx5sF7kDzxuDj6ziH4FFbOp87zKDZNx8yExJIb05OGF4Nlt9IHFIMBkRl41VdvcNdbQ==}
    engines: {node: 4.x || >=6.0.0}
    peerDependencies:
      encoding: ^0.1.0
    peerDependenciesMeta:
      encoding:
        optional: true
    dependencies:
      whatwg-url: 5.0.0
    dev: false

  /node-html-parser/5.3.3:
    resolution: {integrity: sha512-ncg1033CaX9UexbyA7e1N0aAoAYRDiV8jkTvzEnfd1GDvzFdrsXLzR4p4ik8mwLgnaKP/jyUFWDy9q3jvRT2Jw==}
    dependencies:
      css-select: 4.3.0
      he: 1.2.0
    dev: false

  /node-releases/2.0.2:
    resolution: {integrity: sha512-XxYDdcQ6eKqp/YjI+tb2C5WM2LgjnZrfYg4vgQt49EK268b6gYCHsBLrK2qvJo4FmCtqmKezb0WZFK4fkrZNsg==}

  /normalize-package-data/2.5.0:
    resolution: {integrity: sha512-/5CMN3T0R4XTj4DcGaexo+roZSdSFW/0AOOTROrjxzCG1wrWXEsGbRKevjlIL+ZDE4sZlJr5ED4YW0yqmkK+eA==}
    dependencies:
      hosted-git-info: 2.8.9
      resolve: 1.22.0
      semver: 5.7.1
      validate-npm-package-license: 3.0.4
    dev: false

  /normalize-path/3.0.0:
    resolution: {integrity: sha512-6eZs5Ls3WtCisHWp9S2GUy8dqkpGi4BVSz3GaqiE6ezub0512ESztXUwUB6C6IKbQkY2Pnb/mD4WYojCRwcwLA==}
    engines: {node: '>=0.10.0'}

  /normalize-range/0.1.2:
    resolution: {integrity: sha1-LRDAa9/TEuqXd2laTShDlFa3WUI=}
    engines: {node: '>=0.10.0'}

  /npm-run-all/4.1.5:
    resolution: {integrity: sha512-Oo82gJDAVcaMdi3nuoKFavkIHBRVqQ1qvMb+9LHk/cF4P6B2m8aP04hGf7oL6wZ9BuGwX1onlLhpuoofSyoQDQ==}
    engines: {node: '>= 4'}
    hasBin: true
    dependencies:
      ansi-styles: 3.2.1
      chalk: 2.4.2
      cross-spawn: 6.0.5
      memorystream: 0.3.1
      minimatch: 3.0.4
      pidtree: 0.3.1
      read-pkg: 3.0.0
      shell-quote: 1.7.3
      string.prototype.padend: 3.1.3
    dev: false

  /nth-check/2.1.1:
    resolution: {integrity: sha512-lqjrjmaOoAnWfMmBPL+XNnynZh2+swxiX3WUE0s4yEHI6m+AwrK2UZOimIRl3X/4QctVqS8AiZjFqyOGrMXb/w==}
    dependencies:
      boolbase: 1.0.0
    dev: false

  /object-hash/3.0.0:
    resolution: {integrity: sha512-RSn9F68PjH9HqtltsSnqYC1XXoWe9Bju5+213R98cNGttag9q9yAOTzdbsqvIa7aNm5WffBZFpWYr2aWrklWAw==}
    engines: {node: '>= 6'}

  /object-inspect/1.12.0:
    resolution: {integrity: sha512-Ho2z80bVIvJloH+YzRmpZVQe87+qASmBUKZDWgx9cu+KDrX2ZDH/3tMy+gXbZETVGs2M8YdxObOh7XAtim9Y0g==}
    dev: false

  /object-inspect/1.12.3:
    resolution: {integrity: sha512-geUvdk7c+eizMNUDkRpW1wJwgfOiOeHbxBR/hLXK1aT6zmVSO0jsQcs7fj6MGw89jC/cjGfLcNOrtMYtGqm81g==}
    dev: false

  /object-keys/1.1.1:
    resolution: {integrity: sha512-NuAESUOUMrlIXOfHKzD6bpPu3tYt3xvjNdRIQ+FeT0lNb4K8WR70CaDxhuNguS2XG+GjkyMwOzsN5ZktImfhLA==}
    engines: {node: '>= 0.4'}
    dev: false

  /object.assign/4.1.2:
    resolution: {integrity: sha512-ixT2L5THXsApyiUPYKmW+2EHpXXe5Ii3M+f4e+aJFAHao5amFRW6J0OO6c/LU8Be47utCx2GL89hxGB6XSmKuQ==}
    engines: {node: '>= 0.4'}
    dependencies:
      call-bind: 1.0.2
      define-properties: 1.1.3
      has-symbols: 1.0.3
      object-keys: 1.1.1
    dev: false

  /object.assign/4.1.4:
    resolution: {integrity: sha512-1mxKf0e58bvyjSCtKYY4sRe9itRk3PJpquJOjeIkz885CczcI4IvJJDLPS72oowuSh+pBxUFROpX+TU++hxhZQ==}
    engines: {node: '>= 0.4'}
    dependencies:
      call-bind: 1.0.2
      define-properties: 1.2.0
      has-symbols: 1.0.3
      object-keys: 1.1.1
    dev: false

  /once/1.4.0:
    resolution: {integrity: sha512-lNaJgI+2Q5URQBkccEKHTQOPaXdUxnZZElQTZY0MFUAuaEqe1E+Nyvgdz/aIyNi6Z9MzO5dv1H8n58/GELp3+w==}
    dependencies:
      wrappy: 1.0.2

  /onetime/5.1.2:
    resolution: {integrity: sha512-kbpaSSGJTWdAY5KPVeMOKXSrPtr8C8C7wodJbcsd51jRnmD+GZu8Y0VoU6Dm5Z4vWr0Ig/1NKuWRKf7j5aaYSg==}
    engines: {node: '>=6'}
    dependencies:
      mimic-fn: 2.1.0
    dev: false

  /ora/5.4.1:
    resolution: {integrity: sha512-5b6Y85tPxZZ7QytO+BQzysW31HJku27cRIlkbAXaNx+BdcVi+LlRFmVXzeF6a7JCwJpyw5c4b+YSVImQIrBpuQ==}
    engines: {node: '>=10'}
    dependencies:
      bl: 4.1.0
      chalk: 4.1.2
      cli-cursor: 3.1.0
      cli-spinners: 2.7.0
      is-interactive: 1.0.0
      is-unicode-supported: 0.1.0
      log-symbols: 4.1.0
      strip-ansi: 6.0.1
      wcwidth: 1.0.1
    dev: false

  /os-tmpdir/1.0.2:
    resolution: {integrity: sha512-D2FR03Vir7FIu45XBY20mTb+/ZSWB00sjU9jdQXt83gDrI4Ztz5Fs7/yy74g2N5SVQY4xY1qDr4rNddwYRVX0g==}
    engines: {node: '>=0.10.0'}
    dev: false

  /outdent/0.5.0:
    resolution: {integrity: sha512-/jHxFIzoMXdqPzTaCpFzAAWhpkSjZPF4Vsn6jAfNpmbH/ymsmd7Qc6VE9BGn0L6YMj6uwpQLxCECpus4ukKS9Q==}
    dev: false

  /outvariant/1.3.0:
    resolution: {integrity: sha512-yeWM9k6UPfG/nzxdaPlJkB2p08hCg4xP6Lx99F+vP8YF7xyZVfTmJjrrNalkmzudD4WFvNLVudQikqUmF8zhVQ==}
    dev: false

  /p-filter/2.1.0:
    resolution: {integrity: sha512-ZBxxZ5sL2HghephhpGAQdoskxplTwr7ICaehZwLIlfL6acuVgZPm8yBNuRAFBGEqtD/hmUeq9eqLg2ys9Xr/yw==}
    engines: {node: '>=8'}
    dependencies:
      p-map: 2.1.0
    dev: false

  /p-limit/2.3.0:
    resolution: {integrity: sha512-//88mFWSJx8lxCzwdAABTJL2MyWB12+eIY7MDL2SqLmAkeKU9qxRvWuSyTjm3FUmpBEMuFfckAIqEaVGUDxb6w==}
    engines: {node: '>=6'}
    dependencies:
      p-try: 2.2.0
    dev: false

  /p-limit/3.1.0:
    resolution: {integrity: sha512-TYOanM3wGwNGsZN2cVTYPArw454xnXj5qmWF1bEoAc4+cU/ol7GVh7odevjp1FNHduHc3KZMcFduxU5Xc6uJRQ==}
    engines: {node: '>=10'}
    dependencies:
      yocto-queue: 0.1.0
    dev: false

  /p-locate/4.1.0:
    resolution: {integrity: sha512-R79ZZ/0wAxKGu3oYMlz8jy/kbhsNrS7SKZ7PxEHBgJ5+F2mtFW2fK2cOtBh1cHYkQsbzFV7I+EoRKe6Yt0oK7A==}
    engines: {node: '>=8'}
    dependencies:
      p-limit: 2.3.0
    dev: false

  /p-locate/5.0.0:
    resolution: {integrity: sha512-LaNjtRWUBY++zB5nE/NwcaoMylSPk+S+ZHNB1TzdbMJMny6dynpAGt7X/tl/QYq3TIeE6nxHppbo2LGymrG5Pw==}
    engines: {node: '>=10'}
    dependencies:
      p-limit: 3.1.0
    dev: false

  /p-map/2.1.0:
    resolution: {integrity: sha512-y3b8Kpd8OAN444hxfBbFfj1FY/RjtTd8tzYwhUqNYXx0fXx2iX4maP4Qr6qhIKbQXI02wTLAda4fYUbDagTUFw==}
    engines: {node: '>=6'}
    dev: false

  /p-try/2.2.0:
    resolution: {integrity: sha512-R4nPAVTAU0B9D35/Gk3uJf/7XYbQcyohSKdvAxIRSNghFl4e71hVoGnBNQz9cWaXxO2I10KTC+3jMdvvoKw6dQ==}
    engines: {node: '>=6'}
    dev: false

  /parent-module/1.0.1:
    resolution: {integrity: sha512-GQ2EWRpQV8/o+Aw8YqtfZZPfNRWZYkbidE9k5rpl/hC3vtHHBfGm2Ifi6qWV+coDGkrUKZAxE3Lot5kcsRlh+g==}
    engines: {node: '>=6'}
    dependencies:
      callsites: 3.1.0

  /parse-cache-control/1.0.1:
    resolution: {integrity: sha1-juqz5U+laSD+Fro493+iGqzC104=}
    dev: false

  /parse-json/4.0.0:
    resolution: {integrity: sha1-vjX1Qlvh9/bHRxhPmKeIy5lHfuA=}
    engines: {node: '>=4'}
    dependencies:
      error-ex: 1.3.2
      json-parse-better-errors: 1.0.2
    dev: false

  /parse-json/5.2.0:
    resolution: {integrity: sha512-ayCKvm/phCGxOkYRSCM82iDwct8/EonSEgCSxWxD7ve6jHggsFl4fZVQBPRNgQoKiuV/odhFrGzQXZwbifC8Rg==}
    engines: {node: '>=8'}
    dependencies:
      '@babel/code-frame': 7.16.7
      error-ex: 1.3.2
      json-parse-even-better-errors: 2.3.1
      lines-and-columns: 1.2.4
    dev: false

  /path-exists/4.0.0:
    resolution: {integrity: sha512-ak9Qy5Q7jYb2Wwcey5Fpvg2KoAc/ZIhLSLOSBmRmygPsGwkVVt0fZa0qrtMz+m6tJTAHfZQ8FnmB4MG4LWy7/w==}
    engines: {node: '>=8'}
    dev: false

  /path-is-absolute/1.0.1:
    resolution: {integrity: sha512-AVbw3UJ2e9bq64vSaS9Am0fje1Pa8pbGqTTsmXfaIiMpnr5DlDhfJOuLj9Sf95ZPVDAUerDfEk88MPmPe7UCQg==}
    engines: {node: '>=0.10.0'}

  /path-key/2.0.1:
    resolution: {integrity: sha1-QRyttXTFoUDTpLGRDUDYDMn0C0A=}
    engines: {node: '>=4'}
    dev: false

  /path-parse/1.0.7:
    resolution: {integrity: sha512-LDJzPVEEEPR+y48z93A0Ed0yXb8pAByGWo/k5YYdYgpY2/2EsOsksJrq7lOHxryrVOn1ejG6oAp8ahvOIQD8sw==}

  /path-to-regexp/6.2.1:
    resolution: {integrity: sha512-JLyh7xT1kizaEvcaXOQwOc2/Yhw6KZOvPf1S8401UyLk86CU79LN3vl7ztXGm/pZ+YjoyAJ4rxmHwbkBXJX+yw==}
    dev: false

  /path-type/3.0.0:
    resolution: {integrity: sha512-T2ZUsdZFHgA3u4e5PfPbjd7HDDpxPnQb5jN0SrDsjNSuVXHJqtwTnWqG0B1jZrgmJ/7lj1EmVIByWt1gxGkWvg==}
    engines: {node: '>=4'}
    dependencies:
      pify: 3.0.0
    dev: false

  /path-type/4.0.0:
    resolution: {integrity: sha512-gDKb8aZMDeD/tZWs9P6+q0J9Mwkdl6xMV8TjnGP3qJVJ06bdMgkbBlLU8IdfOsIsFz2BW1rNVT3XuNEl8zPAvw==}
    engines: {node: '>=8'}
    dev: false

  /pathval/1.1.1:
    resolution: {integrity: sha512-Dp6zGqpTdETdR63lehJYPeIOqpiNBNtc7BpWSLrOje7UaIsE5aY92r/AunQA7rsXvet3lrJ3JnZX29UPTKXyKQ==}
    dev: false

  /picocolors/1.0.0:
    resolution: {integrity: sha512-1fygroTLlHu66zi26VoTDv8yRgm0Fccecssto+MhsZ0D/DGW2sm8E8AjW7NU5VVTRt5GxbeZ5qBuJr+HyLYkjQ==}

  /picomatch/2.3.1:
    resolution: {integrity: sha512-JU3teHTNjmE2VCGFzuY8EXzCDVwEqB2a8fsIvwaStHhAWJEeVd1o1QD80CU6+ZdEXXSLbSsuLwJjkCBWqRQUVA==}
    engines: {node: '>=8.6'}

  /pidtree/0.3.1:
    resolution: {integrity: sha512-qQbW94hLHEqCg7nhby4yRC7G2+jYHY4Rguc2bjw7Uug4GIJuu1tvf2uHaZv5Q8zdt+WKJ6qK1FOI6amaWUo5FA==}
    engines: {node: '>=0.10'}
    hasBin: true
    dev: false

  /pify/2.3.0:
    resolution: {integrity: sha512-udgsAY+fTnvv7kI7aaxbqwWNb0AHiB0qBO89PZKPkoTmGOgdbrHDKD+0B2X4uTfJ/FT1R09r9gTsjUjNJotuog==}
    engines: {node: '>=0.10.0'}

  /pify/3.0.0:
    resolution: {integrity: sha1-5aSs0sEB/fPZpNB/DbxNtJ3SgXY=}
    engines: {node: '>=4'}
    dev: false

  /pify/4.0.1:
    resolution: {integrity: sha512-uB80kBFb/tfd68bVleG9T5GGsGPjJrLAUpR5PZIrhBnIaRTQRjqdJSsIKkOP6OAIFbj7GOrcudc5pNjZ+geV2g==}
    engines: {node: '>=6'}
    dev: false

  /pkg-dir/4.2.0:
    resolution: {integrity: sha512-HRDzbaKjC+AOWVXxAU/x54COGeIv9eb+6CkDSQoNTt4XyWoIJvuPsXizxu/Fr23EiekbtZwmh1IcIG/l/a10GQ==}
    engines: {node: '>=8'}
    dependencies:
      find-up: 4.1.0
    dev: false

  /playwright-core/1.27.1:
    resolution: {integrity: sha512-9EmeXDncC2Pmp/z+teoVYlvmPWUC6ejSSYZUln7YaP89Z6lpAaiaAnqroUt/BoLo8tn7WYShcfaCh+xofZa44Q==}
    engines: {node: '>=14'}
    hasBin: true
    dev: false

  /playwright/1.27.1:
    resolution: {integrity: sha512-xXYZ7m36yTtC+oFgqH0eTgullGztKSRMb4yuwLPl8IYSmgBM88QiB+3IWb1mRIC9/NNwcgbG0RwtFlg+EAFQHQ==}
    engines: {node: '>=14'}
    hasBin: true
    requiresBuild: true
    dependencies:
      playwright-core: 1.27.1
    dev: false

  /plotly.js-dist-min/2.11.1:
    resolution: {integrity: sha512-F9WWNht0D3yBLZGHbLoJNfvplXvy+GUPSsA/lCbMuYd/UwzSu6Vmyprxlps9Einw1LDS1hYBrJeioK0lE3ieXA==}
    dev: false

  /polka/1.0.0-next.22:
    resolution: {integrity: sha512-a7tsZy5gFbJr0aUltZS97xCkbPglXuD67AMvTyZX7BTDBH384FWf0ZQF6rPvdutSxnO1vUlXM2zSLf5tCKk5RA==}
    engines: {node: '>=8'}
    dependencies:
      '@polka/url': 1.0.0-next.21
      trouter: 3.2.0
    dev: false

  /pollen-css/4.6.1:
    resolution: {integrity: sha512-w4doC2Nu2l16VyVhShcLqPOuIEuB/thGKxCwOZv9ef/kmoU4iwFMbdWJyjWMIp4A2+fRJ5E79nalpxMNvkEJvQ==}
    hasBin: true
    dependencies:
      case: 1.6.3
      commander: 9.4.1
      css-vars-ponyfill: 2.4.8
      deepmerge: 4.2.2
      javascript-stringify: 2.1.0
      lilconfig: 2.0.6
      map-obj: 5.0.2
      prettier: 2.8.1
    dev: false

  /postcss-custom-media/8.0.2_postcss@8.4.6:
    resolution: {integrity: sha512-7yi25vDAoHAkbhAzX9dHx2yc6ntS4jQvejrNcC+csQJAXjj15e7VcWfMgLqBNAbOvqi5uIa9huOVwdHbf+sKqg==}
    engines: {node: ^12 || ^14 || >=16}
    peerDependencies:
      postcss: ^8.3
    dependencies:
      postcss: 8.4.6
      postcss-value-parser: 4.2.0
    dev: false

  /postcss-import/14.1.0_postcss@8.4.21:
    resolution: {integrity: sha512-flwI+Vgm4SElObFVPpTIT7SU7R3qk2L7PyduMcokiaVKuWv9d/U+Gm/QAd8NDLuykTWTkcrjOeD2Pp1rMeBTGw==}
    engines: {node: '>=10.0.0'}
    peerDependencies:
      postcss: ^8.0.0
    dependencies:
      postcss: 8.4.21
      postcss-value-parser: 4.2.0
      read-cache: 1.0.0
      resolve: 1.22.1

  /postcss-js/4.0.0_postcss@8.4.21:
    resolution: {integrity: sha512-77QESFBwgX4irogGVPgQ5s07vLvFqWr228qZY+w6lW599cRlK/HmnlivnnVUxkjHnCu4J16PDMHcH+e+2HbvTQ==}
    engines: {node: ^12 || ^14 || >= 16}
    peerDependencies:
      postcss: ^8.3.3
    dependencies:
      camelcase-css: 2.0.1
      postcss: 8.4.21

  /postcss-less/6.0.0_postcss@8.4.6:
    resolution: {integrity: sha512-FPX16mQLyEjLzEuuJtxA8X3ejDLNGGEG503d2YGZR5Ask1SpDN8KmZUMpzCvyalWRywAn1n1VOA5dcqfCLo5rg==}
    engines: {node: '>=12'}
    peerDependencies:
      postcss: ^8.3.5
    dependencies:
      postcss: 8.4.6
    dev: false

  /postcss-load-config/3.1.4_postcss@8.4.21:
    resolution: {integrity: sha512-6DiM4E7v4coTE4uzA8U//WhtPwyhiim3eyjEMFCnUpzbrkK9wJHgKDT2mR+HbtSrd/NubVaYTOpSpjUl8NQeRg==}
    engines: {node: '>= 10'}
    peerDependencies:
      postcss: '>=8.0.9'
      ts-node: '>=9.0.0'
    peerDependenciesMeta:
      postcss:
        optional: true
      ts-node:
        optional: true
    dependencies:
      lilconfig: 2.0.6
      postcss: 8.4.21
      yaml: 1.10.2

  /postcss-nested/5.0.6_postcss@8.4.21:
    resolution: {integrity: sha512-rKqm2Fk0KbA8Vt3AdGN0FB9OBOMDVajMG6ZCf/GoHgdxUJ4sBFp0A/uMIRm+MJUdo33YXEtjqIz8u7DAp8B7DA==}
    engines: {node: '>=12.0'}
    peerDependencies:
      postcss: ^8.2.14
    dependencies:
      postcss: 8.4.21
      postcss-selector-parser: 6.0.9

  /postcss-nested/5.0.6_postcss@8.4.6:
    resolution: {integrity: sha512-rKqm2Fk0KbA8Vt3AdGN0FB9OBOMDVajMG6ZCf/GoHgdxUJ4sBFp0A/uMIRm+MJUdo33YXEtjqIz8u7DAp8B7DA==}
    engines: {node: '>=12.0'}
    peerDependencies:
      postcss: ^8.2.14
    dependencies:
      postcss: 8.4.6
      postcss-selector-parser: 6.0.9
    dev: false

  /postcss-prefix-selector/1.16.0_postcss@8.4.21:
    resolution: {integrity: sha512-rdVMIi7Q4B0XbXqNUEI+Z4E+pueiu/CS5E6vRCQommzdQ/sgsS4dK42U7GX8oJR+TJOtT+Qv3GkNo6iijUMp3Q==}
    peerDependencies:
      postcss: '>4 <9'
    dependencies:
      postcss: 8.4.21
    dev: false

  /postcss-prefix-selector/1.16.0_postcss@8.4.6:
    resolution: {integrity: sha512-rdVMIi7Q4B0XbXqNUEI+Z4E+pueiu/CS5E6vRCQommzdQ/sgsS4dK42U7GX8oJR+TJOtT+Qv3GkNo6iijUMp3Q==}
    peerDependencies:
      postcss: '>4 <9'
    dependencies:
      postcss: 8.4.6
    dev: false

  /postcss-scss/4.0.6_postcss@8.4.6:
    resolution: {integrity: sha512-rLDPhJY4z/i4nVFZ27j9GqLxj1pwxE80eAzUNRMXtcpipFYIeowerzBgG3yJhMtObGEXidtIgbUpQ3eLDsf5OQ==}
    engines: {node: '>=12.0'}
    peerDependencies:
      postcss: ^8.4.19
    dependencies:
      postcss: 8.4.6
    dev: false

  /postcss-selector-parser/6.0.10:
    resolution: {integrity: sha512-IQ7TZdoaqbT+LCpShg46jnZVlhWD2w6iQYAcYXfHARZ7X1t/UGhhceQDs5X0cGqKvYlHNOuv7Oa1xmb0oQuA3w==}
    engines: {node: '>=4'}
    dependencies:
      cssesc: 3.0.0
      util-deprecate: 1.0.2

  /postcss-selector-parser/6.0.9:
    resolution: {integrity: sha512-UO3SgnZOVTwu4kyLR22UQ1xZh086RyNZppb7lLAKBFK8a32ttG5i87Y/P3+2bRSjZNyJ1B7hfFNo273tKe9YxQ==}
    engines: {node: '>=4'}
    dependencies:
      cssesc: 3.0.0
      util-deprecate: 1.0.2

  /postcss-value-parser/4.2.0:
    resolution: {integrity: sha512-1NNCs6uurfkVbeXG4S8JFT9t19m45ICnif8zWLd5oPSZ50QnwMfK+H3jv408d4jw/7Bttv5axS5IiHoLaVNHeQ==}

  /postcss/8.4.14:
    resolution: {integrity: sha512-E398TUmfAYFPBSdzgeieK2Y1+1cpdxJx8yXbK/m57nRhKSmk1GB2tO4lbLBtlkfPQTDKfe4Xqv1ASWPpayPEig==}
    engines: {node: ^10 || ^12 || >=14}
    dependencies:
      nanoid: 3.3.4
      picocolors: 1.0.0
      source-map-js: 1.0.2

  /postcss/8.4.21:
    resolution: {integrity: sha512-tP7u/Sn/dVxK2NnruI4H9BG+x+Wxz6oeZ1cJ8P6G/PZY0IKk4k/63TDsQf2kQq3+qoJeLm2kIBUNlZe3zgb4Zg==}
    engines: {node: ^10 || ^12 || >=14}
    dependencies:
      nanoid: 3.3.4
      picocolors: 1.0.0
      source-map-js: 1.0.2

  /postcss/8.4.6:
    resolution: {integrity: sha512-OovjwIzs9Te46vlEx7+uXB0PLijpwjXGKXjVGGPIGubGpq7uh5Xgf6D6FiJ/SzJMBosHDp6a2hiXOS97iBXcaA==}
    engines: {node: ^10 || ^12 || >=14}
    dependencies:
      nanoid: 3.2.0
      picocolors: 1.0.0
      source-map-js: 1.0.2
    dev: false

  /preferred-pm/3.0.3:
    resolution: {integrity: sha512-+wZgbxNES/KlJs9q40F/1sfOd/j7f1O9JaHcW5Dsn3aUUOZg3L2bjpVUcKV2jvtElYfoTuQiNeMfQJ4kwUAhCQ==}
    engines: {node: '>=10'}
    dependencies:
      find-up: 5.0.0
      find-yarn-workspace-root2: 1.2.16
      path-exists: 4.0.0
      which-pm: 2.0.0
    dev: false

  /prettier-plugin-css-order/1.3.0_postcss@8.4.6+prettier@2.6.2:
    resolution: {integrity: sha512-wOS4qlbUARCoiiuOG0TiB/j751soC3+gUnMMva5HVWKvHJdLNYqh+jXK3MvvixR6xkJVPxHSF7rIIhkHIuHTFg==}
    engines: {node: '>=14'}
    peerDependencies:
      prettier: 2.x
    dependencies:
      css-declaration-sorter: 6.3.1_postcss@8.4.6
      postcss-less: 6.0.0_postcss@8.4.6
      postcss-scss: 4.0.6_postcss@8.4.6
      prettier: 2.6.2
      sync-threads: 1.0.1
    transitivePeerDependencies:
      - postcss
    dev: false

  /prettier-plugin-svelte/2.7.0_prettier@2.6.2+svelte@3.49.0:
    resolution: {integrity: sha512-fQhhZICprZot2IqEyoiUYLTRdumULGRvw0o4dzl5jt0jfzVWdGqeYW27QTWAeXhoupEZJULmNoH3ueJwUWFLIA==}
    peerDependencies:
      prettier: ^1.16.4 || ^2.0.0
      svelte: ^3.2.0
    dependencies:
      prettier: 2.6.2
      svelte: 3.49.0
    dev: false

  /prettier/2.6.2:
    resolution: {integrity: sha512-PkUpF+qoXTqhOeWL9fu7As8LXsIUZ1WYaJiY/a7McAQzxjk82OF0tibkFXVCDImZtWxbvojFjerkiLb0/q8mew==}
    engines: {node: '>=10.13.0'}
    hasBin: true
    dev: false

  /prettier/2.8.1:
    resolution: {integrity: sha512-lqGoSJBQNJidqCHE80vqZJHWHRFoNYsSpP9AjFhlhi9ODCJA541svILes/+/1GM3VaL/abZi7cpFzOpdR9UPKg==}
    engines: {node: '>=10.13.0'}
    hasBin: true
    dev: false

  /pretty-format/26.6.2:
    resolution: {integrity: sha512-7AeGuCYNGmycyQbCqd/3PWH4eOoX/OiCa0uphp57NVTeAGdJGaAliecxwBDHYQCIvrW7aDBZCYeNTP/WX69mkg==}
    engines: {node: '>= 10'}
    dependencies:
      '@jest/types': 26.6.2
      ansi-regex: 5.0.1
      ansi-styles: 4.3.0
      react-is: 17.0.2
    dev: false

  /pretty-format/27.5.1:
    resolution: {integrity: sha512-Qb1gy5OrP5+zDf2Bvnzdl3jsTf1qXVMazbvCoKhtKqVs4/YK4ozX4gKQJJVyNe+cajNPn0KoC0MC3FUmaHWEmQ==}
    engines: {node: ^10.13.0 || ^12.13.0 || ^14.15.0 || >=15.0.0}
    dependencies:
      ansi-regex: 5.0.1
      ansi-styles: 5.2.0
      react-is: 17.0.2
    dev: false

  /pretty-format/29.5.0:
    resolution: {integrity: sha512-V2mGkI31qdttvTFX7Mt4efOqHXqJWMu4/r66Xh3Z3BwZaPfPJgp6/gbwoujRpPUtfEF6AUUWx3Jim3GCw5g/Qw==}
    engines: {node: ^14.15.0 || ^16.10.0 || >=18.0.0}
    dependencies:
      '@jest/schemas': 29.4.3
      ansi-styles: 5.2.0
      react-is: 18.2.0
    dev: false

  /process-nextick-args/2.0.1:
    resolution: {integrity: sha512-3ouUOpQhtgrbOa17J7+uxOTpITYWaGP7/AhoR3+A+/1e9skrzelGi/dXzEYyvbxubEF6Wn2ypscTKiKJFFn1ag==}
    dev: false

  /promise/8.1.0:
    resolution: {integrity: sha512-W04AqnILOL/sPRXziNicCjSNRruLAuIHEOVBazepu0545DDNGYHz7ar9ZgZ1fMU8/MA4mVxp5rkBWRi6OXIy3Q==}
    dependencies:
      asap: 2.0.6
    dev: false

  /pseudomap/1.0.2:
    resolution: {integrity: sha512-b/YwNhb8lk1Zz2+bXXpS/LK9OisiZZ1SNsSLxN1x2OXVEhW2Ckr/7mWE5vrC1ZTiJlD9g19jWszTmJsB+oEpFQ==}
    dev: false

  /qs/6.5.3:
    resolution: {integrity: sha512-qxXIEh4pCGfHICj1mAJQ2/2XVZkjCDTcEgfoSQxc/fYivUZxTkk7L3bDBJSoNrEzXI17oUO5Dp07ktqE5KzczA==}
    engines: {node: '>=0.6'}
    dev: false

  /queue-microtask/1.2.3:
    resolution: {integrity: sha512-NuaNSa6flKT5JaSYQzJok04JzTL1CA6aGhv5rfLW3PgqA+M2ChpZQnAC8h8i4ZFkBS8X5RqkDBHA7r4hej3K9A==}

  /quick-lru/4.0.1:
    resolution: {integrity: sha512-ARhCpm70fzdcvNQfPoy49IaanKkTlRWF2JMzqhcJbhSFRZv7nPTvZJdcY7301IPmvW+/p0RgIWnQDLJxifsQ7g==}
    engines: {node: '>=8'}
    dev: false

  /quick-lru/5.1.1:
    resolution: {integrity: sha512-WuyALRjWPDGtt/wzJiadO5AXY+8hZ80hVpe6MyivgraREW751X3SbhRvG3eLKOYN+8VEvqLcf3wdnt44Z4S4SA==}
    engines: {node: '>=10'}

  /react-is/17.0.2:
    resolution: {integrity: sha512-w2GsyukL62IJnlaff/nRegPQR94C/XXamvMWmSHRJ4y7Ts/4ocGRmTHvOs8PSE6pB3dWOrD/nueuU5sduBsQ4w==}
    dev: false

  /react-is/18.2.0:
    resolution: {integrity: sha512-xWGDIW6x921xtzPkhiULtthJHoJvBbF3q26fzloPCK0hsvxtPVelvftw3zjbHWSkR2km9Z+4uxbDDK/6Zw9B8w==}
    dev: false

  /read-cache/1.0.0:
    resolution: {integrity: sha512-Owdv/Ft7IjOgm/i0xvNDZ1LrRANRfew4b2prF3OWMQLxLfu3bS8FVhCsrSCMK4lR56Y9ya+AThoTpDCTxCmpRA==}
    dependencies:
      pify: 2.3.0

  /read-pkg-up/7.0.1:
    resolution: {integrity: sha512-zK0TB7Xd6JpCLmlLmufqykGE+/TlOePD6qKClNW7hHDKFh/J7/7gCWGR7joEQEW1bKq3a3yUZSObOoWLFQ4ohg==}
    engines: {node: '>=8'}
    dependencies:
      find-up: 4.1.0
      read-pkg: 5.2.0
      type-fest: 0.8.1
    dev: false

  /read-pkg/3.0.0:
    resolution: {integrity: sha1-nLxoaXj+5l0WwA4rGcI3/Pbjg4k=}
    engines: {node: '>=4'}
    dependencies:
      load-json-file: 4.0.0
      normalize-package-data: 2.5.0
      path-type: 3.0.0
    dev: false

  /read-pkg/5.2.0:
    resolution: {integrity: sha512-Ug69mNOpfvKDAc2Q8DRpMjjzdtrnv9HcSMX+4VsZxD1aZ6ZzrIE7rlzXBtWTyhULSMKg076AW6WR5iZpD0JiOg==}
    engines: {node: '>=8'}
    dependencies:
      '@types/normalize-package-data': 2.4.1
      normalize-package-data: 2.5.0
      parse-json: 5.2.0
      type-fest: 0.6.0
    dev: false

  /read-yaml-file/1.1.0:
    resolution: {integrity: sha512-VIMnQi/Z4HT2Fxuwg5KrY174U1VdUIASQVWXXyqtNRtxSr9IYkn1rsI6Tb6HsrHCmB7gVpNwX6JxPTHcH6IoTA==}
    engines: {node: '>=6'}
    dependencies:
      graceful-fs: 4.2.9
      js-yaml: 3.14.1
      pify: 4.0.1
      strip-bom: 3.0.0
    dev: false

  /readable-stream/2.3.7:
    resolution: {integrity: sha512-Ebho8K4jIbHAxnuxi7o42OrZgF/ZTNcsZj6nRKyUmkhLFq8CHItp/fy6hQZuZmP/n3yZ9VBUbp4zz/mX8hmYPw==}
    dependencies:
      core-util-is: 1.0.2
      inherits: 2.0.4
      isarray: 1.0.0
      process-nextick-args: 2.0.1
      safe-buffer: 5.1.2
      string_decoder: 1.1.1
      util-deprecate: 1.0.2
    dev: false

  /readable-stream/3.6.0:
    resolution: {integrity: sha512-BViHy7LKeTz4oNnkcLJ+lVSL6vpiFeX6/d3oSH8zCW7UxP2onchk+vTGB143xuFjHS3deTgkKoXXymXqymiIdA==}
    engines: {node: '>= 6'}
    dependencies:
      inherits: 2.0.4
      string_decoder: 1.1.1
      util-deprecate: 1.0.2
    dev: false

  /readdirp/3.6.0:
    resolution: {integrity: sha512-hOS089on8RduqdbhvQ5Z37A0ESjsqz6qnRcffsMU3495FuTdqSm+7bhJ29JvIOsBDEEnan5DPu9t3To9VRlMzA==}
    engines: {node: '>=8.10.0'}
    dependencies:
      picomatch: 2.3.1

  /recorder-audio-worklet-processor/4.2.15:
    resolution: {integrity: sha512-5QTJKukH8JcQR1f2FqZsQ1QD2aoc6/+tM0WPv8sqEI4THzbiMfH4VuWF3BfdL2F9mRjLo81nFC9OShCj87wMhg==}
    dependencies:
      '@babel/runtime': 7.21.0
      tslib: 2.4.0
    dev: false

  /recorder-audio-worklet/5.1.29:
    resolution: {integrity: sha512-HCuB5c50UdRSm8DubnRYIzfNo+eNPfdCAWlSO9jag3lt9vnAJpg6u4DBBb/psXOk7PsHaRsHkZTdg96RSybawA==}
    dependencies:
      '@babel/runtime': 7.21.0
      broker-factory: 3.0.68
      fast-unique-numbers: 6.0.21
      recorder-audio-worklet-processor: 4.2.15
      standardized-audio-context: 25.3.32
      subscribable-things: 2.1.7
      tslib: 2.4.0
      worker-factory: 6.0.69
    dev: false

  /redent/3.0.0:
    resolution: {integrity: sha512-6tDA8g98We0zd0GvVeMT9arEOnTw9qM03L9cJXaCjrip1OO764RDBLBfrB4cwzNGDj5OA5ioymC9GkizgWJDUg==}
    engines: {node: '>=8'}
    dependencies:
      indent-string: 4.0.0
      strip-indent: 3.0.0
    dev: false

  /regenerator-runtime/0.13.11:
    resolution: {integrity: sha512-kY1AZVr2Ra+t+piVaJ4gxaFaReZVH40AKNo7UCX6W+dEwBo/2oZJzqfuN1qLq1oL45o56cPaTXELwrTh8Fpggg==}
    dev: false

  /regenerator-runtime/0.13.9:
    resolution: {integrity: sha512-p3VT+cOEgxFsRRA9X4lkI1E+k2/CtnKtU4gcxyaCUreilL/vqI6CdZ3wxVUx3UOUg+gnUOQQcRI7BmSI656MYA==}
    dev: false

  /regexp.prototype.flags/1.4.3:
    resolution: {integrity: sha512-fjggEOO3slI6Wvgjwflkc4NFRCTZAu5CnNfBd5qOMYhWdn67nJBBu34/TkD++eeFmd8C9r9jfXJ27+nSiRkSUA==}
    engines: {node: '>= 0.4'}
    dependencies:
      call-bind: 1.0.2
      define-properties: 1.2.0
      functions-have-names: 1.2.3
    dev: false

  /regexparam/1.3.0:
    resolution: {integrity: sha512-6IQpFBv6e5vz1QAqI+V4k8P2e/3gRrqfCJ9FI+O1FLQTO+Uz6RXZEZOPmTJ6hlGj7gkERzY5BRCv09whKP96/g==}
    engines: {node: '>=6'}
    dev: false

  /require-directory/2.1.1:
    resolution: {integrity: sha512-fGxEI7+wsG9xrvdjsrlmL22OMTTiHRwAMroiEeMgq8gzoLC/PQr7RsRDSTLUg/bZAZtF+TVIkHc6/4RIKrui+Q==}
    engines: {node: '>=0.10.0'}
    dev: false

  /require-main-filename/2.0.0:
    resolution: {integrity: sha512-NKN5kMDylKuldxYLSUfrbo5Tuzh4hd+2E8NPPX02mZtn1VuREQToYe/ZdlJy+J3uCpfaiGF05e7B8W0iXbQHmg==}
    dev: false

  /resize-observer-polyfill/1.5.1:
    resolution: {integrity: sha512-LwZrotdHOo12nQuZlHEmtuXdqGoOD0OhaxopaNFxWzInpEgaLWoVuAMbTzixuosCx2nEG58ngzW3vxdWoxIgdg==}
    dev: false

  /resolve-from/4.0.0:
    resolution: {integrity: sha512-pb/MYmXstAkysRFx8piNI1tGFNQIFA3vkE3Gq4EuA1dF6gHp/+vgZqsCGJapvy8N3Q+4o7FwvquPJcnZ7RYy4g==}
    engines: {node: '>=4'}

  /resolve-from/5.0.0:
    resolution: {integrity: sha512-qYg9KP24dD5qka9J47d0aVky0N+b4fTU89LN9iDnjB5waksiC49rvMB0PrUJQGoTmH50XPiqOvAjDfaijGxYZw==}
    engines: {node: '>=8'}
    dev: false

  /resolve/1.22.0:
    resolution: {integrity: sha512-Hhtrw0nLeSrFQ7phPp4OOcVjLPIeMnRlr5mcnVuMe7M/7eBn98A3hmFRLoFo3DLZkivSYwhRUJTyPyWAk56WLw==}
    hasBin: true
    dependencies:
      is-core-module: 2.8.1
      path-parse: 1.0.7
      supports-preserve-symlinks-flag: 1.0.0

  /resolve/1.22.1:
    resolution: {integrity: sha512-nBpuuYuY5jFsli/JIs1oldw6fOQCBioohqWZg/2hiaOybXOft4lonv85uDOKXdf8rhyK159cxU5cDcK/NKk8zw==}
    hasBin: true
    dependencies:
      is-core-module: 2.9.0
      path-parse: 1.0.7
      supports-preserve-symlinks-flag: 1.0.0

  /restore-cursor/3.1.0:
    resolution: {integrity: sha512-l+sSefzHpj5qimhFSE5a8nufZYAM3sBSVMAPtYkmC+4EH2anSGaEMXSD0izRQbu9nfyQ9y5JrVmp7E8oZrUjvA==}
    engines: {node: '>=8'}
    dependencies:
      onetime: 5.1.2
      signal-exit: 3.0.7
    dev: false

  /reusify/1.0.4:
    resolution: {integrity: sha512-U9nH88a3fc/ekCF1l0/UP1IosiuIjyTh7hBvXVMHYgVcfGvt897Xguj2UOLDeI5BG2m7/uwyaLVT6fbtCwTyzw==}
    engines: {iojs: '>=1.0.0', node: '>=0.10.0'}

  /rimraf/2.7.1:
    resolution: {integrity: sha512-uWjbaKIK3T1OSVptzX7Nl6PvQ3qAGtKEtVRjRuazjfL3Bx5eI409VZSqgND+4UNnmzLVdPj9FqFJNPqBZFve4w==}
    hasBin: true
    dependencies:
      glob: 7.2.0

  /robust-predicates/3.0.1:
    resolution: {integrity: sha512-ndEIpszUHiG4HtDsQLeIuMvRsDnn8c8rYStabochtUeCvfuvNptb5TUbVD68LRAILPX7p9nqQGh4xJgn3EHS/g==}
    dev: false

  /rollup/2.66.1:
    resolution: {integrity: sha512-crSgLhSkLMnKr4s9iZ/1qJCplgAgrRY+igWv8KhG/AjKOJ0YX/WpmANyn8oxrw+zenF3BXWDLa7Xl/QZISH+7w==}
    engines: {node: '>=10.0.0'}
    hasBin: true
    optionalDependencies:
      fsevents: 2.3.2

  /run-async/2.4.1:
    resolution: {integrity: sha512-tvVnVv01b8c1RrA6Ep7JkStj85Guv/YrMcwqYQnwjsAS2cTmmPGBBjAjpCW7RrSodNSoE2/qg9O4bceNvUuDgQ==}
    engines: {node: '>=0.12.0'}
    dev: false

  /run-parallel/1.2.0:
    resolution: {integrity: sha512-5l4VyZR86LZ/lDxZTR6jqL8AFE2S0IFLMP26AbjsLVADxHdhB/c0GUsH+y39UfCi3dzz8OlQuPmnaJOMoDHQBA==}
    dependencies:
      queue-microtask: 1.2.3

  /rw/1.3.3:
    resolution: {integrity: sha512-PdhdWy89SiZogBLaw42zdeqtRJ//zFd2PgQavcICDUgJT5oW10QCRKbJ6bg4r0/UY2M6BWd5tkxuGFRvCkgfHQ==}
    dev: false

  /rxjs-interop/2.0.0:
    resolution: {integrity: sha512-ASEq9atUw7lualXB+knvgtvwkCEvGWV2gDD/8qnASzBkzEARZck9JAyxmY8OS6Nc1pCPEgDTKNcx+YqqYfzArw==}
    dev: false

  /rxjs/7.8.0:
    resolution: {integrity: sha512-F2+gxDshqmIub1KdvZkaEfGDwLNpPvk9Fs6LD/MyQxNgMds/WH9OdDDXOmxUZpME+iSK3rQCctkL0DYyytUqMg==}
    dependencies:
      tslib: 2.4.0
    dev: false

  /sade/1.8.1:
    resolution: {integrity: sha512-xal3CZX1Xlo/k4ApwCFrHVACi9fBqJ7V+mwhBsuf/1IOKbBy098Fex+Wa/5QMubw09pSZ/u8EY8PWgevJsXp1A==}
    engines: {node: '>=6'}
    dependencies:
      mri: 1.2.0

  /safe-buffer/5.1.2:
    resolution: {integrity: sha512-Gd2UZBJDkXlY7GbJxfsE8/nvKkUEU1G38c1siN6QP6a9PT9MmHB8GnpscSmMJSoF8LOIrt8ud/wPtojys4G6+g==}
    dev: false

  /safe-regex-test/1.0.0:
    resolution: {integrity: sha512-JBUUzyOgEwXQY1NuPtvcj/qcBDbDmEvWufhlnXZIm75DEHp+afM1r1ujJpJsV/gSM4t59tpDyPi1sd6ZaPFfsA==}
    dependencies:
      call-bind: 1.0.2
      get-intrinsic: 1.2.0
      is-regex: 1.1.4
    dev: false

  /safer-buffer/2.1.2:
    resolution: {integrity: sha512-YZo3K82SD7Riyi0E1EQPojLz7kpepnSQI9IyPbHHg1XXXevb5dJI7tpyN2ADxGcQbHG7vcyRHk0cbwqcQriUtg==}
    dev: false

  /sander/0.5.1:
    resolution: {integrity: sha1-dB4kXiMfB8r7b98PEzrfohalAq0=}
    dependencies:
      es6-promise: 3.3.1
      graceful-fs: 4.2.9
      mkdirp: 0.5.5
      rimraf: 2.7.1

  /semiver/1.1.0:
    resolution: {integrity: sha512-QNI2ChmuioGC1/xjyYwyZYADILWyW6AmS1UH6gDj/SFUUUS4MBAWs/7mxnkRPc/F4iHezDP+O8t0dO8WHiEOdg==}
    engines: {node: '>=6'}
    dev: false

  /semver/5.7.1:
    resolution: {integrity: sha512-sauaDf/PZdVgrLTNYHRtpXa1iRiKcaebiKQ1BJdpQlWH2lCvexQdX55snPFyK7QzpudqbCI0qXFfOasHdyNDGQ==}
    hasBin: true
    dev: false

  /semver/7.3.8:
    resolution: {integrity: sha512-NB1ctGL5rlHrPJtFDVIVzTyQylMLu9N9VICA6HSFJo8MCGVTMW6gfpicwKmmK/dAjTOrqu5l63JJOpDSrAis3A==}
    engines: {node: '>=10'}
    hasBin: true
    dependencies:
      lru-cache: 6.0.0
    dev: false

  /set-blocking/2.0.0:
    resolution: {integrity: sha512-KiKBS8AnWGEyLzofFfmvKwpdPzqiy16LvQfK3yv/fVH7Bj13/wl3JSR1J+rfgRE9q7xUJK4qvgS8raSOeLUehw==}
    dev: false

  /set-cookie-parser/2.5.1:
    resolution: {integrity: sha512-1jeBGaKNGdEq4FgIrORu/N570dwoPYio8lSoYLWmX7sQ//0JY08Xh9o5pBcgmHQ/MbsYp/aZnOe1s1lIsbLprQ==}
    dev: false

  /shebang-command/1.2.0:
    resolution: {integrity: sha1-RKrGW2lbAzmJaMOfNj/uXer98eo=}
    engines: {node: '>=0.10.0'}
    dependencies:
      shebang-regex: 1.0.0
    dev: false

  /shebang-regex/1.0.0:
    resolution: {integrity: sha1-2kL0l0DAtC2yypcoVxyxkMmO/qM=}
    engines: {node: '>=0.10.0'}
    dev: false

  /shell-quote/1.7.3:
    resolution: {integrity: sha512-Vpfqwm4EnqGdlsBFNmHhxhElJYrdfcxPThu+ryKS5J8L/fhAwLazFZtq+S+TWZ9ANj2piSQLGj6NQg+lKPmxrw==}
    dev: false

  /side-channel/1.0.4:
    resolution: {integrity: sha512-q5XPytqFEIKHkGdiMIrY10mvLRvnQh42/+GoBlFW3b2LXLE2xxJpZFdm94we0BaoV3RwJyGqg5wS7epxTv0Zvw==}
    dependencies:
      call-bind: 1.0.2
      get-intrinsic: 1.1.1
      object-inspect: 1.12.0
    dev: false

  /signal-exit/3.0.7:
    resolution: {integrity: sha512-wnD2ZE+l+SPC/uoS0vXeE9L1+0wuaMqKlfz9AMUo38JsyLSBWSFcHR1Rri62LZc12vLr1gb3jl7iwQhgwpAbGQ==}
    dev: false

  /sirv-cli/2.0.2:
    resolution: {integrity: sha512-OtSJDwxsF1NWHc7ps3Sa0s+dPtP15iQNJzfKVz+MxkEo3z72mCD+yu30ct79rPr0CaV1HXSOBp+MIY5uIhHZ1A==}
    engines: {node: '>= 10'}
    hasBin: true
    dependencies:
      console-clear: 1.1.1
      get-port: 3.2.0
      kleur: 4.1.4
      local-access: 1.1.0
      sade: 1.8.1
      semiver: 1.1.0
      sirv: 2.0.2
      tinydate: 1.3.0
    dev: false

  /sirv/2.0.2:
    resolution: {integrity: sha512-4Qog6aE29nIjAOKe/wowFTxOdmbEZKb+3tsLljaBRzJwtqto0BChD2zzH0LhgCSXiI+V7X+Y45v14wBZQ1TK3w==}
    engines: {node: '>= 10'}
    dependencies:
      '@polka/url': 1.0.0-next.21
      mrmime: 1.0.0
      totalist: 3.0.0
    dev: false

  /slash/3.0.0:
    resolution: {integrity: sha512-g9Q1haeby36OSStwb4ntCGGGaKsaVSjQ68fBxoQcutl5fS1vuY18H3wSt3jFyFtrkx+Kz0V1G85A4MyAdDMi2Q==}
    engines: {node: '>=8'}
    dev: false

  /smartwrap/2.0.2:
    resolution: {integrity: sha512-vCsKNQxb7PnCNd2wY1WClWifAc2lwqsG8OaswpJkVJsvMGcnEntdTCDajZCkk93Ay1U3t/9puJmb525Rg5MZBA==}
    engines: {node: '>=6'}
    hasBin: true
    dependencies:
      array.prototype.flat: 1.3.1
      breakword: 1.0.5
      grapheme-splitter: 1.0.4
      strip-ansi: 6.0.1
      wcwidth: 1.0.1
      yargs: 15.4.1
    dev: false

  /sorcery/0.10.0:
    resolution: {integrity: sha1-iukK19fLBfxZ8asMY3hF1cFaUrc=}
    hasBin: true
    dependencies:
      buffer-crc32: 0.2.13
      minimist: 1.2.5
      sander: 0.5.1
      sourcemap-codec: 1.4.8

  /source-map-js/1.0.2:
    resolution: {integrity: sha512-R0XvVJ9WusLiqTCEiGCmICCMplcCkIwwR11mOSD9CR5u+IXYdiseeEuXCVAjS54zqwkLcPNnmU4OeJ6tUrWhDw==}
    engines: {node: '>=0.10.0'}

  /sourcemap-codec/1.4.8:
    resolution: {integrity: sha512-9NykojV5Uih4lgo5So5dtw+f0JgJX30KCNI8gwhz2J9A15wD0Ml6tjHKwf6fTSa6fAdVBdZeNOs9eJ71qCk8vA==}

  /spawndamnit/2.0.0:
    resolution: {integrity: sha512-j4JKEcncSjFlqIwU5L/rp2N5SIPsdxaRsIv678+TZxZ0SRDJTm8JrxJMjE/XuiEZNEir3S8l0Fa3Ke339WI4qA==}
    dependencies:
      cross-spawn: 5.1.0
      signal-exit: 3.0.7
    dev: false

  /spdx-correct/3.1.1:
    resolution: {integrity: sha512-cOYcUWwhCuHCXi49RhFRCyJEK3iPj1Ziz9DpViV3tbZOwXD49QzIN3MpOLJNxh2qwq2lJJZaKMVw9qNi4jTC0w==}
    dependencies:
      spdx-expression-parse: 3.0.1
      spdx-license-ids: 3.0.11
    dev: false

  /spdx-exceptions/2.3.0:
    resolution: {integrity: sha512-/tTrYOC7PPI1nUAgx34hUpqXuyJG+DTHJTnIULG4rDygi4xu/tfgmq1e1cIRwRzwZgo4NLySi+ricLkZkw4i5A==}
    dev: false

  /spdx-expression-parse/3.0.1:
    resolution: {integrity: sha512-cbqHunsQWnJNE6KhVSMsMeH5H/L9EpymbzqTQ3uLwNCLZ1Q481oWaofqH7nO6V07xlXwY6PhQdQ2IedWx/ZK4Q==}
    dependencies:
      spdx-exceptions: 2.3.0
      spdx-license-ids: 3.0.11
    dev: false

  /spdx-license-ids/3.0.11:
    resolution: {integrity: sha512-Ctl2BrFiM0X3MANYgj3CkygxhRmr9mi6xhejbdO960nF6EDJApTYpn0BQnDKlnNBULKiCN1n3w9EBkHK8ZWg+g==}
    dev: false

  /sprintf-js/1.0.3:
    resolution: {integrity: sha512-D9cPgkvLlV3t3IzL0D0YLvGA9Ahk4PcvVwUbN0dSGr1aP0Nrt4AEnTUbuGvquEC0mA64Gqt1fzirlRs5ibXx8g==}
    dev: false

  /stack-utils/2.0.6:
    resolution: {integrity: sha512-XlkWvfIm6RmsWtNJx+uqtKLS8eqFbxUg0ZzLXqY0caEy9l7hruX8IpiDnjsLavoBgqCCR71TqWO8MaXYheJ3RQ==}
    engines: {node: '>=10'}
    dependencies:
      escape-string-regexp: 2.0.0
    dev: false

  /standardized-audio-context/25.3.32:
    resolution: {integrity: sha512-TtnRZGzHaTowIrEPo7w7WK74TrrY885NpplFpD79h85YuUAUBrUGifHlh8GK11oyZHfwDtCV29yFPfIHWotrXg==}
    dependencies:
      '@babel/runtime': 7.21.0
      automation-events: 4.0.21
      tslib: 2.4.0
    dev: false

  /stream-transform/2.1.3:
    resolution: {integrity: sha512-9GHUiM5hMiCi6Y03jD2ARC1ettBXkQBoQAe7nJsPknnI0ow10aXjTnew8QtYQmLjzn974BnmWEAJgCY6ZP1DeQ==}
    dependencies:
      mixme: 0.5.9
    dev: false

  /strict-event-emitter/0.2.8:
    resolution: {integrity: sha512-KDf/ujU8Zud3YaLtMCcTI4xkZlZVIYxTLr+XIULexP+77EEVWixeXroLUXQXiVtH4XH2W7jr/3PT1v3zBuvc3A==}
    dependencies:
      events: 3.3.0
    dev: false

  /strict-event-emitter/0.4.6:
    resolution: {integrity: sha512-12KWeb+wixJohmnwNFerbyiBrAlq5qJLwIt38etRtKtmmHyDSoGlIqFE9wx+4IwG0aDjI7GV8tc8ZccjWZZtTg==}
    dev: false

  /string-width/4.2.3:
    resolution: {integrity: sha512-wKyQRQpjJ0sIp62ErSZdGsjMJWsap5oRNihHhu6G7JVO/9jIB6UyevL+tXuOqrng8j/cxKTWyWUwvSTriiZz/g==}
    engines: {node: '>=8'}
    dependencies:
      emoji-regex: 8.0.0
      is-fullwidth-code-point: 3.0.0
      strip-ansi: 6.0.1
    dev: false

  /string.prototype.padend/3.1.3:
    resolution: {integrity: sha512-jNIIeokznm8SD/TZISQsZKYu7RJyheFNt84DUPrh482GC8RVp2MKqm2O5oBRdGxbDQoXrhhWtPIWQOiy20svUg==}
    engines: {node: '>= 0.4'}
    dependencies:
      call-bind: 1.0.2
      define-properties: 1.1.3
      es-abstract: 1.19.1
    dev: false

  /string.prototype.trim/1.2.7:
    resolution: {integrity: sha512-p6TmeT1T3411M8Cgg9wBTMRtY2q9+PNy9EV1i2lIXUN/btt763oIfxwN3RR8VU6wHX8j/1CFy0L+YuThm6bgOg==}
    engines: {node: '>= 0.4'}
    dependencies:
      call-bind: 1.0.2
      define-properties: 1.2.0
      es-abstract: 1.21.2
    dev: false

  /string.prototype.trimend/1.0.4:
    resolution: {integrity: sha512-y9xCjw1P23Awk8EvTpcyL2NIr1j7wJ39f+k6lvRnSMz+mz9CGz9NYPelDk42kOz6+ql8xjfK8oYzy3jAP5QU5A==}
    dependencies:
      call-bind: 1.0.2
      define-properties: 1.1.3
    dev: false

  /string.prototype.trimend/1.0.6:
    resolution: {integrity: sha512-JySq+4mrPf9EsDBEDYMOb/lM7XQLulwg5R/m1r0PXEFqrV0qHvl58sdTilSXtKOflCsK2E8jxf+GKC0T07RWwQ==}
    dependencies:
      call-bind: 1.0.2
      define-properties: 1.2.0
      es-abstract: 1.21.2
    dev: false

  /string.prototype.trimstart/1.0.4:
    resolution: {integrity: sha512-jh6e984OBfvxS50tdY2nRZnoC5/mLFKOREQfw8t5yytkoUsJRNxvI/E39qu1sD0OtWI3OC0XgKSmcWwziwYuZw==}
    dependencies:
      call-bind: 1.0.2
      define-properties: 1.1.3
    dev: false

  /string.prototype.trimstart/1.0.6:
    resolution: {integrity: sha512-omqjMDaY92pbn5HOX7f9IccLA+U1tA9GvtU4JrodiXFfYB7jPzzHpRzpglLAjtUV6bB557zwClJezTqnAiYnQA==}
    dependencies:
      call-bind: 1.0.2
      define-properties: 1.2.0
      es-abstract: 1.21.2
    dev: false

  /string_decoder/1.1.1:
    resolution: {integrity: sha512-n/ShnvDi6FHbbVfviro+WojiFzv+s8MPMHBczVePfUpDJLwoLT0ht1l4YwBCbi8pJAveEEdnkHyPyTP/mzRfwg==}
    dependencies:
      safe-buffer: 5.1.2
    dev: false

  /strip-ansi/6.0.1:
    resolution: {integrity: sha512-Y38VPSHcqkFrCpFnQ9vuSXmquuv5oXOKpGeT6aGrr3o3Gc9AlVa6JBfUSOCnbxGGZF+/0ooI7KrPuUSztUdU5A==}
    engines: {node: '>=8'}
    dependencies:
      ansi-regex: 5.0.1
    dev: false

  /strip-bom/3.0.0:
    resolution: {integrity: sha1-IzTBjpx1n3vdVv3vfprj1YjmjtM=}
    engines: {node: '>=4'}
    dev: false

  /strip-indent/3.0.0:
    resolution: {integrity: sha512-laJTa3Jb+VQpaC6DseHhF7dXVqHTfJPCRDaEbid/drOhgitgYku/letMUqOXFoWV0zIIUbjpdH2t+tYj4bQMRQ==}
    engines: {node: '>=8'}
    dependencies:
      min-indent: 1.0.1

  /style-mod/4.0.0:
    resolution: {integrity: sha512-OPhtyEjyyN9x3nhPsu76f52yUGXiZcgvsrFVtvTkyGRQJ0XK+GPc6ov1z+lRpbeabka+MYEQxOYRnt5nF30aMw==}
    dev: false

  /subscribable-things/2.1.7:
    resolution: {integrity: sha512-z8CMs8i0KSz69Lk83db40io5OEEq4TeuB/g6Z8tpSzmG20oNAL+C2Uys7XAOvcU4Iqrvvc/gcdFLRn6bi1Gb/w==}
    dependencies:
      '@babel/runtime': 7.21.0
      rxjs-interop: 2.0.0
      tslib: 2.4.0
    dev: false

  /supports-color/5.5.0:
    resolution: {integrity: sha512-QjVjwdXIt408MIiAqCX4oUKsgU2EqAGzs2Ppkm4aQYbjm+ZEWEcW4SfFNTr4uMNZma0ey4f5lgLrkB0aX0QMow==}
    engines: {node: '>=4'}
    dependencies:
      has-flag: 3.0.0
    dev: false

  /supports-color/7.2.0:
    resolution: {integrity: sha512-qpCAvRl9stuOHveKsn7HncJRvv501qIacKzQlO/+Lwxc9+0q2wLyv4Dfvt80/DPn2pqOBsJdDiogXGR9+OvwRw==}
    engines: {node: '>=8'}
    dependencies:
      has-flag: 4.0.0
    dev: false

  /supports-preserve-symlinks-flag/1.0.0:
    resolution: {integrity: sha512-ot0WnXS9fgdkgIcePe6RHNk1WA8+muPa6cSjeR3V8K27q9BB1rTE3R1p7Hv0z1ZyAc8s6Vvv8DIyWf681MAt0w==}
    engines: {node: '>= 0.4'}

  /svelte-check/2.8.0_2084d0fb0a9b76de62747adddc8506e7:
    resolution: {integrity: sha512-HRL66BxffMAZusqe5I5k26mRWQ+BobGd9Rxm3onh7ZVu0nTk8YTKJ9vu3LVPjUGLU9IX7zS+jmwPVhJYdXJ8vg==}
    hasBin: true
    peerDependencies:
      svelte: ^3.24.0
    dependencies:
      '@jridgewell/trace-mapping': 0.3.14
      chokidar: 3.5.3
      fast-glob: 3.2.11
      import-fresh: 3.3.0
      picocolors: 1.0.0
      sade: 1.8.1
      svelte: 3.49.0
      svelte-preprocess: 4.10.6_9ce67dd34c8ae148543119a4e1fdbac8
      typescript: 4.7.4
    transitivePeerDependencies:
      - '@babel/core'
      - coffeescript
      - less
      - node-sass
      - postcss
      - postcss-load-config
      - pug
      - sass
      - stylus
      - sugarss
    dev: true

  /svelte-check/2.8.0_postcss@8.4.6+svelte@3.49.0:
    resolution: {integrity: sha512-HRL66BxffMAZusqe5I5k26mRWQ+BobGd9Rxm3onh7ZVu0nTk8YTKJ9vu3LVPjUGLU9IX7zS+jmwPVhJYdXJ8vg==}
    hasBin: true
    peerDependencies:
      svelte: ^3.24.0
    dependencies:
      '@jridgewell/trace-mapping': 0.3.14
      chokidar: 3.5.3
      fast-glob: 3.2.11
      import-fresh: 3.3.0
      picocolors: 1.0.0
      sade: 1.8.1
      svelte: 3.49.0
      svelte-preprocess: 4.10.6_62d50a01257de5eec5be08cad9d3ed66
      typescript: 4.7.4
    transitivePeerDependencies:
      - '@babel/core'
      - coffeescript
      - less
      - node-sass
      - postcss
      - postcss-load-config
      - pug
      - sass
      - stylus
      - sugarss

  /svelte-hmr/0.14.11_svelte@3.49.0:
    resolution: {integrity: sha512-R9CVfX6DXxW1Kn45Jtmx+yUe+sPhrbYSUp7TkzbW0jI5fVPn6lsNG9NEs5dFg5qRhFNAoVdRw5qQDLALNKhwbQ==}
    engines: {node: ^12.20 || ^14.13.1 || >= 16}
    peerDependencies:
      svelte: '>=3.19.0'
    dependencies:
      svelte: 3.49.0

  /svelte-i18n/3.3.13_svelte@3.49.0:
    resolution: {integrity: sha512-RQM+ys4+Y9ztH//tX22H1UL2cniLNmIR+N4xmYygV6QpQ6EyQvloZiENRew8XrVzfvJ8HaE8NU6/yurLkl7z3g==}
    engines: {node: '>= 11.15.0'}
    hasBin: true
    peerDependencies:
      svelte: ^3.25.1
    dependencies:
      deepmerge: 4.2.2
      estree-walker: 2.0.2
      intl-messageformat: 9.11.4
      sade: 1.8.1
      svelte: 3.49.0
      tiny-glob: 0.2.9
    dev: false

  /svelte-preprocess/4.10.6_0a33544bb9f9a7a5d480c5ea1d32e518:
    resolution: {integrity: sha512-I2SV1w/AveMvgIQlUF/ZOO3PYVnhxfcpNyGt8pxpUVhPfyfL/CZBkkw/KPfuFix5FJ9TnnNYMhACK3DtSaYVVQ==}
    engines: {node: '>= 9.11.2'}
    requiresBuild: true
    peerDependencies:
      '@babel/core': ^7.10.2
      coffeescript: ^2.5.1
      less: ^3.11.3 || ^4.0.0
      node-sass: '*'
      postcss: ^7 || ^8
      postcss-load-config: ^2.1.0 || ^3.0.0
      pug: ^3.0.0
      sass: ^1.26.8
      stylus: ^0.55.0
      sugarss: ^2.0.0
      svelte: ^3.23.0
      typescript: ^3.9.5 || ^4.0.0
    peerDependenciesMeta:
      '@babel/core':
        optional: true
      coffeescript:
        optional: true
      less:
        optional: true
      node-sass:
        optional: true
      postcss:
        optional: true
      postcss-load-config:
        optional: true
      pug:
        optional: true
      sass:
        optional: true
      stylus:
        optional: true
      sugarss:
        optional: true
      typescript:
        optional: true
    dependencies:
      '@types/pug': 2.0.6
      '@types/sass': 1.43.1
      detect-indent: 6.1.0
      magic-string: 0.25.7
      postcss: 8.4.21
      postcss-load-config: 3.1.4_postcss@8.4.21
      sorcery: 0.10.0
      strip-indent: 3.0.0
      svelte: 3.49.0
      typescript: 4.5.5
    dev: true

  /svelte-preprocess/4.10.6_62d50a01257de5eec5be08cad9d3ed66:
    resolution: {integrity: sha512-I2SV1w/AveMvgIQlUF/ZOO3PYVnhxfcpNyGt8pxpUVhPfyfL/CZBkkw/KPfuFix5FJ9TnnNYMhACK3DtSaYVVQ==}
    engines: {node: '>= 9.11.2'}
    requiresBuild: true
    peerDependencies:
      '@babel/core': ^7.10.2
      coffeescript: ^2.5.1
      less: ^3.11.3 || ^4.0.0
      node-sass: '*'
      postcss: ^7 || ^8
      postcss-load-config: ^2.1.0 || ^3.0.0
      pug: ^3.0.0
      sass: ^1.26.8
      stylus: ^0.55.0
      sugarss: ^2.0.0
      svelte: ^3.23.0
      typescript: ^3.9.5 || ^4.0.0
    peerDependenciesMeta:
      '@babel/core':
        optional: true
      coffeescript:
        optional: true
      less:
        optional: true
      node-sass:
        optional: true
      postcss:
        optional: true
      postcss-load-config:
        optional: true
      pug:
        optional: true
      sass:
        optional: true
      stylus:
        optional: true
      sugarss:
        optional: true
      typescript:
        optional: true
    dependencies:
      '@types/pug': 2.0.6
      '@types/sass': 1.43.1
      detect-indent: 6.1.0
      magic-string: 0.25.7
      postcss: 8.4.6
      sorcery: 0.10.0
      strip-indent: 3.0.0
      svelte: 3.49.0
      typescript: 4.7.4
    dev: false

  /svelte-preprocess/4.10.6_9ce67dd34c8ae148543119a4e1fdbac8:
    resolution: {integrity: sha512-I2SV1w/AveMvgIQlUF/ZOO3PYVnhxfcpNyGt8pxpUVhPfyfL/CZBkkw/KPfuFix5FJ9TnnNYMhACK3DtSaYVVQ==}
    engines: {node: '>= 9.11.2'}
    requiresBuild: true
    peerDependencies:
      '@babel/core': ^7.10.2
      coffeescript: ^2.5.1
      less: ^3.11.3 || ^4.0.0
      node-sass: '*'
      postcss: ^7 || ^8
      postcss-load-config: ^2.1.0 || ^3.0.0
      pug: ^3.0.0
      sass: ^1.26.8
      stylus: ^0.55.0
      sugarss: ^2.0.0
      svelte: ^3.23.0
      typescript: ^3.9.5 || ^4.0.0
    peerDependenciesMeta:
      '@babel/core':
        optional: true
      coffeescript:
        optional: true
      less:
        optional: true
      node-sass:
        optional: true
      postcss:
        optional: true
      postcss-load-config:
        optional: true
      pug:
        optional: true
      sass:
        optional: true
      stylus:
        optional: true
      sugarss:
        optional: true
      typescript:
        optional: true
    dependencies:
      '@types/pug': 2.0.6
      '@types/sass': 1.43.1
      detect-indent: 6.1.0
      magic-string: 0.25.7
      postcss: 8.4.21
      postcss-load-config: 3.1.4_postcss@8.4.21
      sorcery: 0.10.0
      strip-indent: 3.0.0
      svelte: 3.49.0
      typescript: 4.7.4
    dev: true

  /svelte-range-slider-pips/2.0.2:
    resolution: {integrity: sha512-VTWHOdwDyWbndGZnI0PQJY9DO7hgQlNubtCcCL6Wlypv5dU4vEsc4A1sX9TWMuvebEe4332SgsQQHzOdZ+guhQ==}
    dev: false

  /svelte-vega/1.2.0_vega-lite@5.6.0+vega@5.22.1:
    resolution: {integrity: sha512-MsDdO+l7o/d9d4mVkh8MBDhqZvJ45lpuprBaTj0V/ZilIG902QERHFQlam3ZFcR9C9OIKSpmPqINssWNPkDdcA==}
    peerDependencies:
      vega: '*'
      vega-lite: '*'
    dependencies:
      fast-deep-equal: 3.1.3
      vega: 5.22.1
      vega-embed: 6.21.0_vega-lite@5.6.0+vega@5.22.1
      vega-lite: 5.6.0_vega@5.22.1
    dev: false

  /svelte/3.49.0:
    resolution: {integrity: sha512-+lmjic1pApJWDfPCpUUTc1m8azDqYCG1JN9YEngrx/hUyIcFJo6VZhj0A1Ai0wqoHcEIuQy+e9tk+4uDgdtsFA==}
    engines: {node: '>= 8'}

  /sync-request/6.1.0:
    resolution: {integrity: sha512-8fjNkrNlNCrVc/av+Jn+xxqfCjYaBoHqCsDz6mt030UMxJGr+GSfCV1dQt2gRtlL63+VPidwDVLr7V2OcTSdRw==}
    engines: {node: '>=8.0.0'}
    dependencies:
      http-response-object: 3.0.2
      sync-rpc: 1.3.6
      then-request: 6.0.2
    dev: false

  /sync-rpc/1.3.6:
    resolution: {integrity: sha512-J8jTXuZzRlvU7HemDgHi3pGnh/rkoqR/OZSjhTyyZrEkkYQbk7Z33AXp37mkPfPpfdOuj7Ex3H/TJM1z48uPQw==}
    dependencies:
      get-port: 3.2.0
    dev: false

  /sync-threads/1.0.1:
    resolution: {integrity: sha512-hIdwt/c/e1ONnr2RJmfBxEAj/J6KQQWKdToF3Qw8ZNRsTNNteGkOe63rQy9I7J5UNlr8Yl0wkzIr9wgLY94x0Q==}
    dev: false

  /tailwindcss/3.1.6:
    resolution: {integrity: sha512-7skAOY56erZAFQssT1xkpk+kWt2NrO45kORlxFPXUt3CiGsVPhH1smuH5XoDH6sGPXLyBv+zgCKA2HWBsgCytg==}
    engines: {node: '>=12.13.0'}
    hasBin: true
    dependencies:
      arg: 5.0.2
      chokidar: 3.5.3
      color-name: 1.1.4
      detective: 5.2.1
      didyoumean: 1.2.2
      dlv: 1.1.3
      fast-glob: 3.2.11
      glob-parent: 6.0.2
      is-glob: 4.0.3
      lilconfig: 2.0.6
      normalize-path: 3.0.0
      object-hash: 3.0.0
      picocolors: 1.0.0
      postcss: 8.4.21
      postcss-import: 14.1.0_postcss@8.4.21
      postcss-js: 4.0.0_postcss@8.4.21
      postcss-load-config: 3.1.4_postcss@8.4.21
      postcss-nested: 5.0.6_postcss@8.4.21
      postcss-selector-parser: 6.0.10
      postcss-value-parser: 4.2.0
      quick-lru: 5.1.1
      resolve: 1.22.1
    transitivePeerDependencies:
      - ts-node

  /term-size/2.2.1:
    resolution: {integrity: sha512-wK0Ri4fOGjv/XPy8SBHZChl8CM7uMc5VML7SqiQ0zG7+J5Vr+RMQDoHa2CNT6KHUnTGIXH34UDMkPzAUyapBZg==}
    engines: {node: '>=8'}
    dev: false

  /then-request/6.0.2:
    resolution: {integrity: sha512-3ZBiG7JvP3wbDzA9iNY5zJQcHL4jn/0BWtXIkagfz7QgOL/LqjCEOBQuJNZfu0XYnv5JhKh+cDxCPM4ILrqruA==}
    engines: {node: '>=6.0.0'}
    dependencies:
      '@types/concat-stream': 1.6.1
      '@types/form-data': 0.0.33
      '@types/node': 8.10.66
      '@types/qs': 6.9.7
      caseless: 0.12.0
      concat-stream: 1.6.2
      form-data: 2.3.3
      http-basic: 8.1.3
      http-response-object: 3.0.2
      promise: 8.1.0
      qs: 6.5.3
    dev: false

  /through/2.3.8:
    resolution: {integrity: sha512-w89qg7PI8wAdvX60bMDP+bFoD5Dvhm9oLheFp5O4a2QF0cSBGsBX4qZmadPMvVqlLJBBci+WqGGOAPvcDeNSVg==}
    dev: false

  /tiny-glob/0.2.9:
    resolution: {integrity: sha512-g/55ssRPUjShh+xkfx9UPDXqhckHEsHr4Vd9zX55oSdGZc/MD0m3sferOkwWtp98bv+kcVfEHtRJgBVJzelrzg==}
    dependencies:
      globalyzer: 0.1.0
      globrex: 0.1.2
    dev: false

  /tinydate/1.3.0:
    resolution: {integrity: sha512-7cR8rLy2QhYHpsBDBVYnnWXm8uRTr38RoZakFSW7Bs7PzfMPNZthuMLkwqZv7MTu8lhQ91cOFYS5a7iFj2oR3w==}
    engines: {node: '>=4'}
    dev: false

  /tinypool/0.1.3:
    resolution: {integrity: sha512-2IfcQh7CP46XGWGGbdyO4pjcKqsmVqFAPcXfPxcPXmOWt9cYkTP9HcDmGgsfijYoAEc4z9qcpM/BaBz46Y9/CQ==}
    engines: {node: '>=14.0.0'}
    dev: false

  /tinyspy/0.3.0:
    resolution: {integrity: sha512-c5uFHqtUp74R2DJE3/Efg0mH5xicmgziaQXMm/LvuuZn3RdpADH32aEGDRyCzObXT1DNfwDMqRQ/Drh1MlO12g==}
    engines: {node: '>=14.0.0'}
    dev: false

  /tinyspy/0.3.2:
    resolution: {integrity: sha512-2+40EP4D3sFYy42UkgkFFB+kiX2Tg3URG/lVvAZFfLxgGpnWl5qQJuBw1gaLttq8UOS+2p3C0WrhJnQigLTT2Q==}
    engines: {node: '>=14.0.0'}
    dev: false

  /tmp/0.0.33:
    resolution: {integrity: sha512-jRCJlojKnZ3addtTOjdIqoRuPEKBvNXcGYqzO6zWZX8KfKEpnGY5jfggJQ3EjKuu8D4bJRr0y+cYJFmYbImXGw==}
    engines: {node: '>=0.6.0'}
    dependencies:
      os-tmpdir: 1.0.2
    dev: false

  /to-regex-range/5.0.1:
    resolution: {integrity: sha512-65P7iz6X5yEr1cwcgvQxbbIw7Uk3gOy5dIdtZ4rDveLqhrdJP+Li/Hx6tyK0NEb+2GCyneCMJiGqrADCSNk8sQ==}
    engines: {node: '>=8.0'}
    dependencies:
      is-number: 7.0.0

  /topojson-client/3.1.0:
    resolution: {integrity: sha512-605uxS6bcYxGXw9qi62XyrV6Q3xwbndjachmNxu8HWTtVPxZfEJN9fd/SZS1Q54Sn2y0TMyMxFj/cJINqGHrKw==}
    hasBin: true
    dependencies:
      commander: 2.20.3
    dev: false

  /totalist/3.0.0:
    resolution: {integrity: sha512-eM+pCBxXO/njtF7vdFsHuqb+ElbxqtI4r5EAvk6grfAFyJ6IvWlSkfZ5T9ozC6xWw3Fj1fGoSmrl0gUs46JVIw==}
    engines: {node: '>=6'}
    dev: false

  /tr46/0.0.3:
    resolution: {integrity: sha512-N3WMsuqV66lT30CrXNbEjx4GEwlow3v6rr4mCcv6prnfwhS01rkgyFdjPNBYd9br7LpXV1+Emh01fHnq2Gdgrw==}
    dev: false

  /trim-newlines/3.0.1:
    resolution: {integrity: sha512-c1PTsA3tYrIsLGkJkzHF+w9F2EyxfXGo4UyJc4pFL++FMjnq0HJS69T3M7d//gKrFKwy429bouPescbjecU+Zw==}
    engines: {node: '>=8'}
    dev: false

  /trouter/3.2.0:
    resolution: {integrity: sha512-rLLXbhTObLy2MBVjLC+jTnoIKw99n0GuJs9ov10J870vDw5qhTurPzsDrudNtBf5w/CZ9ctZy2p2IMmhGcel2w==}
    engines: {node: '>=6'}
    dependencies:
      regexparam: 1.3.0
    dev: false

  /tslib/2.4.0:
    resolution: {integrity: sha512-d6xOpEDfsi2CZVlPQzGeux8XMwLT9hssAsaPYExaQMuYskwb+x1x7J371tWlbBdWHroy99KnVB6qIkUbs5X3UQ==}

  /tty-table/4.2.1:
    resolution: {integrity: sha512-xz0uKo+KakCQ+Dxj1D/tKn2FSyreSYWzdkL/BYhgN6oMW808g8QRMuh1atAV9fjTPbWBjfbkKQpI/5rEcnAc7g==}
    engines: {node: '>=8.0.0'}
    hasBin: true
    dependencies:
      chalk: 4.1.2
      csv: 5.5.3
      kleur: 4.1.5
      smartwrap: 2.0.2
      strip-ansi: 6.0.1
      wcwidth: 1.0.1
      yargs: 17.7.1
    dev: false

  /type-detect/4.0.8:
    resolution: {integrity: sha512-0fr/mIH1dlO+x7TlcMy+bIDqKPsw/70tVyeHW787goQjhmqaZe10uwLujubK9q9Lg6Fiho1KUKDYz0Z7k7g5/g==}
    engines: {node: '>=4'}
    dev: false

  /type-fest/0.13.1:
    resolution: {integrity: sha512-34R7HTnG0XIJcBSn5XhDd7nNFPRcXYRZrBB2O2jdKqYODldSzBAqzsWoZYYvduky73toYS/ESqxPvkDf/F0XMg==}
    engines: {node: '>=10'}
    dev: false

  /type-fest/0.21.3:
    resolution: {integrity: sha512-t0rzBq87m3fVcduHDUFhKmyyX+9eo6WQjZvf51Ea/M0Q7+T374Jp1aUiyUl0GKxp8M/OETVHSDvmkyPgvX+X2w==}
    engines: {node: '>=10'}
    dev: false

  /type-fest/0.6.0:
    resolution: {integrity: sha512-q+MB8nYR1KDLrgr4G5yemftpMC7/QLqVndBmEEdqzmNj5dcFOO4Oo8qlwZE3ULT3+Zim1F8Kq4cBnikNhlCMlg==}
    engines: {node: '>=8'}
    dev: false

  /type-fest/0.8.1:
    resolution: {integrity: sha512-4dbzIzqvjtgiM5rw1k5rEHtBANKmdudhGyBEajN01fEyhaAIhsoKNy6y7+IN93IfpFtwY9iqi7kD+xwKhQsNJA==}
    engines: {node: '>=8'}
    dev: false

  /type-fest/2.19.0:
    resolution: {integrity: sha512-RAH822pAdBgcNMAfWnCBU3CFZcfZ/i1eZjwFU/dsLKumyuuP3niueg2UAukXYF0E2AAoc82ZSSf9J0WQBinzHA==}
    engines: {node: '>=12.20'}
    dev: false

  /typed-array-length/1.0.4:
    resolution: {integrity: sha512-KjZypGq+I/H7HI5HlOoGHkWUUGq+Q0TPhQurLbyrVrvnKTBgzLhIJ7j6J/XTQOi0d1RjyZ0wdas8bKs2p0x3Ng==}
    dependencies:
      call-bind: 1.0.2
      for-each: 0.3.3
      is-typed-array: 1.1.10
    dev: false

  /typedarray/0.0.6:
    resolution: {integrity: sha1-hnrHTjhkGHsdPUfZlqeOxciDB3c=}
    dev: false

  /typescript/4.5.5:
    resolution: {integrity: sha512-TCTIul70LyWe6IJWT8QSYeA54WQe8EjQFU4wY52Fasj5UKx88LNYKCgBEHcOMOrFF1rKGbD8v/xcNWVUq9SymA==}
    engines: {node: '>=4.2.0'}
    hasBin: true
    dev: true

  /typescript/4.7.4:
    resolution: {integrity: sha512-C0WQT0gezHuw6AdY1M2jxUO83Rjf0HP7Sk1DtXj6j1EwkQNZrHAg2XPWlq62oqEhYvONq5pkC2Y9oPljWToLmQ==}
    engines: {node: '>=4.2.0'}
    hasBin: true

  /unbox-primitive/1.0.1:
    resolution: {integrity: sha512-tZU/3NqK3dA5gpE1KtyiJUrEB0lxnGkMFHptJ7q6ewdZ8s12QrODwNbhIJStmJkd1QDXa1NRA8aF2A1zk/Ypyw==}
    dependencies:
      function-bind: 1.1.1
      has-bigints: 1.0.1
      has-symbols: 1.0.3
      which-boxed-primitive: 1.0.2
    dev: false

  /unbox-primitive/1.0.2:
    resolution: {integrity: sha512-61pPlCD9h51VoreyJ0BReideM3MDKMKnh6+V9L08331ipq6Q8OFXZYiqP6n/tbHx4s5I9uRhcye6BrbkizkBDw==}
    dependencies:
      call-bind: 1.0.2
      has-bigints: 1.0.2
      has-symbols: 1.0.3
      which-boxed-primitive: 1.0.2
    dev: false

  /universalify/0.1.2:
    resolution: {integrity: sha512-rBJeI5CXAlmy1pV+617WB9J63U6XcazHHF2f2dbJix4XzpUF0RS3Zbj0FGIOCAva5P/d/GBOYaACQ1w+0azUkg==}
    engines: {node: '>= 4.0.0'}
    dev: false

  /util-deprecate/1.0.2:
    resolution: {integrity: sha512-EPD5q1uXyFxJpCrLnCc1nHnq3gOa6DZBocAIiI2TaSCA7VCJ1UJDMagCzIkXNsUYfD1daK//LTEQ8xiIbrHtcw==}

  /util/0.12.5:
    resolution: {integrity: sha512-kZf/K6hEIrWHI6XqOFUiiMa+79wE/D8Q+NCNAWclkyg3b4d2k7s0QGepNjiABc+aR3N1PAyHL7p6UcLY6LmrnA==}
    dependencies:
      inherits: 2.0.4
      is-arguments: 1.1.1
      is-generator-function: 1.0.10
      is-typed-array: 1.1.10
      which-typed-array: 1.1.9
    dev: false

  /validate-npm-package-license/3.0.4:
    resolution: {integrity: sha512-DpKm2Ui/xN7/HQKCtpZxoRWBhZ9Z0kqtygG8XCgNQ8ZlDnxuQmWhj566j8fN4Cu3/JmbhsDo7fcAJq4s9h27Ew==}
    dependencies:
      spdx-correct: 3.1.1
      spdx-expression-parse: 3.0.1
    dev: false

  /vega-canvas/1.2.6:
    resolution: {integrity: sha512-rgeYUpslYn/amIfnuv3Sw6n4BGns94OjjZNtUc9IDji6b+K8LGS/kW+Lvay8JX/oFqtulBp8RLcHN6QjqPLA9Q==}
    dev: false

  /vega-crossfilter/4.1.0:
    resolution: {integrity: sha512-aiOJcvVpiEDIu5uNc4Kf1hakkkPaVOO5fw5T4RSFAw6GEDbdqcB6eZ1xePcsLVic1hxYD5SGiUPdiiIs0SMh2g==}
    dependencies:
      d3-array: 3.1.1
      vega-dataflow: 5.7.4
      vega-util: 1.17.0
    transitivePeerDependencies:
      - encoding
    dev: false

  /vega-dataflow/5.7.4:
    resolution: {integrity: sha512-JGHTpUo8XGETH3b1V892we6hdjzCWB977ybycIu8DPqRoyrZuj6t1fCVImazfMgQD1LAfJlQybWP+alwKDpKig==}
    dependencies:
      vega-format: 1.1.0
      vega-loader: 4.5.0
      vega-util: 1.17.0
    transitivePeerDependencies:
      - encoding
    dev: false

  /vega-embed/6.21.0_vega-lite@5.6.0+vega@5.22.1:
    resolution: {integrity: sha512-Tzo9VAfgNRb6XpxSFd7uphSeK2w5OxDY2wDtmpsQ+rQlPSEEI9TE6Jsb2nHRLD5J4FrmXKLrTcORqidsNQSXEg==}
    peerDependencies:
      vega: ^5.21.0
      vega-lite: '*'
    dependencies:
      fast-json-patch: 3.1.1
      json-stringify-pretty-compact: 3.0.0
      semver: 7.3.8
      tslib: 2.4.0
      vega: 5.22.1
      vega-interpreter: 1.0.4
      vega-lite: 5.6.0_vega@5.22.1
      vega-schema-url-parser: 2.2.0
      vega-themes: 2.12.0_vega-lite@5.6.0+vega@5.22.1
      vega-tooltip: 0.28.0
    dev: false
    bundledDependencies:
      - yallist

  /vega-encode/4.9.0:
    resolution: {integrity: sha512-etv2BHuCn9bzEc0cxyA2TnbtcAFQGVFmsaqmB4sgBCaqTSEfXMoX68LK3yxBrsdm5LU+y3otJVoewi3qWYCx2g==}
    dependencies:
      d3-array: 3.1.1
      d3-interpolate: 3.0.1
      vega-dataflow: 5.7.4
      vega-scale: 7.2.0
      vega-util: 1.17.0
    transitivePeerDependencies:
      - encoding
    dev: false

  /vega-event-selector/3.0.0:
    resolution: {integrity: sha512-Gls93/+7tEJGE3kUuUnxrBIxtvaNeF01VIFB2Q2Of2hBIBvtHX74jcAdDtkh5UhhoYGD8Q1J30P5cqEBEwtPoQ==}
    dev: false

  /vega-expression/5.0.0:
    resolution: {integrity: sha512-y5+c2frq0tGwJ7vYXzZcfVcIRF/QGfhf2e+bV1Z0iQs+M2lI1II1GPDdmOcMKimpoCVp/D61KUJDIGE1DSmk2w==}
    dependencies:
      '@types/estree': 0.0.50
      vega-util: 1.17.0
    dev: false

  /vega-force/4.1.0:
    resolution: {integrity: sha512-Sssf8iH48vYlz+E7/RpU+SUaJbuLoIL87U4tG2Av4gf/hRiImU49x2TI3EuhFWg1zpaCFxlz0CAaX++Oh/gjdw==}
    dependencies:
      d3-force: 3.0.0
      vega-dataflow: 5.7.4
      vega-util: 1.17.0
    transitivePeerDependencies:
      - encoding
    dev: false

  /vega-format/1.1.0:
    resolution: {integrity: sha512-6mgpeWw8yGdG0Zdi8aVkx5oUrpJGOpNxqazC2858RSDPvChM/jDFlgRMTYw52qk7cxU0L08ARp4BwmXaI75j0w==}
    dependencies:
      d3-array: 3.1.1
      d3-format: 3.1.0
      d3-time-format: 4.1.0
      vega-time: 2.1.0
      vega-util: 1.17.0
    dev: false

  /vega-functions/5.13.0:
    resolution: {integrity: sha512-Mf53zNyx+c9fFqagEI0T8zc9nMlx0zozOngr8oOpG1tZDKOgwOnUgN99zQKbLHjyv+UzWrq3LYTnSLyVe0ZmhQ==}
    dependencies:
      d3-array: 3.1.1
      d3-color: 3.0.1
      d3-geo: 3.0.1
      vega-dataflow: 5.7.4
      vega-expression: 5.0.0
      vega-scale: 7.2.0
      vega-scenegraph: 4.10.1
      vega-selections: 5.4.0
      vega-statistics: 1.8.0
      vega-time: 2.1.0
      vega-util: 1.17.0
    transitivePeerDependencies:
      - encoding
    dev: false

  /vega-geo/4.4.0:
    resolution: {integrity: sha512-3YX41y+J5pu0PMjvBCASg0/lgvu9+QXWJZ+vl6FFKa8AlsIopQ67ZL7ObwqjZcoZMolJ4q0rc+ZO8aj1pXCYcw==}
    dependencies:
      d3-array: 3.1.1
      d3-color: 3.0.1
      d3-geo: 3.0.1
      vega-canvas: 1.2.6
      vega-dataflow: 5.7.4
      vega-projection: 1.5.0
      vega-statistics: 1.8.0
      vega-util: 1.17.0
    transitivePeerDependencies:
      - encoding
    dev: false

  /vega-hierarchy/4.1.0:
    resolution: {integrity: sha512-DWBK39IEt4FiQru12twzKSFUvFFZ7KtlH9+lAaqrJnKuIZFCyQ1XOUfKScfbKIlk4KS+DuCTNLI/pxC/f7Sk9Q==}
    dependencies:
      d3-hierarchy: 3.1.2
      vega-dataflow: 5.7.4
      vega-util: 1.17.0
    transitivePeerDependencies:
      - encoding
    dev: false

  /vega-interpreter/1.0.4:
    resolution: {integrity: sha512-6tpYIa/pJz0cZo5fSxDSkZkAA51pID2LjOtQkOQvbzn+sJiCaWKPFhur8MBqbcmYZ9bnap1OYNwlrvpd2qBLvg==}
    dev: false

  /vega-label/1.2.0:
    resolution: {integrity: sha512-1prOqkCAfXaUvMqavbGI0nbYGqV8UQR9qvuVwrPJ6Yxm3GIUIOA/JRqNY8eZR8USwMP/kzsqlfVEixj9+Y75VQ==}
    dependencies:
      vega-canvas: 1.2.6
      vega-dataflow: 5.7.4
      vega-scenegraph: 4.10.1
      vega-util: 1.17.0
    transitivePeerDependencies:
      - encoding
    dev: false

  /vega-lite/5.6.0_vega@5.22.1:
    resolution: {integrity: sha512-aTjQk//SzL9ctHY4ItA8yZSGflHMWPJmCXEs8LeRlixuOaAbamZmeL8xNMbQpS/vAZQeFAqjcJ32Fuztz/oGww==}
    engines: {node: '>=12'}
    hasBin: true
    peerDependencies:
      vega: ^5.22.0
    dependencies:
      '@types/clone': 2.1.1
      clone: 2.1.2
      fast-deep-equal: 3.1.3
      fast-json-stable-stringify: 2.1.0
      json-stringify-pretty-compact: 3.0.0
      tslib: 2.4.0
      vega: 5.22.1
      vega-event-selector: 3.0.0
      vega-expression: 5.0.0
      vega-util: 1.17.0
      yargs: 17.6.2
    dev: false

  /vega-loader/4.5.0:
    resolution: {integrity: sha512-EkAyzbx0pCYxH3v3wghGVCaKINWxHfgbQ2pYDiYv0yo8e04S8Mv/IlRGTt6BAe7cLhrk1WZ4zh20QOppnGG05w==}
    dependencies:
      d3-dsv: 3.0.1
      node-fetch: 2.6.7
      topojson-client: 3.1.0
      vega-format: 1.1.0
      vega-util: 1.17.0
    transitivePeerDependencies:
      - encoding
    dev: false

  /vega-parser/6.1.4:
    resolution: {integrity: sha512-tORdpWXiH/kkXcpNdbSVEvtaxBuuDtgYp9rBunVW9oLsjFvFXbSWlM1wvJ9ZFSaTfx6CqyTyGMiJemmr1QnTjQ==}
    dependencies:
      vega-dataflow: 5.7.4
      vega-event-selector: 3.0.0
      vega-functions: 5.13.0
      vega-scale: 7.2.0
      vega-util: 1.17.0
    transitivePeerDependencies:
      - encoding
    dev: false

  /vega-projection/1.5.0:
    resolution: {integrity: sha512-aob7qojh555x3hQWZ/tr8cIJNSWQbm6EoWTJaheZgFOY2x3cDa4Qrg3RJbGw6KwVj/IQk2p40paRzixKZ2kr+A==}
    dependencies:
      d3-geo: 3.0.1
      d3-geo-projection: 4.0.0
    dev: false

  /vega-regression/1.1.0:
    resolution: {integrity: sha512-09K0RemY6cdaXBAyakDUNFfEkRcLkGjkDJyWQPAUqGK59hV2J+G3i4uxkZp18Vu0t8oqU7CgzwWim1s5uEpOcA==}
    dependencies:
      d3-array: 3.1.1
      vega-dataflow: 5.7.4
      vega-statistics: 1.8.0
      vega-util: 1.17.0
    transitivePeerDependencies:
      - encoding
    dev: false

  /vega-runtime/6.1.3:
    resolution: {integrity: sha512-gE+sO2IfxMUpV0RkFeQVnHdmPy3K7LjHakISZgUGsDI/ZFs9y+HhBf8KTGSL5pcZPtQsZh3GBQ0UonqL1mp9PA==}
    dependencies:
      vega-dataflow: 5.7.4
      vega-util: 1.17.0
    transitivePeerDependencies:
      - encoding
    dev: false

  /vega-scale/7.2.0:
    resolution: {integrity: sha512-QYltO/otrZHLrCGGf06Y99XtPtqWXITr6rw7rO9oL+l3d9o5RFl9sjHrVxiM7v+vGoZVWbBd5IPbFhPsXZ6+TA==}
    dependencies:
      d3-array: 3.1.1
      d3-interpolate: 3.0.1
      d3-scale: 4.0.2
      vega-time: 2.1.0
      vega-util: 1.17.0
    dev: false

  /vega-scenegraph/4.10.1:
    resolution: {integrity: sha512-takIpkmNxYHhJYALOYzhTin3EDzbys6U4g+l1yJZVlXG9YTdiCMuEVAdtaQOCqF9/7qytD6pCrMxJY2HaoN0qQ==}
    dependencies:
      d3-path: 3.0.1
      d3-shape: 3.1.0
      vega-canvas: 1.2.6
      vega-loader: 4.5.0
      vega-scale: 7.2.0
      vega-util: 1.17.0
    transitivePeerDependencies:
      - encoding
    dev: false

  /vega-schema-url-parser/2.2.0:
    resolution: {integrity: sha512-yAtdBnfYOhECv9YC70H2gEiqfIbVkq09aaE4y/9V/ovEFmH9gPKaEgzIZqgT7PSPQjKhsNkb6jk6XvSoboxOBw==}
    dev: false

  /vega-selections/5.4.0:
    resolution: {integrity: sha512-Un3JdLDPjIpF9Dh4sw6m1c/QAcfam6m1YXHJ9vJxE/GdJ+sOrPxc7bcEU8VhOmTUN7IQUn4/1ry4JqqOVMbEhw==}
    dependencies:
      d3-array: 3.1.1
      vega-expression: 5.0.0
      vega-util: 1.17.0
    dev: false

  /vega-statistics/1.8.0:
    resolution: {integrity: sha512-dl+LCRS6qS4jWDme/NEdPVt5r649uB4IK6Kyr2/czmGA5JqjuFmtQ9lHQOnRu8945XLkqLf+JIQQo7vnw+nslA==}
    dependencies:
      d3-array: 3.1.1
    dev: false

  /vega-themes/2.12.0_vega-lite@5.6.0+vega@5.22.1:
    resolution: {integrity: sha512-gHNYCzDgexSQDmGzQsxH57OYgFVbAOmvhIYN3MPOvVucyI+zhbUawBVIVNzG9ftucRp0MaaMVXi6ctC5HLnBsg==}
    peerDependencies:
      vega: '*'
      vega-lite: '*'
    dependencies:
      vega: 5.22.1
      vega-lite: 5.6.0_vega@5.22.1
    dev: false

  /vega-time/2.1.0:
    resolution: {integrity: sha512-Q9/l3S6Br1RPX5HZvyLD/cQ4K6K8DtpR09/1y7D66gxNorg2+HGzYZINH9nUvN3mxoXcBWg4cCUh3+JvmkDaEg==}
    dependencies:
      d3-array: 3.1.1
      d3-time: 3.0.0
      vega-util: 1.17.0
    dev: false

  /vega-tooltip/0.28.0:
    resolution: {integrity: sha512-DbK0V5zzk+p9cphZZXV91ZGeKq0zr6JIS0VndUoGTisldzw4tRgmpGQcTfMjew53o7/voeTM2ELTnJAJRzX4tg==}
    dependencies:
      vega-util: 1.17.0
    dev: false

  /vega-transforms/4.10.0:
    resolution: {integrity: sha512-Yk6ByzVq5F2niFfPlSsrU5wi+NZhsF7IBpJCcTfms4U7eoyNepUXagdFEJ3VWBD/Lit6GorLXFgO17NYcyS5gg==}
    dependencies:
      d3-array: 3.1.1
      vega-dataflow: 5.7.4
      vega-statistics: 1.8.0
      vega-time: 2.1.0
      vega-util: 1.17.0
    transitivePeerDependencies:
      - encoding
    dev: false

  /vega-typings/0.22.3:
    resolution: {integrity: sha512-PREcya3nXT9Tk7xU0IhEpOLVTlqizNtKXV55NhI6ApBjJtqVYbJL7IBh2ckKxGBy3YeUQ37BQZl56UqqiYVWBw==}
    dependencies:
      vega-event-selector: 3.0.0
      vega-expression: 5.0.0
      vega-util: 1.17.0
    dev: false

  /vega-util/1.17.0:
    resolution: {integrity: sha512-HTaydZd9De3yf+8jH66zL4dXJ1d1p5OIFyoBzFiOli4IJbwkL1jrefCKz6AHDm1kYBzDJ0X4bN+CzZSCTvNk1w==}
    dev: false

  /vega-view-transforms/4.5.8:
    resolution: {integrity: sha512-966m7zbzvItBL8rwmF2nKG14rBp7q+3sLCKWeMSUrxoG+M15Smg5gWEGgwTG3A/RwzrZ7rDX5M1sRaAngRH25g==}
    dependencies:
      vega-dataflow: 5.7.4
      vega-scenegraph: 4.10.1
      vega-util: 1.17.0
    transitivePeerDependencies:
      - encoding
    dev: false

  /vega-view/5.11.0:
    resolution: {integrity: sha512-MI9NTRFmtFX6ADk6KOHhi8bhHjC9pPm42Bj2+74c6l1d3NQZf9Jv7lkiGqKohdkQDNH9LPwz/6slhKwPU9JdkQ==}
    dependencies:
      d3-array: 3.1.1
      d3-timer: 3.0.1
      vega-dataflow: 5.7.4
      vega-format: 1.1.0
      vega-functions: 5.13.0
      vega-runtime: 6.1.3
      vega-scenegraph: 4.10.1
      vega-util: 1.17.0
    transitivePeerDependencies:
      - encoding
    dev: false

  /vega-voronoi/4.2.0:
    resolution: {integrity: sha512-1iuNAVZgUHRlBpdq4gSga3KlQmrgFfwy+KpyDgPLQ8HbLkhcVeT7RDh2L6naluqD7Op0xVLms3clR920WsYryQ==}
    dependencies:
      d3-delaunay: 6.0.2
      vega-dataflow: 5.7.4
      vega-util: 1.17.0
    transitivePeerDependencies:
      - encoding
    dev: false

  /vega-wordcloud/4.1.3:
    resolution: {integrity: sha512-is4zYn9FMAyp9T4SAcz2P/U/wqc0Lx3P5YtpWKCbOH02a05vHjUQrQ2TTPOuvmMfAEDCSKvbMSQIJMOE018lJA==}
    dependencies:
      vega-canvas: 1.2.6
      vega-dataflow: 5.7.4
      vega-scale: 7.2.0
      vega-statistics: 1.8.0
      vega-util: 1.17.0
    transitivePeerDependencies:
      - encoding
    dev: false

  /vega/5.22.1:
    resolution: {integrity: sha512-KJBI7OWSzpfCPbmWl3GQCqBqbf2TIdpWS0mzO6MmWbvdMhWHf74P9IVnx1B1mhg0ZTqWFualx9ZYhWzMMwudaQ==}
    dependencies:
      vega-crossfilter: 4.1.0
      vega-dataflow: 5.7.4
      vega-encode: 4.9.0
      vega-event-selector: 3.0.0
      vega-expression: 5.0.0
      vega-force: 4.1.0
      vega-format: 1.1.0
      vega-functions: 5.13.0
      vega-geo: 4.4.0
      vega-hierarchy: 4.1.0
      vega-label: 1.2.0
      vega-loader: 4.5.0
      vega-parser: 6.1.4
      vega-projection: 1.5.0
      vega-regression: 1.1.0
      vega-runtime: 6.1.3
      vega-scale: 7.2.0
      vega-scenegraph: 4.10.1
      vega-statistics: 1.8.0
      vega-time: 2.1.0
      vega-transforms: 4.10.0
      vega-typings: 0.22.3
      vega-util: 1.17.0
      vega-view: 5.11.0
      vega-view-transforms: 4.5.8
      vega-voronoi: 4.2.0
      vega-wordcloud: 4.1.3
    transitivePeerDependencies:
      - encoding
    dev: false

  /vite/2.9.9:
    resolution: {integrity: sha512-ffaam+NgHfbEmfw/Vuh6BHKKlI/XIAhxE5QSS7gFLIngxg171mg1P3a4LSRME0z2ZU1ScxoKzphkipcYwSD5Ew==}
    engines: {node: '>=12.2.0'}
    hasBin: true
    peerDependencies:
      less: '*'
      sass: '*'
      stylus: '*'
    peerDependenciesMeta:
      less:
        optional: true
      sass:
        optional: true
      stylus:
        optional: true
    dependencies:
      esbuild: 0.14.31
      postcss: 8.4.14
      resolve: 1.22.0
      rollup: 2.66.1
    optionalDependencies:
      fsevents: 2.3.2

  /vitest/0.12.7_happy-dom@2.49.0:
    resolution: {integrity: sha512-rQsb9i/zEw+HtiTNr+5p+tOUMu0Ojp0jtZc/6FfE4T1xL2bhMq74tfUgu7hav3rFF9eGKpJeZBVlEszjdCuYQg==}
    engines: {node: '>=v14.16.0'}
    hasBin: true
    peerDependencies:
      '@vitest/ui': '*'
      c8: '*'
      happy-dom: '*'
      jsdom: '*'
    peerDependenciesMeta:
      '@vitest/ui':
        optional: true
      c8:
        optional: true
      happy-dom:
        optional: true
      jsdom:
        optional: true
    dependencies:
      '@types/chai': 4.3.1
      '@types/chai-subset': 1.3.3
      chai: 4.3.6
      debug: 4.3.4
      happy-dom: 2.49.0
      local-pkg: 0.4.1
      tinypool: 0.1.3
      tinyspy: 0.3.2
      vite: 2.9.9
    transitivePeerDependencies:
      - less
      - sass
      - stylus
      - supports-color
    dev: false

  /w3c-keyname/2.2.6:
    resolution: {integrity: sha512-f+fciywl1SJEniZHD6H+kUO8gOnwIr7f4ijKA6+ZvJFjeGi1r4PDLl53Ayud9O/rk64RqgoQine0feoeOU0kXg==}
    dev: false

  /wcwidth/1.0.1:
    resolution: {integrity: sha512-XHPEwS0q6TaxcvG85+8EYkbiCux2XtWG2mkc47Ng2A77BQu9+DqIOJldST4HgPkuea7dvKSj5VgX3P1d4rW8Tg==}
    dependencies:
      defaults: 1.0.4
    dev: false

  /web-encoding/1.1.5:
    resolution: {integrity: sha512-HYLeVCdJ0+lBYV2FvNZmv3HJ2Nt0QYXqZojk3d9FJOLkwnuhzM9tmamh8d7HPM8QqjKH8DeHkFTx+CFlWpZZDA==}
    dependencies:
      util: 0.12.5
    optionalDependencies:
      '@zxing/text-encoding': 0.9.0
    dev: false

  /webidl-conversions/3.0.1:
    resolution: {integrity: sha512-2JAn3z8AR6rjK8Sm8orRC0h/bcl/DqL7tRPdGZ4I1CjdF+EaMLmYxBHyXuKL849eucPFhvBoxMsflfOb8kxaeQ==}
    dev: false

  /webidl-conversions/7.0.0:
    resolution: {integrity: sha512-VwddBukDzu71offAQR975unBIGqfKZpM+8ZX6ySk8nYhVoo5CYaZyzt3YBvYtRtO+aoGlqxPg/B87NGVZ/fu6g==}
    engines: {node: '>=12'}
    dev: false

  /whatwg-encoding/1.0.5:
    resolution: {integrity: sha512-b5lim54JOPN9HtzvK9HFXvBma/rnfFeqsic0hSpjtDbVxR3dJKLc+KB4V6GgiGOvl7CY/KNh8rxSo9DKQrnUEw==}
    dependencies:
      iconv-lite: 0.4.24
    dev: false

  /whatwg-mimetype/2.3.0:
    resolution: {integrity: sha512-M4yMwr6mAnQz76TbJm914+gPpB/nCwvZbJU28cUD6dR004SAxDLOOSUaB1JDRqLtaOV/vi0IC5lEAGFgrjGv/g==}
    dev: false

  /whatwg-url/5.0.0:
    resolution: {integrity: sha512-saE57nupxk6v3HY35+jzBwYa0rKSy0XR8JSxZPwgLr7ys0IBzhGviA1/TUGJLmSVqs8pb9AnvICXEuOHLprYTw==}
    dependencies:
      tr46: 0.0.3
      webidl-conversions: 3.0.1
    dev: false

  /which-boxed-primitive/1.0.2:
    resolution: {integrity: sha512-bwZdv0AKLpplFY2KZRX6TvyuN7ojjr7lwkg6ml0roIy9YeuSr7JS372qlNW18UQYzgYK9ziGcerWqZOmEn9VNg==}
    dependencies:
      is-bigint: 1.0.4
      is-boolean-object: 1.1.2
      is-number-object: 1.0.6
      is-string: 1.0.7
      is-symbol: 1.0.4
    dev: false

  /which-module/2.0.0:
    resolution: {integrity: sha512-B+enWhmw6cjfVC7kS8Pj9pCrKSc5txArRyaYGe088shv/FGWH+0Rjx/xPgtsWfsUtS27FkP697E4DDhgrgoc0Q==}
    dev: false

  /which-pm/2.0.0:
    resolution: {integrity: sha512-Lhs9Pmyph0p5n5Z3mVnN0yWcbQYUAD7rbQUiMsQxOJ3T57k7RFe35SUwWMf7dsbDZks1uOmw4AecB/JMDj3v/w==}
    engines: {node: '>=8.15'}
    dependencies:
      load-yaml-file: 0.2.0
      path-exists: 4.0.0
    dev: false

  /which-typed-array/1.1.9:
    resolution: {integrity: sha512-w9c4xkx6mPidwp7180ckYWfMmvxpjlZuIudNtDf4N/tTAUB8VJbX25qZoAsrtGuYNnGw3pa0AXgbGKRB8/EceA==}
    engines: {node: '>= 0.4'}
    dependencies:
      available-typed-arrays: 1.0.5
      call-bind: 1.0.2
      for-each: 0.3.3
      gopd: 1.0.1
      has-tostringtag: 1.0.0
      is-typed-array: 1.1.10
    dev: false

  /which/1.3.1:
    resolution: {integrity: sha512-HxJdYWq1MTIQbJ3nw0cqssHoTNU267KlrDuGZ1WYlxDStUtKUhOaJmh112/TZmHxxUfuJqPXSOm7tDyas0OSIQ==}
    hasBin: true
    dependencies:
      isexe: 2.0.0
    dev: false

  /worker-factory/6.0.69:
    resolution: {integrity: sha512-vut3DexCAyRicCuvfUAhOAlt7s4segcDutnqAH/ybxbpYzDu4qLfkmpEzfinbGCkPffTzXq64XulaSdqVG3Ncw==}
    dependencies:
      '@babel/runtime': 7.21.0
      compilerr: 9.0.21
      fast-unique-numbers: 6.0.21
      tslib: 2.4.0
    dev: false

  /wrap-ansi/6.2.0:
    resolution: {integrity: sha512-r6lPcBGxZXlIcymEu7InxDMhdW0KDxpLgoFLcguasxCaJ/SOIZwINatK9KY/tf+ZrlywOKU0UDj3ATXUBfxJXA==}
    engines: {node: '>=8'}
    dependencies:
      ansi-styles: 4.3.0
      string-width: 4.2.3
      strip-ansi: 6.0.1
    dev: false

  /wrap-ansi/7.0.0:
    resolution: {integrity: sha512-YVGIj2kamLSTxw6NsZjoBxfSwsn0ycdesmc4p+Q21c5zPuZ1pl+NfxVdxPtdHvmNVOQ6XSYG4AUtyt/Fi7D16Q==}
    engines: {node: '>=10'}
    dependencies:
      ansi-styles: 4.3.0
      string-width: 4.2.3
      strip-ansi: 6.0.1
    dev: false

  /wrappy/1.0.2:
    resolution: {integrity: sha512-l4Sp/DRseor9wL6EvV2+TuQn63dMkPjZ/sp9XkghTEbV9KlPS1xUsZ3u7/IQO4wxtcFB4bgpQPRcR3QCvezPcQ==}

  /xtend/4.0.2:
    resolution: {integrity: sha512-LKYU1iAXJXUgAXn9URjiu+MWhyUXHsvfp7mcuYm9dSUKK0/CjtrUwFAxD82/mCWbtLsGjFIad0wIsod4zrTAEQ==}
    engines: {node: '>=0.4'}

  /y18n/4.0.3:
    resolution: {integrity: sha512-JKhqTOwSrqNA1NY5lSztJ1GrBiUodLMmIZuLiDaMRJ+itFd+ABVE8XBjOvIWL+rSqNDC74LCSFmlb/U4UZ4hJQ==}
    dev: false

  /y18n/5.0.8:
    resolution: {integrity: sha512-0pfFzegeDWJHJIAmTLRP2DwHjdF5s7jo9tuztdQxAhINCdvS+3nGINqPd00AphqJR/0LhANUS6/+7SCb98YOfA==}
    engines: {node: '>=10'}
    dev: false

  /yallist/2.1.2:
    resolution: {integrity: sha512-ncTzHV7NvsQZkYe1DW7cbDLm0YpzHmZF5r/iyP3ZnQtMiJ+pjzisCiMNI+Sj+xQF5pXhSHxSB3uDbsBTzY/c2A==}
    dev: false

  /yallist/4.0.0:
    resolution: {integrity: sha512-3wdGidZyq5PB084XLES5TpOSRA3wjXAlIWMhum2kRcv/41Sn2emQ0dycQW4uZXLejwKvg6EsvbdlVL+FYEct7A==}
    dev: false

  /yaml/1.10.2:
    resolution: {integrity: sha512-r3vXyErRCYJ7wg28yvBY5VSoAF8ZvlcW9/BwUzEtUsjvX/DKs24dIkuwjtuprwJJHsbyUbLApepYTR1BN4uHrg==}
    engines: {node: '>= 6'}

  /yargs-parser/18.1.3:
    resolution: {integrity: sha512-o50j0JeToy/4K6OZcaQmW6lyXXKhq7csREXcDwk2omFPJEwUNOVtJKvmDr9EI1fAJZUyZcRF7kxGBWmRXudrCQ==}
    engines: {node: '>=6'}
    dependencies:
      camelcase: 5.3.1
      decamelize: 1.2.0
    dev: false

  /yargs-parser/21.1.1:
    resolution: {integrity: sha512-tVpsJW7DdjecAiFpbIB1e3qxIQsE6NoPc5/eTdrbbIC4h0LVsWhnoa3g+m2HclBIujHzsxZ4VJVA+GUuc2/LBw==}
    engines: {node: '>=12'}
    dev: false

  /yargs/15.4.1:
    resolution: {integrity: sha512-aePbxDmcYW++PaqBsJ+HYUFwCdv4LVvdnhBy78E57PIor8/OVvhMrADFFEDh8DHDFRv/O9i3lPhsENjO7QX0+A==}
    engines: {node: '>=8'}
    dependencies:
      cliui: 6.0.0
      decamelize: 1.2.0
      find-up: 4.1.0
      get-caller-file: 2.0.5
      require-directory: 2.1.1
      require-main-filename: 2.0.0
      set-blocking: 2.0.0
      string-width: 4.2.3
      which-module: 2.0.0
      y18n: 4.0.3
      yargs-parser: 18.1.3
    dev: false

  /yargs/17.6.2:
    resolution: {integrity: sha512-1/9UrdHjDZc0eOU0HxOHoS78C69UD3JRMvzlJ7S79S2nTaWRA/whGCTV8o9e/N/1Va9YIV7Q4sOxD8VV4pCWOw==}
    engines: {node: '>=12'}
    dependencies:
      cliui: 8.0.1
      escalade: 3.1.1
      get-caller-file: 2.0.5
      require-directory: 2.1.1
      string-width: 4.2.3
      y18n: 5.0.8
      yargs-parser: 21.1.1
    dev: false

  /yargs/17.7.1:
    resolution: {integrity: sha512-cwiTb08Xuv5fqF4AovYacTFNxk62th7LKJ6BL9IGUpTJrWoU7/7WdQGTP2SjKf1dUNBGzDd28p/Yfs/GI6JrLw==}
    engines: {node: '>=12'}
    dependencies:
      cliui: 8.0.1
      escalade: 3.1.1
      get-caller-file: 2.0.5
      require-directory: 2.1.1
      string-width: 4.2.3
      y18n: 5.0.8
      yargs-parser: 21.1.1
    dev: false

  /yocto-queue/0.1.0:
    resolution: {integrity: sha512-rVksvsnNCdJ/ohGc6xgPwyN8eheCxsiLM8mxuE/t/mOVqJewPuO1miLpTHQiRgTKCLexL4MeAFVagts7HmNZ2Q==}
    engines: {node: '>=10'}
    dev: false<|MERGE_RESOLUTION|>--- conflicted
+++ resolved
@@ -78,11 +78,7 @@
       svelte: 3.49.0
       svelte-check: 2.8.0_postcss@8.4.6+svelte@3.49.0
       svelte-i18n: 3.3.13_svelte@3.49.0
-<<<<<<< HEAD
       svelte-preprocess: 4.10.6_62d50a01257de5eec5be08cad9d3ed66
-=======
-      svelte-preprocess: 4.10.6_mlkquajfpxs65rn6bdfntu7nmy
->>>>>>> f97b5c0c
       tailwindcss: 3.1.6
       tinyspy: 0.3.0
       typescript: 4.7.4
@@ -284,13 +280,8 @@
       '@lezer/common': 1.0.2
       '@lezer/highlight': 1.1.3
       '@lezer/markdown': 1.0.2
-<<<<<<< HEAD
       cm6-theme-basic-dark: 0.2.0_bdbdfebd82d5c8e68894e6839d42eec7
       cm6-theme-basic-light: 0.2.0_bdbdfebd82d5c8e68894e6839d42eec7
-=======
-      cm6-theme-basic-dark: 0.2.0_xw675pmc2xeonceu42bz2qxoy4
-      cm6-theme-basic-light: 0.2.0_xw675pmc2xeonceu42bz2qxoy4
->>>>>>> f97b5c0c
       codemirror: 6.0.1
 
   js/file:
@@ -550,13 +541,8 @@
       autoprefixer: 10.4.4_postcss@8.4.21
       postcss: 8.4.21
       postcss-load-config: 3.1.4_postcss@8.4.21
-<<<<<<< HEAD
       svelte-check: 2.8.0_2084d0fb0a9b76de62747adddc8506e7
       svelte-preprocess: 4.10.6_0a33544bb9f9a7a5d480c5ea1d32e518
-=======
-      svelte-check: 2.8.0_eccnb6yktn3n4ytuplo5zbig44
-      svelte-preprocess: 4.10.6_bizvis5z7gt2lveayxvb2mxfda
->>>>>>> f97b5c0c
       tailwindcss: 3.1.6
       tslib: 2.4.0
       typescript: 4.5.5
@@ -1191,15 +1177,11 @@
       picomatch: 2.3.1
     dev: false
 
-<<<<<<< HEAD
-  /@sveltejs/adapter-auto/1.0.0-next.91_@sveltejs+kit@1.0.0-next.318:
-=======
   /@sinclair/typebox/0.25.24:
     resolution: {integrity: sha512-XJfwUVUKDHF5ugKwIcxEgc9k8b7HbznCp6eUfWgu710hMPNIO4aw4/zB5RogDQz8nd6gyCDpU9O/m6qYEWY6yQ==}
     dev: false
 
-  /@sveltejs/adapter-auto/1.0.0-next.91_b2bjiolq6much32vueqoio7eoy:
->>>>>>> f97b5c0c
+  /@sveltejs/adapter-auto/1.0.0-next.91_@sveltejs+kit@1.0.0-next.318:
     resolution: {integrity: sha512-U57tQdzTfFINim8tzZSARC9ztWPzwOoHwNOpGdb2o6XrD0mEQwU9DsII7dBblvzg+xCnmd0pw7PDtXz5c5t96w==}
     peerDependencies:
       '@sveltejs/kit': ^1.0.0-next.587
@@ -1673,6 +1655,7 @@
       picocolors: 1.0.0
       postcss: 8.4.6
       postcss-value-parser: 4.2.0
+    dev: false
 
   /available-typed-arrays/1.0.5:
     resolution: {integrity: sha512-DMD0KiN46eipeziST1LPP/STfDU0sufISXmjSgvVsoU2tqxctQeASejWcfNtxYKqETM1UxQ8sp2OrSBWpHY6sw==}
@@ -1779,7 +1762,7 @@
       picocolors: 1.0.0
 
   /buffer-crc32/0.2.13:
-    resolution: {integrity: sha1-DTM+PwDqxQqhRUq9MO+MKl2ackI=}
+    resolution: {integrity: sha512-VO9Ht/+p3SN7SKWqcrgEzjGbRSJYTx+Q1pTQC0wrWqHx0vpJraQ6GtHx8tvcg1rlK1byhU5gccxgOgj7B0TDkQ==}
 
   /buffer-from/1.1.2:
     resolution: {integrity: sha512-E+XQCRwSbaaiChtv6k6Dwgc+bx+Bs6vuKJHHl5kox/BaKbhiXzqQOwK4cO22yElGp2OCmjwVhT3HmxgyPGnJfQ==}
@@ -2552,7 +2535,7 @@
     dev: false
 
   /es6-promise/3.3.1:
-    resolution: {integrity: sha1-oIzd6EzNvzTQJ6FFG8kdS80ophM=}
+    resolution: {integrity: sha512-SOp9Phqvqn7jtEUxPWdWfWoLmyt2VaJ6MpvP9Comy1MceMXqE6bxvaTu4iaxpYYPzhny28Lc+M87/c2cPK6lDg==}
 
   /esbuild-android-64/0.14.31:
     resolution: {integrity: sha512-MYkuJ91w07nGmr4EouejOZK2j/f5TCnsKxY8vRr2+wpKKfHD1LTJK28VbZa+y1+AL7v1V9G98ezTUwsV3CmXNw==}
@@ -3807,9 +3790,6 @@
       kind-of: 6.0.3
     dev: false
 
-  /minimist/1.2.5:
-    resolution: {integrity: sha512-FM9nNUYrRBAELZQT3xeZQ7fmMOBg6nWNmJKTcgsJeaLstP/UODVpGsr5OhXhhXg6f+qtJ8uiZ+PUxkDWcgIXLw==}
-
   /minimist/1.2.6:
     resolution: {integrity: sha512-Jsjnk4bw3YJqYzbdyBiNsPWHPfO++UGG749Cxs6peCu5Xg4nrena6OVxOYxrQTqww0Jmwt+Ref8rggumkTLz9Q==}
 
@@ -3822,7 +3802,7 @@
     resolution: {integrity: sha512-NKmAlESf6jMGym1++R0Ra7wvhV+wFW63FaSOFPwRahvea0gMUcGUhVeAg/0BC0wiv9ih5NYPB1Wn1UEI1/L+xQ==}
     hasBin: true
     dependencies:
-      minimist: 1.2.5
+      minimist: 1.2.6
 
   /mri/1.2.0:
     resolution: {integrity: sha512-tzzskb3bG8LvYGFF/mDTpq3jpI6Q9wc3LEmBaghu+DdCssd1FakN7Bc0hVNmEyGq1bq3RgfkCb3cmQLpNPOroA==}
@@ -4711,7 +4691,7 @@
     dev: false
 
   /sander/0.5.1:
-    resolution: {integrity: sha1-dB4kXiMfB8r7b98PEzrfohalAq0=}
+    resolution: {integrity: sha512-3lVqBir7WuKDHGrKRDn/1Ye3kwpXaDOMsiRP1wd6wpZW56gJhsbp5RqQpA6JG/P+pkXizygnr1dKR8vzWaVsfA==}
     dependencies:
       es6-promise: 3.3.1
       graceful-fs: 4.2.9
@@ -4815,11 +4795,11 @@
     dev: false
 
   /sorcery/0.10.0:
-    resolution: {integrity: sha1-iukK19fLBfxZ8asMY3hF1cFaUrc=}
+    resolution: {integrity: sha512-R5ocFmKZQFfSTstfOtHjJuAwbpGyf9qjQa1egyhvXSbM7emjrtLXtGdZsDJDABC85YBfVvrOiGWKSYXPKdvP1g==}
     hasBin: true
     dependencies:
       buffer-crc32: 0.2.13
-      minimist: 1.2.5
+      minimist: 1.2.6
       sander: 0.5.1
       sourcemap-codec: 1.4.8
 
@@ -4829,6 +4809,7 @@
 
   /sourcemap-codec/1.4.8:
     resolution: {integrity: sha512-9NykojV5Uih4lgo5So5dtw+f0JgJX30KCNI8gwhz2J9A15wD0Ml6tjHKwf6fTSa6fAdVBdZeNOs9eJ71qCk8vA==}
+    deprecated: Please use @jridgewell/sourcemap-codec instead
 
   /spawndamnit/2.0.0:
     resolution: {integrity: sha512-j4JKEcncSjFlqIwU5L/rp2N5SIPsdxaRsIv678+TZxZ0SRDJTm8JrxJMjE/XuiEZNEir3S8l0Fa3Ke339WI4qA==}
@@ -5059,6 +5040,7 @@
       - sass
       - stylus
       - sugarss
+    dev: false
 
   /svelte-hmr/0.14.11_svelte@3.49.0:
     resolution: {integrity: sha512-R9CVfX6DXxW1Kn45Jtmx+yUe+sPhrbYSUp7TkzbW0jI5fVPn6lsNG9NEs5dFg5qRhFNAoVdRw5qQDLALNKhwbQ==}
