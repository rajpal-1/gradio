--- conflicted
+++ resolved
@@ -2,11 +2,7 @@
 
 #  Welcome to Gradio
 
-<<<<<<< HEAD
 Quickly create customizable UI components around your models. Gradio makes it easy for you to "play around" with your model in your browser by dragging-and-dropping in your own images, pasting your own text, recording your own voice, etc. and seeing what the model outputs.  
-=======
-Quickly create a GUI around your machine learning model, API, or function. Gradio (prounounced GRAY-dee-oh) makes it easy for you to "play around" with your model in your browser by dragging-and-dropping in your own images, pasting your own text, recording your own voice, etc. and seeing what the model outputs.  
->>>>>>> 5cf1f66c
 
 ![Interface montage](website/homepage/src/assets/img/montage.gif)
 
@@ -52,7 +48,7 @@
 
 ### The Interface
 
-Gradio can wrap almost any Python function with an easy to use interface. That function could be anything from a simple tax calculator to a pretrained model.
+Gradio can wrap almost any Python function with an easy-to-use user interface. That function could be anything from a simple tax calculator to a pretrained machine learning model.
 
 The core  `Interface`  class is initialized with three parameters:
 
@@ -64,7 +60,7 @@
 
 ### Customizable Components
 
-What if we wanted to customize the input text field - for example, we wanted it to be larger and have a text hint? If we use the actual input class for  `Textbox`  instead of using the string shortcut, we have access to much more customizability. To see a list of all the components we support and how you can customize them, check out the [Docs](https://gradio.app/docs)
+Let's say we want to customize the input text field - for example, we wanted it to be larger and have a text hint. If we use the actual input class for  `Textbox`  instead of using the string shortcut, we have access to much more customizability. To see a list of all the components we support and how you can customize them, check out the [Docs](https://gradio.app/docs).
 
 ```python
 import gradio as gr
@@ -102,11 +98,11 @@
 ```
 ![hello_world_3 interface](demo/hello_world_3/screenshot.gif)
 
-We simply wrap the components in a list. Furthermore, if we wanted to compare multiple functions that have the same input and return types, we can even pass a list of functions for quick comparison.
+We simply wrap the components in a list. Each component in the `inputs` list corresponds to one of the parameters of the function, in order. Each component in the `outputs` list corresponds to one of the values returned by the function, again in order. 
 
 ### Working with Images
 
-Let's try an image to image function. When using the  `Image`  component, your function will receive a numpy array of your specified size, with the shape  `(width, height, 3)`, where the last dimension represents the RGB values. We'll return an image as well in the form of a numpy array.
+Let's try an image-to-image function. When using the  `Image`  component, your function will receive a numpy array of your specified size, with the shape  `(width, height, 3)`, where the last dimension represents the RGB values. We'll return an image as well in the form of a numpy array.
 
 ```python
 import gradio as gr
@@ -128,9 +124,9 @@
 
 Additionally, our  `Image`  input interface comes with an 'edit' button which opens tools for cropping, flipping, rotating, drawing over, and applying filters to images. We've found that manipulating images in this way will often reveal hidden flaws in a model.
 
-In addition to images, Gradio supports other media input types, such as audio or video uploads. Read about these in the [Docs](https://gradio.app/docs).
-
-### Working with Data
+In addition to images, Gradio supports other media input types, such as audio or video uploads, as well as many output components. Read about these in the [Docs](https://gradio.app/docs).
+
+### Working with DataFrames and Graphs
 
 You can use Gradio to support inputs and outputs from your typical data libraries, such as numpy arrays, pandas dataframes, and plotly graphs. Take a look at the demo below (ignore the complicated data manipulation in the function!)
 
@@ -210,7 +206,7 @@
 
 ### Live Interfaces
 
-You can make interfaces automatically responsive by setting `live=True` in the interface. Now the interface will recalculate as soon as the user input.
+You can make interfaces automatically refresh by setting `live=True` in the interface. Now the interface will recalculate as soon as the user input changes.
 
 ```python
 import gradio as gr
@@ -329,28 +325,213 @@
 gr.Interface(classify_image, "image", "label").launch(share=True)
 ```
 
-This generates a public, shareable link that you can send to anybody! When you send this link, the user on the other side can try out the model in their browser. Because the processing happens on your device (as long as your device stays on!), you don't have to worry about any dependencies. If you're working out of colab notebook, a share link is always automatically created. It usually looks something like this:  **XXXXX.gradio.app**. Although the link is served through a gradio link, we are only a proxy for your local server, and do not store any data sent through the interfaces.
+This generates a public, shareable link that you can send to anybody! When you send this link, the user on the other side can try out the model in their browser. Because the processing happens on your device (as long as your device stays on!), you don't have to worry about any packaging any dependencies. If you're working out of colab notebook, a share link is always automatically created. It usually looks something like this:  **XXXXX.gradio.app**. Although the link is served through a gradio link, we are only a proxy for your local server, and do not store any data sent through the interfaces.
 
 Keep in mind, however, that these links are publicly accessible, meaning that anyone can use your model for prediction! Therefore, make sure not to expose any sensitive information through the functions you write, or allow any critical changes to occur on your device. If you set `share=False` (the default), only a local link is created, which can be shared by  [port-forwarding](https://www.ssh.com/ssh/tunneling/example)  with specific users. 
 
-Share links expire after 72 hours. For permanent hosting, see Hosting on Spaces below.
-
-![Sharing diagram](website/homepage/src/assets/img/sharing.svg)
-
-### Hosting on Spaces
+Share links expire after 72 hours. For permanent hosting, see Hosting Gradio Apps on Spaces below.
+
+![Sharing diagram](/assets/img/sharing.svg)
+
+### Hosting Gradio Apps on Spaces
 
 Huggingface provides the infrastructure to permanently host your Gradio model on the internet, for free! You can either drag and drop a folder containing your Gradio model and all related files, or you can point HF Spaces to your Git repository and HP Spaces will pull the Gradio interface from there. See [Huggingface Spaces](http://huggingface.co/spaces/) for more information. 
 
-![Hosting Demo](website/homepage/src/assets/img/hf_demo.gif)
+![Hosting Demo](/assets/img/hf_demo.gif)
+
+## Advanced Features
+<span id="advanced-features"></span>
+
+Here, we go through several advanced functionalities that your Gradio demo can include without you needing to write much more code!
 
 ### Authentication
 
-You may wish to put an authentication page in front of your interface to limit access. With the `auth=` keyword argument in the `launch()` method, you can pass a list of acceptable username/password tuples; or, for custom authentication handling, pass a function that takes a username and password as arguments, and returns True to allow authentication, False otherwise.
+You may wish to put an authentication page in front of your interface to limit who can open your interface. With the `auth=` keyword argument in the `launch()` method, you can pass a list of acceptable username/password tuples; or, for more complex authentication handling, you can even pass a function that takes a username and password as arguments, and returns True to allow authentication, False otherwise. Here's an example that provides password-based authentication for a single user named "admin":
+
+```python
+gr.Interface(fn=classify_image, inputs=image, outputs=label).launch(auth=("admin", "pass1234"))
+```
+
+### Interpreting your Predictions
+
+Most models are black boxes such that the internal logic of the function is hidden from the end user. To encourage transparency, we've made it very easy to add interpretation to your model by  simply setting the `interpretation` keyword in the `Interface` class to `default`. This allows your users to understand what parts of the input are responsible for the output. Take a look at the simple interface below which shows an image classifier that also includes interpretation:
+
+```python
+import gradio as gr
+import tensorflow as tf
+import requests
+
+inception_net = tf.keras.applications.MobileNetV2() # load the model
+
+# Download human-readable labels for ImageNet.
+response = requests.get("https://git.io/JJkYN")
+labels = response.text.split("\n")
+
+def classify_image(inp):
+  inp = inp.reshape((-1, 224, 224, 3))
+  inp = tf.keras.applications.mobilenet_v2.preprocess_input(inp)
+  prediction = inception_net.predict(inp).flatten()
+  return {labels[i]: float(prediction[i]) for i in range(1000)}
+
+image = gr.inputs.Image(shape=(224, 224))
+label = gr.outputs.Label(num_top_classes=3)
+
+gr.Interface(fn=classify_image, inputs=image, outputs=label, interpretation="default").launch()
+```
+
+
+In addition to `default`, Gradio also includes [Shapley-based interpretation](https://christophm.github.io/interpretable-ml-book/shap.html), which provides more accurate interpretations, albeit usually with a slower runtime. To use this, simply set the `interpretation` parameter to `"shap"` (note: also make sure the python package `shap` is installed). Optionally, you can modify the the `num_shap` parameter, which controls the tradeoff between accuracy and runtime (increasing this value generally increases accuracy). Here is an example:
+
+```python
+gr.Interface(fn=classify_image, inputs=image, outputs=label, interpretation="shap", num_shap=5).launch()
+```
+
+This will work for any function, even if internally, the model is a complex neural network or some other black box. If you use Gradio's `default` or `shap` interpretation, the output component must be a `Label`. All common input components are supported. Here is an example with text input.
+
+```python
+import gradio as gr
+import re
+
+male_words, female_words = ["he", "his", "him"], ["she", "her"]
+def gender_of_sentence(sentence):
+  male_count = len([word for word in sentence.split() if word.lower() in male_words])
+  female_count = len([word for word in sentence.split() if word.lower() in female_words])
+  total = max(male_count + female_count, 1)
+  return {"male": male_count / total, "female": female_count / total}
+
+iface = gr.Interface(
+  fn=gender_of_sentence, inputs=gr.inputs.Textbox(default="She went to his house to get her keys."),
+  outputs="label", interpretation="default")
+iface.launch()
+
+```
+
+So what is happening under the hood? With these interpretation methods, Gradio runs the prediction multiple times with modified versions of the input. Based on the results, you'll see that the interface automatically highlights the parts of the text (or image, etc.) that contributed increased the likelihood of the class as red. The intensity of color corresponds to the importance of that part of the input. The parts that decrease the class confidence are highlighted blue.
+
+You can also write your own interpretation function. The demo below adds custom interpretation to the previous demo. This function will take the same inputs as the main wrapped function. The output of this interpretation function will be used to highlight the input of each input interface - therefore the number of outputs here corresponds to the number of input interfaces. To see the format for interpretation for each input interface, check the Docs.
+
+```python
+import gradio as gr
+import re
+
+male_words, female_words = ["he", "his", "him"], ["she", "her"]
+def gender_of_sentence(sentence):
+  male_count = len([word for word in sentence.split() if word.lower() in male_words])
+  female_count = len([word for word in sentence.split() if word.lower() in female_words])
+  total = max(male_count + female_count, 1)
+  return {"male": male_count / total, "female": female_count / total}
+
+def interpret_gender(sentence):
+  result = gender_of_sentence(sentence)
+  is_male = result["male"] > result["female"]
+  interpretation = []
+  for word in re.split('( )', sentence):
+    score = 0
+    token = word.lower()
+    if (is_male and token in male_words) or (not is_male and token in female_words):
+      score = 1
+    elif (is_male and token in female_words) or (not is_male and token in male_words):
+      score = -1
+    interpretation.append((word, score))
+  return interpretation
+
+iface = gr.Interface(
+  fn=gender_of_sentence, inputs=gr.inputs.Textbox(default="She went to his house to get her keys."),
+  outputs="label", interpretation=interpret_gender, enable_queue=True)
+iface.launch()
+```
+
+### Themes and Custom Styling
+
+If you'd like to change how your interface looks, you can select a different theme by simply passing in the `theme` parameter, like so:
+
+```python
+gr.Interface(fn=classify_image, inputs=image, outputs=label, theme="huggingface").launch()
+```
+
+Here are the themes we currently support: `"default"`, `"huggingface"`, `"grass"`, `"peach"`, and the dark themes corresponding to each of these: `"darkdefault"`, `"darkhuggingface"`, `"darkgrass"`, `"darkpeach"`.
+
+If you'd like to have more fine-grained control over any aspect of the app, you can also write your own css or pass in a css file, with the `css` parameter of the `Interface` class.
+
+### Custom Flagging Options
+
+In some cases, you might like to provide your users or testers with *more* than just a binary option to flag a sample. You can provide `flagging_options` that they select from a dropdown each time they click the flag button. This lets them provide additional feedback every time they flag a sample.
+
+Here's an example:
+
+```python
+gr.Interface(fn=classify_image, inputs=image, outputs=label, flagging_options=["incorrect", "ambiguous", "offensive", "other"]).launch()
+```
+
+### Loading Hugging Face Models and Spaces
+
+Gradio integrates nicely with the Hugging Face Hub, allowing you to load models and Spaces with just one line of code. To use this, simply use the `load()` method in the `Interface` class. So:
+
+- To load any model from the Hugging Face Hub and create an interface around it, you pass `"model/"` or `"huggingface/"` followed by the model name, like these examples:
+
+```python
+gr.Interface.load("huggingface/gpt-2").launch();
+```
+
+```python
+gr.Interface.load("huggingface/EleutherAI/gpt-j-6B", 
+    inputs=gr.inputs.Textbox(lines=5, label="Input Text")  # customizes the input component
+).launch()
+```
+
+- To load any Space from the Hugging Face Hub and recreate it locally (so that you can customize the inputs and outputs for example), you pass `"spaces/"` followed by the model name:
+
+```python
+gr.Interface.load("spaces/eugenesiow/remove-bg", inputs="webcam", title="Remove your webcam background!").launch()
+```
+
+One of the great things about loading Hugging Face models or spaces using Gradio is that you can then immediately use the resulting `Interface` object just like function in your Python code (this works for every type of model/space: text, images, audio, video, and even multimodal models):
+
+```python
+io = gr.Interface.load("models/EleutherAI/gpt-neo-2.7B")
+io("It was the best of times")  # outputs model completion
+```
+
+### Putting Interfaces in Parallel and Series
+
+Gradio also lets you mix interfaces very easily using the `gradio.Parallel` and `gradio.Series` classes. `Parallel` lets you put two similar models (if they have the same input type) in parallel to compare model predictions:
+
+```python
+generator1 = gr.Interface.load("huggingface/gpt2")
+generator2 = gr.Interface.load("huggingface/EleutherAI/gpt-neo-2.7B")
+generator3 = gr.Interface.load("huggingface/EleutherAI/gpt-j-6B")
+
+gr.Parallel(generator1, generator2, generator3).launch()
+```
+
+`Series` lets you put models and spaces in series, piping the output of one model into the input of the next model. 
+
+```python
+generator = gr.Interface.load("huggingface/gpt2")
+translator = gr.Interface.load("huggingface/t5-small")
+
+gr.Series(generator, translator).launch()  # this demo generates text, then translates it to German, and outputs the final result.
+```
+
+And of course, you can also mix `Parallel` and `Series` together whenever that makes sense!
+
+### Queuing to Manage Long Inference Times
+
+If many people are using your interface or if the inference time of your function is long (> 1min), simply set the `enable_queue` parameter in the `Interface` class to `True` to prevent timeouts.
+
+```python
+gr.Interface(fn=classify_image, inputs=image, outputs=label, enable_queue=True).launch()
+```
+
+This sets up a queue of workers to handle the predictions and return the response to the front end. This is strongly recommended if you are planning on uploading your demo to Hugging Face Spaces (as described above) so that you can manage a large number of users simultaneously using your demo.
+
+
+
 
 
 ##  Contributing:
 
-If you would like to contribute and your contribution is small, you can directly open a pull request (PR). If you would like to contribute a larger feature, we recommend first creating an issue with a proposed design for discussion. Please see our contributing guidelines for more info.
+If you would like to contribute and your contribution is small, you can directly open a pull request (PR). If you would like to contribute a larger feature, we recommend first creating an issue with a proposed design for discussion. Please see our [contributing guidelines](https://github.com/gradio-app/gradio/blob/master/CONTRIBUTING.md) for more info.
 
 ##  License:
 
@@ -358,7 +539,7 @@
 
 ##  See more:
 
-You can find many more examples (like GPT-2, model comparison, multiple inputs, and numerical interfaces) as well as more info on usage on our website: www.gradio.app
+You can find many more examples as well as more info on usage on our website: www.gradio.app
 
 See, also, the accompanying paper: ["Gradio: Hassle-Free Sharing and Testing of ML Models in the Wild"](https://arxiv.org/pdf/1906.02569.pdf), *ICML HILL 2019*, and please use the citation below.
 
