--- conflicted
+++ resolved
@@ -8,17 +8,11 @@
 
 Gradio is useful for:
 
-<<<<<<< HEAD
-* Creating demos of your machine learning code for clients / collaborators / users
-
-* Getting feedback on model performance from users
-
-* Debugging your model interactively during development
-=======
 * **Demoing** your machine learning models for clients / collaborators / users / students
+
 * **Deploying** your models quickly with automatic shareable links and getting feedback on model performance
+
 * **Debugging** your model interactively during development using built-in interpretation visualizations for any model
->>>>>>> 2221efe2
 
 **You can find an interactive version of the following Getting Started at [https://gradio.app/getting_started](https://gradio.app/getting_started).**
 
@@ -134,7 +128,7 @@
 
 ### Working with Data
 
-You can use Gradio to support inputs and outputs from your typical data libraries, such as numpy arrays, pandas dataframes, and Matplotlib plots. Take a look at the demo below (ignore the complicated data manipulation in the function!)
+You can use Gradio to support inputs and outputs from your typical data libraries, such as numpy arrays, pandas dataframes, and plotly graphs. Take a look at the demo below (ignore the complicated data manipulation in the function!)
 
 ```python
 import gradio as gr
