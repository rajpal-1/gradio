--- conflicted
+++ resolved
@@ -66,9 +66,26 @@
 	}
 
 	async function prepare_audio() {
-<<<<<<< HEAD
+		let stream: MediaStream | null;
+
+		try {
+			stream = await navigator.mediaDevices.getUserMedia({ audio: true });
+		} catch (err) {
+			if (err instanceof DOMException && err.name == "NotAllowedError") {
+				dispatch(
+					"error",
+					"Please allow access to the microphone for recording."
+				);
+				return;
+			} else {
+				throw err;
+			}
+		}
+
+		if (stream == null) return;
+
 		await register(await connect());
-		const stream = await navigator.mediaDevices.getUserMedia({ audio: true });
+
 		recorder = new MediaRecorder(stream, { mimeType: "audio/wav" });
 		recorder.addEventListener("dataavailable", async (event) => {
 			let buffer = await event.data.arrayBuffer();
@@ -93,43 +110,12 @@
 					recording = false;
 					dispatch("change", value);
 				}
-=======
-		let stream: MediaStream | null;
-		try {
-			stream = await navigator.mediaDevices.getUserMedia({ audio: true });
-		} catch (err) {
-			if (err instanceof DOMException && err.name == "NotAllowedError") {
-				dispatch(
-					"error",
-					"Please allow access to the microphone for recording."
-				);
-				return;
-			} else {
-				throw err;
-			}
-		}
-
-		if (stream === null) {
-			return;
-		}
-
-		recorder = new MediaRecorder(stream);
-
-		recorder.addEventListener("dataavailable", (event) => {
-			audio_chunks.push(event.data);
-		});
-
-		recorder.addEventListener("stop", async () => {
-			if (!streaming) {
-				recording = false;
->>>>>>> 662a8116
 			}
 		});
 		inited = true;
 	}
 
 	async function record() {
-<<<<<<< HEAD
 		recording = true;
 
 		if (!inited) await prepare_audio();
@@ -137,14 +123,6 @@
 		if (streaming) {
 			recorder.start(STREAM_TIMESLICE);
 		} else {
-=======
-		if (!inited) await prepare_audio();
-
-		if (recorder) {
-			recording = true;
-			audio_chunks = [];
-
->>>>>>> 662a8116
 			recorder.start();
 		}
 	}
