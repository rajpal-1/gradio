<script lang="ts">
	import { get_styles } from "../../utils";
	import type { Styles } from "@gradio/utils";

	import { getContext } from "svelte";

	export let style: Styles = {};
	export let elem_id: string = "";
	export let variant: "solid" | "dashed" | "none" = "solid";
	export let color: "grey" | "green" = "grey";
	export let padding: boolean = true;
	export let type: "normal" | "fieldset" = "normal";
	export let test_id: string | undefined = undefined;
	export let disable: boolean = false;
	export let explicit_call: boolean = false;
	export let visible = true;

	const color_style = {
		grey: "var(--color-border-primary)",
		green: "var(--color-functional-success)"
	};

	let tag = type === "fieldset" ? "fieldset" : "div";

	const parent = getContext<string | null>("BLOCK_KEY");

	$: _parent = parent === "column" || parent == "row" ? parent : "column";

	$: ({ styles } = explicit_call
		? get_styles(style, [])
		: disable
		? get_styles({ container: false }, ["container"])
		: { styles: "" });
	$: size_style =
		"" +
		(typeof style.height === "number" ? `height: ${style.height}px; ` : "") +
		(typeof style.width === "number" ? `width: ${style.width}px;` : "");
</script>

<svelte:element
	this={tag}
	data-testid={test_id}
	id={elem_id}
<<<<<<< HEAD
	class:hidden={visible === false}
	class="block"
	class:padded={padding}
	style="{styles} {size_style || null}"
	style:border-style={variant}
	style:border-color={color_style[color]}
=======
	class:!hidden={visible === false}
	class="gr-block gr-box relative w-full {styles[variant]} {styles[
		color
	]} {classes}"
	class:gr-padded={padding}
	style={size_style || null}
>>>>>>> 94c9512d
>
	<slot />
</svelte:element>

<style>
	.block {
		position: relative;
		margin: 0;
		box-shadow: var(--shadow-drop);
		border-width: 1px;
		border-radius: var(--radius-lg);
		background: var(--color-background-tertiary);
		width: 100%;
		overflow: hidden;
		color: var(--color-text-body);
		font-size: var(--scale-00);
		line-height: var(--line-sm);
	}

	.padded {
		padding: var(--size-2-5) var(--size-3);
	}

	.hidden {
		display: none;
	}
</style><|MERGE_RESOLUTION|>--- conflicted
+++ resolved
@@ -41,21 +41,12 @@
 	this={tag}
 	data-testid={test_id}
 	id={elem_id}
-<<<<<<< HEAD
 	class:hidden={visible === false}
 	class="block"
 	class:padded={padding}
 	style="{styles} {size_style || null}"
 	style:border-style={variant}
 	style:border-color={color_style[color]}
-=======
-	class:!hidden={visible === false}
-	class="gr-block gr-box relative w-full {styles[variant]} {styles[
-		color
-	]} {classes}"
-	class:gr-padded={padding}
-	style={size_style || null}
->>>>>>> 94c9512d
 >
 	<slot />
 </svelte:element>
@@ -69,7 +60,6 @@
 		border-radius: var(--radius-lg);
 		background: var(--color-background-tertiary);
 		width: 100%;
-		overflow: hidden;
 		color: var(--color-text-body);
 		font-size: var(--scale-00);
 		line-height: var(--line-sm);
