--- conflicted
+++ resolved
@@ -61,26 +61,16 @@
 		(typeof style.rounded === "boolean" && style.rounded);
 
 	$: rounded_style = get_styles({ rounded: rounded }, ["rounded"]).classes;
+	$: visible_style = get_styles({ visible }, ["visible"]);
 </script>
 
 <svelte:element
 	this={tag}
 	data-testid={test_id}
 	id={elem_id}
-<<<<<<< HEAD
 	class="w-full overflow-hidden {styles[variant]} {rounded
 		? styles[color]
-		: ''} {form_class} {classes} {rounded_style}"
-=======
-	class:hidden={visible === false}
-	class={"w-full overflow-hidden " +
-		styles[variant] +
-		" " +
-		styles[color] +
-		" " +
-		form_class +
-		create_classes(style, "container")}
->>>>>>> 97c85026
+		: ''} {form_class} {classes} {rounded_style} {visible_style}"
 	class:gr-panel={padding}
 	class:form={form_position}
 	class:gr-box-unrounded={!rounded && form_position}
