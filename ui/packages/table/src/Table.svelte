<script lang="ts">
	import { createEventDispatcher, tick } from "svelte";
	import { dsvFormat } from "d3-dsv";
	import { dequal } from "dequal/lite";

	import { Upload } from "@gradio/upload";
	import { Button } from "@gradio/button";
	import EditableCell from "./EditableCell.svelte";
	import type { SelectData } from "@gradio/utils";

	type Datatype = "str" | "markdown" | "html" | "number" | "bool" | "date";

	export let datatype: Datatype | Array<Datatype>;
	export let label: string | null = null;
	export let headers: Array<string> = [];
	export let values:
		| Array<Array<string | number>>
		| { data: Array<Array<string | number>>; headers: Array<string> } = [[]];
	export let col_count: [number, "fixed" | "dynamic"];
	export let row_count: [number, "fixed" | "dynamic"];

	export let editable = true;
	export let wrap: boolean = false;

	$: {
		if (values && !Array.isArray(values)) {
			headers = values.headers;
			values =
				values.data.length === 0
					? [Array(headers.length).fill("")]
					: values.data;
		} else if (values === null) {
			values = [Array(headers.length).fill("")];
		} else {
			values = values;
		}
	}

	const dispatch = createEventDispatcher<{
		change: { data: Array<Array<string | number>>; headers: Array<string> };
		select: SelectData;
	}>();

	let editing: false | string = false;
	let selected: false | string = false;
	$: {
		if (selected !== false) {
			const loc = selected.split("-");
			const row = parseInt(loc[0]);
			const col = parseInt(loc[1]);
			dispatch("select", { index: [row, col], value: data[row][col].value });
		}
	}
	let els: Record<
		string,
		{ cell: null | HTMLTableCellElement; input: null | HTMLInputElement }
	> = {};

	type Headers = Array<{ value: string; id: string }>;

	function make_headers(_head: Array<string>): Headers {
		let _h = _head || [];
		if (col_count[1] === "fixed" && _h.length < col_count[0]) {
			const fill = Array(col_count[0] - _h.length)
				.fill("")
				.map((_, i) => `${i + _h.length}`);
			_h = _h.concat(fill);
		}

		if (!_h || _h.length === 0) {
			return Array(col_count[0])
				.fill(0)
				.map((_, i) => {
					const _id = `h-${i}`;
					els[_id] = { cell: null, input: null };
					return { id: _id, value: JSON.stringify(i + 1) };
				});
		} else {
			return _h.map((h, i) => {
				const _id = `h-${i}`;
				els[_id] = { cell: null, input: null };
				return { id: _id, value: h ?? "" };
			});
		}
	}

	function process_data(_values: Array<Array<string | number>>) {
		const data_row_length = _values.length > 0 ? _values.length : row_count[0];

		return Array(
			row_count[1] === "fixed"
				? row_count[0]
				: data_row_length < row_count[0]
				? row_count[0]
				: data_row_length
		)
			.fill(0)
			.map((_, i) =>
				Array(col_count[1] === "fixed" ? col_count[0] : _values[0].length)
					.fill(0)
					.map((_, j) => {
						const id = `${i}-${j}`;
						els[id] = { input: null, cell: null };
						return { value: _values?.[i]?.[j] ?? "", id };
					})
			);
	}

	let _headers = make_headers(headers);
	let old_headers: Array<string> | undefined;

	$: {
		if (!dequal(headers, old_headers)) {
			_headers = make_headers(headers);

			old_headers = headers;
			refresh_focus();
		}
	}
	$: if (!dequal(values, old_val)) {
		data = process_data(values as Array<Array<string | number>>);
		old_val = values as Array<Array<string | number>>;

		refresh_focus();
	}

	async function refresh_focus() {
		if (typeof editing === "string") {
			await tick();
			els[editing as string]?.input?.focus();
		} else if (typeof selected === "string") {
			await tick();
			els[selected as string]?.input?.focus();
		}
	}

	let data: Array<Array<{ id: string; value: string | number }>> = [[]];

	let old_val: undefined | Array<Array<string | number>> = undefined;

	$: _headers &&
		dispatch("change", {
			data: data.map((r) => r.map(({ value }) => value)),
			headers: _headers.map((h) => h.value)
		});

	function get_sort_status(
		name: string,
		sort: number,
		direction?: SortDirection
	) {
		if (!sort) return "none";
		if (headers[sort] === name) {
			if (direction === "asc") return "ascending";
			if (direction === "des") return "descending";
		}
	}

	function get_current_indices(id: string) {
		return data.reduce(
			(acc, arr, i) => {
				const j = arr.reduce((acc, data, j) => (id === data.id ? j : acc), -1);

				return j === -1 ? acc : [i, j];
			},
			[-1, -1]
		);
	}

	async function start_edit(id: string, clear?: boolean) {
		if (!editable || editing === id) return;

		if (clear) {
			const [i, j] = get_current_indices(id);

			data[i][j].value = "";
		}
		editing = id;
		await tick();
		const { input } = els[id];
		input?.focus();
	}

	async function handle_keydown(
		event: KeyboardEvent,
		i: number,
		j: number,
		id: string
	) {
		let is_data;

		switch (event.key) {
			case "ArrowRight":
				if (editing) break;
				event.preventDefault();
				is_data = data[i][j + 1];
				selected = is_data ? is_data.id : selected;
				break;
			case "ArrowLeft":
				if (editing) break;
				event.preventDefault();
				is_data = data[i][j - 1];
				selected = is_data ? is_data.id : selected;
				break;
			case "ArrowDown":
				if (editing) break;
				event.preventDefault();
				is_data = data[i + 1];
				selected = is_data ? is_data[j].id : selected;
				break;
			case "ArrowUp":
				if (editing) break;
				event.preventDefault();
				is_data = data[i - 1];
				selected = is_data ? is_data[j].id : selected;
				break;
			case "Escape":
				if (!editable) break;
				event.preventDefault();
				selected = editing;
				editing = false;
				break;
			case "Enter":
				if (!editable) break;
				event.preventDefault();

				if (event.shiftKey) {
					add_row(i);
					await tick();
					const [pos] = get_current_indices(id);
					selected = data[pos + 1][j].id;
				} else {
					if (editing === id) {
						editing = false;
					} else {
						start_edit(id);
					}
				}

				break;
			case "Backspace":
				if (!editable) break;
				if (!editing) {
					event.preventDefault();
					data[i][j].value = "";
				}
				break;
			case "Delete":
				if (!editable) break;
				if (!editing) {
					event.preventDefault();
					data[i][j].value = "";
				}
				break;
			case "Tab":
				let direction = event.shiftKey ? -1 : 1;

				let is_data_x = data[i][j + direction];
				let is_data_y =
					data?.[i + direction]?.[direction > 0 ? 0 : _headers.length - 1];
				let _selected = is_data_x || is_data_y;
				if (_selected) {
					event.preventDefault();
					selected = _selected ? _selected.id : selected;
				}
				editing = false;

				break;
			default:
				if (
					(!editing || (editing && editing !== id)) &&
					event.key.length === 1
				) {
					start_edit(id, true);
				}

				break;
		}
	}

	async function handle_cell_click(id: string) {
		if (editing === id) return;
		if (selected === id) return;
		editing = false;
		selected = id;
	}

	async function set_focus(id: string | boolean, type: "edit" | "select") {
		if (type === "edit" && typeof id == "string") {
			await tick();
			els[id].input?.focus();
		}

		if (
			type === "edit" &&
			typeof id == "boolean" &&
			typeof selected === "string"
		) {
			let cell = els[selected]?.cell;
			await tick();
			cell?.focus();
		}

		if (type === "select" && typeof id == "string") {
			const { cell } = els[id];
			// cell?.setAttribute("tabindex", "0");
			await tick();
			cell?.focus();
		}
	}

	$: set_focus(editing, "edit");
	$: set_focus(selected, "select");

	type SortDirection = "asc" | "des";
	let sort_direction: SortDirection;
	let sort_by: number;

	function sort(col: number, dir: SortDirection) {
		if (dir === "asc") {
			data = data.sort((a, b) => (a[col].value < b[col].value ? -1 : 1));
		} else if (dir === "des") {
			data = data.sort((a, b) => (a[col].value > b[col].value ? -1 : 1));
		}
	}

	function handle_sort(col: number) {
		if (typeof sort_by !== "number" || sort_by !== col) {
			sort_direction = "asc";
			sort_by = col;
		} else {
			if (sort_direction === "asc") {
				sort_direction = "des";
			} else if (sort_direction === "des") {
				sort_direction = "asc";
			}
		}

		sort(col, sort_direction);
	}

	let header_edit: string | false;

	function update_headers_data() {
		if (typeof selected === "string") {
			const new_header = els[selected].input?.value;
			if (_headers.find((i) => i.id === selected)) {
				let obj = _headers.find((i) => i.id === selected);
				if (new_header) obj!["value"] = new_header;
			} else {
				if (new_header) _headers.push({ id: selected, value: new_header });
			}
		}
	}

	async function edit_header(_id: string, select?: boolean) {
		if (!editable || col_count[1] !== "dynamic" || editing === _id) return;
		header_edit = _id;
		await tick();
		els[_id].input?.focus();
		if (select) els[_id].input?.select();
	}

	function end_header_edit(event: KeyboardEvent) {
		if (!editable) return;

		switch (event.key) {
			case "Escape":
			case "Enter":
			case "Tab":
				event.preventDefault();
				selected = header_edit;
				header_edit = false;
				update_headers_data();
				break;
		}
	}

	function add_row(index?: number) {
		if (row_count[1] !== "dynamic") return;
		data.splice(
			index ? index + 1 : data.length,
			0,
			Array(data[0].length)
				.fill(0)
				.map((_, i) => {
					const _id = `${data.length}-${i}`;
					els[_id] = { cell: null, input: null };
					return { id: _id, value: "" };
				})
		);

		data = data;
	}

	async function add_col() {
		if (col_count[1] !== "dynamic") return;
		for (let i = 0; i < data.length; i++) {
			const _id = `${i}-${data[i].length}`;
			els[_id] = { cell: null, input: null };
			data[i].push({ id: _id, value: "" });
		}

		const _id = `h-${_headers.length}`;
		els[_id] = { cell: null, input: null };
		_headers.push({ id: _id, value: `Header ${_headers.length + 1}` });

		data = data;
		_headers = _headers;

		await tick();

		edit_header(_id, true);
	}

	function handle_click_outside(event: Event) {
		if (typeof editing === "string" && els[editing]) {
			if (
				els[editing].cell !== event.target &&
				!els[editing].cell?.contains(event?.target as Node | null)
			) {
				editing = false;
			}
		}

		if (typeof header_edit === "string" && els[header_edit]) {
			if (
				els[header_edit].cell !== event.target &&
				!els[header_edit].cell?.contains(event.target as Node | null)
			) {
				selected = header_edit;
				header_edit = false;
				update_headers_data();
				header_edit = false;
			}
		}
	}

	function guess_delimitaor(text: string, possibleDelimiters: Array<string>) {
		return possibleDelimiters.filter(weedOut);

		function weedOut(delimiter: string) {
			var cache = -1;
			return text.split("\n").every(checkLength);

			function checkLength(line: string) {
				if (!line) {
					return true;
				}

				var length = line.split(delimiter).length;
				if (cache < 0) {
					cache = length;
				}
				return cache === length && length > 1;
			}
		}
	}

	function data_uri_to_blob(data_uri: string) {
		const byte_str = atob(data_uri.split(",")[1]);
		const mime_str = data_uri.split(",")[0].split(":")[1].split(";")[0];

		const ab = new ArrayBuffer(byte_str.length);
		const ia = new Uint8Array(ab);

		for (let i = 0; i < byte_str.length; i++) {
			ia[i] = byte_str.charCodeAt(i);
		}

		return new Blob([ab], { type: mime_str });
	}

	function blob_to_string(blob: Blob) {
		const reader = new FileReader();

		function handle_read(e: ProgressEvent<FileReader>) {
			if (!e?.target?.result || typeof e.target.result !== "string") return;

			const [delimiter] = guess_delimitaor(e.target.result, [",", "\t"]);

			const [head, ...rest] = dsvFormat(delimiter).parseRows(e.target.result);

			_headers = make_headers(
				col_count[1] === "fixed" ? head.slice(0, col_count[0]) : head
			);

			values = rest;
			reader.removeEventListener("loadend", handle_read);
		}

		reader.addEventListener("loadend", handle_read);

		reader.readAsText(blob);
	}

	let dragging = false;
</script>

<svelte:window
	on:click={handle_click_outside}
	on:touchstart={handle_click_outside}
/>

<div class:label={label && label.length !== 0}>
	{#if label && label.length !== 0}
		<p>
			{label}
		</p>
	{/if}
	<div class="table-wrap scroll-hide" class:dragging class:no-wrap={!wrap}>
		<Upload
			flex={false}
			center={false}
			boundedheight={false}
			disable_click={true}
			on:load={(e) => blob_to_string(data_uri_to_blob(e.detail.data))}
			bind:dragging
		>
			<table class:dragging>
				{#if label && label.length !== 0}
					<caption class="sr-only">{label}</caption>
				{/if}
				<thead>
					<tr>
						{#each _headers as { value, id }, i (id)}
							<th
								bind:this={els[id].cell}
								class:editing={header_edit === id}
								aria-sort={get_sort_status(value, sort_by, sort_direction)}
							>
								<div class="cell-wrap">
									<EditableCell
										{value}
										bind:el={els[id].input}
										edit={header_edit === id}
										on:keydown={end_header_edit}
										on:dblclick={() => edit_header(id)}
										header
									/>

									<div
										class:sorted={sort_by === i}
										class:des={sort_by === i && sort_direction === "des"}
										class="sort-button {sort_direction} "
										on:click={() => handle_sort(i)}
									>
										<svg
											width="1em"
											height="1em"
											viewBox="0 0 9 7"
											fill="none"
											xmlns="http://www.w3.org/2000/svg"
										>
											<path d="M4.49999 0L8.3971 6.75H0.602875L4.49999 0Z" />
										</svg>
									</div>
								</div>
							</th>
						{/each}
					</tr>
				</thead>

				<tbody>
					{#each data as row, i (row)}
						<tr>
							{#each row as { value, id }, j (id)}
								<td
									tabindex="0"
									bind:this={els[id].cell}
									on:touchstart={() => start_edit(id)}
									on:click={() => handle_cell_click(id)}
									on:dblclick={() => start_edit(id)}
									on:keydown={(e) => handle_keydown(e, i, j, id)}
								>
									<div
										class:border-transparent={selected !== id}
										class="cell-wrap"
									>
										<EditableCell
											bind:value
											bind:el={els[id].input}
											edit={editing === id}
											datatype={Array.isArray(datatype)
												? datatype[j]
												: datatype}
										/>
									</div>
								</td>
							{/each}
						</tr>
					{/each}
				</tbody>
			</table>
		</Upload>
	</div>
	{#if editable}
		<div class="controls-wrap">
			{#if row_count[1] === "dynamic"}
				<span class="button-wrap">
					<Button variant="secondary" size="sm" on:click={() => add_row()}>
						<svg
							xmlns="http://www.w3.org/2000/svg"
							xmlns:xlink="http://www.w3.org/1999/xlink"
							aria-hidden="true"
							role="img"
							width="1em"
							height="1em"
							preserveAspectRatio="xMidYMid meet"
							viewBox="0 0 32 32"
						>
							<path
								fill="currentColor"
								d="M24.59 16.59L17 24.17V4h-2v20.17l-7.59-7.58L6 18l10 10l10-10l-1.41-1.41z"
							/>
						</svg>
						New row
					</Button>
				</span>
			{/if}
			{#if col_count[1] === "dynamic"}
				<span class="button-wrap">
					<Button variant="secondary" size="sm" on:click={add_col}>
						<svg
							xmlns="http://www.w3.org/2000/svg"
							xmlns:xlink="http://www.w3.org/1999/xlink"
							aria-hidden="true"
							role="img"
							width="1em"
							height="1em"
							preserveAspectRatio="xMidYMid meet"
							viewBox="0 0 32 32"
						>
							<path
								fill="currentColor"
								d="m18 6l-1.43 1.393L24.15 15H4v2h20.15l-7.58 7.573L18 26l10-10L18 6z"
							/>
						</svg>
						New column
					</Button>
				</span>
			{/if}
		</div>
	{/if}
</div>

<style>
	.button-wrap:hover svg {
		color: var(--background-accent);
	}

	.button-wrap svg {
		margin-right: var(--size-1);
		margin-left: -5px;
	}
	.label {
		margin-top: var(--size-6);
	}

	.label p {
		position: relative;
		z-index: var(--layer-4);
		margin-bottom: var(--size-2);
		color: var(--block-label-text-color);
		font-size: var(--block-label-text-size);
	}

	.table-wrap {
		position: relative;
		transition: 150ms;
		border: 1px solid var(--border-color-primary);
		border-radius: var(--table-radius);
		overflow-x: scroll;
		overflow-y: hidden;
	}

	.dragging {
		border-color: var(--background-accent);
	}

	.no-wrap {
		white-space: nowrap;
	}

	table {
		transition: 150ms;
		width: var(--size-full);
		table-layout: auto;
		overflow: hidden;
		color: var(--body-text-color);
		font-size: var(--input-text-size);
		line-height: var(--line-md);
		font-family: var(--font-mono);
	}

	table.dragging {
		opacity: 0.4;
	}

	thead {
		position: sticky;
		top: 0;
		left: 0;
		z-index: var(--layer-1);
		box-shadow: var(--shadow-drop);
	}

	tr {
		border-bottom: 1px solid var(--border-color-primary);
		text-align: left;
	}

	tr > * + * {
		border-right-width: 0px;
		border-left-width: 1px;
		border-style: solid;
		border-color: var(--border-color-primary);
	}

	th,
	td {
		--ring-color: transparent;
		position: relative;
		outline: none;
		box-shadow: inset 0 0 0 1px var(--ring-color);
		padding: 0;
	}

	th:first-child {
		border-top-left-radius: var(--table-radius);
	}

	th:last-child {
		border-top-right-radius: var(--table-radius);
	}

	th:focus-within,
	td:focus-within {
		--ring-color: var(--background-accent);
	}

	tr:last-child td:first-child {
		border-bottom-left-radius: var(--table-radius);
	}

	tr:last-child td:last-child {
		border-bottom-right-radius: var(--table-radius);
	}

	tr th {
		background: var(--table-even-background-fill);
	}

	th svg {
		fill: currentColor;
		font-size: 10px;
	}

	.sort-button {
		display: flex;
		flex: none;
		justify-content: center;
		align-items: center;
		transition: 150ms;
		cursor: pointer;
		padding: var(--size-2);
		color: var(--body-text-color-subdued);
		line-height: var(--text-sm);
	}

	.sort-button:hover {
		color: var(--body-text-color);
	}

	.des {
		transform: scaleY(-1);
	}

	.sort-button.sorted {
		color: var(--background-accent);
	}

	tbody {
		overflow-y: scroll;
	}

	tbody > tr:last-child {
		border: none;
	}

	tbody > tr:nth-child(even) {
		background: var(--table-even-background-fill);
	}

	tbody > tr:nth-child(odd) {
		background: var(--table-odd-background-fill);
	}

	tbody > tr:nth-child(odd):focus {
<<<<<<< HEAD
		background: var(--background-fill-primary);
=======
		background: var(--background-primary);
>>>>>>> de3254fd
	}

	.editing {
		background: var(--table-editing);
	}

	.cell-wrap {
		display: flex;
		align-items: center;
		outline: none;
		height: var(--size-full);
		min-height: var(--size-9);
	}

	.controls-wrap {
		display: flex;
		justify-content: flex-end;
		padding-top: var(--size-2);
	}

	.controls-wrap > * + * {
		margin-left: var(--size-1);
	}
</style><|MERGE_RESOLUTION|>--- conflicted
+++ resolved
@@ -797,11 +797,7 @@
 	}
 
 	tbody > tr:nth-child(odd):focus {
-<<<<<<< HEAD
 		background: var(--background-fill-primary);
-=======
-		background: var(--background-primary);
->>>>>>> de3254fd
 	}
 
 	.editing {
