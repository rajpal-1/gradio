<script lang="ts">
	import { beforeUpdate, afterUpdate, createEventDispatcher } from "svelte";
	import { colors } from "@gradio/theme";
	import type { Styles } from "@gradio/utils";

	export let value: Array<[string | null, string | null]> | null;
	let old_value: Array<[string | null, string | null]> | null;
	export let style: Styles = {};
	export let pending_message: boolean = false;

	let div: HTMLDivElement;
	let autoscroll: Boolean;

	const dispatch = createEventDispatcher<{ change: undefined }>();

	$: _value = value || [];
	beforeUpdate(() => {
		autoscroll =
			div && div.offsetHeight + div.scrollTop > div.scrollHeight - 20;
	});

	afterUpdate(() => {
		if (autoscroll) {
			div.scrollTo(0, div.scrollHeight);
			div.querySelectorAll("img").forEach((n) => {
				n.addEventListener("load", () => {
					div.scrollTo(0, div.scrollHeight);
				});
			});
		}
	});

	$: {
		if (value !== old_value) {
			old_value = value;
			dispatch("change");
		}
	}

	$: _colors = get_colors();

	function get_color(c: string) {
		if (c in colors) {
			return colors[c as keyof typeof colors].primary;
		} else {
			return c;
		}
	}

	function get_colors() {
		if (!style.color_map) {
			return ["#fb923c", "#9ca3af"];
		} else {
			return [get_color(style.color_map[0]), get_color(style.color_map[1])];
		}
	}
</script>

<div class="wrap" bind:this={div}>
	<div class="message-wrap">
		{#each _value as message, i}
			<div
				data-testid="user"
<<<<<<< HEAD
=======
				class:latest={i === _value.length - 1}
>>>>>>> 170ad3d7
				class="message user"
				class:hide={message[0] === null}
				style={"background-color:" + _colors[0]}
			>
				{@html message[0]}
			</div>
			<div
				data-testid="bot"
<<<<<<< HEAD
=======
				class:latest={i === _value.length - 1}
>>>>>>> 170ad3d7
				class="message bot"
				class:hide={message[1] === null}
				style={"background-color:" + _colors[1]}
			>
				{@html message[1]}
			</div>
		{/each}
		{#if pending_message}
			<div
				data-testid="bot"
				class="message user pending"
				style={"background-color:" + _colors[0]}
			>
				<div class="dot-flashing" />
				&nbsp;
				<div class="dot-flashing" />
				&nbsp;
				<div class="dot-flashing" />
			</div>
		{/if}
	</div>
</div>

<style>
	.wrap {
		height: 100%;
		overflow-y: auto;
	}

	.message-wrap {
		display: flex;
		flex-direction: column;
		align-items: flex-end;
		padding: var(--size-3);
	}

	.message-wrap > * + * {
		margin-top: var(--size-4);
	}
	.message-wrap > div :global(img) {
		border-radius: 13px;
		max-width: 30vw;
	}

	.message {
		border-width: var(--internal-border-width);
		border-style: solid;
		border-radius: var(--rounded-xxl);
		padding: var(--size-2) var(--size-3);
<<<<<<< HEAD
		color: white;
=======
		max-width: 75%;
>>>>>>> 170ad3d7
		font-size: var(--scale-00);
		line-height: var(--line-xs);
		overflow-wrap: break-word;
	}

	.user {
		border-color: var(--color-accent-base);
		border-bottom-right-radius: 0;
		background: var(--color-accent-soft);
	}

	.bot {
		place-self: start;
		border-color: var(--color-border-primary);
		border-bottom-left-radius: 0;
		background: var(--color-background-secondary);
	}

	.pending {
		display: flex;
		justify-content: center;
		align-items: center;
		gap: 2px;
	}
	.dot-flashing {
		animation: dot-flashing 1s infinite linear alternate;
		border-radius: 5px;
		background-color: white;
		width: 5px;
		height: 5px;
		color: white;
	}
	.dot-flashing:nth-child(2) {
		animation-delay: 0.33s;
	}
	.dot-flashing:nth-child(3) {
		animation-delay: 0.66s;
	}

	@keyframes dot-flashing {
		0% {
			opacity: 0.8;
		}
		50% {
			opacity: 0.5;
		}
		100% {
			opacity: 0.8;
		}
	}

	.hide {
		display: none;
	}
</style><|MERGE_RESOLUTION|>--- conflicted
+++ resolved
@@ -61,10 +61,6 @@
 		{#each _value as message, i}
 			<div
 				data-testid="user"
-<<<<<<< HEAD
-=======
-				class:latest={i === _value.length - 1}
->>>>>>> 170ad3d7
 				class="message user"
 				class:hide={message[0] === null}
 				style={"background-color:" + _colors[0]}
@@ -73,10 +69,6 @@
 			</div>
 			<div
 				data-testid="bot"
-<<<<<<< HEAD
-=======
-				class:latest={i === _value.length - 1}
->>>>>>> 170ad3d7
 				class="message bot"
 				class:hide={message[1] === null}
 				style={"background-color:" + _colors[1]}
@@ -126,11 +118,8 @@
 		border-style: solid;
 		border-radius: var(--rounded-xxl);
 		padding: var(--size-2) var(--size-3);
-<<<<<<< HEAD
 		color: white;
-=======
 		max-width: 75%;
->>>>>>> 170ad3d7
 		font-size: var(--scale-00);
 		line-height: var(--line-xs);
 		overflow-wrap: break-word;
