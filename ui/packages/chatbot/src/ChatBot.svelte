--- conflicted
+++ resolved
@@ -1,12 +1,6 @@
 <script lang="ts">
 	import { beforeUpdate, afterUpdate, createEventDispatcher } from "svelte";
-<<<<<<< HEAD
 	import type { Styles, SelectData } from "@gradio/utils";
-
-	export let value: Array<[string | null, string | null]> | null;
-	let old_value: Array<[string | null, string | null]> | null;
-=======
-	import type { Styles } from "@gradio/utils";
 	import type { FileData } from "@gradio/upload";
 
 	export let value: Array<
@@ -15,7 +9,6 @@
 	let old_value: Array<
 		[string | FileData | null, string | FileData | null]
 	> | null = null;
->>>>>>> 175dd160
 	export let pending_message: boolean = false;
 	export let feedback: Array<string> | null = null;
 	export let style: Styles = {};
@@ -24,24 +17,11 @@
 	let div: HTMLDivElement;
 	let autoscroll: Boolean;
 
-<<<<<<< HEAD
 	const dispatch = createEventDispatcher<{
-		change: undefined;
+		change: undefine;
 		select: SelectData;
 	}>();
-	const redirect_src_url = (src: string) =>
-		src.replace('src="/file', `src="${root}/file`);
-
-	$: _value = value
-		? value.map(([user_msg, bot_msg]) => [
-				user_msg ? redirect_src_url(user_msg) : null,
-				bot_msg ? redirect_src_url(bot_msg) : null
-		  ])
-		: [];
-=======
-	const dispatch = createEventDispatcher<{ change: undefined }>();
-
->>>>>>> 175dd160
+
 	beforeUpdate(() => {
 		autoscroll =
 			div && div.offsetHeight + div.scrollTop > div.scrollHeight - 20;
@@ -73,33 +53,6 @@
 	bind:this={div}
 >
 	<div class="message-wrap">
-<<<<<<< HEAD
-		{#each _value as message, i}
-			<div
-				data-testid="user"
-				class="message user"
-				class:hide={message[0] === null}
-				class:selectable
-				on:click={() =>
-					dispatch("select", { index: [i, 0], value: message[0] })}
-			>
-				{@html message[0]}
-			</div>
-			<div
-				data-testid="bot"
-				class="message bot"
-				class:hide={message[1] === null}
-				class:selectable
-				on:click={() =>
-					dispatch("select", { index: [i, 1], value: message[1] })}
-			>
-				{@html message[1]}
-				{#if feedback}
-					<div class="feedback">
-						{#each feedback as f}
-							<button>{f}</button>
-						{/each}
-=======
 		{#if value !== null}
 			{#each value as message_pair, i}
 				{#each message_pair as message, j}
@@ -108,6 +61,9 @@
 						class:latest={i === value.length - 1}
 						class="message {j == 0 ? 'user' : 'bot'}"
 						class:hide={message === null}
+						class:selectable
+						on:click={() =>
+							dispatch("select", { index: [i, j], value: message[1] })}
 					>
 						{#if typeof message === "string"}
 							{@html message}
@@ -143,7 +99,6 @@
 						{:else if message !== null && message.mime_type?.includes("image")}
 							<img src={message.data} alt={message.alt_text} />
 						{/if}
->>>>>>> 175dd160
 					</div>
 				{/each}
 			{/each}
