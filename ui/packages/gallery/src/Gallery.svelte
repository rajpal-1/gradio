<script lang="ts">
	import { BlockLabel, Empty } from "@gradio/atoms";
	import { ModifyUpload } from "@gradio/upload";
	import type { SelectData } from "@gradio/utils";
	import { createEventDispatcher } from "svelte";
	import { tick } from "svelte";

	import type { Styles } from "@gradio/utils";
	import { get_styles } from "@gradio/utils";
	import { Image } from "@gradio/icons";
	import type { FileData } from "@gradio/upload";
	import { normalise_file } from "@gradio/upload";

	export let show_label: boolean = true;
	export let label: string;
	export let root: string = "";
	export let root_url: null | string = null;
	export let value: Array<string> | Array<FileData> | null = null;
	export let style: Styles = { grid: [2], height: "auto" };

	const dispatch = createEventDispatcher<{
		select: SelectData;
	}>();

	// tracks whether the value of the gallery was reset
	let was_reset: boolean = true;

	$: was_reset = value == null || value.length == 0 ? true : was_reset;

	$: _value =
		value === null
			? null
			: value.map((img) =>
					Array.isArray(img)
						? [normalise_file(img[0], root, root_url), img[1]]
						: [normalise_file(img, root, root_url), null]
			  );

	let prevValue: string[] | FileData[] | null = value;
	let selected_image: number | null = null;
	let old_selected_image: number | null = null;

	$: if (prevValue !== value) {
		// When value is falsy (clear button or first load),
		// style.preview determines the selected image
		if (was_reset) {
			selected_image = style.preview ? 0 : null;
			was_reset = false;
			// Otherwise we keep the selected_image the same if the
			// gallery has at least as many elements as it did before
		} else {
			selected_image =
				selected_image !== null &&
				value !== null &&
				selected_image < value.length
					? selected_image
					: null;
		}
		prevValue = value;
	}

	$: previous =
		((selected_image ?? 0) + (_value?.length ?? 0) - 1) % (_value?.length ?? 0);
	$: next = ((selected_image ?? 0) + 1) % (_value?.length ?? 0);

	function on_keydown(e: KeyboardEvent) {
		switch (e.code) {
			case "Escape":
				e.preventDefault();
				selected_image = null;
				break;
			case "ArrowLeft":
				e.preventDefault();
				selected_image = previous;
				break;
			case "ArrowRight":
				e.preventDefault();
				selected_image = next;
				break;
			default:
				break;
		}
	}

	$: {
		if (selected_image !== old_selected_image) {
			old_selected_image = selected_image;
			if (selected_image !== null) {
				dispatch("select", {
					index: selected_image,
					value: _value?.[selected_image][1]
				});
			}
		}
	}

	$: scroll_to_img(selected_image);

	let el: Array<HTMLButtonElement> = [];
	let container: HTMLDivElement;

	async function scroll_to_img(index: number | null) {
		if (typeof index !== "number") return;
		await tick();

		el[index].focus();

		const { left: container_left, width: container_width } =
			container.getBoundingClientRect();
		const { left, width } = el[index].getBoundingClientRect();

		const relative_left = left - container_left;

		const pos =
			relative_left + width / 2 - container_width / 2 + container.scrollLeft;

		container.scrollTo({
			left: pos < 0 ? 0 : pos,
			behavior: "smooth"
		});
	}

	$: can_zoom = window_height >= height;

	function add_height_to_styles(style: Styles): string {
		styles = get_styles(style, ["grid"]).styles;

		return styles + ` height: ${style.height}`;
	}

	$: styles = add_height_to_styles(style);

	let height = 0;
	let window_height = 0;
</script>

<svelte:window bind:innerHeight={window_height} />

{#if show_label}
	<BlockLabel
		{show_label}
		Icon={Image}
		label={label || "Gallery"}
		disable={typeof style.container === "boolean" && !style.container}
	/>
{/if}
{#if value === null || _value === null || _value.length === 0}
	<Empty size="large" unpadded_box={true}><Image /></Empty>
{:else}
	{#if selected_image !== null}
		<div
			on:keydown={on_keydown}
			class="preview"
			class:fixed-height={style.height !== "auto"}
		>
			<ModifyUpload on:clear={() => (selected_image = null)} />

			<img
				on:click={() => (selected_image = next)}
				src={_value[selected_image][0].data}
				alt={_value[selected_image][1] || ""}
				title={_value[selected_image][1] || null}
				class:with-caption={!!_value[selected_image][1]}
				style="height: calc(100% - {_value[selected_image][1]
					? '80px'
					: '60px'})"
			/>
			{#if _value[selected_image][1]}
				<div class="caption">
					{_value[selected_image][1]}
				</div>
			{/if}
			<div bind:this={container} class="thumbnails scroll-hide">
				{#each _value as image, i}
					<button
						bind:this={el[i]}
						on:click={() => (selected_image = i)}
						class="thumbnail-item thumbnail-small "
						class:selected={selected_image === i}
					>
						<img
							src={image[0].data}
							title={image[1] || null}
							alt={image[1] || null}
						/>
					</button>
				{/each}
			</div>
		</div>
	{/if}

	<div
		bind:clientHeight={height}
		class="grid-wrap"
		class:fixed-height={!style.height || style.height == "auto"}
	>
		<div class="grid-container" style={styles} class:pt-6={show_label}>
			{#each _value as [image, caption], i}
				<button
					class="thumbnail-item thumbnail-lg"
					class:selected={selected_image === i}
					on:click={() => (selected_image = can_zoom ? i : selected_image)}
				>
					<img
						alt={caption || ""}
						src={typeof image === "string" ? image : image.data}
					/>
					{#if caption}
						<div class="caption-label">
							{caption}
						</div>
					{/if}
				</button>
			{/each}
		</div>
	</div>
{/if}

<style lang="postcss">
	.preview {
		display: flex;
		position: absolute;
		top: 0px;
		right: 0px;
		bottom: 0px;
		left: 0px;
		flex-direction: column;
		z-index: var(--layer-2);
		backdrop-filter: blur(8px);
<<<<<<< HEAD
		background: var(--background-fill-primary);
=======
		background: var(--background-primary);
>>>>>>> de3254fd
		height: var(--size-full);
	}

	.fixed-height {
		min-height: var(--size-80);
		max-height: 55vh;
	}

	@media (--screen-xl) {
		.fixed-height {
			min-height: 450px;
		}
	}

	.preview img {
		width: var(--size-full);
		height: calc(var(--size-full) - 60px);
		object-fit: contain;
	}

	.preview img.with-caption {
		height: calc(var(--size-full) - 80px);
	}

	.caption {
		padding: var(--size-2) var(--size-3);
		overflow: hidden;
		color: var(--block-label-text-color);
		font-weight: var(--weight-semibold);
		text-align: center;
		text-overflow: ellipsis;
		white-space: nowrap;
	}

	.thumbnails {
		display: flex;
		position: absolute;
		bottom: 0;
		justify-content: center;
		align-items: center;
		gap: var(--spacing-lg);
		width: var(--size-full);
		height: var(--size-14);
		overflow-x: scroll;
	}

	.thumbnail-item {
		--ring-color: transparent;
		position: relative;
		outline: none;
		box-shadow: 0 0 0 2px var(--ring-color), var(--shadow-drop);
		border: 1px solid var(--border-color-primary);
		border-radius: var(--button-small-radius);
<<<<<<< HEAD
		background: var(--background-fill-secondary);
=======
		background-color: var(--background-secondary);
>>>>>>> de3254fd
		aspect-ratio: var(--ratio-square);
		width: var(--size-full);
		height: var(--size-full);
		overflow: hidden;
	}

	.thumbnail-item:hover {
		--ring-color: var(--border-color-accent);
		filter: brightness(1.1);
		border-color: var(--border-color-accent);
	}

	.thumbnail-small {
		flex: none;
		transform: scale(0.9);
		transition: 0.075s;
		width: var(--size-9);
		height: var(--size-9);
	}

	.thumbnail-small.selected {
		--ring-color: var(--background-accent);
		transform: scale(1);
		border-color: var(--background-accent);
	}

	.thumbnail-small > img {
		width: var(--size-full);
		height: var(--size-full);
		overflow: hidden;
		object-fit: cover;
	}

	.grid-wrap {
		padding: var(--size-2);
		height: var(--size-full);
		overflow-y: auto;
	}

	.grid-container {
		display: grid;
		grid-template-columns: var(--grid-cols);
		gap: var(--spacing-lg);
	}
	@media (--screen-sm) {
		.grid-container {
			grid-template-columns: var(--sm-grid-cols);
		}
	}
	@media (--screen-md) {
		.grid-container {
			grid-template-columns: var(--md-grid-cols);
		}
	}
	@media (--screen-lg) {
		.grid-container {
			grid-template-columns: var(--lg-grid-cols);
		}
	}
	@media (--screen-xl) {
		.grid-container {
			grid-template-columns: var(--xl-grid-cols);
		}
	}
	@media (--screen-xxl) {
		.grid-container {
			grid-template-columns: var(--2xl-grid-cols);
		}
	}

	.thumbnail-lg > img {
		width: var(--size-full);
		height: var(--size-full);
		overflow: hidden;
		object-fit: cover;
	}

	.thumbnail-lg:hover .caption-label {
		opacity: 0.5;
	}

	.caption-label {
		position: absolute;
		right: var(--block-label-margin);
		bottom: var(--block-label-margin);
		z-index: var(--layer-1);
		border-top: 1px solid var(--border-color-primary);
		border-left: 1px solid var(--border-color-primary);
		border-radius: var(--block-label-radius);
<<<<<<< HEAD
		background: var(--background-fill-secondary);
=======
		background: var(--background-secondary);
>>>>>>> de3254fd
		padding: var(--block-label-padding);
		max-width: 80%;
		overflow: hidden;
		font-size: var(--block-label-text-size);
		text-align: left;
		text-overflow: ellipsis;
		white-space: nowrap;
	}
</style><|MERGE_RESOLUTION|>--- conflicted
+++ resolved
@@ -227,11 +227,7 @@
 		flex-direction: column;
 		z-index: var(--layer-2);
 		backdrop-filter: blur(8px);
-<<<<<<< HEAD
 		background: var(--background-fill-primary);
-=======
-		background: var(--background-primary);
->>>>>>> de3254fd
 		height: var(--size-full);
 	}
 
@@ -285,11 +281,7 @@
 		box-shadow: 0 0 0 2px var(--ring-color), var(--shadow-drop);
 		border: 1px solid var(--border-color-primary);
 		border-radius: var(--button-small-radius);
-<<<<<<< HEAD
 		background: var(--background-fill-secondary);
-=======
-		background-color: var(--background-secondary);
->>>>>>> de3254fd
 		aspect-ratio: var(--ratio-square);
 		width: var(--size-full);
 		height: var(--size-full);
@@ -379,11 +371,7 @@
 		border-top: 1px solid var(--border-color-primary);
 		border-left: 1px solid var(--border-color-primary);
 		border-radius: var(--block-label-radius);
-<<<<<<< HEAD
 		background: var(--background-fill-secondary);
-=======
-		background: var(--background-secondary);
->>>>>>> de3254fd
 		padding: var(--block-label-padding);
 		max-width: 80%;
 		overflow: hidden;
