--- conflicted
+++ resolved
@@ -38,25 +38,6 @@
 		return () => dispatch("destroy", id);
 	});
 
-<<<<<<< HEAD
-	let style;
-	$: {
-		style = null;
-		let rules = props.css || {};
-		if ("height" in props) {
-			rules.height = props.height + "px";
-		}
-		if ("width" in props) {
-			rules.width = props.width + "px";
-		}
-		if (props.visible === false) {
-			rules.display = "hidden";
-		}
-		style = Object.entries(rules)
-			.map((rule) => rule[0] + ": " + rule[1])
-			.join("; ");
-	}
-=======
 	let style = props.css
 		? Object.entries(props.css)
 				.map((rule) => rule[0] + ": " + rule[1])
@@ -111,7 +92,6 @@
 	children =
 		children &&
 		children.filter((v) => instance_map[v.id].type !== "statustracker");
->>>>>>> 4bd609bc
 </script>
 
 <svelte:component
