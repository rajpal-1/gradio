<script lang="ts">
	import type { ComponentMeta, Dependency } from "../components/types";
	import { Button } from "@gradio/button";
	import { Block } from "@gradio/atoms";

	export let dependency: Dependency;
	export let dependency_failures: boolean[][];
	export let dependency_index: number;
	export let instance_map: {
		[id: number]: ComponentMeta;
	};
	export let run: (id: number) => Promise<void>;
	export let dependency_inputs: string[][];

	function format_label(label: unknown) {
		return label ? "'" + label + "'" : "the";
	}
</script>

<h4>
	<div class="toggle-icon">
		<div class="toggle-dot" />
	</div>
	Input Payload
</h4>
<<<<<<< HEAD
<Block>
	<div class="details">
		&#123;
		<br />
		&nbsp;&nbsp;"data": [
		<br />
		{#each dependency.inputs as component_id, component_index}
			&nbsp;&nbsp;&nbsp;&nbsp;
=======
<div class="payload-details">
	&#123;
	<br />
	<div class="first-level">"data": [</div>
	<br />
	{#each dependency.inputs as component_id, component_index}
		<div class="second-level">
>>>>>>> 6242b270
			<input
				class=""
				type="text"
				bind:value={dependency_inputs[dependency_index][component_index]}
			/>
			{#if dependency_failures[dependency_index][component_index]}
				<span class="error">ERROR</span>
			{/if}
<<<<<<< HEAD
			<span class="type">
				: {instance_map[component_id].documentation?.type},
			</span>
			<span class="desc">
				// represents {instance_map[component_id].documentation?.description} of
				{format_label(instance_map[component_id].props.label)}

=======

			<span class="type">
				: {instance_map[component_id].documentation?.type?.input_payload ||
					instance_map[component_id].documentation?.type?.payload},
			</span>
			<span class="desc">
				// represents {instance_map[component_id].documentation?.description
					?.input_payload ||
					instance_map[component_id].documentation?.description?.payload} of
				{format_label(instance_map[component_id].props.label)}
>>>>>>> 6242b270
				<span class="name">
					{instance_map[component_id].props.name}
				</span>
				component
			</span>
<<<<<<< HEAD
			<br />
		{/each}
		&nbsp;&nbsp;]
		<br />
		&#125;
	</div>
</Block>
=======
		</div>
		<br />
	{/each}
	<div class="second-level">]</div>
	&#125;
</div>
>>>>>>> 6242b270

<span class="space" />
<Button
	variant="primary"
	on:click={run.bind(null, dependency_index)}
	style={{ full_width: true }}
>
	Try It Out
</Button>

<style>
	.space {
		display: flex;
		flex-basis: 1;
		margin-top: var(--size-4);
	}

	h4 {
		display: flex;
		align-items: center;
		margin-top: var(--size-6);
		margin-bottom: var(--size-3);
		color: var(--body-text-color);
		font-weight: var(--weight-bold);
	}

	.toggle-icon {
		display: flex;
		align-items: center;
		margin-right: var(--size-2);
		border-radius: var(--radius-full);
		background: var(--color-grey-300);
		width: 12px;
		height: 4px;
	}

	.toggle-dot {
		border-radius: var(--radius-full);
		background: var(--color-grey-700);
		width: 6px;
		height: 6px;
	}

	:global(.dark) .toggle-icon {
		background: var(--color-grey-500);
	}

	:global(.dark) .toggle-dot {
		background: var(--color-grey-400);
	}

	.details {
		font-family: var(--font-mono);
	}

	input[type="text"] {
		--ring-color: transparent;
		margin: var(--size-1) 0;
		outline: none !important;
		box-shadow: var(--input-shadow);
		border: var(--input-border-width) solid var(--input-border-color);
		border-radius: var(--radius-lg);
		background: var(--input-background);
		padding: var(--size-1-5);
		color: var(--body-text-color);
		font-weight: var(--input-text-weight);
		font-size: var(--input-text-size);
		line-height: var(--line-sm);
	}

	input:focus {
		box-shadow: var(--input-shadow-focus);
		border-color: var(--input-border-color-focus);
	}

	.error {
		color: var(--functional-error-color);
	}

	.type {
		color: var(--block-label-color);
	}

	.desc {
		color: var(--text-color-subdued);
	}

	.name {
		text-transform: capitalize;
	}

	.first-level {
		margin-left: 2rem;
	}

	.second-level {
		margin-left: 6rem;
	}
</style><|MERGE_RESOLUTION|>--- conflicted
+++ resolved
@@ -23,16 +23,6 @@
 	</div>
 	Input Payload
 </h4>
-<<<<<<< HEAD
-<Block>
-	<div class="details">
-		&#123;
-		<br />
-		&nbsp;&nbsp;"data": [
-		<br />
-		{#each dependency.inputs as component_id, component_index}
-			&nbsp;&nbsp;&nbsp;&nbsp;
-=======
 <div class="payload-details">
 	&#123;
 	<br />
@@ -40,7 +30,6 @@
 	<br />
 	{#each dependency.inputs as component_id, component_index}
 		<div class="second-level">
->>>>>>> 6242b270
 			<input
 				class=""
 				type="text"
@@ -49,15 +38,6 @@
 			{#if dependency_failures[dependency_index][component_index]}
 				<span class="error">ERROR</span>
 			{/if}
-<<<<<<< HEAD
-			<span class="type">
-				: {instance_map[component_id].documentation?.type},
-			</span>
-			<span class="desc">
-				// represents {instance_map[component_id].documentation?.description} of
-				{format_label(instance_map[component_id].props.label)}
-
-=======
 
 			<span class="type">
 				: {instance_map[component_id].documentation?.type?.input_payload ||
@@ -68,28 +48,17 @@
 					?.input_payload ||
 					instance_map[component_id].documentation?.description?.payload} of
 				{format_label(instance_map[component_id].props.label)}
->>>>>>> 6242b270
 				<span class="name">
 					{instance_map[component_id].props.name}
 				</span>
 				component
 			</span>
-<<<<<<< HEAD
-			<br />
-		{/each}
-		&nbsp;&nbsp;]
-		<br />
-		&#125;
-	</div>
-</Block>
-=======
 		</div>
 		<br />
 	{/each}
 	<div class="second-level">]</div>
 	&#125;
 </div>
->>>>>>> 6242b270
 
 <span class="space" />
 <Button
