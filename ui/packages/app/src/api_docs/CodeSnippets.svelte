<script lang="ts">
	import type { ComponentMeta, Dependency } from "../components/types";
	import CopyButton from "./CopyButton.svelte";
	import { represent_value } from "./utils";
	import { Block } from "@gradio/atoms";

	import python from "./img/python.svg";
	import javascript from "./img/javascript.svg";

	export let dependency: Dependency;
	export let dependencies: Dependency[];
	export let dependency_index: number;
	export let instance_map: {
		[id: number]: ComponentMeta;
	};
	export let root: string;
	export let dependency_inputs: string[][];

	export let current_language: "python" | "javascript";

	const langs = [
		["python", python],
		["javascript", javascript]
	] as const;

	let python_code: HTMLElement;
	let js_code: HTMLElement;
</script>

<h4>
	<svg width="1em" height="1em" viewBox="0 0 24 24">
		<path
			fill="currentColor"
			d="m8 18l-6-6l6-6l1.425 1.425l-4.6 4.6L9.4 16.6Zm8 0l-1.425-1.425l4.6-4.6L14.6 7.4L16 6l6 6Z"
		/>
	</svg>
	Code snippets
</h4>
<div class="snippets">
	{#each langs as [language, img]}
		<li
			class="snippet
  {current_language === language ? 'current-lang' : 'inactive-lang'}"
			on:click={() => (current_language = language)}
		>
			<img src={img} alt="" />
			{language}
		</li>
	{/each}
</div>
<<<<<<< HEAD

<Block>
	<code>
		{#if current_language === "python"}
			<pre>import requests

response = requests.post("{root + "run/" + dependency.api_name}", json=&lbrace;
	"data": [{#each dependency_inputs[dependency_index] as component_value, component_index}<br
					/><!--
        -->		{represent_value(
						component_value,
						instance_map[dependencies[dependency_index].inputs[component_index]]
							.documentation?.type,
						"py"
					)},{/each}
	]
&rbrace;).json()

data = response["data"]</pre>
		{:else if current_language === "javascript"}
			<pre>const response = await fetch("{root +
					"run/" +
					dependency.api_name}", &lbrace;
=======
<code>
	{#if current_language === "python"}
		<div class="copy">
			<CopyButton code={python_code?.innerText} />
		</div>
		<div bind:this={python_code}>
			<pre>import requests

response = requests.post(<span class="token string"
					>"{root + "run/" + dependency.api_name}"</span
				>, json=&lbrace;
	"data": [{#each dependency_inputs[dependency_index] as component_value, component_index}<br
					/><!--
        -->		<span class="token string"
						>{represent_value(
							component_value,
							instance_map[
								dependencies[dependency_index].inputs[component_index]
							].documentation?.type?.input_payload ||
								instance_map[
									dependencies[dependency_index].inputs[component_index]
								].documentation?.type?.payload,
							"py"
						)}</span
					>,{/each}
	]
&rbrace;).json()

data = response[<span class="token string">"data"</span>]</pre>
		</div>
	{:else if current_language === "javascript"}
		<div class="copy">
			<CopyButton code={js_code?.innerText} />
		</div>
		<div bind:this={js_code}>
			<pre>const response = await fetch(<span class="token string"
					>"{root + "run/" + dependency.api_name}"</span
				>, &lbrace;
>>>>>>> 6242b270
	method: "POST",
	headers: &lbrace; "Content-Type": "application/json" &rbrace;,
	body: JSON.stringify(&lbrace;
		data: [{#each dependency_inputs[dependency_index] as component_value, component_index}<br
					/><!--
<<<<<<< HEAD
-->			{represent_value(
						component_value,
						instance_map[dependencies[dependency_index].inputs[component_index]]
							.documentation?.type,
						"js"
					)},{/each}
=======
-->			<span class="token string"
						>{represent_value(
							component_value,
							instance_map[
								dependencies[dependency_index].inputs[component_index]
							].documentation?.type?.input_payload ||
								instance_map[
									dependencies[dependency_index].inputs[component_index]
								].documentation?.type?.payload,
							"js"
						)}</span
					>,{/each}
>>>>>>> 6242b270
		]
	&rbrace;)
&rbrace;);

const data = await <span class="token string">response</span>.json();
</pre>
<<<<<<< HEAD
		{:else if current_language === "gradio client"}
			<pre class="client">Hello World</pre>
		{/if}
	</code>
</Block>
=======
		</div>
	{:else if current_language === "gradio client"}
		<pre class="client">Hello World</pre>
	{/if}
</code>
>>>>>>> 6242b270

<style>
	h4 {
		display: flex;
		align-items: center;
		margin-top: var(--size-8);
		margin-bottom: var(--size-3);
		color: var(--body-text-color);
		font-weight: var(--weight-bold);
	}

	h4 svg {
		margin-right: var(--size-1-5);
	}

	.snippets {
		display: flex;
		align-items: center;
		margin-bottom: var(--size-3);
	}

	.snippets > * + * {
		margin-left: var(--size-2);
	}

	.snippet {
		display: flex;
		align-items: center;
		border: 1px solid var(--color-border-primary);

		border-radius: var(--radius-md);
		padding: var(--size-1) var(--size-1-5);
		color: var(--text-color-subdued);
		color: var(--body-text-color);
		line-height: 1;
		user-select: none;
		text-transform: capitalize;
	}

	.current-lang {
		border: 1px solid var(--text-color-subdued);
		color: var(--body-text-color);
	}

	.inactive-lang {
		cursor: pointer;
		color: var(--text-color-subdued);
	}

	.inactive-lang:hover,
	.inactive-lang:focus {
		box-shadow: var(--shadow-drop);
		color: var(--body-text-color);
	}

	.snippet img {
		margin-right: var(--size-1-5);
		width: var(--size-3);
	}

	code pre {
		overflow-x: auto;
		color: var(--body-text-color);
		font-family: var(--font-mono);
		tab-size: 2;
	}

	.client {
		white-space: pre-wrap;
		overflow-wrap: break-word;
	}

	.token.string {
		display: contents;
		color: var(--color-accent-base);
	}

	code {
		position: relative;
	}

	.copy {
		position: absolute;
		top: 0;
		right: 0;
		margin: 1rem;
	}
</style><|MERGE_RESOLUTION|>--- conflicted
+++ resolved
@@ -48,31 +48,6 @@
 		</li>
 	{/each}
 </div>
-<<<<<<< HEAD
-
-<Block>
-	<code>
-		{#if current_language === "python"}
-			<pre>import requests
-
-response = requests.post("{root + "run/" + dependency.api_name}", json=&lbrace;
-	"data": [{#each dependency_inputs[dependency_index] as component_value, component_index}<br
-					/><!--
-        -->		{represent_value(
-						component_value,
-						instance_map[dependencies[dependency_index].inputs[component_index]]
-							.documentation?.type,
-						"py"
-					)},{/each}
-	]
-&rbrace;).json()
-
-data = response["data"]</pre>
-		{:else if current_language === "javascript"}
-			<pre>const response = await fetch("{root +
-					"run/" +
-					dependency.api_name}", &lbrace;
-=======
 <code>
 	{#if current_language === "python"}
 		<div class="copy">
@@ -111,20 +86,11 @@
 			<pre>const response = await fetch(<span class="token string"
 					>"{root + "run/" + dependency.api_name}"</span
 				>, &lbrace;
->>>>>>> 6242b270
 	method: "POST",
 	headers: &lbrace; "Content-Type": "application/json" &rbrace;,
 	body: JSON.stringify(&lbrace;
 		data: [{#each dependency_inputs[dependency_index] as component_value, component_index}<br
 					/><!--
-<<<<<<< HEAD
--->			{represent_value(
-						component_value,
-						instance_map[dependencies[dependency_index].inputs[component_index]]
-							.documentation?.type,
-						"js"
-					)},{/each}
-=======
 -->			<span class="token string"
 						>{represent_value(
 							component_value,
@@ -137,26 +103,17 @@
 							"js"
 						)}</span
 					>,{/each}
->>>>>>> 6242b270
 		]
 	&rbrace;)
 &rbrace;);
 
 const data = await <span class="token string">response</span>.json();
 </pre>
-<<<<<<< HEAD
-		{:else if current_language === "gradio client"}
-			<pre class="client">Hello World</pre>
-		{/if}
-	</code>
-</Block>
-=======
 		</div>
 	{:else if current_language === "gradio client"}
 		<pre class="client">Hello World</pre>
 	{/if}
 </code>
->>>>>>> 6242b270
 
 <style>
 	h4 {
