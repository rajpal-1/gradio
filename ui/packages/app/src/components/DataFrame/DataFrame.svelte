<script lang="ts">
	import { Table } from "@gradio/table";
	import StatusTracker from "../StatusTracker/StatusTracker.svelte";
	import type { LoadingStatus } from "../StatusTracker/types";
	import { createEventDispatcher, tick } from "svelte";
	import type { Styles } from "@gradio/utils";

	type Headers = Array<string>;
	type Data = Array<Array<string | number>>;

	export let headers: Headers = [];
	export let elem_id: string = "";
	export let visible: boolean = true;
	export let value: Data | { data: Data; headers: Headers } = [["", "", ""]];
	export let mode: "static" | "dynamic";
	export let col_count: [number, "fixed" | "dynamic"];
	export let row_count: [number, "fixed" | "dynamic"];
	export let parent: string | null = null;
<<<<<<< HEAD
	export let style: Styles = {};
=======
	export let label: string | null = null;
>>>>>>> 97c85026

	$: {
		if (!Array.isArray(value)) {
			if (Array.isArray(value.headers)) headers = value.headers;
			value =
				value.data.length === 0 ? [Array(headers.length).fill("")] : value.data;
		} else {
			value = value;
		}
	}

	const dispatch = createEventDispatcher();

	export let loading_status: LoadingStatus;

	async function handle_change({ detail }) {
		value = detail;
		await tick();
		dispatch("change", detail);
	}
</script>

<div
	id={elem_id}
	class:hidden={visible === false}
	class="relative overflow-hidden"
	class:flex-1={parent === "row" || !parent}
>
	<StatusTracker {...loading_status} />
	<Table
		{label}
		{row_count}
		{col_count}
		values={value}
		{headers}
		on:change={handle_change}
		editable={mode === "dynamic"}
		{style}
	/>
</div><|MERGE_RESOLUTION|>--- conflicted
+++ resolved
@@ -16,11 +16,8 @@
 	export let col_count: [number, "fixed" | "dynamic"];
 	export let row_count: [number, "fixed" | "dynamic"];
 	export let parent: string | null = null;
-<<<<<<< HEAD
 	export let style: Styles = {};
-=======
 	export let label: string | null = null;
->>>>>>> 97c85026
 
 	$: {
 		if (!Array.isArray(value)) {
