--- conflicted
+++ resolved
@@ -23,10 +23,6 @@
 
 <style>
 	.input-radio {
-<<<<<<< HEAD
-		/*  flex flex-wrap gap-2 */
-=======
->>>>>>> 1518f93c
 		display: flex;
 		flex-wrap: wrap;
 		gap: var(--size-2);
