--- conflicted
+++ resolved
@@ -20,15 +20,12 @@
 	$: value, dispatch("change");
 </script>
 
-<<<<<<< HEAD
 <Block
 	test_id="json"
 	{elem_id}
 	disable={typeof style.container === "boolean" && !style.container}
+	{visible}
 >
-=======
-<Block test_id="json" {elem_id} {visible}>
->>>>>>> 97c85026
 	{#if label}
 		<BlockLabel
 			Icon={JSONIcon}
