--- conflicted
+++ resolved
@@ -7,12 +7,7 @@
 	import type { LoadingStatus } from "../StatusTracker/types";
 
 	export let label: string = "Textbox";
-<<<<<<< HEAD
-	export let value: string = " ";
-=======
 	export let value: string = "";
-	export let default_value: string | false = false;
->>>>>>> 4bd609bc
 	export let style: string = "";
 	export let lines: number;
 	export let placeholder: string = "";
