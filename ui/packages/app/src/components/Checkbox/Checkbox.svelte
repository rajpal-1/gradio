--- conflicted
+++ resolved
@@ -16,15 +16,12 @@
 	export let loading_status: LoadingStatus;
 </script>
 
-<<<<<<< HEAD
 <Block
 	{form_position}
 	{elem_id}
 	disable={typeof style.container === "boolean" && !style.container}
+	{visible}
 >
-=======
-<Block {form_position} {elem_id} {visible} {style}>
->>>>>>> 97c85026
 	<StatusTracker {...loading_status} />
 
 	<Checkbox
