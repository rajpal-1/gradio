--- conflicted
+++ resolved
@@ -1,11 +1,7 @@
 <script lang="ts">
 	export let style: string = "";
-<<<<<<< HEAD
-</script>
-
-<div {style} class="flex flex-col md:flex-row gap-3">
-=======
 	export let parent: string | null = null;
+	export let default_value: boolean = true;
 
 	if (default_value) value = default_value;
 </script>
@@ -16,6 +12,5 @@
 	class="flex flex-col md:flex-row gr-gap gr-form-gap row w-full"
 	class:flex-1={parent === "row"}
 >
->>>>>>> 9c1cef57
 	<slot />
 </div>