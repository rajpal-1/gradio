--- conflicted
+++ resolved
@@ -303,10 +303,7 @@
 		justify-content: center;
 		align-items: center;
 		z-index: var(--layer-5);
-<<<<<<< HEAD
-=======
 		border-radius: var(--radius-lg);
->>>>>>> 1518f93c
 		background-color: var(--color-background-tertiary);
 		max-height: var(--size-screen-h);
 		pointer-events: none;
@@ -332,10 +329,7 @@
 	.generating {
 		animation: pulse 2s cubic-bezier(0.4, 0, 0.6, 1) infinite;
 		border: 2px solid var(--color-accent-base);
-<<<<<<< HEAD
-=======
 		background: transparent;
->>>>>>> 1518f93c
 	}
 
 	.translucent {
