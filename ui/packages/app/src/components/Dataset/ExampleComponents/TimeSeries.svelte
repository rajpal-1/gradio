<script lang="ts">
<<<<<<< HEAD
	import type { FileData } from "../../File/types";

	export let value: FileData;
=======
	import type { Value } from "../../Audio/types";

	export let value: Value;
>>>>>>> 1518f93c
	export let type: "gallery" | "table";
	export let selected: boolean = false;
</script>

<div
	class:table={type === "table"}
	class:gallery={type === "gallery"}
	class:selected
>
	{value}
</div>

<style>
<<<<<<< HEAD
	div {
		overflow: hidden;
		text-overflow: ellipsis;
		white-space: nowrap;
=======
	.gallery {
		display: flex;
		align-items: center;
		cursor: pointer;
		border-radius: var(--radius-lg);
		background: var(--dataset-gallery-background-base);
		padding: var(--size-1) var(--size-2);
		font-size: var(--scale-00);
		text-align: left;
	}

	.gallery:hover,
	.selected.gallery {
		background: var(--dataset-gallery-background-hover);
>>>>>>> 1518f93c
	}
</style><|MERGE_RESOLUTION|>--- conflicted
+++ resolved
@@ -1,13 +1,7 @@
 <script lang="ts">
-<<<<<<< HEAD
-	import type { FileData } from "../../File/types";
-
-	export let value: FileData;
-=======
 	import type { Value } from "../../Audio/types";
 
 	export let value: Value;
->>>>>>> 1518f93c
 	export let type: "gallery" | "table";
 	export let selected: boolean = false;
 </script>
@@ -21,12 +15,6 @@
 </div>
 
 <style>
-<<<<<<< HEAD
-	div {
-		overflow: hidden;
-		text-overflow: ellipsis;
-		white-space: nowrap;
-=======
 	.gallery {
 		display: flex;
 		align-items: center;
@@ -41,6 +29,5 @@
 	.gallery:hover,
 	.selected.gallery {
 		background: var(--dataset-gallery-background-hover);
->>>>>>> 1518f93c
 	}
 </style>