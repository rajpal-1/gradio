<script lang="ts">
	import { ChatBot } from "@gradio/chatbot";
	import { Block } from "@gradio/atoms";
	import StatusTracker from "../StatusTracker/StatusTracker.svelte";
	import type { LoadingStatus } from "../StatusTracker/types";

	export let value: Array<[string, string]> = [];
	export let style: string = "";
<<<<<<< HEAD
=======
	export let color_map: Array<[string, string]>;

	export let loading_status: LoadingStatus;

	if (default_value) value = default_value;
>>>>>>> 4bd609bc
</script>

<Block padding={false}>
	<StatusTracker {...loading_status} />
	<ChatBot {value} {style} {color_map} on:change />
</Block><|MERGE_RESOLUTION|>--- conflicted
+++ resolved
@@ -6,14 +6,9 @@
 
 	export let value: Array<[string, string]> = [];
 	export let style: string = "";
-<<<<<<< HEAD
-=======
 	export let color_map: Array<[string, string]>;
 
 	export let loading_status: LoadingStatus;
-
-	if (default_value) value = default_value;
->>>>>>> 4bd609bc
 </script>
 
 <Block padding={false}>
