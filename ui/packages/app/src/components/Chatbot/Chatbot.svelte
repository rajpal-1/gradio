--- conflicted
+++ resolved
@@ -21,11 +21,7 @@
 	export let loading_status: LoadingStatus;
 </script>
 
-<<<<<<< HEAD
-<Block padding={false} {elem_id} style={{ rounded: style.rounded }}>
-=======
-<Block padding={false} {elem_id} {visible}>
->>>>>>> 97c85026
+<Block padding={false} {elem_id} style={{ rounded: style.rounded }} {visible}>
 	<StatusTracker {...loading_status} />
 	{#if show_label}
 		<BlockLabel
