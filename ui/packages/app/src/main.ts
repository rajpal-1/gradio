import Blocks from "./Blocks.svelte";
import Login from "./Login.svelte";
import { Component as Loader } from "./components/StatusTracker";
import { fn } from "./api";

import * as t from "@gradio/theme";

let id = -1;
window.__gradio_loader__ = [];

interface CustomWindow extends Window {
	__gradio_mode__: "app" | "website";
	launchGradio: Function;
	launchGradioFromSpaces: Function;
	gradio_config: Config;
	scoped_css_attach: (link: HTMLLinkElement) => void;
	__gradio_loader__: Array<{
		$set: (args: any) => any;
	}>;
}

declare let window: CustomWindow;
declare let BACKEND_URL: string;
declare let BUILD_MODE: string;

const ENTRY_CSS = "__ENTRY_CSS__";
const FONTS = "__FONTS_CSS__";

interface Component {
	name: string;
	[key: string]: unknown;
}

interface Config {
	auth_required: boolean | undefined;
	allow_flagging: string;
	allow_interpretation: boolean;
	allow_screenshot: boolean;
	article: string;
	cached_examples: boolean;
	css: null | string;
	description: string;
	examples: Array<unknown>;
	examples_per_page: number;
	favicon_path: null | string;
	flagging_options: null | unknown;
	fn: Function;
	function_count: number;
	input_components: Array<Component>;
	output_components: Array<Component>;
	layout: string;
	live: boolean;
	mode: "blocks" | "interface" | undefined;
	enable_queue: boolean;
	root: string;
	show_input: boolean;
	show_output: boolean;
	simpler_description: string;
	theme: string;
	thumbnail: null | string;
	title: string;
	version: string;
	space?: string;
	detail: string;
	dark: boolean;
	dev_mode: boolean;
}

let app_id: string | null = null;

async function reload_check(root: string) {
	const result = await (await fetch(root + "app_id")).text();

	if (app_id === null) {
		app_id = result;
	} else if (app_id != result) {
		location.reload();
	}

	setTimeout(() => reload_check(root), 250);
}

async function get_source_config(source: string): Promise<Config> {
	let config = await (await fetch(source + "config")).json();
	config.root = source;
	return config;
}

async function get_config(source: string | null) {
	if (BUILD_MODE === "dev" || location.origin === "http://localhost:3000") {
		let config = await fetch(BACKEND_URL + "config");
		const result = await config.json();
		return result;
	} else if (source) {
		if (!source.endsWith("/")) {
			source += "/";
		}
		const config = await get_source_config(source);
		return config;
	} else {
		return window.gradio_config;
	}
}

function mount_custom_css(
	target: ShadowRoot | HTMLElement,
	css_string?: string
) {
	if (css_string) {
		let style = document.createElement("style");
		style.innerHTML = css_string;
		target.appendChild(style);
	}
}

function mount_css(
	url: string,
	target: ShadowRoot | HTMLElement
): Promise<void> {
	if (BUILD_MODE === "dev") Promise.resolve();

	const link = document.createElement("link");
	link.rel = "stylesheet";
	link.href = url;
	// @ts-ignore
	target.appendChild(link);

	return new Promise((res, rej) => {
		link.addEventListener("load", () => res());
		link.addEventListener("error", () =>
			rej(new Error(`Unable to preload CSS for ${url}`))
		);
	});
}

async function handle_config(
	target: HTMLElement | ShadowRoot,
	source: string | null
) {
<<<<<<< HEAD
	let [config] = await Promise.all([
		get_config(source),
		mount_css(ENTRY_CSS, target)
	]);
=======
	let config;

	try {
		let [_config] = await Promise.all([
			get_config(space_id),
			mount_css(ENTRY_CSS, target)
		]);
		config = _config;
	} catch (e) {
		console.error(e);
	}
>>>>>>> 6bd4e17e

	mount_custom_css(target, config.css);

	if (config.dev_mode) {
		reload_check(config.root);
	}

	if (config.root === undefined) {
		config.root = BACKEND_URL;
	}

	config.target = target;

	return config;
}

function mount_app(
	config: Config,
	target: HTMLElement | ShadowRoot | false,
	wrapper: HTMLDivElement,
	id: number,
	autoscroll?: Boolean
) {
	if (config.detail === "Not authenticated" || config.auth_required) {
		const app = new Login({
			target: wrapper,
			//@ts-ignore
			props: { ...config, id }
		});
	} else {
		let session_hash = Math.random().toString(36).substring(2);
		config.fn = fn.bind(null, session_hash, config.root + "api/");

		const app = new Blocks({
			target: wrapper,
			//@ts-ignore
			props: { ...config, target: wrapper, id, autoscroll: autoscroll }
		});
	}

	if (target) {
		target.append(wrapper);
	}
}

function create_custom_element() {
	//@ts-ignore
	FONTS.map((f) => mount_css(f, document.head));

	class GradioApp extends HTMLElement {
		root: ShadowRoot;
		wrapper: HTMLDivElement;
		_id: number;

		constructor() {
			super();

			this._id = ++id;

			this.root = this.attachShadow({ mode: "open" });

			window.scoped_css_attach = (link) => {
				this.root.append(link);
			};

			this.wrapper = document.createElement("div");
			this.wrapper.classList.add("gradio-container");

			this.wrapper.style.position = "relative";
			this.wrapper.style.width = "100%";
			this.wrapper.style.minHeight = "100vh";

			window.__gradio_loader__[this._id] = new Loader({
				target: this.wrapper,
				props: {
					status: "pending",
					timer: false,
					queue_position: null
				}
			});

			this.root.append(this.wrapper);
		}

		async connectedCallback() {
			const event = new CustomEvent("domchange", {
				bubbles: true,
				cancelable: false,
				composed: true
			});

			var observer = new MutationObserver((mutations) => {
				this.dispatchEvent(event);
			});

			observer.observe(this.root, { childList: true });

			const space = this.getAttribute("space");
			let source = space ? `https://hf.space/embed/${space}/+/` : this.getAttribute("source");
			const initial_height = this.getAttribute("initial_height");
			let autoscroll = this.getAttribute("autoscroll");

			const _autoscroll = autoscroll === "true" ? true : false;

			this.wrapper.style.minHeight = initial_height || "300px";

<<<<<<< HEAD
			const config = await handle_config(this.root, source);
			mount_app(config, this.root, this.wrapper, this._id);
=======
			const config = await handle_config(this.root, space);
			mount_app(config, this.root, this.wrapper, this._id, _autoscroll);
>>>>>>> 6bd4e17e
		}
	}

	customElements.define("gradio-app", GradioApp);
}

async function unscoped_mount() {
	const target = document.querySelector("#root")! as HTMLDivElement;
	target.classList.add("gradio-container");

	window.__gradio_loader__[0] = new Loader({
		target: target,
		props: {
			status: "pending",
			timer: false,
			queue_position: null
		}
	});

	const config = await handle_config(target, null);
	mount_app(config, false, target, 0);
}

// dev mode or if inside an iframe
if (BUILD_MODE === "dev" || window.location !== window.parent.location) {
	window.scoped_css_attach = (link) => {
		document.head.append(link);
	};
	unscoped_mount();
} else {
	create_custom_element();
}<|MERGE_RESOLUTION|>--- conflicted
+++ resolved
@@ -137,12 +137,6 @@
 	target: HTMLElement | ShadowRoot,
 	source: string | null
 ) {
-<<<<<<< HEAD
-	let [config] = await Promise.all([
-		get_config(source),
-		mount_css(ENTRY_CSS, target)
-	]);
-=======
 	let config;
 
 	try {
@@ -154,7 +148,6 @@
 	} catch (e) {
 		console.error(e);
 	}
->>>>>>> 6bd4e17e
 
 	mount_custom_css(target, config.css);
 
@@ -261,13 +254,8 @@
 
 			this.wrapper.style.minHeight = initial_height || "300px";
 
-<<<<<<< HEAD
-			const config = await handle_config(this.root, source);
-			mount_app(config, this.root, this.wrapper, this._id);
-=======
 			const config = await handle_config(this.root, space);
 			mount_app(config, this.root, this.wrapper, this._id, _autoscroll);
->>>>>>> 6bd4e17e
 		}
 	}
 
