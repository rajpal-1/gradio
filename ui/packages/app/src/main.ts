import Blocks from "./Blocks.svelte";
import Login from "./Login.svelte";
import { Component as Loader } from "./components/StatusTracker";
import { fn } from "./api";

import type { ComponentMeta, Dependency, LayoutNode } from "./components/types";

import "@gradio/theme";

let id = -1;
window.__gradio_loader__ = [];

declare let BACKEND_URL: string;
declare let BUILD_MODE: string;
declare let GRADIO_VERSION: string;

const ENTRY_CSS = "__ENTRY_CSS__";
const FONTS = "__FONTS_CSS__";

interface Config {
	auth_required: boolean | undefined;
	auth_message: string;
	components: ComponentMeta[];
	css: string | null;
	dependencies: Dependency[];
	dev_mode: boolean;
	enable_queue: boolean;
	fn: ReturnType<typeof fn>;
	layout: LayoutNode;
	mode: "blocks" | "interface";
	root: string;
	target: HTMLElement;
	theme: string;
	title: string;
	version: string;
	is_space: boolean;
	is_colab: boolean;
	show_api: boolean;
}

let app_id: string | null = null;
let app_mode = window.__gradio_mode__ === "app";

async function reload_check(root: string) {
	const result = await (await fetch(root + "app_id")).text();

	if (app_id === null) {
		app_id = result;
	} else if (app_id != result) {
		location.reload();
	}

	setTimeout(() => reload_check(root), 250);
}

async function get_source_config(source: string): Promise<Config> {
	let config = await (await fetch(source + "config")).json();
	config.root = source;
	return config;
}

async function get_config(source: string | null) {
	if (BUILD_MODE === "dev" || location.origin === "http://localhost:9876") {
		let config = await fetch(BACKEND_URL + "config");
		const result = await config.json();
		return result;
	} else if (source) {
		if (!source.endsWith("/")) {
			source += "/";
		}
		const config = await get_source_config(source);
		return config;
	} else {
		return window.gradio_config;
	}
}

function mount_custom_css(
	target: ShadowRoot | HTMLElement,
	css_string?: string
) {
	if (css_string) {
		let style = document.createElement("style");
		style.innerHTML = css_string;
		target.appendChild(style);
	}
}

function mount_css(
	url: string,
	target: ShadowRoot | HTMLElement
): Promise<void> {
	if (BUILD_MODE === "dev") Promise.resolve();

	const link = document.createElement("link");
	link.rel = "stylesheet";
	link.href = url;
	// @ts-ignore
	target.appendChild(link);

	return new Promise((res, rej) => {
		link.addEventListener("load", () => res());
		link.addEventListener("error", () =>
			rej(new Error(`Unable to preload CSS for ${url}`))
		);
	});
}

async function handle_config(
	target: HTMLElement | ShadowRoot,
	source: string | null
) {
	let config;

	try {
		let _config = await get_config(source);
		config = _config;
	} catch (e) {
		console.error(e);
		return null;
	}

	mount_custom_css(target, config.css);
	window.__is_colab__ = config.is_colab;

	if (config.root === undefined) {
		config.root = BACKEND_URL;
	}
	let link = document.createElement("link");
	link.rel = "stylesheet";
	link.href = config.root + "theme.css";
	window.scoped_css_attach(link);
	if (config.dev_mode) {
		reload_check(config.root);
	}

	config.target = target;

	return config;
}

function mount_app(
	config: Config,
	target: HTMLElement | ShadowRoot | false,
	wrapper: HTMLDivElement,
	id: number,
	autoscroll?: boolean,
	is_embed = false
) {
	//@ts-ignore
	if (config.detail === "Not authenticated" || config.auth_required) {
		new Login({
			target: wrapper,
			//@ts-ignore
			props: {
				auth_message: config.auth_message,
				root: config.root,
				id,
				app_mode
			}
		});
	} else {
		let session_hash = Math.random().toString(36).substring(2);
		config.fn = fn(
			session_hash,
			config.root + "run/",
			config.is_space,
			is_embed
		);

		new Blocks({
			target: wrapper,
			//@ts-ignore
			props: {
				...config,
				target: wrapper,
				id,
				autoscroll: autoscroll,
				app_mode
			}
		});
	}

	if (target) {
		target.append(wrapper);
	}
}

function create_custom_element() {
	//@ts-ignore
	FONTS.map((f) => mount_css(f, document.head));

	class GradioApp extends HTMLElement {
		root: HTMLElement;
		wrapper: HTMLDivElement;
		_id: number;
		theme: string;

		constructor() {
			super();

			this._id = ++id;
<<<<<<< HEAD

			this.root = this.attachShadow({ mode: "open" });

			window.scoped_css_attach = (link) => {
				console.log("link", link);
				this.root.append(link);
			};
=======
			this.root = this;
>>>>>>> 9599772f

			this.wrapper = document.createElement("div");
			this.wrapper.classList.add("gradio-container");
			this.wrapper.classList.add(`gradio-container-${GRADIO_VERSION}`);

			this.wrapper.style.position = "relative";
			this.wrapper.style.width = "100%";
			this.wrapper.style.minHeight = "100vh";
			this.theme = "light";

			window.__gradio_loader__[this._id] = new Loader({
				target: this.wrapper,
				props: {
					status: "pending",
					timer: false,
					queue_position: null,
					queue_size: null
				}
			});

			if (window.__gradio_mode__ !== "website") {
				this.theme = handle_darkmode(this.wrapper);
			}
		}

		async connectedCallback() {
			await mount_css(ENTRY_CSS, document.head);
			this.root.append(this.wrapper);

			const event = new CustomEvent("domchange", {
				bubbles: true,
				cancelable: false,
				composed: true
			});

			var observer = new MutationObserver((mutations) => {
				this.dispatchEvent(event);
			});

			observer.observe(this.root, { childList: true });

			const host = this.getAttribute("host");
			const space = this.getAttribute("space");
			const src = this.getAttribute("src");

			const source = host
				? `https://${host}`
				: space
				? (
						await (
							await fetch(`https://huggingface.co/api/spaces/${space}/host`)
						).json()
				  ).host
				: src;

			const is_embed =
				!!space || (source && new URL(source).host.endsWith("hf.space"));

			const control_page_title = this.getAttribute("control_page_title");
			const initial_height = this.getAttribute("initial_height");
			let autoscroll = this.getAttribute("autoscroll");

			const _autoscroll = autoscroll === "true" ? true : false;

			this.wrapper.style.minHeight = initial_height || "300px";

			const config = await handle_config(this.root, source);
			if (config === null) {
				this.wrapper.remove();
			} else {
				mount_app(
					{
						...config,
						theme: this.theme,
						control_page_title:
							control_page_title && control_page_title === "true" ? true : false
					},
					this.root,
					this.wrapper,
					this._id,
					_autoscroll,
					is_embed
				);
			}
		}
	}

	customElements.define("gradio-app", GradioApp);
}

function handle_darkmode(target: HTMLDivElement): string {
	let url = new URL(window.location.toString());
	let theme = "light";

	const color_mode: "light" | "dark" | "system" | null = url.searchParams.get(
		"__theme"
	) as "light" | "dark" | "system" | null;

	if (color_mode !== null) {
		if (color_mode === "dark") {
			theme = darkmode(target);
		} else if (color_mode === "system") {
			theme = use_system_theme(target);
		}
		// light is default, so we don't need to do anything else
	} else if (url.searchParams.get("__dark-theme") === "true") {
		theme = darkmode(target);
	} else {
		theme = use_system_theme(target);
	}
	return theme;
}

function use_system_theme(target: HTMLDivElement): string {
	const theme = update_scheme();
	window
		?.matchMedia("(prefers-color-scheme: dark)")
		?.addEventListener("change", update_scheme);

	function update_scheme() {
		let theme = "light";
		const is_dark =
			window?.matchMedia?.("(prefers-color-scheme: dark)").matches ?? null;

		if (is_dark) {
			theme = darkmode(target);
		}
		return theme;
	}
	return theme;
}

function darkmode(target: HTMLDivElement): string {
	target.classList.add("dark");
	if (app_mode) {
		document.body.style.backgroundColor = "rgb(11, 15, 25)"; // bg-gray-950 for scrolling outside the body
	}
	return "dark";
}

create_custom_element();<|MERGE_RESOLUTION|>--- conflicted
+++ resolved
@@ -200,17 +200,11 @@
 			super();
 
 			this._id = ++id;
-<<<<<<< HEAD
-
-			this.root = this.attachShadow({ mode: "open" });
+			this.root = this;
 
 			window.scoped_css_attach = (link) => {
-				console.log("link", link);
 				this.root.append(link);
 			};
-=======
-			this.root = this;
->>>>>>> 9599772f
 
 			this.wrapper = document.createElement("div");
 			this.wrapper.classList.add("gradio-container");
