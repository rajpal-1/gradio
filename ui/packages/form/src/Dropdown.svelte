<script lang="ts">
	import DropdownOptions from "./DropdownOptions.svelte";
	import { createEventDispatcher } from "svelte";
	import { BlockTitle } from "@gradio/atoms";
	import { Remove, DropdownArrow } from "@gradio/icons";
	export let label: string;
	export let info: string | undefined = undefined;
	export let value: string | Array<string> | undefined = undefined;
	export let multiselect: boolean = false;
	export let max_choices: number;
	export let choices: Array<string>;
	export let disabled: boolean = false;
	export let show_label: boolean;

	const dispatch = createEventDispatcher<{
		change: string | Array<string> | undefined;
	}>();

<<<<<<< HEAD
	let inputValue: string,
		activeOption: string,
		showOptions = false;

	$: filtered = choices.filter((o) =>
		inputValue ? o.toLowerCase().includes(inputValue.toLowerCase()) : o
	);
	$: if (
		(activeOption && !filtered.includes(activeOption)) ||
		(!activeOption && inputValue)
	)
		activeOption = filtered[0];

	$: readonly =
		(!multiselect && typeof value === "string") ||
		(multiselect && Array.isArray(value) && value.length === max_choices);

	$: if (!multiselect) {
=======
	// The initial value of value is [] so that can
	// cause infinite loops in the non-multiselect case
	$: if (!multiselect && !Array.isArray(value)) {
>>>>>>> 7b2f9cf2
		dispatch("change", value);
	}

	function add(option: string) {
		if (Array.isArray(value)) {
			if (value.length < max_choices) {
				value.push(option);
				dispatch("change", value);
			}
			showOptions = !(value.length === max_choices);
		}
		value = value;
	}

	function remove(option: string) {
		if (Array.isArray(value)) {
			value = value.filter((v: string) => v !== option);
			dispatch("change", value);
		}
	}

	function remove_all(e: any) {
		value = [];
		inputValue = "";
		e.preventDefault();
		dispatch("change", value);
	}

	function handleOptionMousedown(e: any) {
		const option = e.detail.target.dataset.value;
		inputValue = "";

		if (option !== undefined) {
			if (!multiselect) {
				value = option;
				inputValue = "";
				dispatch("change", value);
				return;
			}
			if (value?.includes(option)) {
				remove(option);
			} else {
				add(option);
			}
		}
	}

	function handleKeyup(e: any) {
		if (e.key === "Enter" && activeOption != undefined) {
			if (!multiselect) {
				value = activeOption;
				inputValue = "";
			} else if (multiselect && Array.isArray(value)) {
				value.includes(activeOption) ? remove(activeOption) : add(activeOption);
				inputValue = "";
			}
		}
		if (e.key === "ArrowUp" || e.key === "ArrowDown") {
			const increment = e.key === "ArrowUp" ? -1 : 1;
			const calcIndex = filtered.indexOf(activeOption) + increment;
			activeOption =
				calcIndex < 0
					? filtered[filtered.length - 1]
					: calcIndex === filtered.length
					? filtered[0]
					: filtered[calcIndex];
		}
		if (e.key === "Escape") {
			showOptions = false;
		}
	}
</script>

<!-- svelte-ignore a11y-label-has-associated-control -->
<label>
	<BlockTitle {show_label} {info}>{label}</BlockTitle>

	<div class="wrap">
		<div class="wrap-inner" class:showOptions>
			{#if Array.isArray(value)}
				{#each value as s}
					<div on:click|preventDefault={() => remove(s)} class="token">
						<span>{s}</span>
						<div
							class:hidden={disabled}
							class="token-remove"
							title="Remove {s}"
						>
							<Remove />
						</div>
					</div>
				{/each}
			{:else}
				<span class="single-select">{value}</span>
			{/if}
			<div class="secondary-wrap">
				<input
					class="border-none"
					{disabled}
					{readonly}
					autocomplete="off"
					bind:value={inputValue}
					on:focus={() =>
						(showOptions =
							Array.isArray(value) && value.length === max_choices
								? false
								: true)}
					on:blur={() => (showOptions = false)}
					on:keyup={handleKeyup}
				/>
				<div
					class:hide={!value?.length || disabled}
					class="token-remove remove-all"
					title="Remove All"
					on:click={remove_all}
				>
					<Remove />
				</div>
				<DropdownArrow />
			</div>
		</div>
		<DropdownOptions
			bind:value
			{showOptions}
			{filtered}
			{activeOption}
			{disabled}
			on:change={handleOptionMousedown}
		/>
	</div>
</label>

<style>
	.wrap {
		--ring-color: transparent;
		position: relative;
		box-shadow: 0 0 0 var(--shadow-spread) var(--ring-color),
			var(--shadow-inset);
		border: 1px solid var(--color-border-primary);
		border-radius: var(--radius-lg);
	}

	.wrap:focus-within {
		--ring-color: var(--color-focus-ring);
		border-color: var(--input-border-color-focus);
	}

	.wrap-inner {
		display: flex;
		position: relative;
		flex-wrap: wrap;
		align-items: center;
	}

	.token {
		display: flex;
		align-items: center;
		cursor: pointer;
		margin: var(--size-1);
		box-shadow: var(--shadow-drop);
		border: 1px solid var(--checkbox-label-border-color-base);
		border-radius: var(--radius-md);
		background: var(--checkbox-label-background-base);
		padding: var(--size-1-5) var(--size-3);
		color: var(--color-text-body);
		font-size: var(--scale-00);
		line-height: var(--line-md);
	}

	.token > * + * {
		margin-left: var(--size-2);
	}

	.token:hover {
		border: 1px solid var(--icon_button-border-color-hover);
		color: var(--color-text-label);
	}

	.token-remove {
		fill: var(--color-text-body);
		display: flex;
		justify-content: center;
		align-items: center;
		cursor: pointer;
		border: 1px solid var(--color-border-primary);
		border-radius: var(--radius-full);
		background: var(--color-background-tertiary);
		padding: var(--size-0-5);
		width: 18px;
		height: 18px;
	}

	.token-remove:hover,
	.remove-all:hover {
		border: 1px solid var(--icon_button-border-color-hover);
		color: var(--color-text-label);
	}

	.single-select {
		margin: var(--size-2);
		color: var(--color-text-body);
	}

	.secondary-wrap {
		display: flex;
		flex: 1 1 0%;
		align-items: center;
		border: none;
		min-width: min-content;
	}

	input {
		outline: none;
		border: none;
		background: inherit;
		padding: var(--size-2-5);
		width: 100%;
		color: var(--color-text-body);
		font-size: var(--scale-00);
	}

	input:disabled {
		cursor: not-allowed;
		box-shadow: none;
	}

	.remove-all {
		margin-left: var(--size-1);
		width: 20px;
		height: 20px;
	}
</style><|MERGE_RESOLUTION|>--- conflicted
+++ resolved
@@ -16,7 +16,6 @@
 		change: string | Array<string> | undefined;
 	}>();
 
-<<<<<<< HEAD
 	let inputValue: string,
 		activeOption: string,
 		showOptions = false;
@@ -34,12 +33,9 @@
 		(!multiselect && typeof value === "string") ||
 		(multiselect && Array.isArray(value) && value.length === max_choices);
 
-	$: if (!multiselect) {
-=======
-	// The initial value of value is [] so that can
+  // The initial value of value is [] so that can
 	// cause infinite loops in the non-multiselect case
 	$: if (!multiselect && !Array.isArray(value)) {
->>>>>>> 7b2f9cf2
 		dispatch("change", value);
 	}
 
