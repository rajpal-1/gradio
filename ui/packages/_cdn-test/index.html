--- conflicted
+++ resolved
@@ -58,16 +58,11 @@
 			Hello text. Hello text. Hello text. Hello text. Hello text. Hello text.
 			Hello text. Hello text.
 		</p>
-<<<<<<< HEAD
 		<gradio-app
-			space="gradio/fake_gan_no_input_main"
-=======
-		<!-- <gradio-app
 			space="gradio/automatic-speech-recognition"
->>>>>>> 669ee42c
 			initial_height="400px"
 			control_page_title="true"
-		></gradio-app> -->
+		></gradio-app>
 
 		<iframe
 			id="myIframe"
