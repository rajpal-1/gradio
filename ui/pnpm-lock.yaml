--- conflicted
+++ resolved
@@ -63,11 +63,7 @@
       svelte-check: 2.8.0_mgmdnb6x5rpawk37gozc2sbtta
       svelte-i18n: 3.3.13_svelte@3.49.0
       svelte-preprocess: 4.10.6_mlkquajfpxs65rn6bdfntu7nmy
-<<<<<<< HEAD
-      tailwindcss: 3.1.6
-=======
       tailwindcss: 3.1.6_postcss@8.4.6
->>>>>>> 4b57984e
       tinyspy: 0.3.0
       typescript: 4.7.4
       vite: 2.9.5
@@ -405,22 +401,14 @@
       '@gradio/uploadbutton': link:../upload-button
       '@gradio/video': link:../video
     devDependencies:
-<<<<<<< HEAD
-      '@sveltejs/adapter-auto': 1.0.0-next.86
-=======
       '@sveltejs/adapter-auto': 1.0.0-next.83
->>>>>>> 4b57984e
       '@sveltejs/kit': 1.0.0-next.318
       autoprefixer: 10.4.2_postcss@8.4.6
       postcss: 8.4.6
       postcss-load-config: 3.1.1
       svelte-check: 2.4.1_2y4otvh2n6klv6metqycpfiuzy
       svelte-preprocess: 4.10.2_bw7ic75prjd4umr4fb55sbospu
-<<<<<<< HEAD
-      tailwindcss: 3.0.23_autoprefixer@10.4.2
-=======
       tailwindcss: 3.0.23_qm7bagfnbv4vjkuayu3hle4sne
->>>>>>> 4b57984e
       tslib: 2.3.1
       typescript: 4.5.5
 
