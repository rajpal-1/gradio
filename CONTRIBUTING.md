# Contributing to Gradio

![GitHub issues by-label](https://img.shields.io/github/issues/gradio-app/gradio/good%20first%20issue?color=fe7c01&link=https%3A%2F%2Fgithub.com%2Fgradio-app%2Fgradio%2Fissues%3Fq%3Dis%253Aopen%2Bis%253Aissue%2Blabel%253A%2522good%2Bfirst%2Bissue%2522)


More than 200 awesome developers have contributed to the `gradio` library, and we'd be thrilled if you would like to be the next contributor! 

Prerequisites:

- [Python 3.8+](https://www.python.org/downloads/)
- [Node.js v16.14+](https://nodejs.dev/en/download/package-manager/) (only needed if you are making changes to the frontend)
- [pnpm 8.1+](https://pnpm.io/8.x/installation) (only needed if you are making changes to the frontend)
 
## 🏡 Setup for local development

There are a few ways to install and run Gradio.

### 🛠️ Install Gradio locally from `main`

- Clone this repo
- Navigate to the repo directory and (from the root directory) run

```bash
bash scripts/install_gradio.sh
```

- Build the front end

```
bash scripts/build_frontend.sh
```

-  Install development requirements

(Note that it is highly recommended to use a virtual environment running **Python 3.9** since the versions of Gradio's dependencies are pinned)

```
bash scripts/install_test_requirements.sh
```

If you have a different Python version and conflicting packages during the installation, please first run:

```
bash scripts/create_test_requirements.sh
```

### 📦 Using dev containers

You can alternatively use dev containers. This is supported on all platforms (macOS/Windows/Linux), as well as on GitHub Codespaces. 

Prerequisites:

- An editor which supports dev containers, like VS Code
- Docker support on the host computer:
  - macOS: [Docker Desktop 2.0+](https://www.docker.com/products/docker-desktop/)
  - Windows: [Docker Desktop 2.0+](https://www.docker.com/products/docker-desktop/)
  - Linux: [Docker CE/EE 18.06+](https://docs.docker.com/get-docker/) and [Docker Compose 1.21+](https://docs.docker.com/compose/install/)
- If using VS Code, the [Dev Containers](https://marketplace.visualstudio.com/items?itemName=ms-vscode-remote.remote-containers) extension

Steps:

- Clone repository
- Open it in your editor
- For VS Code, execute `Dev Containers: Reopen in container` command

For detailed instructions, please see the [Dev Containers tutorial](https://code.visualstudio.com/docs/devcontainers/tutorial).

## 🧱 Structure of the Repository

If you're a newcomer to Gradio, we recommend getting familiar with the overall structure of the repository so that you can focus on the part of the source code you'd like to contribute to.

- `/gradio`: contains the Python source code for the library
  - `/gradio/interface.py`: contains the Python source code for the core `Interface` class
  - `/gradio/blocks.py`: contains the Python source code for the core `Blocks` class
  - `/gradio/components/`: the directory that contains the Python source code for all of the Gradio components.
- `/js`: contains the HTML/JS/CSS source code for the library ([start here for frontend changes](/js/README.md))
- `/test`: contains Python unit tests for the library
- `/demo`: contains demos that are used in the documentation, you can find `Gradio` examples over here.
- `/website`: contains the code for the Gradio website (www.gradio.app). See the README in the `/website` folder for more details


## 🚀 Run a Gradio app

You can get started by creating an `app.py` file in the root:

```
import gradio as gr

with gr.Blocks() as demo:
   gr.Button()
    
if __name__ == "__main__":
   demo.launch()
```

then run:

```
gradio app.py
```

This will start the backend server in reload mode, which will watch for changes in the `gradio` folder and reload the app if changes are made. By default, Gradio will launch on port 7860. You can also just use `python app.py`, but this won't automatically trigger updates. 


If you're making frontend changes, start the frontend server:

```
pnpm dev
```
This will open a separate browser tab. By default, Gradio will launch this on port 9876. Any changes to the frontend will also reload automatically in the browser. For more information about developing in the frontend, you can refer to [js/README.md](js/README.md).

We also have demos of all our components in the `/gradio/demo` directory. To get our simple gradio Chatbot running locally:

```
gradio demo/chatbot_simple/run.py
```


## 🧪 Testing

We use Pytest, Playwright and Vitest to test our code. 

- The Python tests are located in `/test`. To run these tests:

```
bash scripts/run_all_tests.sh
```

- The frontend unit tests are any defined with the filename `*.test.ts`. To run them:

```
pnpm test
```

<<<<<<< HEAD
- `/gradio`: contains the Python source code for the library
  - `/gradio/interface.py`: contains the Python source code for the core `Interface` class
  - `/gradio/blocks.py`: contains the Python source code for the core `Blocks` class
  - `/gradio/components.py`: contains the Python source code for the `components`, you can add your custom components here.
- `/js`: contains the HTML/JS/CSS source code for the library ([start here for frontend changes](/js/README.md))
  - `/js/_website`: contains the code for the Gradio website (www.gradio.app). See the README in the `/js/_website` folder for more details
- `/test`: contains Python unit tests for the library
- `/demo`: contains demos that are used in the documentation, you can find `Gradio` examples over here.
=======
- Browser tests are located in `js/app/test` and are defined as `*spec.ts` files. To run browser tests:

```
pnpm test:browser
```

To build the frontend code before running browser tests:

```
pnpm test:browser:full
```

You can also run browser tests in the UI mode by adding the `--ui` flag: 

```
pnpm test:browser --ui
```

If you have made any significant visual changes to a component, we encourage you to add a new Storybook story or amend an existing one to reflect them. You can create a new story with a `*.stories.svelte` file. 

## 🕸️ Gradio Website

We also welcome any contributions to our [website](https://www.gradio.app). 

First, build the website:

```
pnpm build:cdn-local
```
then serve the website build:
```
pnpm preview:cdn-local
```
>>>>>>> 37e70842

This will serve a build of `gradio.js` on port `4321`. You can then navigate to `js/_website/src/routes/+layout.svelte` and replace the source of the website build from:
```
<script type="module" src="https://gradio.s3-us-west-2.amazonaws.com/{version}/gradio.js"></script>
```
to 
```
<script type="module" src="http://localhost:4321/gradio.js"></script>
```

You should now be able to view a local version of the website at `http://localhost:4321`. 
## 📚 Component Storybook

If you would like to fix an issue or contribute to our Storybook, you can get it running locally with:

```
pnpm storybook
```


## 📮 Submitting PRs

All PRs should be against `main`, and ideally should address an open issue, unless the change is small. Direct commits to main are blocked, and PRs require an approving review to merge into main. By convention, the Gradio maintainers will review PRs when:

- An initial review has been requested
- A clear, descriptive title has been assigned to the PR
- A maintainer (@abidlabs, @aliabid94, @aliabd, @AK391, @dawoodkhan82, @pngwn, @freddyaboulton, @hannahblair) is tagged in the PR comments and asked to complete a review

 🧹 We ask that you make sure initial CI checks are passing before requesting a review. One of the Gradio maintainers will merge the PR when all the checks are passing.  You can safely ignore the Vercel and Spaces checks, which only run under maintainers' pull requests.  

Don't forget the format your code before pushing:

```
bash scripts/format_backend.sh
```

```
bash scripts/format_frontend.sh
```

Thank you for taking the time to contribute to our project! 
## ❓ Need help getting started?

- Browse [issues](https://github.com/gradio-app/gradio/issues?q=is%3Aopen+is%3Aissue+label%3A%22good+first+issue%22) with the "good first issue" label. These are issues we think are good for newcomers.
- Ask the Gradio community in our [Discord](https://discord.com/invite/feTf9x3ZSB)
- Raise an issue for a feature or a bug you want to tackle

## 🚧 Troubleshooting
`ERROR: Error loading ASGI app. Could not import module "<filename>"`

Verify that you've used the correct filename of your gradio app, and that you're in the directory of the file. 

---

```ERR_PNPM_RECURSIVE_RUN_FIRST_FAIL @gradio/app@1.0.0 build:local: vite build --mode production:local --emptyOutDir "--emptyOutDir"```

Delete `/node_modules` and `pnpm-lock.yaml`:

```
rm -rf node_modules/
rm pnpm-lock.yaml
```

and run the install scripts:

```
bash scripts/install_gradio.sh
bash scripts/build_frontend.sh
```
---

_Could these guidelines be clearer? Feel free to open a PR to help us faciltiate open-source contributions!_
<|MERGE_RESOLUTION|>--- conflicted
+++ resolved
@@ -74,9 +74,9 @@
   - `/gradio/blocks.py`: contains the Python source code for the core `Blocks` class
   - `/gradio/components/`: the directory that contains the Python source code for all of the Gradio components.
 - `/js`: contains the HTML/JS/CSS source code for the library ([start here for frontend changes](/js/README.md))
+  - `/js/_website`: contains the code for the Gradio website (www.gradio.app). See the README in the `/js/_website` folder for more details
 - `/test`: contains Python unit tests for the library
 - `/demo`: contains demos that are used in the documentation, you can find `Gradio` examples over here.
-- `/website`: contains the code for the Gradio website (www.gradio.app). See the README in the `/website` folder for more details
 
 
 ## 🚀 Run a Gradio app
@@ -132,16 +132,6 @@
 pnpm test
 ```
 
-<<<<<<< HEAD
-- `/gradio`: contains the Python source code for the library
-  - `/gradio/interface.py`: contains the Python source code for the core `Interface` class
-  - `/gradio/blocks.py`: contains the Python source code for the core `Blocks` class
-  - `/gradio/components.py`: contains the Python source code for the `components`, you can add your custom components here.
-- `/js`: contains the HTML/JS/CSS source code for the library ([start here for frontend changes](/js/README.md))
-  - `/js/_website`: contains the code for the Gradio website (www.gradio.app). See the README in the `/js/_website` folder for more details
-- `/test`: contains Python unit tests for the library
-- `/demo`: contains demos that are used in the documentation, you can find `Gradio` examples over here.
-=======
 - Browser tests are located in `js/app/test` and are defined as `*spec.ts` files. To run browser tests:
 
 ```
@@ -175,7 +165,6 @@
 ```
 pnpm preview:cdn-local
 ```
->>>>>>> 37e70842
 
 This will serve a build of `gradio.js` on port `4321`. You can then navigate to `js/_website/src/routes/+layout.svelte` and replace the source of the website build from:
 ```
