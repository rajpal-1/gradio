# Key Features

Let's go through some of the most popular features of Gradio! Here are Gradio's key features:

1. [Adding example inputs](#example-inputs)
2. [Passing custom error messages](#errors)
3. [Adding descriptive content](#descriptive-content)
4. [Setting up flagging](#flagging)
5. [Preprocessing and postprocessing](#preprocessing-and-postprocessing)
6. [Styling demos](#styling)
7. [Queuing users](#queuing)
8. [Iterative outputs](#iterative-outputs)
9. [Progress bars](#progress-bars)
10. [Batch functions](#batch-functions)
11. [Running on collaborative notebooks](#colab-notebooks)

## Example Inputs

You can provide example data that a user can easily load into `Interface`. This can be helpful to demonstrate the types of inputs the model expects, as well as to provide a way to explore your dataset in conjunction with your model. To load example data, you can provide a **nested list** to the `examples=`  keyword argument of the Interface constructor. Each sublist within the outer list represents a data sample, and each element within the sublist represents an input for each input component. The format of example data for each component is specified in the [Docs](https://gradio.app/docs#components).

$code_calculator
$demo_calculator

You can load a large dataset into the examples to browse and interact with the dataset through Gradio. The examples will be automatically paginated (you can configure this through the `examples_per_page` argument of `Interface`).

Continue learning about examples in the [More On Examples](https://gradio.app/more-on-examples) guide.

## Alerts

You wish to pass custom error messages to the user. To do so, raise a `gr.Error("custom message")` to display an error message. If you try to divide by zero in the calculator demo above, a popup modal will display the custom error message. Learn more about Error in the [docs](https://gradio.app/docs#error). 
<<<<<<< HEAD

You can also issue `gr.Warning("message")` and `gr.Info("message")` by having them as standalone lines in your function, which will immediately display modals while continuing the execution of your function. Queueing needs to be enabled for this to work. 
=======
>>>>>>> b8eb4814

You can also issue `gr.Warning("message")` and `gr.Info("message")` by having them as standalone lines in your function, which will immediately display modals while continuing the execution of your function. Queueing needs to be enabled for this to work. 

Note below how the `gr.Error` has to be raised, while the `gr.Warning` and `gr.Info` are single lines.

```python
def start_process(name):
    gr.Info("Starting process")
    if name is None:
        gr.Warning("Name is empty")
    ...
    if success == False:
        raise gr.Error("Process failed")
```
  
## Descriptive Content

In the previous example, you may have noticed the `title=` and `description=` keyword arguments in the `Interface` constructor that helps users understand your app.

There are three arguments in the `Interface` constructor to specify where this content should go:

* `title`: which accepts text and can display it at the very top of interface, and also becomes the page title.
* `description`: which accepts text, markdown or HTML and places it right under the title.
* `article`: which also accepts text, markdown or HTML and places it below the interface.

![annotated](https://github.com/gradio-app/gradio/blob/main/guides/assets/annotated.png?raw=true)

If you're using the `Blocks` API instead, you can insert text, markdown, or HTML anywhere using the `gr.Markdown(...)` or `gr.HTML(...)` components, with descriptive content inside the `Component` constructor.

Another useful keyword argument is `label=`, which is present in every `Component`. This modifies the label text at the top of each `Component`. You can also add the `info=` keyword argument to form elements like `Textbox` or `Radio` to provide further information on their usage.

```python
gr.Number(label='Age', info='In years, must be greater than 0')
```

## Flagging

By default, an `Interface` will have "Flag" button. When a user testing your `Interface` sees input with interesting output, such as erroneous or unexpected model behaviour, they can flag the input for you to review. Within the directory provided by the  `flagging_dir=`  argument to the `Interface` constructor, a CSV file will log the flagged inputs. If the interface involves file data, such as for Image and Audio components, folders will be created to store those flagged data as well.

For example, with the calculator interface shown above, we would have the flagged data stored in the flagged directory shown below:

```directory
+-- calculator.py
+-- flagged/
|   +-- logs.csv
```

*flagged/logs.csv*

```csv
num1,operation,num2,Output
5,add,7,12
6,subtract,1.5,4.5
```

With the sepia interface shown earlier, we would have the flagged data stored in the flagged directory shown below:

```directory
+-- sepia.py
+-- flagged/
|   +-- logs.csv
|   +-- im/
|   |   +-- 0.png
|   |   +-- 1.png
|   +-- Output/
|   |   +-- 0.png
|   |   +-- 1.png
```

*flagged/logs.csv*

```csv
im,Output
im/0.png,Output/0.png
im/1.png,Output/1.png
```

If you wish for the user to provide a reason for flagging, you can pass a list of strings to the `flagging_options` argument of Interface. Users will have to select one of the strings when flagging, which will be saved as an additional column to the CSV.

## Preprocessing and Postprocessing

![](https://github.com/gradio-app/gradio/blob/main/ui/packages/_website/src/assets/img/dataflow.svg?raw=true)

As you've seen, Gradio includes components that can handle a variety of different data types, such as images, audio, and video. Most components can be used both as inputs or outputs.

When a component is used as an input, Gradio automatically handles the *preprocessing* needed to convert the data from a type sent by the user's browser (such as a base64 representation of a webcam snapshot) to a form that can be accepted by your function (such as a `numpy` array).

Similarly, when a component is used as an output, Gradio automatically handles the *postprocessing* needed to convert the data from what is returned by your function (such as a list of image paths) to a form that can be displayed in the user's browser (such as a `Gallery` of images in base64 format).

You can control the *preprocessing* using the parameters when constructing the image component. For example, here if you instantiate the `Image` component with the following parameters, it will convert the image to the `PIL` type and reshape it to be `(100, 100)` no matter the original size that it was submitted as:

```py
img = gr.Image(shape=(100, 100), type="pil")
```

In contrast, here we keep the original size of the image, but invert the colors before converting it to a numpy array:

```py
img = gr.Image(invert_colors=True, type="numpy")
```

Postprocessing is a lot easier! Gradio automatically recognizes the format of the returned data (e.g. is the `Image` a `numpy` array or a `str` filepath?) and postprocesses it into a format that can be displayed by the browser.

Take a look at the [Docs](https://gradio.app/docs) to see all the preprocessing-related parameters for each Component.

## Styling

Gradio themes are the easiest way to customize the look and feel of your app. You can choose from a variety of themes, or create your own. To do so, pass the `theme=` kwarg to the `Interface` constructor. For example:

```python
demo = gr.Interface(..., theme=gr.themes.Monochrome())
```

Gradio comes with a set of prebuilt themes which you can load from `gr.themes.*`. You can extend these themes or create your own themes from scratch - see the [Theming guide](https://gradio.app/guides/theming-guide) for more details.

For additional styling ability, you can pass any CSS to your app using the `css=` kwarg.
The base class for the Gradio app is `gradio-container`, so here's an example that changes the background color of the Gradio app:

```python
with gr.Interface(css=".gradio-container {background-color: red}") as demo:
    ...
```

Some components can be additionally styled through the `style()` method. For example:

```python
img = gr.Image("lion.jpg").style(height='24', rounded=False)
```

Take a look at the [Docs](https://gradio.app/docs) to see all the styling options for each Component.

## Queuing

If your app expects heavy traffic, use the `queue()` method to control processing rate. This will queue up calls so only a certain number of requests are processed at a single time. Queueing uses websockets, which also prevent network timeouts, so you should use queueing if the inference time of your function is long (> 1min).

With `Interface`:

```python
demo = gr.Interface(...).queue()
demo.launch()
```

With `Blocks`:

```python
with gr.Blocks() as demo:
    #...
demo.queue()
demo.launch()
```

You can control the number of requests processed at a single time as such:

```python
demo.queue(concurrency_count=3)
```

See the [Docs on queueing](/docs/#queue) on configuring other queuing parameters.

To specify only certain functions for queueing in Blocks:

```python
with gr.Blocks() as demo2:
    num1 = gr.Number()
    num2 = gr.Number()
    output = gr.Number()
    gr.Button("Add").click(
        lambda a, b: a + b, [num1, num2], output)
    gr.Button("Multiply").click(
        lambda a, b: a * b, [num1, num2], output, queue=True)
demo2.launch()
```

## Iterative Outputs

In some cases, you may want to stream a sequence of outputs rather than show a single output at once. For example, you might have an image generation model and you want to show the image that is generated at each step, leading up to the final image. Or you might have a chatbot which streams its response one word at a time instead of returning it all at once.

In such cases, you can supply a **generator** function into Gradio instead of a regular function. Creating generators in Python is very simple: instead of a single `return` value, a function should `yield` a series of values instead. Usually the `yield` statement is put in some kind of loop. Here's an example of an generator that simply counts up to a given number:

```python
def my_generator(x):
    for i in range(x):
        yield i
```

You supply a generator into Gradio the same way as you would a regular function. For example, here's a a (fake) image generation model that generates noise for several steps before outputting an image:

$code_fake_diffusion
$demo_fake_diffusion

Note that we've added a `time.sleep(1)` in the iterator to create an artificial pause between steps so that you are able to observe the steps of the iterator (in a real image generation model, this probably wouldn't be necessary).

Supplying a generator into Gradio **requires** you to enable queuing in the underlying Interface or Blocks (see the queuing section above).

## Progress Bars

Gradio supports the ability to create a custom Progress Bars so that you have customizability and control over the progress update that you show to the user. In order to enable this, simply add an argument to your method that has a default value of a `gr.Progress` instance. Then you can update the progress levels by calling this instance directly with a float between 0 and 1, or using the `tqdm()` method of the `Progress` instance to track progress over an iterable, as shown below. Queueing must be enabled for progress updates.

$code_progress_simple
$demo_progress_simple

If you use the `tqdm` library, you can even report progress updates automatically from any `tqdm.tqdm` that already exists within your function by setting the default argument as  `gr.Progress(track_tqdm=True)`!

## Batch Functions

Gradio supports the ability to pass *batch* functions. Batch functions are just
functions which take in a list of inputs and return a list of predictions.

For example, here is a batched function that takes in two lists of inputs (a list of
words and a list of ints), and returns a list of trimmed words as output:

```py
import time

def trim_words(words, lens):
    trimmed_words = []
    time.sleep(5)
    for w, l in zip(words, lens):
        trimmed_words.append(w[:int(l)])        
    return [trimmed_words]
```

The advantage of using batched functions is that if you enable queuing, the Gradio
server can automatically *batch* incoming requests and process them in parallel,
potentially speeding up your demo. Here's what the Gradio code looks like (notice
the `batch=True` and `max_batch_size=16` -- both of these parameters can be passed
into event triggers or into the `Interface` class)

With `Interface`:

```python
demo = gr.Interface(trim_words, ["textbox", "number"], ["output"], 
                    batch=True, max_batch_size=16)
demo.queue()
demo.launch()
```

With `Blocks`:

```py
import gradio as gr

with gr.Blocks() as demo:
    with gr.Row():
        word = gr.Textbox(label="word")
        leng = gr.Number(label="leng")
        output = gr.Textbox(label="Output")
    with gr.Row():
        run = gr.Button()

    event = run.click(trim_words, [word, leng], output, batch=True, max_batch_size=16)

demo.queue()
demo.launch()
```

In the example above, 16 requests could be processed in parallel (for a total inference
time of 5 seconds), instead of each request being processed separately (for a total
inference time of 80 seconds). Many Hugging Face `transformers` and `diffusers` models
work very naturally with Gradio's batch mode: here's [an example demo using diffusers to
generate images in batches](https://github.com/gradio-app/gradio/blob/main/demo/diffusers_with_batching/run.py)

Note: using batch functions with Gradio **requires** you to enable queuing in the underlying Interface or Blocks (see the queuing section above).


## Colab Notebooks


Gradio is able to run anywhere you run Python, including local jupyter notebooks as well as collaborative notebooks, such as [Google Colab](https://colab.research.google.com/). In the case of local jupyter notebooks and Google Colab notbooks, Gradio runs on a local server which you can interact with in your browser. (Note: for Google Colab, this is accomplished by [service worker tunneling](https://github.com/tensorflow/tensorboard/blob/master/docs/design/colab_integration.md), which requires cookies to be enabled in your browser.) For other remote notebooks, Gradio will also run on a server, but you will need to use [SSH tunneling](https://coderwall.com/p/ohk6cg/remote-access-to-ipython-notebooks-via-ssh) to view the app in your local browser. Often a simpler options is to use Gradio's built-in public links, [discussed in the next Guide](https://gradio.app/guides/sharing-your-app/#sharing-demos). <|MERGE_RESOLUTION|>--- conflicted
+++ resolved
@@ -28,11 +28,6 @@
 ## Alerts
 
 You wish to pass custom error messages to the user. To do so, raise a `gr.Error("custom message")` to display an error message. If you try to divide by zero in the calculator demo above, a popup modal will display the custom error message. Learn more about Error in the [docs](https://gradio.app/docs#error). 
-<<<<<<< HEAD
-
-You can also issue `gr.Warning("message")` and `gr.Info("message")` by having them as standalone lines in your function, which will immediately display modals while continuing the execution of your function. Queueing needs to be enabled for this to work. 
-=======
->>>>>>> b8eb4814
 
 You can also issue `gr.Warning("message")` and `gr.Info("message")` by having them as standalone lines in your function, which will immediately display modals while continuing the execution of your function. Queueing needs to be enabled for this to work. 
 
