--- conflicted
+++ resolved
@@ -61,18 +61,12 @@
 ```
 
 2. Add 
-<<<<<<< HEAD
 ```html
 <gradio-app src="https://$your_space_host.hf.space"></gradio-app>
 ```
 
-element where you want to place the app. Set the `src=` attribute to your Space's embed URL, which you can find in the Embed this Space button. For example:
-=======
-    ```html
-&lt;gradio-app src="https://$your_space_host.hf.space">&lt;/gradio-app>
-    ```
 element where you want to place the app. Set the `src=` attribute to your Space's embed URL, which you can find in the "Embed this Space" button. For example:
->>>>>>> b97a61b8
+
 
 ```html
 <gradio-app src="https://abidlabs-pytorch-image-classifier.hf.space"></gradio-app>
@@ -123,11 +117,7 @@
 You'll also need to add a fixed `height` manually as well as other regular iframe attributes. For example: 
 
 ```html
-<<<<<<< HEAD
-<iframe src="https://abidlabs-pytorch-image-classifier.hf.space"></iframe>
-=======
-&lt;iframe src="https://abidlabs-pytorch-image-classifier.hf.space" frameBorder="0" height="900">&lt;/iframe>
->>>>>>> b97a61b8
+<iframe src="https://abidlabs-pytorch-image-classifier.hf.space" frameBorder="0" height="900"></iframe>
 ```
 
 ## API Page
