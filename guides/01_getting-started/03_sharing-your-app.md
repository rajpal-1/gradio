--- conflicted
+++ resolved
@@ -126,11 +126,7 @@
 
 ![Use via API](https://huggingface.co/datasets/huggingface/documentation-images/resolve/main/gradio-guides/api3.gif)
 
-<<<<<<< HEAD
-![Use via API](https://github.com/gradio-app/gradio/blob/main/guides/assets/use_via_api.png?raw=true)
-=======
 This is a page that lists the endpoints that can be used to query the Gradio app, via our supported clients: either [the Python client](/getting-started-with-the-python-client/), or [the JavaScript client](/getting-started-with-the-js-client/). For each endpoint, Gradio automatically generates the parameters and their types, as well as example inputs.
->>>>>>> 0b7340f9
 
 The endpoints are automatically created when you launch a Gradio `Interface`. If you are using Gradio `Blocks`, you can also set up a Gradio API page, though we recommend that you explicitly name each event listener, such as
 
@@ -140,11 +136,7 @@
 
 This will add and document the endpoint `/api/addition/` to the automatically generated API page. Otherwise, your API endpoints will appear as "unnamed" endpoints. 
 
-<<<<<<< HEAD
-*Note*: For Gradio apps in which [queueing is enabled](https://gradio.app/guides/key-features#queuing), users can bypass the queue if they make a POST request to your API endpoint. To disable this behavior, set `api_open=False` in the `queue()` method.
-=======
-*Note*: For Gradio apps in which [queueing is enabled](https://gradio.app/key-features#queuing), users can bypass the queue if they make a POST request to your API endpoint. To disable this behavior, set `api_open=False` in the `queue()` method. To disable the API page altogether, set `show_api=False` in `.launch()`.
->>>>>>> 0b7340f9
+*Note*: For Gradio apps in which [queueing is enabled](https://gradio.app/guides/key-features#queuing), users can bypass the queue if they make a POST request to your API endpoint. To disable this behavior, set `api_open=False` in the `queue()` method. To disable the API page altogether, set `show_api=False` in `.launch()`.
 
 ## Authentication
 
