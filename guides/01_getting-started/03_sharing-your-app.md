--- conflicted
+++ resolved
@@ -33,11 +33,7 @@
 If you'd like to have a permanent link to your Gradio demo on the internet, use Hugging Face Spaces. [Hugging Face Spaces](http://huggingface.co/spaces/) provides the infrastructure to permanently host your machine learning model for free! 
 
 After you have [created a free Hugging Face account](https://huggingface.co/join), you have three methods to deploy your Gradio app to Hugging Face Spaces:
-<<<<<<< HEAD
-1. From terminal: run `gradio --deploy` in your app directory. The CLI will gather some basic metadata and then launch your app. (Use `gr.deploy()` from a python script or notebook instead.) Whenever you update your app, just run this command again.
-=======
 1. From terminal: run `gradio deploy` in your app directory. The CLI will gather some basic metadata and then launch your app. To update your space, you can re-run this command or enable the Github Actions option to automatically update the Spaces on `git push`.
->>>>>>> 2a30deed
 2. From your browser: Drag and drop a folder containing your Gradio model and all related files [here](https://huggingface.co/new-space).
 3. Connect Spaces with your Git repository and Spaces will pull the Gradio app from there. See [this guide how to host on Hugging Face Spaces](https://huggingface.co/blog/gradio-spaces) for more information. 
 
