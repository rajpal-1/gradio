--- conflicted
+++ resolved
@@ -117,7 +117,6 @@
 
 const app = await client("user/space-name");
 const result = await app.predict("/predict");
-<<<<<<< HEAD
 ```
 
 ##### `payload`
@@ -131,21 +130,6 @@
 const result = await app.predict("/predict", [1, "Hello", "friends"]);
 ```
 
-=======
-```
-
-##### `payload`
-
-The `payload` argument is generally optional but this depends on the API itself. If the API endpoint depends on values being passed in then it is required for the API request to succeed. The data that should be passed in is detailed on the "View API" page of a space, or accessible via the `view_api()` method of the client.
-
-```ts
-import { client } from "@gradio/client";
-
-const app = await client("user/space-name");
-const result = await app.predict("/predict", [1, "Hello", "friends"]);
-```
-
->>>>>>> 2db0d842
 #### `submit`
 
 The `submit` method provides a more flexible way to call an API endpoint, providing you with status updates about the current progress of the prediction as well as supporting more complex endpoint types.
@@ -191,7 +175,6 @@
 	time?: Date;
 }
 ```
-<<<<<<< HEAD
 
 Usage of these subscribe callback looks like this:
 
@@ -221,6 +204,22 @@
 submission.off("/predict", handle_data);
 ```
 
+##### `destroy`
+
+The `destroy` method will remove all subscriptions to a job, regardless of whether or not they are `"data"` or `"status"` events. This is a convenience method for when you do not wnat to unsubscribe use the `off` method.
+
+```js
+import { client } from "@gradio/client";
+
+const app = await client("user/space-name");
+const handle_data = (data) => console.log(data);
+
+const submission = app.submit("/predict", payload).on("data", handle_data);
+
+// later
+submission.destroy();
+```
+
 ##### `cancel`
 
 Certain types of gradio function can run repeatedly and in some cases indefinitely. the `cancel` method will stop such an endpoints and prevent the API from issuing additional updates.
@@ -238,73 +237,9 @@
 submission.cancel();
 ```
 
-=======
-
-Usage of these subscribe callback looks like this:
-
-```ts
-import { client } from "@gradio/client";
-
-const app = await client("user/space-name");
-const submission = app
-	.submit("/predict", payload)
-	.on("data", (data) => console.log(data))
-	.on("status", (status: Status) => console.log(status));
-```
-
-##### `off`
-
-The `off` method unsubscribes from a specific event of the submitted job and works similarly to `document.removeEventListener`; both the event name and the original callback must be passed in to successfully unsubscribe:
-
-```ts
-import { client } from "@gradio/client";
-
-const app = await client("user/space-name");
-const handle_data = (data) => console.log(data);
-
-const submission = app.submit("/predict", payload).on("data", handle_data);
-
-// later
-submission.off("/predict", handle_data);
-```
-
-##### `destroy`
-
-The `destroy` method will remove all subscriptions to a job, regardless of whether or not they are `"data"` or `"status"` events. This is a convenience method for when you do not wnat to unsubscribe use the `off` method.
-
-```js
-import { client } from "@gradio/client";
-
-const app = await client("user/space-name");
-const handle_data = (data) => console.log(data);
-
-const submission = app.submit("/predict", payload).on("data", handle_data);
-
-// later
-submission.destroy();
-```
-
-##### `cancel`
-
-Certain types of gradio function can run repeatedly and in some cases indefinitely. the `cancel` method will stop such an endpoints and prevent the API from issuing additional updates.
-
-```ts
-import { client } from "@gradio/client";
-
-const app = await client("user/space-name");
-const submission = app
-	.submit("/predict", payload)
-	.on("data", (data) => console.log(data));
-
-// later
-
-submission.cancel();
-```
-
-
-
-
->>>>>>> 2db0d842
+
+
+
 #### `view_api`
 
 The `view_api` method provides details about the API you are connected too. It returns a JavaScript object of all named endpoints, unnamed endpoints and what values they accept and return. This method does not accept arguments.
@@ -357,9 +292,6 @@
 
 ##### `private`
 
-<<<<<<< HEAD
-This is an optional parameter specific to `duplicate` and will determine whether the space should be public or private. Spaces duplicated via the `duplicate` method are public by default.
-=======
 This is an optional property specific to `duplicate`'s options object and will determine whether the space should be public or private. Spaces duplicated via the `duplicate` method are public by default.
 
 ```ts
@@ -398,18 +330,13 @@
 - `"a10g-small"`
 - `"a10g-large"`
 - `"a100-large"`
->>>>>>> 2db0d842
 
 ```ts
 import { duplicate } from "@gradio/client";
 
 const app = await duplicate("user/space-name", {
 	hf_token: "hf_...",
-<<<<<<< HEAD
-	private: true
-=======
 	private: true,
 	hardware: 'a10g-small'
->>>>>>> 2db0d842
 });
 ```