--- conflicted
+++ resolved
@@ -114,17 +114,10 @@
 // Configuration and Response Types
 // --------------------------------
 export interface Config {
-<<<<<<< HEAD
-	auth_required: boolean | undefined;
-	analytics_enabled: boolean;
-	auth_message: string;
-	components: ComponentMeta[];
-=======
 	auth_required: boolean;
 	analytics_enabled: boolean;
 	auth_message: string;
 	components: any[];
->>>>>>> e90f2000
 	css: string;
 	js: string;
 	head: string | null;
@@ -198,8 +191,6 @@
 	generator: boolean;
 }
 
-<<<<<<< HEAD
-=======
 export interface Payload {
 	fn_index: number;
 	data: unknown[];
@@ -208,7 +199,6 @@
 	trigger_id?: number | null;
 }
 
->>>>>>> e90f2000
 export interface PostResponse {
 	error?: string;
 	[x: string]: any;
