import type { Config } from "./types.js";

export function determine_protocol(endpoint: string): {
	ws_protocol: "ws" | "wss";
	http_protocol: "http:" | "https:";
	host: string;
} {
	if (endpoint.startsWith("http")) {
		const { protocol, host } = new URL(endpoint);

		if (host.endsWith("hf.space")) {
			return {
				ws_protocol: "wss",
				host: host,
				http_protocol: protocol as "http:" | "https:"
			};
		} else {
			return {
				ws_protocol: protocol === "https:" ? "wss" : "ws",
				http_protocol: protocol as "http:" | "https:",
				host
			};
		}
	}

	// default to secure if no protocol is provided
	return {
		ws_protocol: "wss",
		http_protocol: "https:",
		host: endpoint
	};
}

export const RE_SPACE_NAME = /^[^\/]*\/[^\/]*$/;
export const RE_SPACE_DOMAIN = /.*hf\.space\/{0,1}$/;
export async function process_endpoint(
	app_reference: string,
	token?: `hf_${string}`
): Promise<{
	space_id: string | false;
	host: string;
	ws_protocol: "ws" | "wss";
	http_protocol: "http:" | "https:";
}> {
	const headers: { Authorization?: string } = {};
	if (token) {
		headers.Authorization = `Bearer ${token}`;
	}

	const _app_reference = app_reference.trim();

	if (RE_SPACE_NAME.test(_app_reference)) {
		try {
			const res = await fetch(
				`https://huggingface.co/api/spaces/${_app_reference}/host`,
				{ headers }
			);

			if (res.status !== 200)
				throw new Error("Space metadata could not be loaded.");
			const _host = (await res.json()).host;

			return {
				space_id: app_reference,
				...determine_protocol(_host)
			};
		} catch (e) {
			throw new Error("Space metadata could not be loaded." + e.message);
		}
	}

	if (RE_SPACE_DOMAIN.test(_app_reference)) {
		const { ws_protocol, http_protocol, host } =
			determine_protocol(_app_reference);

		return {
			space_id: host.replace(".hf.space", ""),
			ws_protocol,
			http_protocol,
			host
		};
	}

	return {
		space_id: false,
		...determine_protocol(_app_reference)
	};
}

export function map_names_to_ids(fns: Config["dependencies"]) {
	let apis: Record<string, number> = {};

	fns.forEach(({ api_name }, i) => {
		if (api_name) apis[api_name] = i;
	});

	return apis;
}

const RE_DISABLED_DISCUSSION =
	/^(?=[^]*\b[dD]iscussions{0,1}\b)(?=[^]*\b[dD]isabled\b)[^]*$/;
export async function discussions_enabled(space_id: string) {
	try {
		const r = await fetch(
			`https://huggingface.co/api/spaces/${space_id}/discussions`,
			{
				method: "HEAD"
			}
		);
		const error = r.headers.get("x-error-message");

		if (error && RE_DISABLED_DISCUSSION.test(error)) return false;
		else return true;
	} catch (e) {
		return false;
	}
}

export async function get_space_hardware(
	space_id: string,
	token: `hf_${string}`
) {
	const headers: { Authorization?: string } = {};
	if (token) {
		headers.Authorization = `Bearer ${token}`;
	}

	try {
		const res = await fetch(
			`https://huggingface.co/api/spaces/${space_id}/runtime`,
			{ headers }
		);

		if (res.status !== 200)
			throw new Error("Space hardware could not be obtained.");

		const { hardware } = await res.json();

		return hardware;
	} catch (e) {
		throw new Error(e.message);
	}
}

export async function set_space_hardware(
	space_id: string,
<<<<<<< HEAD
	new_hardware: Record<string, any>,
=======
	new_hardware: typeof hardware_types[number],
>>>>>>> ff82e456
	token: `hf_${string}`
) {
	const headers: { Authorization?: string } = {};
	if (token) {
		headers.Authorization = `Bearer ${token}`;
	}

	try {
		const res = await fetch(
			`https://huggingface.co/api/spaces/${space_id}/hardware`,
			{ headers, body: JSON.stringify(new_hardware) }
		);

		if (res.status !== 200)
			throw new Error(
				"Space hardware could not be set. Please ensure the space hardware provided is valid and that a Hugging Face token is passed in."
			);

		const { hardware } = await res.json();

		return hardware;
	} catch (e) {
		throw new Error(e.message);
	}
}

export async function set_space_timeout(
	space_id: string,
	timeout: number,
	token: `hf_${string}`
) {
	const headers: { Authorization?: string } = {};
	if (token) {
		headers.Authorization = `Bearer ${token}`;
	}

	try {
		const res = await fetch(
			`https://huggingface.co/api/spaces/${space_id}/hardware`,
			{ headers, body: JSON.stringify({ seconds: timeout }) }
		);

		if (res.status !== 200)
			throw new Error(
				"Space hardware could not be set. Please ensure the space hardware provided is valid and that a Hugging Face token is passed in."
			);

		const { hardware } = await res.json();

		return hardware;
	} catch (e) {
		throw new Error(e.message);
	}
<<<<<<< HEAD
}
=======
}

export const hardware_types = [
	"cpu-basic",
	"cpu-upgrade",
	"t4-small",
	"t4-medium",
	"a10g-small",
	"a10g-large",
	"a100-large"
] as const;
>>>>>>> ff82e456
<|MERGE_RESOLUTION|>--- conflicted
+++ resolved
@@ -144,11 +144,7 @@
 
 export async function set_space_hardware(
 	space_id: string,
-<<<<<<< HEAD
-	new_hardware: Record<string, any>,
-=======
 	new_hardware: typeof hardware_types[number],
->>>>>>> ff82e456
 	token: `hf_${string}`
 ) {
 	const headers: { Authorization?: string } = {};
@@ -202,9 +198,6 @@
 	} catch (e) {
 		throw new Error(e.message);
 	}
-<<<<<<< HEAD
-}
-=======
 }
 
 export const hardware_types = [
@@ -215,5 +208,4 @@
 	"a10g-small",
 	"a10g-large",
 	"a100-large"
-] as const;
->>>>>>> ff82e456
+] as const;