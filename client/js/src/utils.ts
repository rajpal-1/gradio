import type { Config } from "./types.js";

export function determine_protocol(endpoint: string): {
	ws_protocol: "ws" | "wss";
	http_protocol: "http:" | "https:";
	host: string;
} {
	if (endpoint.startsWith("http")) {
		const { protocol, host } = new URL(endpoint);

		if (host.endsWith("hf.space")) {
			return {
				ws_protocol: "wss",
				host: host,
				http_protocol: protocol as "http:" | "https:"
			};
		} else {
			return {
				ws_protocol: protocol === "https:" ? "wss" : "ws",
				http_protocol: protocol as "http:" | "https:",
				host
			};
		}
	}

	// default to secure if no protocol is provided
	return {
		ws_protocol: "wss",
		http_protocol: "https:",
		host: endpoint
	};
}

export const RE_SPACE_NAME = /^[^\/]*\/[^\/]*$/;
export const RE_SPACE_DOMAIN = /.*hf\.space\/{0,1}$/;
export async function process_endpoint(
	app_reference: string,
	token?: `hf_${string}`
): Promise<{
	space_id: string | false;
	host: string;
	ws_protocol: "ws" | "wss";
	http_protocol: "http:" | "https:";
}> {
	const headers: { Authorization?: string } = {};
	if (token) {
		headers.Authorization = `Bearer ${token}`;
	}

	const _app_reference = app_reference.trim();

	if (RE_SPACE_NAME.test(_app_reference)) {
		try {
			const res = await fetch(
				`https://huggingface.co/api/spaces/${_app_reference}/host`,
				{ headers }
			);
<<<<<<< HEAD
			console.log(res);
=======
>>>>>>> 2db0d842

			if (res.status !== 200)
				throw new Error("Space metadata could not be loaded.");
			const _host = (await res.json()).host;

			return {
				space_id: app_reference,
				...determine_protocol(_host)
			};
		} catch (e) {
			throw new Error("Space metadata could not be loaded." + e.message);
		}
	}

	if (RE_SPACE_DOMAIN.test(_app_reference)) {
		const { ws_protocol, http_protocol, host } =
			determine_protocol(_app_reference);

		return {
			space_id: host.replace(".hf.space", ""),
			ws_protocol,
			http_protocol,
			host
		};
	}

	return {
		space_id: false,
		...determine_protocol(_app_reference)
	};
}

export function map_names_to_ids(fns: Config["dependencies"]) {
	let apis: Record<string, number> = {};

	fns.forEach(({ api_name }, i) => {
		if (api_name) apis[api_name] = i;
	});

	return apis;
}

const RE_DISABLED_DISCUSSION =
	/^(?=[^]*\b[dD]iscussions{0,1}\b)(?=[^]*\b[dD]isabled\b)[^]*$/;
export async function discussions_enabled(space_id: string) {
	try {
		const r = await fetch(
			`https://huggingface.co/api/spaces/${space_id}/discussions`,
			{
				method: "HEAD"
			}
		);
		const error = r.headers.get("x-error-message");

		if (error && RE_DISABLED_DISCUSSION.test(error)) return false;
		else return true;
	} catch (e) {
		return false;
	}
}

export async function get_space_hardware(
	space_id: string,
	token: `hf_${string}`
) {
	const headers: { Authorization?: string } = {};
	if (token) {
		headers.Authorization = `Bearer ${token}`;
	}

	try {
		const res = await fetch(
			`https://huggingface.co/api/spaces/${space_id}/runtime`,
			{ headers }
		);

		if (res.status !== 200)
			throw new Error("Space hardware could not be obtained.");

		const { hardware } = await res.json();

		return hardware;
	} catch (e) {
		throw new Error(e.message);
	}
}

export async function set_space_hardware(
	space_id: string,
	new_hardware: Record<string, any>,
	token: `hf_${string}`
) {
	const headers: { Authorization?: string } = {};
	if (token) {
		headers.Authorization = `Bearer ${token}`;
	}

	try {
		const res = await fetch(
			`https://huggingface.co/api/spaces/${space_id}/hardware`,
			{ headers, body: JSON.stringify(new_hardware) }
		);

		if (res.status !== 200)
			throw new Error(
				"Space hardware could not be set. Please ensure the space hardware provided is valid and that a Hugging Face token is passed in."
			);

		const { hardware } = await res.json();

		return hardware;
	} catch (e) {
		throw new Error(e.message);
	}
}

export async function set_space_timeout(
	space_id: string,
	timeout: number,
	token: `hf_${string}`
) {
	const headers: { Authorization?: string } = {};
	if (token) {
		headers.Authorization = `Bearer ${token}`;
	}

	try {
		const res = await fetch(
			`https://huggingface.co/api/spaces/${space_id}/hardware`,
			{ headers, body: JSON.stringify({ seconds: timeout }) }
		);

		if (res.status !== 200)
			throw new Error(
				"Space hardware could not be set. Please ensure the space hardware provided is valid and that a Hugging Face token is passed in."
			);

		const { hardware } = await res.json();

		return hardware;
	} catch (e) {
		throw new Error(e.message);
	}
}<|MERGE_RESOLUTION|>--- conflicted
+++ resolved
@@ -55,10 +55,6 @@
 				`https://huggingface.co/api/spaces/${_app_reference}/host`,
 				{ headers }
 			);
-<<<<<<< HEAD
-			console.log(res);
-=======
->>>>>>> 2db0d842
 
 			if (res.status !== 200)
 				throw new Error("Space metadata could not be loaded.");
