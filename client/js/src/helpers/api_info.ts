--- conflicted
+++ resolved
@@ -77,15 +77,11 @@
 			Object.entries(api_info[category]).forEach(
 				([endpoint, { parameters, returns }]) => {
 					const dependencyIndex =
-<<<<<<< HEAD
-						config.dependencies.find((dep) => dep.api_name === endpoint)?.id ||
-=======
-						config.dependencies.findIndex(
+						config.dependencies.find(
 							(dep) =>
 								dep.api_name === endpoint ||
 								dep.api_name === endpoint.replace("/", "")
-						) ||
->>>>>>> 9a87eb19
+						)?.id ||
 						api_map[endpoint.replace("/", "")] ||
 						-1;
 
