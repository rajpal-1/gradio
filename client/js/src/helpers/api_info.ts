--- conflicted
+++ resolved
@@ -1,9 +1,10 @@
 import type { Status } from "../types";
-<<<<<<< HEAD
-import { HOST_URL, INVALID_URL_MSG, QUEUE_FULL_MSG } from "../constants";
-=======
-import { QUEUE_FULL_MSG, SPACE_METADATA_ERROR_MSG } from "../constants";
->>>>>>> fe3e03ab
+import {
+	HOST_URL,
+	INVALID_URL_MSG,
+	QUEUE_FULL_MSG,
+	SPACE_METADATA_ERROR_MSG
+} from "../constants";
 import type { ApiData, ApiInfo, Config, JsApiData } from "../types";
 import { determine_protocol } from "./init_helpers";
 
