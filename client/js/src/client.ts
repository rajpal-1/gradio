--- conflicted
+++ resolved
@@ -273,10 +273,7 @@
 
 		try {
 			config = await resolve_config(`${http_protocol}//${host}`, hf_token);
-<<<<<<< HEAD
-=======
-
->>>>>>> a26e9afd
+
 			const _config = await config_success(config);
 			res(_config);
 		} catch (e) {
@@ -410,13 +407,9 @@
 									type: "status",
 									endpoint: _endpoint,
 									fn_index,
-<<<<<<< HEAD
 									stage: "complete",
 									eta: output.average_duration,
 									queue: false,
-=======
-									data,
->>>>>>> a26e9afd
 									time: new Date()
 								});
 							} else {
@@ -1072,10 +1065,7 @@
 		return { ...config, path: path };
 	} else if (endpoint) {
 		let response = await fetch(`${endpoint}/config`, { headers });
-<<<<<<< HEAD
-=======
-
->>>>>>> a26e9afd
+
 		if (response.status === 200) {
 			const config = await response.json();
 			config.path = config.path ?? "";
