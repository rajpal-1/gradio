--- conflicted
+++ resolved
@@ -195,7 +195,6 @@
 			}
 		}
 
-<<<<<<< HEAD
 		this.api_map = map_names_to_ids(_config.dependencies || []);
 		if (this.config.auth_required) {
 			return this.prepare_return_obj();
@@ -212,75 +211,6 @@
 			...this.prepare_return_obj()
 		};
 	}
-=======
-			async function component_server(
-				component_id: number,
-				fn_name: string,
-				data: unknown[] | { binary: boolean; data: Record<string, any> }
-			): Promise<any> {
-				const headers: {
-					Authorization?: string;
-					"Content-Type": "application/json";
-				} = {};
-
-				let root_url: string;
-				let component = config.components.find(
-					(comp) => comp.id === component_id
-				);
-				if (component?.props?.root_url) {
-					root_url = component.props.root_url;
-				} else {
-					root_url = config.root;
-				}
-
-				let body: FormData | string;
-				if (data.binary) {
-					body = new FormData();
-					for (const key in data.data) {
-						if (key === "binary") continue;
-						body.append(key, data.data[key]);
-					}
-					body.set("component_id", component_id);
-					body.set("fn_name", fn_name);
-					body.set("session_hash", session_hash);
-				} else {
-					body = JSON.stringify({
-						data: data,
-						component_id,
-						fn_name,
-						session_hash
-					});
-
-					headers["Content-Type"] = "application/json";
-				}
-				if (hf_token) {
-					headers.Authorization = `Bearer ${hf_token}`;
-				}
-
-				try {
-					const response = await fetch_implementation(
-						`${root_url}/component_server/`,
-						{
-							method: "POST",
-							body: body,
-							headers
-						}
-					);
-
-					if (!response.ok) {
-						// console.warn(await response.text());
-						throw new Error(
-							"Could not connect to component server: " + response.statusText
-						);
-					}
-
-					const output = await response.json();
-					return output;
-				} catch (e) {
-					console.warn(e);
-				}
-			}
->>>>>>> dbb7373d
 
 	async handle_space_success(status: SpaceStatus): Promise<Config | void> {
 		const { status_callback } = this.options;
@@ -308,16 +238,20 @@
 	public async component_server(
 		component_id: number,
 		fn_name: string,
-		data: unknown[]
+		data: unknown[] | { binary: boolean; data: Record<string, any> }
 	): Promise<unknown> {
 		const headers: {
 			Authorization?: string;
-			"Content-Type": "application/json";
-		} = { "Content-Type": "application/json" };
-
-		if (this.options.hf_token) {
+			"Content-Type"?: "application/json";
+		} = {};
+
+		const { hf_token } = this.options;
+		const { session_hash } = this;
+
+		if (hf_token) {
 			headers.Authorization = `Bearer ${this.options.hf_token}`;
 		}
+
 		let root_url: string;
 		let component = this.config.components.find(
 			(comp) => comp.id === component_id
@@ -327,28 +261,59 @@
 		} else {
 			root_url = this.config.root;
 		}
-		const response = await this.fetch_implementation(
-			`${root_url}/component_server/`,
-			{
-				method: "POST",
-				body: JSON.stringify({
-					data: data,
-					component_id: component_id,
-					fn_name: fn_name,
-					session_hash: this.session_hash
-				}),
-				headers
-			}
-		);
-
-		if (!response.ok) {
-			throw new Error(
-				"Could not connect to component server: " + response.statusText
+
+		let body: FormData | string;
+
+		if ("binary" in data) {
+			body = new FormData();
+			for (const key in data.data) {
+				if (key === "binary") continue;
+				body.append(key, data.data[key]);
+			}
+			body.set("component_id", component_id.toString());
+			body.set("fn_name", fn_name);
+			body.set("session_hash", session_hash);
+		} else {
+			body = JSON.stringify({
+				data: data,
+				component_id,
+				fn_name,
+				session_hash
+			});
+
+			headers["Content-Type"] = "application/json";
+		}
+
+		if (hf_token) {
+			headers.Authorization = `Bearer ${hf_token}`;
+		}
+
+		try {
+			const response = await this.fetch_implementation(
+				`${root_url}/component_server/`,
+				{
+					method: "POST",
+					body: JSON.stringify({
+						data: data,
+						component_id: component_id,
+						fn_name: fn_name,
+						session_hash: this.session_hash
+					}),
+					headers
+				}
 			);
-		}
-
-		const output = await response.json();
-		return output;
+
+			if (!response.ok) {
+				throw new Error(
+					"Could not connect to component server: " + response.statusText
+				);
+			}
+
+			const output = await response.json();
+			return output;
+		} catch (e) {
+			console.warn(e);
+		}
 	}
 
 	private prepare_return_obj(): client_return {
