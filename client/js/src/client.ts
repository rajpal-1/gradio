import type {
	ApiData,
	ApiInfo,
	ClientOptions,
	Config,
	DuplicateOptions,
	EndpointInfo,
	JsApiData,
	SpaceStatus,
	Status,
	SubmitReturn,
	UploadResponse,
	client_return
} from "./types";
import { view_api } from "./utils/view_api";
import { upload_files } from "./utils/upload_files";
import { upload, FileData } from "./upload";
import { handle_blob } from "./utils/handle_blob";
import { post_data } from "./utils/post_data";
import { predict } from "./utils/predict";
import { duplicate } from "./utils/duplicate";
import { submit } from "./utils/submit";
import { RE_SPACE_NAME, process_endpoint } from "./helpers/api_info";
import {
	map_names_to_ids,
	resolve_config,
	get_jwt
} from "./helpers/init_helpers";
import { check_space_status } from "./helpers/spaces";
import { open_stream } from "./utils/stream";
import { API_INFO_ERROR_MSG, CONFIG_ERROR_MSG } from "./constants";

export class NodeBlob extends Blob {
	constructor(blobParts?: BlobPart[], options?: BlobPropertyBag) {
		super(blobParts, options);
	}
}

export class Client {
	app_reference: string;
	options: ClientOptions;

	config: Config | undefined;
	api_info: ApiInfo<JsApiData> | undefined;
	api_map: Record<string, number> = {};
	session_hash: string = Math.random().toString(36).substring(2);
	jwt: string | false = false;
	last_status: Record<string, Status["stage"]> = {};

	// streaming
	stream_status = { open: false };
	pending_stream_messages: Record<string, any[][]> = {};
	pending_diff_streams: Record<string, any[][]> = {};
	event_callbacks: Record<string, (data?: unknown) => Promise<void>> = {};
	unclosed_events: Set<string> = new Set();
	heartbeat_event: EventSource | null = null;

	fetch(input: RequestInfo | URL, init?: RequestInit): Promise<Response> {
		return fetch(input, init);
	}

	async stream(url: URL): Promise<EventSource> {
		if (typeof window === "undefined" || typeof EventSource === "undefined") {
			try {
				const EventSourceModule = await import("eventsource");
				return new EventSourceModule.default(url.toString()) as EventSource;
			} catch (error) {
				console.error("Failed to load EventSource module:", error);
				throw error;
			}
		} else {
			return new EventSource(url.toString());
		}
	}

	view_api: () => Promise<ApiInfo<JsApiData>>;
	upload_files: (
		root_url: string,
		files: (Blob | File)[],
		upload_id?: string
	) => Promise<UploadResponse>;
	upload: (
		file_data: FileData[],
		root_url: string,
		upload_id?: string,
		max_file_size?: number
	) => Promise<(FileData | null)[] | null>;
	handle_blob: (
		endpoint: string,
		data: unknown[],
		endpoint_info: EndpointInfo<ApiData | JsApiData>
	) => Promise<unknown[]>;
	post_data: (
		url: string,
		body: unknown,
		additional_headers?: any
	) => Promise<unknown[]>;
	submit: (
		endpoint: string | number,
		data: unknown[] | Record<string, unknown>,
		event_data?: unknown,
		trigger_id?: number | null
	) => SubmitReturn;
	predict: (
		endpoint: string | number,
		data: unknown[] | Record<string, unknown>,
		event_data?: unknown
<<<<<<< HEAD
	) => Promise<SubmitReturn>;
	open_stream: () => void;
=======
	) => Promise<unknown>;
	open_stream: () => Promise<void>;
>>>>>>> 22df61a2
	private resolve_config: (endpoint: string) => Promise<Config | undefined>;
	constructor(app_reference: string, options: ClientOptions = {}) {
		this.app_reference = app_reference;
		this.options = options;

		this.view_api = view_api.bind(this);
		this.upload_files = upload_files.bind(this);
		this.handle_blob = handle_blob.bind(this);
		this.post_data = post_data.bind(this);
		this.submit = submit.bind(this);
		this.predict = predict.bind(this);
		this.open_stream = open_stream.bind(this);
		this.resolve_config = resolve_config.bind(this);
		this.upload = upload.bind(this);
	}

	private async init(): Promise<void> {
		if (
			(typeof window === "undefined" || !("WebSocket" in window)) &&
			!global.WebSocket
		) {
			const ws = await import("ws");
			// @ts-ignore
			NodeBlob = (await import("node:buffer")).Blob;
			global.WebSocket = ws.WebSocket as unknown as typeof WebSocket;
		}

		try {
			await this._resolve_config().then(async ({ config }) => {
				if (config) {
					this.config = config;
					if (this.config && this.config.connect_heartbeat) {
						// connect to the heartbeat endpoint via GET request
						const heartbeat_url = new URL(
							`${this.config.root}/heartbeat/${this.session_hash}`
						);
						this.heartbeat_event = await this.stream(heartbeat_url); // Just connect to the endpoint without parsing the response. Ref: https://github.com/gradio-app/gradio/pull/7974#discussion_r1557717540

						if (this.config.space_id && this.options.hf_token) {
							this.jwt = await get_jwt(
								this.config.space_id,
								this.options.hf_token
							);
						}
					}
				}
			});
		} catch (e) {
			throw Error(CONFIG_ERROR_MSG + (e as Error).message);
		}

		this.api_info = await this.view_api();
		this.api_map = map_names_to_ids(this.config?.dependencies || []);
	}

	static async connect(
		app_reference: string,
		options: ClientOptions = {}
	): Promise<Client> {
		const client = new this(app_reference, options); // this refers to the class itself, not the instance
		await client.init();
		return client;
	}

	close(): void {
		this.heartbeat_event?.close();
	}

	static async duplicate(
		app_reference: string,
		options: DuplicateOptions = {}
	): Promise<Client> {
		return duplicate(app_reference, options);
	}

	private async _resolve_config(): Promise<any> {
		const { http_protocol, host, space_id } = await process_endpoint(
			this.app_reference,
			this.options.hf_token
		);

		const { status_callback } = this.options;
		let config: Config | undefined;

		try {
			config = await this.resolve_config(`${http_protocol}//${host}`);

			if (!config) {
				throw new Error(CONFIG_ERROR_MSG);
			}

			return this.config_success(config);
		} catch (e) {
			console.error(e);
			if (space_id) {
				check_space_status(
					space_id,
					RE_SPACE_NAME.test(space_id) ? "space_name" : "subdomain",
					this.handle_space_success
				);
			} else {
				if (status_callback)
					status_callback({
						status: "error",
						message: "Could not load this space.",
						load_status: "error",
						detail: "NOT_FOUND"
					});
			}
		}
	}

	private async config_success(
		_config: Config
	): Promise<Config | client_return> {
		this.config = _config;

		if (typeof window !== "undefined") {
			if (window.location.protocol === "https:") {
				this.config.root = this.config.root.replace("http://", "https://");
			}
		}

		if (this.config.auth_required) {
			return this.prepare_return_obj();
		}

		try {
			this.api_info = await this.view_api();
		} catch (e) {
			console.error(API_INFO_ERROR_MSG + (e as Error).message);
		}

		return this.prepare_return_obj();
	}

	async handle_space_success(status: SpaceStatus): Promise<Config | void> {
		const { status_callback } = this.options;
		if (status_callback) status_callback(status);
		if (status.status === "running") {
			try {
				this.config = await this._resolve_config();
				if (!this.config) {
					throw new Error(CONFIG_ERROR_MSG);
				}

				const _config = await this.config_success(this.config);

				return _config as Config;
			} catch (e) {
				console.error(e);
				if (status_callback) {
					status_callback({
						status: "error",
						message: "Could not load this space.",
						load_status: "error",
						detail: "NOT_FOUND"
					});
				}
			}
		}
	}

	public async component_server(
		component_id: number,
		fn_name: string,
		data: unknown[] | { binary: boolean; data: Record<string, any> }
	): Promise<unknown> {
		if (!this.config) {
			throw new Error(CONFIG_ERROR_MSG);
		}

		const headers: {
			Authorization?: string;
			"Content-Type"?: "application/json";
		} = {};

		const { hf_token } = this.options;
		const { session_hash } = this;

		if (hf_token) {
			headers.Authorization = `Bearer ${this.options.hf_token}`;
		}

		let root_url: string;
		let component = this.config.components.find(
			(comp) => comp.id === component_id
		);
		if (component?.props?.root_url) {
			root_url = component.props.root_url;
		} else {
			root_url = this.config.root;
		}

		let body: FormData | string;

		if ("binary" in data) {
			body = new FormData();
			for (const key in data.data) {
				if (key === "binary") continue;
				body.append(key, data.data[key]);
			}
			body.set("component_id", component_id.toString());
			body.set("fn_name", fn_name);
			body.set("session_hash", session_hash);
		} else {
			body = JSON.stringify({
				data: data,
				component_id,
				fn_name,
				session_hash
			});

			headers["Content-Type"] = "application/json";
		}

		if (hf_token) {
			headers.Authorization = `Bearer ${hf_token}`;
		}

		try {
			const response = await this.fetch(`${root_url}/component_server/`, {
				method: "POST",
				body: body,
				headers
			});

			if (!response.ok) {
				throw new Error(
					"Could not connect to component server: " + response.statusText
				);
			}

			const output = await response.json();
			return output;
		} catch (e) {
			console.warn(e);
		}
	}

	private prepare_return_obj(): client_return {
		return {
			config: this.config,
			predict: this.predict,
			submit: this.submit,
			view_api: this.view_api,
			component_server: this.component_server
		};
	}
}

/**
 * @deprecated This method will be removed in v1.0. Use `Client.connect()` instead.
 * Creates a client instance for interacting with Gradio apps.
 *
 * @param {string} app_reference - The reference or URL to a Gradio space or app.
 * @param {ClientOptions} options - Configuration options for the client.
 * @returns {Promise<Client>} A promise that resolves to a `Client` instance.
 */
export async function client(
	app_reference: string,
	options: ClientOptions = {}
): Promise<Client> {
	return await Client.connect(app_reference, options);
}

/**
 * @deprecated This method will be removed in v1.0. Use `Client.duplicate()` instead.
 * Creates a duplicate of a space and returns a client instance for the duplicated space.
 *
 * @param {string} app_reference - The reference or URL to a Gradio space or app to duplicate.
 * @param {DuplicateOptions} options - Configuration options for the client.
 * @returns {Promise<Client>} A promise that resolves to a `Client` instance.
 */
export async function duplicate_space(
	app_reference: string,
	options: DuplicateOptions
): Promise<Client> {
	return await Client.duplicate(app_reference, options);
}

export type ClientInstance = Client;<|MERGE_RESOLUTION|>--- conflicted
+++ resolved
@@ -105,13 +105,8 @@
 		endpoint: string | number,
 		data: unknown[] | Record<string, unknown>,
 		event_data?: unknown
-<<<<<<< HEAD
 	) => Promise<SubmitReturn>;
-	open_stream: () => void;
-=======
-	) => Promise<unknown>;
 	open_stream: () => Promise<void>;
->>>>>>> 22df61a2
 	private resolve_config: (endpoint: string) => Promise<Config | undefined>;
 	constructor(app_reference: string, options: ClientOptions = {}) {
 		this.app_reference = app_reference;
