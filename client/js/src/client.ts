--- conflicted
+++ resolved
@@ -72,23 +72,14 @@
 		return fetch(input, init);
 	}
 
-<<<<<<< HEAD
-	eventSource_factory(url: URL): EventSource | null {
-		if (typeof window !== "undefined" && "EventSource" in window) {
-=======
 	eventSource_factory(url: URL): EventSource {
 		if (typeof window !== undefined && typeof EventSource !== "undefined") {
->>>>>>> 0d2e71be
 			return new EventSource(url.toString());
 		} else if (typeof global !== "undefined" && global.EventSource) {
 			return new global.EventSource(url.toString());
 		}
-<<<<<<< HEAD
-		return null;
-=======
 		// @ts-ignore
 		return null; // todo: polyfill eventsource for node envs
->>>>>>> 0d2e71be
 	}
 
 	view_api: () => Promise<ApiInfo<JsApiData>>;
