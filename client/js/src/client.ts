import semiver from "semiver";

import {
	process_endpoint,
	RE_SPACE_NAME,
	map_names_to_ids,
	discussions_enabled,
	get_space_hardware,
	set_space_hardware,
	set_space_timeout,
	hardware_types,
	resolve_root
} from "./utils.js";

import type {
	EventType,
	EventListener,
	ListenerMap,
	Event,
	Payload,
	PostResponse,
	UploadResponse,
	Status,
	SpaceStatus,
	SpaceStatusCallback,
	FileData
} from "./types.js";

import type { Config } from "./types.js";

type event = <K extends EventType>(
	eventType: K,
	listener: EventListener<K>
) => SubmitReturn;
type predict = (
	endpoint: string | number,
	data?: unknown[],
	event_data?: unknown
) => Promise<unknown>;

type client_return = {
	predict: predict;
	config: Config;
	submit: (
		endpoint: string | number,
		data?: unknown[],
		event_data?: unknown
	) => SubmitReturn;
	component_server: (
		component_id: number,
		fn_name: string,
		data: unknown[]
	) => any;
	view_api: (c?: Config) => Promise<ApiInfo<JsApiData>>;
};

type SubmitReturn = {
	on: event;
	off: event;
	cancel: () => Promise<void>;
	destroy: () => void;
};

const QUEUE_FULL_MSG = "This application is too busy. Keep trying!";
const BROKEN_CONNECTION_MSG = "Connection errored out.";

export let NodeBlob;

export async function duplicate(
	app_reference: string,
	options: {
		hf_token: `hf_${string}`;
		private?: boolean;
		status_callback: SpaceStatusCallback;
		hardware?: (typeof hardware_types)[number];
		timeout?: number;
	}
): Promise<client_return> {
	const { hf_token, private: _private, hardware, timeout } = options;

	if (hardware && !hardware_types.includes(hardware)) {
		throw new Error(
			`Invalid hardware type provided. Valid types are: ${hardware_types
				.map((v) => `"${v}"`)
				.join(",")}.`
		);
	}
	const headers = {
		Authorization: `Bearer ${hf_token}`
	};

	const user = (
		await (
			await fetch(`https://huggingface.co/api/whoami-v2`, {
				headers
			})
		).json()
	).name;

	const space_name = app_reference.split("/")[1];
	const body: {
		repository: string;
		private?: boolean;
	} = {
		repository: `${user}/${space_name}`
	};

	if (_private) {
		body.private = true;
	}

	try {
		const response = await fetch(
			`https://huggingface.co/api/spaces/${app_reference}/duplicate`,
			{
				method: "POST",
				headers: { "Content-Type": "application/json", ...headers },
				body: JSON.stringify(body)
			}
		);

		if (response.status === 409) {
			return client(`${user}/${space_name}`, options);
		}
		const duplicated_space = await response.json();

		let original_hardware;

		if (!hardware) {
			original_hardware = await get_space_hardware(app_reference, hf_token);
		}

		const requested_hardware = hardware || original_hardware || "cpu-basic";
		await set_space_hardware(
			`${user}/${space_name}`,
			requested_hardware,
			hf_token
		);

		await set_space_timeout(`${user}/${space_name}`, timeout || 300, hf_token);
		return client(duplicated_space.url, options);
	} catch (e: any) {
		throw new Error(e);
	}
}

interface Client {
	post_data: (
		url: string,
		body: unknown,
		token?: `hf_${string}`
	) => Promise<[PostResponse, number]>;
	upload_files: (
		root: string,
		files: File[],
		token?: `hf_${string}`
	) => Promise<UploadResponse>;
	client: (
		app_reference: string,
		options: {
			hf_token?: `hf_${string}`;
			status_callback?: SpaceStatusCallback;
			normalise_files?: boolean;
		}
	) => Promise<client_return>;
	handle_blob: (
		endpoint: string,
		data: unknown[],
		api_info: ApiInfo<JsApiData>,
		token?: `hf_${string}`
	) => Promise<unknown[]>;
}

export function api_factory(
	fetch_implementation: typeof fetch,
	WebSocket_factory: (url: URL) => WebSocket
): Client {
	return { post_data, upload_files, client, handle_blob };

	async function post_data(
		url: string,
		body: unknown,
		token?: `hf_${string}`
	): Promise<[PostResponse, number]> {
		const headers: {
			Authorization?: string;
			"Content-Type": "application/json";
		} = { "Content-Type": "application/json" };
		if (token) {
			headers.Authorization = `Bearer ${token}`;
		}
		try {
			var response = await fetch_implementation(url, {
				method: "POST",
				body: JSON.stringify(body),
				headers
			});
		} catch (e) {
			return [{ error: BROKEN_CONNECTION_MSG }, 500];
		}
		const output: PostResponse = await response.json();
		return [output, response.status];
	}

	async function upload_files(
		root: string,
		files: (Blob | File)[],
		token?: `hf_${string}`
	): Promise<UploadResponse> {
		const headers: {
			Authorization?: string;
		} = {};
		if (token) {
			headers.Authorization = `Bearer ${token}`;
		}
		const chunkSize = 1000;
		const uploadResponses = [];
		for (let i = 0; i < files.length; i += chunkSize) {
			const chunk = files.slice(i, i + chunkSize);
			const formData = new FormData();
			chunk.forEach((file) => {
				formData.append("files", file);
			});
			try {
				var response = await fetch_implementation(`${root}/upload`, {
					method: "POST",
					body: formData,
					headers
				});
			} catch (e) {
				return { error: BROKEN_CONNECTION_MSG };
			}
			const output: UploadResponse["files"] = await response.json();
			uploadResponses.push(...output);
		}
		return { files: uploadResponses };
	}

	async function client(
		app_reference: string,
		options: {
			hf_token?: `hf_${string}`;
			status_callback?: SpaceStatusCallback;
			normalise_files?: boolean;
		} = { normalise_files: true }
	): Promise<client_return> {
		return new Promise(async (res) => {
			const { status_callback, hf_token, normalise_files } = options;
			const return_obj = {
				predict,
				submit,
				view_api,
				component_server
				// duplicate
			};

			const transform_files = normalise_files ?? true;
			if (
				(typeof window === "undefined" || !("WebSocket" in window)) &&
				!global.Websocket
			) {
				const ws = await import("ws");
				NodeBlob = (await import("node:buffer")).Blob;
				//@ts-ignore
				global.WebSocket = ws.WebSocket;
			}

			const { ws_protocol, http_protocol, host, space_id } =
				await process_endpoint(app_reference, hf_token);

			const session_hash = Math.random().toString(36).substring(2);
			const last_status: Record<string, Status["stage"]> = {};
			let config: Config;
			let api_map: Record<string, number> = {};

			let jwt: false | string = false;

			if (hf_token && space_id) {
				jwt = await get_jwt(space_id, hf_token);
			}

			async function config_success(_config: Config): Promise<client_return> {
				config = _config;
				api_map = map_names_to_ids(_config?.dependencies || []);
				if (config.auth_required) {
					return {
						config,
						...return_obj
					};
				}
				try {
					api = await view_api(config);
				} catch (e) {
					console.error(`Could not get api details: ${e.message}`);
				}

				return {
					config,
					...return_obj
				};
			}
			let api: ApiInfo<JsApiData>;
			async function handle_space_sucess(status: SpaceStatus): Promise<void> {
				if (status_callback) status_callback(status);
				if (status.status === "running")
					try {
						config = await resolve_config(
							fetch_implementation,
							`${http_protocol}//${host}`,
							hf_token
						);

						const _config = await config_success(config);
						res(_config);
					} catch (e) {
						console.error(e);
						if (status_callback) {
							status_callback({
								status: "error",
								message: "Could not load this space.",
								load_status: "error",
								detail: "NOT_FOUND"
							});
						}
					}
			}

			try {
				config = await resolve_config(
					fetch_implementation,
					`${http_protocol}//${host}`,
					hf_token
				);

				const _config = await config_success(config);
				res(_config);
			} catch (e) {
				console.error(e);
				if (space_id) {
					check_space_status(
						space_id,
						RE_SPACE_NAME.test(space_id) ? "space_name" : "subdomain",
						handle_space_sucess
					);
				} else {
					if (status_callback)
						status_callback({
							status: "error",
							message: "Could not load this space.",
							load_status: "error",
							detail: "NOT_FOUND"
						});
				}
			}

			function predict(
				endpoint: string,
				data: unknown[],
				event_data?: unknown
			): Promise<unknown> {
				let data_returned = false;
				let status_complete = false;
				let dependency;
				if (typeof endpoint === "number") {
					dependency = config.dependencies[endpoint];
				} else {
					const trimmed_endpoint = endpoint.replace(/^\//, "");
					dependency = config.dependencies[api_map[trimmed_endpoint]];
				}

				if (dependency.types.continuous) {
					throw new Error(
						"Cannot call predict on this function as it may run forever. Use submit instead"
					);
				}

				return new Promise((res, rej) => {
					const app = submit(endpoint, data, event_data);
					let result;

					app
						.on("data", (d) => {
							// if complete message comes before data, resolve here
							if (status_complete) {
								app.destroy();
								res(d);
							}
							data_returned = true;
							result = d;
						})
						.on("status", (status) => {
							if (status.stage === "error") rej(status);
							if (status.stage === "complete") {
								status_complete = true;
								// if complete message comes after data, resolve here
								if (data_returned) {
									app.destroy();
									res(result);
								}
							}
						});
				});
			}

			function submit(
				endpoint: string | number,
				data: unknown[],
				event_data?: unknown
			): SubmitReturn {
				let fn_index: number;
				let api_info;

				if (typeof endpoint === "number") {
					fn_index = endpoint;
					api_info = api.unnamed_endpoints[fn_index];
				} else {
					const trimmed_endpoint = endpoint.replace(/^\//, "");

					fn_index = api_map[trimmed_endpoint];
					api_info = api.named_endpoints[endpoint.trim()];
				}

				if (typeof fn_index !== "number") {
					throw new Error(
						"There is no endpoint matching that name of fn_index matching that number."
					);
				}

				let websocket: WebSocket;
				let eventSource: EventSource;
				const MAJOR_VERSION = parseInt(config.version.split(".")[0]);
				let protocol = MAJOR_VERSION >= 4 ? "sse" : "ws";

				const _endpoint = typeof endpoint === "number" ? "/predict" : endpoint;
				let payload: Payload;
				let complete: false | Record<string, any> = false;
				const listener_map: ListenerMap<EventType> = {};
<<<<<<< HEAD
				let url_params = ""
				if (typeof (window) !== "undefined") {
					url_params = new URLSearchParams(
						window.location.search
					).toString();
=======
				let url_params = "";
				if (typeof window !== "undefined") {
					url_params = new URLSearchParams(window.location.search).toString();
>>>>>>> 9053c95a
				}

				handle_blob(
					`${http_protocol}//${resolve_root(host, config.path, true)}`,
					data,
					api_info,
					hf_token
				).then((_payload) => {
					payload = { data: _payload || [], event_data, fn_index };
					if (skip_queue(fn_index, config)) {
						fire_event({
							type: "status",
							endpoint: _endpoint,
							stage: "pending",
							queue: false,
							fn_index,
							time: new Date()
						});

						post_data(
							`${http_protocol}//${resolve_root(host, config.path, true)}/run${_endpoint.startsWith("/") ? _endpoint : `/${_endpoint}`
							}${url_params ? "?" + url_params : ""}`,
							{
								...payload,
								session_hash
							},
							hf_token
						)
							.then(([output, status_code]) => {
								const data = transform_files
									? transform_output(
										output.data,
										api_info,
										config.root,
										config.root_url
									)
									: output.data;
								if (status_code == 200) {
									fire_event({
										type: "data",
										endpoint: _endpoint,
										fn_index,
										data: data,
										time: new Date()
									});

									fire_event({
										type: "status",
										endpoint: _endpoint,
										fn_index,
										stage: "complete",
										eta: output.average_duration,
										queue: false,
										time: new Date()
									});
								} else {
									fire_event({
										type: "status",
										stage: "error",
										endpoint: _endpoint,
										fn_index,
										message: output.error,
										queue: false,
										time: new Date()
									});
								}
							})
							.catch((e) => {
								fire_event({
									type: "status",
									stage: "error",
									message: e.message,
									endpoint: _endpoint,
									fn_index,
									queue: false,
									time: new Date()
								});
							});
					} else if (protocol == "ws") {
						fire_event({
							type: "status",
							stage: "pending",
							queue: true,
							endpoint: _endpoint,
							fn_index,
							time: new Date()
						});
						let url = new URL(`${ws_protocol}://${resolve_root(
							host,
							config.path,
							true
						)}
							/queue/join${url_params ? "?" + url_params : ""}`);

						if (jwt) {
							url.searchParams.set("__sign", jwt);
						}

						websocket = WebSocket_factory(url);

						websocket.onclose = (evt) => {
							if (!evt.wasClean) {
								fire_event({
									type: "status",
									stage: "error",
									broken: true,
									message: BROKEN_CONNECTION_MSG,
									queue: true,
									endpoint: _endpoint,
									fn_index,
									time: new Date()
								});
							}
						};

						websocket.onmessage = function (event) {
							const _data = JSON.parse(event.data);
							const { type, status, data } = handle_message(
								_data,
								last_status[fn_index]
							);

							if (type === "update" && status && !complete) {
								// call 'status' listeners
								fire_event({
									type: "status",
									endpoint: _endpoint,
									fn_index,
									time: new Date(),
									...status
								});
								if (status.stage === "error") {
									websocket.close();
								}
							} else if (type === "hash") {
								websocket.send(JSON.stringify({ fn_index, session_hash }));
								return;
							} else if (type === "data") {
								websocket.send(JSON.stringify({ ...payload, session_hash }));
							} else if (type === "complete") {
								complete = status;
							} else if (type === "log") {
								fire_event({
									type: "log",
									log: data.log,
									level: data.level,
									endpoint: _endpoint,
									fn_index
								});
							} else if (type === "generating") {
								fire_event({
									type: "status",
									time: new Date(),
									...status,
									stage: status?.stage!,
									queue: true,
									endpoint: _endpoint,
									fn_index
								});
							}
							if (data) {
								fire_event({
									type: "data",
									time: new Date(),
									data: transform_files
										? transform_output(
											data.data,
											api_info,
											config.root,
											config.root_url
										)
										: data.data,
									endpoint: _endpoint,
									fn_index
								});

								if (complete) {
									fire_event({
										type: "status",
										time: new Date(),
										...complete,
										stage: status?.stage!,
										queue: true,
										endpoint: _endpoint,
										fn_index
									});
									websocket.close();
								}
							}
						};

						// different ws contract for gradio versions older than 3.6.0
						//@ts-ignore
						if (semiver(config.version || "2.0.0", "3.6") < 0) {
							addEventListener("open", () =>
								websocket.send(JSON.stringify({ hash: session_hash }))
							);
						}
					} else {
						fire_event({
							type: "status",
							stage: "pending",
							queue: true,
							endpoint: _endpoint,
							fn_index,
							time: new Date()
						});
						var params = new URLSearchParams({ "fn_index": fn_index.toString(), "session_hash": session_hash }).toString();
						let url = new URL(`${http_protocol}//${resolve_root(
							host,
							config.path,
							true
						)}/queue/join?${params}`);

						eventSource = new EventSource(url);

						eventSource.onmessage = function (event) {
							const _data = JSON.parse(event.data);
							const { type, status, data } = handle_message(
								_data,
								last_status[fn_index]
							);

							if (type === "update" && status && !complete) {
								// call 'status' listeners
								fire_event({
									type: "status",
									endpoint: _endpoint,
									fn_index,
									time: new Date(),
									...status
								});
								if (status.stage === "error") {
									eventSource.close();
								}
							} else if (type === "data") {
								let event_id = _data.event_id;
								post_data(
									`${http_protocol}//${resolve_root(host, config.path, true)}/queue/data`,
									{
										...payload,
										session_hash,
										event_id
									},
									hf_token
								)

							} else if (type === "complete") {
								complete = status;
							} else if (type === "log") {
								fire_event({
									type: "log",
									log: data.log,
									level: data.level,
									endpoint: _endpoint,
									fn_index
								});
							} else if (type === "generating") {
								fire_event({
									type: "status",
									time: new Date(),
									...status,
									stage: status?.stage!,
									queue: true,
									endpoint: _endpoint,
									fn_index
								});
							}
							if (data) {
								fire_event({
									type: "data",
									time: new Date(),
									data: transform_files
										? transform_output(
											data.data,
											api_info,
											config.root,
											config.root_url
										)
										: data.data,
									endpoint: _endpoint,
									fn_index
								});

								if (complete) {
									fire_event({
										type: "status",
										time: new Date(),
										...complete,
										stage: status?.stage!,
										queue: true,
										endpoint: _endpoint,
										fn_index
									});
									eventSource.close();
								}
							}
						};
					}
				});

				function fire_event<K extends EventType>(event: Event<K>): void {
					const narrowed_listener_map: ListenerMap<K> = listener_map;
					const listeners = narrowed_listener_map[event.type] || [];
					listeners?.forEach((l) => l(event));
				}

				function on<K extends EventType>(
					eventType: K,
					listener: EventListener<K>
				): SubmitReturn {
					const narrowed_listener_map: ListenerMap<K> = listener_map;
					const listeners = narrowed_listener_map[eventType] || [];
					narrowed_listener_map[eventType] = listeners;
					listeners?.push(listener);

					return { on, off, cancel, destroy };
				}

				function off<K extends EventType>(
					eventType: K,
					listener: EventListener<K>
				): SubmitReturn {
					const narrowed_listener_map: ListenerMap<K> = listener_map;
					let listeners = narrowed_listener_map[eventType] || [];
					listeners = listeners?.filter((l) => l !== listener);
					narrowed_listener_map[eventType] = listeners;

					return { on, off, cancel, destroy };
				}

				async function cancel(): Promise<void> {
					const _status: Status = {
						stage: "complete",
						queue: false,
						time: new Date()
					};
					complete = _status;
					fire_event({
						..._status,
						type: "status",
						endpoint: _endpoint,
						fn_index: fn_index
					});

					if (websocket && websocket.readyState === 0) {
						websocket.addEventListener("open", () => {
							websocket.close();
						});
					} else {
						websocket.close();
					}

					try {
						await fetch_implementation(
							`${http_protocol}//${resolve_root(
								host,
								config.path,
								true
							)}/reset`,
							{
								headers: { "Content-Type": "application/json" },
								method: "POST",
								body: JSON.stringify({ fn_index, session_hash })
							}
						);
					} catch (e) {
						console.warn(
							"The `/reset` endpoint could not be called. Subsequent endpoint results may be unreliable."
						);
					}
				}

				function destroy(): void {
					for (const event_type in listener_map) {
						listener_map[event_type as "data" | "status"].forEach((fn) => {
							off(event_type as "data" | "status", fn);
						});
					}
				}

				return {
					on,
					off,
					cancel,
					destroy
				};
			}

			async function component_server(
				component_id: number,
				fn_name: string,
				data: unknown[]
			): Promise<any> {
				const headers: {
					Authorization?: string;
					"Content-Type": "application/json";
				} = { "Content-Type": "application/json" };
				if (hf_token) {
					headers.Authorization = `Bearer ${hf_token}`;
				}
				let root_url: string;
				let component = config.components.find(
					(comp) => comp.id === component_id
				);
				if (component?.props?.root_url) {
					root_url = component.props.root_url;
				} else {
					root_url = `${http_protocol}//${resolve_root(
						host,
						config.path,
						true
					)}/`;
				}
				const response = await fetch_implementation(
					`${root_url}component_server/`,
					{
						method: "POST",
						body: JSON.stringify({
							data: data,
							component_id: component_id,
							fn_name: fn_name,
							session_hash: session_hash
						}),
						headers
					}
				);

				if (!response.ok) {
					throw new Error(
						"Could not connect to component server: " + response.statusText
					);
				}

				const output = await response.json();
				return output;
			}

			async function view_api(config?: Config): Promise<ApiInfo<JsApiData>> {
				if (api) return api;

				const headers: {
					Authorization?: string;
					"Content-Type": "application/json";
				} = { "Content-Type": "application/json" };
				if (hf_token) {
					headers.Authorization = `Bearer ${hf_token}`;
				}
				let response: Response;
				// @ts-ignore
				if (semiver(config.version || "2.0.0", "3.30") < 0) {
					response = await fetch_implementation(
						"https://gradio-space-api-fetcher-v2.hf.space/api",
						{
							method: "POST",
							body: JSON.stringify({
								serialize: false,
								config: JSON.stringify(config)
							}),
							headers
						}
					);
				} else {
					response = await fetch_implementation(`${config.root}/info`, {
						headers
					});
				}

				if (!response.ok) {
					throw new Error(BROKEN_CONNECTION_MSG);
				}

				let api_info = (await response.json()) as
					| ApiInfo<ApiData>
					| { api: ApiInfo<ApiData> };
				if ("api" in api_info) {
					api_info = api_info.api;
				}

				if (
					api_info.named_endpoints["/predict"] &&
					!api_info.unnamed_endpoints["0"]
				) {
					api_info.unnamed_endpoints[0] = api_info.named_endpoints["/predict"];
				}

				const x = transform_api_info(api_info, config, api_map);
				return x;
			}
		});
	}

	async function handle_blob(
		endpoint: string,
		data: unknown[],
		api_info: ApiInfo<JsApiData>,
		token?: `hf_${string}`
	): Promise<unknown[]> {
		const blob_refs = await walk_and_store_blobs(
			data,
			undefined,
			[],
			true,
			api_info
		);

		return Promise.all(
			blob_refs.map(async ({ path, blob, data, type }) => {
				if (blob) {
					const file_url = (await upload_files(endpoint, [blob], token))
						.files[0];
					return { path, file_url, type };
				}
				return { path, base64: data, type };
			})
		).then((r) => {
			r.forEach(({ path, file_url, base64, type }) => {
				if (base64) {
					update_object(data, base64, path);
				} else if (type === "Gallery") {
					update_object(data, file_url, path);
				} else if (file_url) {
					const o = {
						is_file: true,
						name: `${file_url}`,
						data: null
						// orig_name: "file.csv"
					};
					update_object(data, o, path);
				}
			});

			return data;
		});
	}
}

export const { post_data, upload_files, client, handle_blob } = api_factory(
	fetch,
	(...args) => new WebSocket(...args)
);

function transform_output(
	data: any[],
	api_info: any,
	root_url: string,
	remote_url?: string
): unknown[] {
	return data.map((d, i) => {
		if (api_info?.returns?.[i]?.component === "File") {
			return normalise_file(d, root_url, remote_url);
		} else if (api_info?.returns?.[i]?.component === "Gallery") {
			return d.map((img) => {
				return Array.isArray(img)
					? [normalise_file(img[0], root_url, remote_url), img[1]]
					: [normalise_file(img, root_url, remote_url), null];
			});
		} else if (typeof d === "object" && d?.is_file) {
			return normalise_file(d, root_url, remote_url);
		}
		return d;
	});
}

function normalise_file(
	file: FileData[],
	root: string,
	root_url: string | null
): FileData[];
function normalise_file(
	file: FileData | string,
	root: string,
	root_url: string | null
): FileData;
function normalise_file(
	file: null,
	root: string,
	root_url: string | null
): null;
function normalise_file(file, root, root_url): FileData[] | FileData | null {
	if (file == null) return null;
	if (typeof file === "string") {
		return {
			name: "file_data",
			data: file
		};
	} else if (Array.isArray(file)) {
		const normalized_file: (FileData | null)[] = [];

		for (const x of file) {
			if (x === null) {
				normalized_file.push(null);
			} else {
				normalized_file.push(normalise_file(x, root, root_url));
			}
		}

		return normalized_file as FileData[];
	} else if (file.is_file) {
		if (!root_url) {
			file.data = root + "/file=" + file.name;
		} else {
			file.data = "/proxy=" + root_url + "file=" + file.name;
		}
	}
	return file;
}

interface ApiData {
	label: string;
	type: {
		type: any;
		description: string;
	};
	component: string;
	example_input?: any;
}

interface JsApiData {
	label: string;
	type: string;
	component: string;
	example_input: any;
}

interface EndpointInfo<T extends ApiData | JsApiData> {
	parameters: T[];
	returns: T[];
}
interface ApiInfo<T extends ApiData | JsApiData> {
	named_endpoints: {
		[key: string]: EndpointInfo<T>;
	};
	unnamed_endpoints: {
		[key: string]: EndpointInfo<T>;
	};
}

function get_type(
	type: { [key: string]: any },
	component: string,
	serializer: string,
	signature_type: "return" | "parameter"
): string {
	switch (type.type) {
		case "string":
			return "string";
		case "boolean":
			return "boolean";
		case "number":
			return "number";
	}

	if (
		serializer === "JSONSerializable" ||
		serializer === "StringSerializable"
	) {
		return "any";
	} else if (serializer === "ListStringSerializable") {
		return "string[]";
	} else if (component === "Image") {
		return signature_type === "parameter" ? "Blob | File | Buffer" : "string";
	} else if (serializer === "FileSerializable") {
		if (type?.type === "array") {
			return signature_type === "parameter"
				? "(Blob | File | Buffer)[]"
				: `{ name: string; data: string; size?: number; is_file?: boolean; orig_name?: string}[]`;
		}
		return signature_type === "parameter"
			? "Blob | File | Buffer"
			: `{ name: string; data: string; size?: number; is_file?: boolean; orig_name?: string}`;
	} else if (serializer === "GallerySerializable") {
		return signature_type === "parameter"
			? "[(Blob | File | Buffer), (string | null)][]"
			: `[{ name: string; data: string; size?: number; is_file?: boolean; orig_name?: string}, (string | null))][]`;
	}
}

function get_description(
	type: { type: any; description: string },
	serializer: string
): string {
	if (serializer === "GallerySerializable") {
		return "array of [file, label] tuples";
	} else if (serializer === "ListStringSerializable") {
		return "array of strings";
	} else if (serializer === "FileSerializable") {
		return "array of files or single file";
	}
	return type.description;
}

function transform_api_info(
	api_info: ApiInfo<ApiData>,
	config: Config,
	api_map: Record<string, number>
): ApiInfo<JsApiData> {
	const new_data = {
		named_endpoints: {},
		unnamed_endpoints: {}
	};
	for (const key in api_info) {
		const cat = api_info[key];

		for (const endpoint in cat) {
			const dep_index = config.dependencies[endpoint]
				? endpoint
				: api_map[endpoint.replace("/", "")];

			const info = cat[endpoint];
			new_data[key][endpoint] = {};
			new_data[key][endpoint].parameters = {};
			new_data[key][endpoint].returns = {};
			new_data[key][endpoint].type = config.dependencies[dep_index].types;
			new_data[key][endpoint].parameters = info.parameters.map(
				({ label, component, type, serializer }) => ({
					label,
					component,
					type: get_type(type, component, serializer, "parameter"),
					description: get_description(type, serializer)
				})
			);

			new_data[key][endpoint].returns = info.returns.map(
				({ label, component, type, serializer }) => ({
					label,
					component,
					type: get_type(type, component, serializer, "return"),
					description: get_description(type, serializer)
				})
			);
		}
	}

	return new_data;
}

async function get_jwt(
	space: string,
	token: `hf_${string}`
): Promise<string | false> {
	try {
		const r = await fetch(`https://huggingface.co/api/spaces/${space}/jwt`, {
			headers: {
				Authorization: `Bearer ${token}`
			}
		});

		const jwt = (await r.json()).token;

		return jwt || false;
	} catch (e) {
		console.error(e);
		return false;
	}
}

function update_object(object, newValue, stack): void {
	while (stack.length > 1) {
		object = object[stack.shift()];
	}

	object[stack.shift()] = newValue;
}

export async function walk_and_store_blobs(
	param,
	type = undefined,
	path = [],
	root = false,
	api_info = undefined
): Promise<
	{
		path: string[];
		data: string | false;
		type: string;
		blob: Blob | false;
	}[]
> {
	if (Array.isArray(param)) {
		let blob_refs = [];

		await Promise.all(
			param.map(async (v, i) => {
				let new_path = path.slice();
				new_path.push(i);

				const array_refs = await walk_and_store_blobs(
					param[i],
					root ? api_info?.parameters[i]?.component || undefined : type,
					new_path,
					false,
					api_info
				);

				blob_refs = blob_refs.concat(array_refs);
			})
		);

		return blob_refs;
	} else if (globalThis.Buffer && param instanceof globalThis.Buffer) {
		const is_image = type === "Image";
		return [
			{
				path: path,
				blob: is_image ? false : new NodeBlob([param]),
				data: is_image ? `${param.toString("base64")}` : false,
				type
			}
		];
	} else if (
		param instanceof Blob ||
		(typeof window !== "undefined" && param instanceof File)
	) {
		if (type === "Image") {
			let data;

			if (typeof window !== "undefined") {
				// browser
				data = await image_to_data_uri(param);
			} else {
				const buffer = await param.arrayBuffer();
				data = Buffer.from(buffer).toString("base64");
			}

			return [{ path, data, type, blob: false }];
		}
		return [{ path: path, blob: param, type, data: false }];
	} else if (typeof param === "object") {
		let blob_refs = [];
		for (let key in param) {
			if (param.hasOwnProperty(key)) {
				let new_path = path.slice();
				new_path.push(key);
				blob_refs = blob_refs.concat(
					await walk_and_store_blobs(
						param[key],
						undefined,
						new_path,
						false,
						api_info
					)
				);
			}
		}
		return blob_refs;
	}
	return [];
}

function image_to_data_uri(blob: Blob): Promise<string | ArrayBuffer> {
	return new Promise((resolve, _) => {
		const reader = new FileReader();
		reader.onloadend = () => resolve(reader.result);
		reader.readAsDataURL(blob);
	});
}

function skip_queue(id: number, config: Config): boolean {
	return (
		!(config?.dependencies?.[id]?.queue === null
			? config.enable_queue
			: config?.dependencies?.[id]?.queue) || false
	);
}

async function resolve_config(
	fetch_implementation: typeof fetch,
	endpoint?: string,
	token?: `hf_${string}`
): Promise<Config> {
	const headers: { Authorization?: string } = {};
	if (token) {
		headers.Authorization = `Bearer ${token}`;
	}
	if (
		typeof window !== "undefined" &&
		window.gradio_config &&
		location.origin !== "http://localhost:9876" &&
		!window.gradio_config.dev_mode
	) {
		const path = window.gradio_config.root;
		const config = window.gradio_config;
		config.root = resolve_root(endpoint, config.root, false);
		return { ...config, path: path };
	} else if (endpoint) {
		let response = await fetch_implementation(`${endpoint}/config`, {
			headers
		});

		if (response.status === 200) {
			const config = await response.json();
			config.path = config.path ?? "";
			config.root = endpoint;
			return config;
		}
		throw new Error("Could not get config.");
	}

	throw new Error("No config or app endpoint found");
}

async function check_space_status(
	id: string,
	type: "subdomain" | "space_name",
	status_callback: SpaceStatusCallback
): Promise<void> {
	let endpoint =
		type === "subdomain"
			? `https://huggingface.co/api/spaces/by-subdomain/${id}`
			: `https://huggingface.co/api/spaces/${id}`;
	let response;
	let _status;
	try {
		response = await fetch(endpoint);
		_status = response.status;
		if (_status !== 200) {
			throw new Error();
		}
		response = await response.json();
	} catch (e) {
		status_callback({
			status: "error",
			load_status: "error",
			message: "Could not get space status",
			detail: "NOT_FOUND"
		});
		return;
	}

	if (!response || _status !== 200) return;
	const {
		runtime: { stage },
		id: space_name
	} = response;

	switch (stage) {
		case "STOPPED":
		case "SLEEPING":
			status_callback({
				status: "sleeping",
				load_status: "pending",
				message: "Space is asleep. Waking it up...",
				detail: stage
			});

			setTimeout(() => {
				check_space_status(id, type, status_callback);
			}, 1000); // poll for status
			break;
		case "PAUSED":
			status_callback({
				status: "paused",
				load_status: "error",
				message:
					"This space has been paused by the author. If you would like to try this demo, consider duplicating the space.",
				detail: stage,
				discussions_enabled: await discussions_enabled(space_name)
			});
			break;
		case "RUNNING":
		case "RUNNING_BUILDING":
			status_callback({
				status: "running",
				load_status: "complete",
				message: "",
				detail: stage
			});
			// load_config(source);
			//  launch
			break;
		case "BUILDING":
			status_callback({
				status: "building",
				load_status: "pending",
				message: "Space is building...",
				detail: stage
			});

			setTimeout(() => {
				check_space_status(id, type, status_callback);
			}, 1000);
			break;
		default:
			status_callback({
				status: "space_error",
				load_status: "error",
				message: "This space is experiencing an issue.",
				detail: stage,
				discussions_enabled: await discussions_enabled(space_name)
			});
			break;
	}
}

function handle_message(
	data: any,
	last_status: Status["stage"]
): {
	type: "hash" | "data" | "update" | "complete" | "generating" | "log" | "none";
	data?: any;
	status?: Status;
} {
	const queue = true;
	switch (data.msg) {
		case "send_data":
			return { type: "data" };
		case "send_hash":
			return { type: "hash" };
		case "queue_full":
			return {
				type: "update",
				status: {
					queue,
					message: QUEUE_FULL_MSG,
					stage: "error",
					code: data.code,
					success: data.success
				}
			};
		case "estimation":
			return {
				type: "update",
				status: {
					queue,
					stage: last_status || "pending",
					code: data.code,
					size: data.queue_size,
					position: data.rank,
					eta: data.rank_eta,
					success: data.success
				}
			};
		case "progress":
			return {
				type: "update",
				status: {
					queue,
					stage: "pending",
					code: data.code,
					progress_data: data.progress_data,
					success: data.success
				}
			};
		case "log":
			return { type: "log", data: data };
		case "process_generating":
			return {
				type: "generating",
				status: {
					queue,
					message: !data.success ? data.output.error : null,
					stage: data.success ? "generating" : "error",
					code: data.code,
					progress_data: data.progress_data,
					eta: data.average_duration
				},
				data: data.success ? data.output : null
			};
		case "process_completed":
			if ("error" in data.output) {
				return {
					type: "update",
					status: {
						queue,
						message: data.output.error as string,
						stage: "error",
						code: data.code,
						success: data.success
					}
				};
			}
			return {
				type: "complete",
				status: {
					queue,
					message: !data.success ? data.output.error : undefined,
					stage: data.success ? "complete" : "error",
					code: data.code,
					progress_data: data.progress_data,
					eta: data.output.average_duration
				},
				data: data.success ? data.output : null
			};

		case "process_starts":
			return {
				type: "update",
				status: {
					queue,
					stage: "pending",
					code: data.code,
					size: data.rank,
					position: 0,
					success: data.success
				}
			};
	}

	return { type: "none", status: { stage: "error", queue } };
}<|MERGE_RESOLUTION|>--- conflicted
+++ resolved
@@ -435,17 +435,9 @@
 				let payload: Payload;
 				let complete: false | Record<string, any> = false;
 				const listener_map: ListenerMap<EventType> = {};
-<<<<<<< HEAD
-				let url_params = ""
-				if (typeof (window) !== "undefined") {
-					url_params = new URLSearchParams(
-						window.location.search
-					).toString();
-=======
 				let url_params = "";
 				if (typeof window !== "undefined") {
 					url_params = new URLSearchParams(window.location.search).toString();
->>>>>>> 9053c95a
 				}
 
 				handle_blob(
