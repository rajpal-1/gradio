--- conflicted
+++ resolved
@@ -162,23 +162,29 @@
 			}
 		}
 
-<<<<<<< HEAD
-		const original_heartbeat = config.connect_heartbeat;
 		const resolve_heartbeat = async (config: Config): Promise<void> => {
 			await this._resolve_hearbeat(config);
 		};
-=======
-		function handle_render_config(render_config: any): void {
+	
+		async function handle_render_config(render_config: any): Promise<void> {
 			if (!config) return;
 			let render_id: number = render_config.render_id;
 			config.components = [
-				...config.components.filter((c) => c.rendered_in !== render_id),
+				...config.components.filter((c) => c.props.rendered_in !== render_id),
 				...render_config.components
 			];
 			config.dependencies = [
 				...config.dependencies.filter((d) => d.rendered_in !== render_id),
 				...render_config.dependencies
 			];
+			const any_state = config.components.some(
+				(c) => c.type === "state"
+			);
+			const any_unload = config.dependencies.some((d) =>
+				d.targets.some((t) => t[1] === "unload")
+			);
+			config.connect_heartbeat = any_state || any_unload;
+			await resolve_heartbeat(config);
 			fire_event({
 				type: "render",
 				data: render_config,
@@ -186,7 +192,6 @@
 				fn_index
 			});
 		}
->>>>>>> 945ac837
 
 		this.handle_blob(config.root, resolved_data, endpoint_info).then(
 			async (_payload) => {
@@ -635,37 +640,7 @@
 											fn_index
 										});
 										if (data.render_config) {
-<<<<<<< HEAD
-											let render_id: number = data.render_config.render_id;
-											config.components = [
-												...config.components.filter(
-													(c) => c.props.rendered_in !== render_id
-												),
-												...data.render_config.components
-											];
-											config.dependencies = [
-												...config.dependencies.filter(
-													(d) => d.rendered_in !== render_id
-												),
-												...data.render_config.dependencies
-											];
-											const any_state = config.components.some(
-												(c) => c.type === "state"
-											);
-											const any_unload = config.dependencies.some((d) =>
-												d.targets.some((t) => t[1] === "unload")
-											);
-											config.connect_heartbeat = any_state || any_unload;
-											await resolve_heartbeat(config);
-											fire_event({
-												type: "render",
-												data: data.render_config,
-												endpoint: _endpoint,
-												fn_index
-											});
-=======
-											handle_render_config(data.render_config);
->>>>>>> 945ac837
+											await handle_render_config(data.render_config);
 										}
 
 										if (complete) {
