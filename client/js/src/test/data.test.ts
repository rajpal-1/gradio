import { describe, it, expect, vi, afterEach } from "vitest";
import {
	update_object,
	walk_and_store_blobs,
	skip_queue,
	post_message,
<<<<<<< HEAD
	handle_file
=======
	handle_payload
>>>>>>> 96d8de23
} from "../helpers/data";
import { config_response, endpoint_info } from "./test_data";
import { BlobRef, Command } from "../types";
import { FileData } from "../upload";

describe("walk_and_store_blobs", () => {
	it("should convert a Buffer to a Blob", async () => {
		const buffer = Buffer.from("test data");
		const parts = await walk_and_store_blobs(buffer, "text");

		expect(parts).toHaveLength(1);
		expect(parts[0].blob).toBeInstanceOf(Blob);
	});

	it("should return a Blob when passed a Blob", async () => {
		const blob = new Blob(["test data"]);
		const parts = await walk_and_store_blobs(
			blob,
			undefined,
			[],
			true,
			endpoint_info
		);

		expect(parts[0].blob).toBeInstanceOf(Blob);
	});

	it("should handle arrays", async () => {
		const image = new Blob([]);
		const parts = await walk_and_store_blobs([image]);

		expect(parts).toHaveLength(1);
		expect(parts[0].blob).toBeInstanceOf(Blob);
		expect(parts[0].path).toEqual(["0"]);
	});

	it("should handle deep structures", async () => {
		const image = new Blob([]);
		const parts = await walk_and_store_blobs({ a: { b: { data: { image } } } });

		expect(parts).toHaveLength(1);
		expect(parts[0].blob).toBeInstanceOf(Blob);
		expect(parts[0].path).toEqual(["a", "b", "data", "image"]);
	});

	it("should handle deep structures with arrays", async () => {
		const image = new Blob([]);
		const parts = await walk_and_store_blobs({
			a: [
				{
					b: [
						{
							data: [
								{
									image
								}
							]
						}
					]
				}
			]
		});

		expect(parts[0].blob).toBeInstanceOf(Blob);
	});

	it("should handle deep structures with arrays (with equality check)", async () => {
		const image = new Blob([]);

		const obj = {
			a: [
				{
					b: [
						{
							data: [[image], image, [image, [image]]]
						}
					]
				}
			]
		};
		const parts = await walk_and_store_blobs(obj);

		async function map_path(obj: Record<string, any>, parts: BlobRef[]) {
			const { path, blob } = parts[parts.length - 1];
			let ref = obj;
			path.forEach((p) => (ref = ref[p]));

			// since ref is a Blob and blob is a Blob, we deep equal check the two buffers instead
			if (ref instanceof Blob && blob instanceof Blob) {
				const refBuffer = Buffer.from(await ref.arrayBuffer());
				const blobBuffer = Buffer.from(await blob.arrayBuffer());
				return refBuffer.equals(blobBuffer);
			}

			return ref === blob;
		}

		expect(parts[0].blob).toBeInstanceOf(Blob);
		expect(map_path(obj, parts)).toBeTruthy();
	});

	it("should handle buffer instances and return a BlobRef", async () => {
		const buffer = Buffer.from("test");
		const parts = await walk_and_store_blobs(buffer, undefined, ["blob"]);

		expect(parts).toHaveLength(1);
		expect(parts[0].blob).toBeInstanceOf(Blob);
		expect(parts[0].path).toEqual(["blob"]);
	});

	it("should handle buffer instances with a path and return a BlobRef with the path", async () => {
		const buffer = Buffer.from("test data");
		const parts = await walk_and_store_blobs(buffer);

		expect(parts).toHaveLength(1);
		expect(parts[0].path).toEqual([]);
		expect(parts[0].blob).toBeInstanceOf(Blob);
	});

	it("should convert an object with deep structures to BlobRefs", async () => {
		const param = {
			a: {
				b: {
					data: {
						image: Buffer.from("test image")
					}
				}
			}
		};
		const parts = await walk_and_store_blobs(param);

		expect(parts).toHaveLength(1);
		expect(parts[0].path).toEqual(["a", "b", "data", "image"]);
		expect(parts[0].blob).toBeInstanceOf(Blob);
	});
});
describe("update_object", () => {
	it("should update the value of a nested property", () => {
		const obj = {
			a: {
				b: {
					c: "old value"
				}
			}
		};

		const stack = ["a", "b", "c"];
		const new_val = "new value";

		update_object(obj, new_val, stack);

		expect(obj.a.b.c).toBe(new_val);
	});

	it("should throw an error for invalid key type", () => {
		const obj = {
			a: {
				b: {
					c: "value"
				}
			}
		};

		const stack = ["a", "b", true];
		const newValue = "new value";

		expect(() => {
			// @ts-ignore
			update_object(obj, newValue, stack);
		}).toThrowError("Invalid key type");
	});
});

describe("skip_queue", () => {
	const id = 0;
	const config = config_response;

	it("should not skip queue when global and dependency queue is enabled", () => {
		config.enable_queue = true;
		config.dependencies.find((dep) => dep.id === id)!.queue = true;

		const result = skip_queue(id, config_response);

		expect(result).toBe(false);
	});

	it("should not skip queue when global queue is disabled and dependency queue is enabled", () => {
		config.enable_queue = false;
		config.dependencies.find((dep) => dep.id === id)!.queue = true;

		const result = skip_queue(id, config_response);

		expect(result).toBe(false);
	});

	it("should should skip queue when global queue and dependency queue is disabled", () => {
		config.enable_queue = false;
		config.dependencies.find((dep) => dep.id === id)!.queue = false;

		const result = skip_queue(id, config_response);

		expect(result).toBe(true);
	});

	it("should should skip queue when global queue is enabled and dependency queue is disabled", () => {
		config.enable_queue = true;
		config.dependencies.find((dep) => dep.id === id)!.queue = false;

		const result = skip_queue(id, config_response);

		expect(result).toBe(true);
	});
});

describe("post_message", () => {
	afterEach(() => {
		vi.restoreAllMocks();
	});

	it("should send a message to the parent window and resolve with received data", async () => {
		const test_data = { key: "value" };
		const test_origin = "https://huggingface.co";

		const post_message_mock = vi.fn();

		global.window = {
			// @ts-ignore
			parent: {
				postMessage: post_message_mock
			}
		};

		const message_channel_mock = {
			port1: {
				onmessage: (handler) => {
					onmessage = handler;
				},
				close: vi.fn()
			},
			port2: {}
		};

		vi.stubGlobal("MessageChannel", function () {
			this.port1 = message_channel_mock.port1;
			this.port2 = message_channel_mock.port2;
			return this;
		});

		const promise = post_message(test_data, test_origin);

		if (message_channel_mock.port1.onmessage) {
			message_channel_mock.port1.onmessage({ data: test_data });
		}

		await expect(promise).resolves.toEqual(test_data);
		expect(post_message_mock).toHaveBeenCalledWith(test_data, test_origin, [
			message_channel_mock.port2
		]);
	});
});
<<<<<<< HEAD
describe("handle_file", () => {
	it("should handle a Blob object and return the blob", () => {
		const blob = new Blob(["test data"], { type: "image/png" });
		const result = handle_file(blob) as FileData;

		expect(result).toBe(blob);
	});

	it("should handle a Buffer object and return it as a blob", () => {
		const buffer = Buffer.from("test data");
		const result = handle_file(buffer) as FileData;
		expect(result).toBeInstanceOf(Blob);
	});
	it("should handle a local file path and return a Command object", () => {
		const file_path = "./owl.png";
		const result = handle_file(file_path) as Command;
		expect(result).toBeInstanceOf(Command);
		expect(result).toEqual({
			type: "command",
			command: "upload_file",
			meta: { path: "./owl.png", name: "owl.png", orig_path: "./owl.png" },
			fileData: undefined
		});
	});

	it("should handle a File object and return it as FileData", () => {
		const file = new File(["test image"], "test.png", { type: "image/png" });
		const result = handle_file(file) as FileData;
		console.log(result);
		expect(result.path).toBe("test.png");
		expect(result.orig_name).toBe("test.png");
		expect(result.blob).toBeInstanceOf(Blob);
		expect(result.size).toBe(file.size);
		expect(result.mime_type).toBe("image/png");
		expect(result.meta).toEqual({ _type: "gradio.FileData" });
	});

	it("should throw an error for invalid input", () => {
		const invalid_input = 123;

		expect(() => {
			// @ts-ignore
			handle_file(invalid_input);
		}).toThrowError(
			"Invalid input: must be a URL, File, Blob, or Buffer object."
		);
=======

describe("handle_payload", () => {
	it("should return an input payload with null in place of `state` when with_null_state is true", () => {
		const resolved_payload = [2];
		const dependency = {
			inputs: [1, 2]
		};
		const components = [
			{ id: 1, type: "number" },
			{ id: 2, type: "state" }
		];
		const with_null_state = true;
		const result = handle_payload(
			resolved_payload,
			// @ts-ignore
			dependency,
			components,
			"input",
			with_null_state
		);
		expect(result).toEqual([2, null]);
	});
	it("should return an input payload with null in place of two `state` components when with_null_state is true", () => {
		const resolved_payload = ["hello", "goodbye"];
		const dependency = {
			inputs: [1, 2, 3, 4]
		};
		const components = [
			{ id: 1, type: "textbox" },
			{ id: 2, type: "state" },
			{ id: 3, type: "textbox" },
			{ id: 4, type: "state" }
		];
		const with_null_state = true;
		const result = handle_payload(
			resolved_payload,
			// @ts-ignore
			dependency,
			components,
			"input",
			with_null_state
		);
		expect(result).toEqual(["hello", null, "goodbye", null]);
	});

	it("should return an output payload without the state component value when with_null_state is false", () => {
		const resolved_payload = ["hello", null];
		const dependency = {
			inputs: [2, 3]
		};
		const components = [
			{ id: 2, type: "textbox" },
			{ id: 3, type: "state" }
		];
		const with_null_state = false;
		const result = handle_payload(
			resolved_payload,
			// @ts-ignore
			dependency,
			components,
			"output",
			with_null_state
		);
		expect(result).toEqual(["hello"]);
	});

	it("should return an ouput payload without the two state component values when with_null_state is false", () => {
		const resolved_payload = ["hello", null, "world", null];
		const dependency = {
			inputs: [2, 3, 4, 5]
		};
		const components = [
			{ id: 2, type: "textbox" },
			{ id: 3, type: "state" },
			{ id: 4, type: "textbox" },
			{ id: 5, type: "state" }
		];
		const with_null_state = false;
		const result = handle_payload(
			resolved_payload,
			// @ts-ignore
			dependency,
			components,
			"output",
			with_null_state
		);
		expect(result).toEqual(["hello", "world"]);
	});

	it("should return an ouput payload with the two state component values when with_null_state is true", () => {
		const resolved_payload = ["hello", null, "world", null];
		const dependency = {
			inputs: [2, 3, 4, 5]
		};
		const components = [
			{ id: 2, type: "textbox" },
			{ id: 3, type: "state" },
			{ id: 4, type: "textbox" },
			{ id: 5, type: "state" }
		];
		const with_null_state = true;
		const result = handle_payload(
			resolved_payload,
			// @ts-ignore
			dependency,
			components,
			"output",
			with_null_state
		);
		expect(result).toEqual(["hello", null, "world", null]);
	});

	it("should return the same payload where no state components are defined", () => {
		const resolved_payload = ["hello", "world"];
		const dependency = {
			inputs: [2, 3]
		};
		const components = [
			{ id: 2, type: "textbox" },
			{ id: 3, type: "textbox" }
		];
		const with_null_state = true;
		const result = handle_payload(
			resolved_payload,
			// @ts-ignore
			dependency,
			components,
			with_null_state
		);
		expect(result).toEqual(["hello", "world"]);
>>>>>>> 96d8de23
	});
});<|MERGE_RESOLUTION|>--- conflicted
+++ resolved
@@ -4,11 +4,8 @@
 	walk_and_store_blobs,
 	skip_queue,
 	post_message,
-<<<<<<< HEAD
-	handle_file
-=======
+	handle_file,
 	handle_payload
->>>>>>> 96d8de23
 } from "../helpers/data";
 import { config_response, endpoint_info } from "./test_data";
 import { BlobRef, Command } from "../types";
@@ -269,7 +266,7 @@
 		]);
 	});
 });
-<<<<<<< HEAD
+
 describe("handle_file", () => {
 	it("should handle a Blob object and return the blob", () => {
 		const blob = new Blob(["test data"], { type: "image/png" });
@@ -316,7 +313,8 @@
 		}).toThrowError(
 			"Invalid input: must be a URL, File, Blob, or Buffer object."
 		);
-=======
+	});
+});
 
 describe("handle_payload", () => {
 	it("should return an input payload with null in place of `state` when with_null_state is true", () => {
@@ -447,6 +445,5 @@
 			with_null_state
 		);
 		expect(result).toEqual(["hello", "world"]);
->>>>>>> 96d8de23
 	});
 });