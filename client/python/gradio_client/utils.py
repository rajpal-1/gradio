from __future__ import annotations

import base64
import json
import mimetypes
import os
import pkgutil
import shutil
import tempfile
from dataclasses import dataclass, field
from datetime import datetime
from enum import Enum
from pathlib import Path
from threading import Lock
from typing import Any, Callable, Dict, List, Tuple

import fsspec.asyn
import requests
from websockets.legacy.protocol import WebSocketCommonProtocol

API_URL = "{}/api/predict/"
WS_URL = "{}/queue/join"

__version__ = (pkgutil.get_data(__name__, "version.txt") or b"").decode("ascii").strip()


class TooManyRequestsError(Exception):
    """Raised when the API returns a 429 status code."""

    pass


class QueueError(Exception):
    """Raised when the queue is full or there is an issue adding a job to the queue."""

    pass


class InvalidAPIEndpointError(Exception):
    """Raised when the API endpoint is invalid."""

    pass


class Status(Enum):
    """Status codes presented to client users."""

    STARTING = "STARTING"
    JOINING_QUEUE = "JOINING_QUEUE"
    QUEUE_FULL = "QUEUE_FULL"
    IN_QUEUE = "IN_QUEUE"
    SENDING_DATA = "SENDING_DATA"
<<<<<<< HEAD
    START_ITERATION = "START_ITERATION"
=======
    PROCESSING = "PROCESSSING"
>>>>>>> f73155ed
    ITERATING = "ITERATING"
    FINISHED = "FINISHED"

    @staticmethod
    def ordering(status: "Status") -> int:
        """Order of messages. Helpful for testing."""
        order = [
            Status.STARTING,
            Status.JOINING_QUEUE,
            Status.QUEUE_FULL,
            Status.IN_QUEUE,
            Status.SENDING_DATA,
<<<<<<< HEAD
            Status.START_ITERATION,
=======
            Status.PROCESSING,
>>>>>>> f73155ed
            Status.ITERATING,
            Status.FINISHED,
        ]
        return order.index(status)

    def __lt__(self, other: "Status"):
        return self.ordering(self) < self.ordering(other)

    @staticmethod
    def msg_to_status(msg: str) -> "Status":
        """Map the raw message from the backend to the status code presented to users."""
        return {
            "send_hash": Status.JOINING_QUEUE,
            "queue_full": Status.QUEUE_FULL,
            "estimation": Status.IN_QUEUE,
            "send_data": Status.SENDING_DATA,
<<<<<<< HEAD
            "process_starts": Status.START_ITERATION,
=======
            "process_starts": Status.PROCESSING,
>>>>>>> f73155ed
            "process_generating": Status.ITERATING,
            "process_completed": Status.FINISHED,
        }[msg]


@dataclass
class StatusUpdate:
    """Update message sent from the worker thread to the Job on the main thread."""

    code: Status
    rank: int | None
    queue_size: int | None
    eta: float | None
    success: bool | None
    time: datetime | None


def create_initial_status_update():
    return StatusUpdate(
        code=Status.STARTING,
        rank=None,
        queue_size=None,
        eta=None,
        success=None,
        time=datetime.now(),
    )


@dataclass
class JobStatus:
    """The job status.

    Keeps strack of the latest status update and intermediate outputs (not yet implements).
    """

    latest_status: StatusUpdate = field(default_factory=create_initial_status_update)
    outputs: List[Any] = field(default_factory=list)


@dataclass
class Communicator:
    """Helper class to help communicate between the worker thread and main thread."""

    lock: Lock
    job: JobStatus
<<<<<<< HEAD
    deserialize: Callable[..., Tuple]
=======
>>>>>>> f73155ed


########################
# Network utils
########################


def is_valid_url(possible_url: str) -> bool:
    headers = {"User-Agent": "gradio (https://gradio.app/; team@gradio.app)"}
    try:
        head_request = requests.head(possible_url, headers=headers)
        if head_request.status_code == 405:
            return requests.get(possible_url, headers=headers).ok
        return head_request.ok
    except Exception:
        return False


async def get_pred_from_ws(
    websocket: WebSocketCommonProtocol,
    data: str,
    hash_data: str,
    helper: Communicator | None = None,
) -> Dict[str, Any]:
    completed = False
    resp = {}
    while not completed:
        msg = await websocket.recv()
        resp = json.loads(msg)
        if helper:
            with helper.lock:
                status_update = StatusUpdate(
                    code=Status.msg_to_status(resp["msg"]),
                    queue_size=resp.get("queue_size"),
                    rank=resp.get("rank", None),
                    success=resp.get("success"),
                    time=datetime.now(),
                    eta=resp.get("rank_eta"),
                )
<<<<<<< HEAD
                output = resp.get("output", {}).get("data", [])
                if output and status_update.code == Status.ITERATING:
                    result = helper.deserialize(*output)
                    # unpack the tuple
                    helper.job.outputs.append(list(result))
=======
>>>>>>> f73155ed
                helper.job.latest_status = status_update
        if resp["msg"] == "queue_full":
            raise QueueError("Queue is full! Please try again.")
        if resp["msg"] == "send_hash":
            await websocket.send(hash_data)
        elif resp["msg"] == "send_data":
            await websocket.send(data)
        completed = resp["msg"] == "process_completed"
    return resp["output"]


########################
# Data processing utils
########################


def download_tmp_copy_of_file(
    url_path: str, hf_token: str | None = None, dir: str | None = None
) -> tempfile._TemporaryFileWrapper:
    if dir is not None:
        os.makedirs(dir, exist_ok=True)
    headers = {"Authorization": "Bearer " + hf_token} if hf_token else {}
    prefix = Path(url_path).stem
    suffix = Path(url_path).suffix
    file_obj = tempfile.NamedTemporaryFile(
        delete=False,
        prefix=prefix,
        suffix=suffix,
        dir=dir,
    )
    with requests.get(url_path, headers=headers, stream=True) as r:
        with open(file_obj.name, "wb") as f:
            shutil.copyfileobj(r.raw, f)
    return file_obj


def create_tmp_copy_of_file(
    file_path: str, dir: str | None = None
) -> tempfile._TemporaryFileWrapper:
    if dir is not None:
        os.makedirs(dir, exist_ok=True)
    prefix = Path(file_path).stem
    suffix = Path(file_path).suffix
    file_obj = tempfile.NamedTemporaryFile(
        delete=False,
        prefix=prefix,
        suffix=suffix,
        dir=dir,
    )
    shutil.copy2(file_path, file_obj.name)
    return file_obj


def get_mimetype(filename: str) -> str | None:
    mimetype = mimetypes.guess_type(filename)[0]
    if mimetype is not None:
        mimetype = mimetype.replace("x-wav", "wav").replace("x-flac", "flac")
    return mimetype


def get_extension(encoding: str) -> str | None:
    encoding = encoding.replace("audio/wav", "audio/x-wav")
    type = mimetypes.guess_type(encoding)[0]
    if type == "audio/flac":  # flac is not supported by mimetypes
        return "flac"
    elif type is None:
        return None
    extension = mimetypes.guess_extension(type)
    if extension is not None and extension.startswith("."):
        extension = extension[1:]
    return extension


def encode_file_to_base64(f):
    with open(f, "rb") as file:
        encoded_string = base64.b64encode(file.read())
        base64_str = str(encoded_string, "utf-8")
        mimetype = get_mimetype(f)
        return (
            "data:"
            + (mimetype if mimetype is not None else "")
            + ";base64,"
            + base64_str
        )


def encode_url_to_base64(url):
    encoded_string = base64.b64encode(requests.get(url).content)
    base64_str = str(encoded_string, "utf-8")
    mimetype = get_mimetype(url)
    return (
        "data:" + (mimetype if mimetype is not None else "") + ";base64," + base64_str
    )


def encode_url_or_file_to_base64(path: str | Path):
    path = str(path)
    if is_valid_url(path):
        return encode_url_to_base64(path)
    else:
        return encode_file_to_base64(path)


def decode_base64_to_binary(encoding) -> Tuple[bytes, str | None]:
    extension = get_extension(encoding)
    try:
        data = encoding.split(",")[1]
    except IndexError:
        data = ""
    return base64.b64decode(data), extension


def strip_invalid_filename_characters(filename: str, max_bytes: int = 200) -> str:
    """Strips invalid characters from a filename and ensures that the file_length is less than `max_bytes` bytes."""
    filename = "".join([char for char in filename if char.isalnum() or char in "._- "])
    filename_len = len(filename.encode())
    if filename_len > max_bytes:
        while filename_len > max_bytes:
            if len(filename) == 0:
                break
            filename = filename[:-1]
            filename_len = len(filename.encode())
    return filename


def decode_base64_to_file(encoding, file_path=None, dir=None, prefix=None):
    if dir is not None:
        os.makedirs(dir, exist_ok=True)
    data, extension = decode_base64_to_binary(encoding)
    if file_path is not None and prefix is None:
        filename = Path(file_path).name
        prefix = filename
        if "." in filename:
            prefix = filename[0 : filename.index(".")]
            extension = filename[filename.index(".") + 1 :]

    if prefix is not None:
        prefix = strip_invalid_filename_characters(prefix)

    if extension is None:
        file_obj = tempfile.NamedTemporaryFile(delete=False, prefix=prefix, dir=dir)
    else:
        file_obj = tempfile.NamedTemporaryFile(
            delete=False,
            prefix=prefix,
            suffix="." + extension,
            dir=dir,
        )
    file_obj.write(data)
    file_obj.flush()
    return file_obj


def dict_or_str_to_json_file(jsn, dir=None):
    if dir is not None:
        os.makedirs(dir, exist_ok=True)

    file_obj = tempfile.NamedTemporaryFile(
        delete=False, suffix=".json", dir=dir, mode="w+"
    )
    if isinstance(jsn, str):
        jsn = json.loads(jsn)
    json.dump(jsn, file_obj)
    file_obj.flush()
    return file_obj


def file_to_json(file_path: str | Path) -> Dict:
    with open(file_path) as f:
        return json.load(f)


########################
# Misc utils
########################


def synchronize_async(func: Callable, *args, **kwargs) -> Any:
    """
    Runs async functions in sync scopes. Can be used in any scope.

    Example:
        if inspect.iscoroutinefunction(block_fn.fn):
            predictions = utils.synchronize_async(block_fn.fn, *processed_input)

    Args:
        func:
        *args:
        **kwargs:
    """
    return fsspec.asyn.sync(fsspec.asyn.get_loop(), func, *args, **kwargs)  # type: ignore<|MERGE_RESOLUTION|>--- conflicted
+++ resolved
@@ -50,11 +50,7 @@
     QUEUE_FULL = "QUEUE_FULL"
     IN_QUEUE = "IN_QUEUE"
     SENDING_DATA = "SENDING_DATA"
-<<<<<<< HEAD
-    START_ITERATION = "START_ITERATION"
-=======
     PROCESSING = "PROCESSSING"
->>>>>>> f73155ed
     ITERATING = "ITERATING"
     FINISHED = "FINISHED"
 
@@ -67,11 +63,7 @@
             Status.QUEUE_FULL,
             Status.IN_QUEUE,
             Status.SENDING_DATA,
-<<<<<<< HEAD
-            Status.START_ITERATION,
-=======
             Status.PROCESSING,
->>>>>>> f73155ed
             Status.ITERATING,
             Status.FINISHED,
         ]
@@ -88,11 +80,7 @@
             "queue_full": Status.QUEUE_FULL,
             "estimation": Status.IN_QUEUE,
             "send_data": Status.SENDING_DATA,
-<<<<<<< HEAD
-            "process_starts": Status.START_ITERATION,
-=======
             "process_starts": Status.PROCESSING,
->>>>>>> f73155ed
             "process_generating": Status.ITERATING,
             "process_completed": Status.FINISHED,
         }[msg]
@@ -138,10 +126,7 @@
 
     lock: Lock
     job: JobStatus
-<<<<<<< HEAD
     deserialize: Callable[..., Tuple]
-=======
->>>>>>> f73155ed
 
 
 ########################
@@ -181,14 +166,11 @@
                     time=datetime.now(),
                     eta=resp.get("rank_eta"),
                 )
-<<<<<<< HEAD
                 output = resp.get("output", {}).get("data", [])
                 if output and status_update.code == Status.ITERATING:
                     result = helper.deserialize(*output)
                     # unpack the tuple
                     helper.job.outputs.append(list(result))
-=======
->>>>>>> f73155ed
                 helper.job.latest_status = status_update
         if resp["msg"] == "queue_full":
             raise QueueError("Queue is full! Please try again.")
