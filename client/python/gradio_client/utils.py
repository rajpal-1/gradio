from __future__ import annotations

import asyncio
import base64
import hashlib
import json
import mimetypes
import os
import pkgutil
import secrets
import shutil
import tempfile
import warnings
from concurrent.futures import CancelledError
from dataclasses import dataclass, field
from datetime import datetime
from enum import Enum
from pathlib import Path
from threading import Lock
from typing import Any, Callable, Optional

import fsspec.asyn
import httpx
import huggingface_hub
import requests
from huggingface_hub import SpaceStage
from websockets.legacy.protocol import WebSocketCommonProtocol

API_URL = "api/predict/"
SSE_URL = "queue/join"
SSE_DATA_URL = "queue/data"
WS_URL = "queue/join"
UPLOAD_URL = "upload"
LOGIN_URL = "login"
CONFIG_URL = "config"
API_INFO_URL = "info"
RAW_API_INFO_URL = "info?serialize=False"
SPACE_FETCHER_URL = "https://gradio-space-api-fetcher-v2.hf.space/api"
RESET_URL = "reset"
SPACE_URL = "https://hf.space/{}"

STATE_COMPONENT = "state"
INVALID_RUNTIME = [
    SpaceStage.NO_APP_FILE,
    SpaceStage.CONFIG_ERROR,
    SpaceStage.BUILD_ERROR,
    SpaceStage.RUNTIME_ERROR,
    SpaceStage.PAUSED,
]


def get_package_version() -> str:
    try:
        package_json_data = (
            pkgutil.get_data(__name__, "package.json").decode("utf-8").strip()  # type: ignore
        )
        package_data = json.loads(package_json_data)
        version = package_data.get("version", "")
        return version
    except Exception:
        return ""


__version__ = get_package_version()


class TooManyRequestsError(Exception):
    """Raised when the API returns a 429 status code."""

    pass


class QueueError(Exception):
    """Raised when the queue is full or there is an issue adding a job to the queue."""

    pass


class InvalidAPIEndpointError(Exception):
    """Raised when the API endpoint is invalid."""

    pass


class SpaceDuplicationError(Exception):
    """Raised when something goes wrong with a Space Duplication."""

    pass


class Status(Enum):
    """Status codes presented to client users."""

    STARTING = "STARTING"
    JOINING_QUEUE = "JOINING_QUEUE"
    QUEUE_FULL = "QUEUE_FULL"
    IN_QUEUE = "IN_QUEUE"
    SENDING_DATA = "SENDING_DATA"
    PROCESSING = "PROCESSING"
    ITERATING = "ITERATING"
    PROGRESS = "PROGRESS"
    FINISHED = "FINISHED"
    CANCELLED = "CANCELLED"
    LOG = "LOG"

    @staticmethod
    def ordering(status: Status) -> int:
        """Order of messages. Helpful for testing."""
        order = [
            Status.STARTING,
            Status.JOINING_QUEUE,
            Status.QUEUE_FULL,
            Status.IN_QUEUE,
            Status.SENDING_DATA,
            Status.PROCESSING,
            Status.PROGRESS,
            Status.ITERATING,
            Status.FINISHED,
            Status.CANCELLED,
        ]
        return order.index(status)

    def __lt__(self, other: Status):
        return self.ordering(self) < self.ordering(other)

    @staticmethod
    def msg_to_status(msg: str) -> Status:
        """Map the raw message from the backend to the status code presented to users."""
        return {
            "send_hash": Status.JOINING_QUEUE,
            "queue_full": Status.QUEUE_FULL,
            "estimation": Status.IN_QUEUE,
            "send_data": Status.SENDING_DATA,
            "process_starts": Status.PROCESSING,
            "process_generating": Status.ITERATING,
            "process_completed": Status.FINISHED,
            "progress": Status.PROGRESS,
            "log": Status.LOG,
        }[msg]


@dataclass
class ProgressUnit:
    index: Optional[int]
    length: Optional[int]
    unit: Optional[str]
    progress: Optional[float]
    desc: Optional[str]

    @classmethod
    def from_msg(cls, data: list[dict]) -> list[ProgressUnit]:
        return [
            cls(
                index=d.get("index"),
                length=d.get("length"),
                unit=d.get("unit"),
                progress=d.get("progress"),
                desc=d.get("desc"),
            )
            for d in data
        ]


@dataclass
class StatusUpdate:
    """Update message sent from the worker thread to the Job on the main thread."""

    code: Status
    rank: int | None
    queue_size: int | None
    eta: float | None
    success: bool | None
    time: datetime | None
    progress_data: list[ProgressUnit] | None
    log: tuple[str, str] | None = None


def create_initial_status_update():
    return StatusUpdate(
        code=Status.STARTING,
        rank=None,
        queue_size=None,
        eta=None,
        success=None,
        time=datetime.now(),
        progress_data=None,
    )


@dataclass
class JobStatus:
    """The job status.

    Keeps track of the latest status update and intermediate outputs (not yet implements).
    """

    latest_status: StatusUpdate = field(default_factory=create_initial_status_update)
    outputs: list[Any] = field(default_factory=list)


@dataclass
class Communicator:
    """Helper class to help communicate between the worker thread and main thread."""

    lock: Lock
    job: JobStatus
    prediction_processor: Callable[..., tuple]
    reset_url: str
    should_cancel: bool = False
    event_id: str | None = None


########################
# Network utils
########################


def is_http_url_like(possible_url: str) -> bool:
    """
    Check if the given string looks like an HTTP(S) URL.
    """
    return possible_url.startswith(("http://", "https://"))


def probe_url(possible_url: str) -> bool:
    """
    Probe the given URL to see if it responds with a 200 status code (to HEAD, then to GET).
    """
    headers = {"User-Agent": "gradio (https://gradio.app/; team@gradio.app)"}
    try:
        with requests.session() as sess:
            head_request = sess.head(possible_url, headers=headers)
            if head_request.status_code == 405:
                return sess.get(possible_url, headers=headers).ok
            return head_request.ok
    except Exception:
        return False


def is_valid_url(possible_url: str) -> bool:
    """
    Check if the given string is a valid URL.
    """
    warnings.warn(
        "is_valid_url should not be used. "
        "Use is_http_url_like() and probe_url(), as suitable, instead.",
    )
    return is_http_url_like(possible_url) and probe_url(possible_url)


async def get_pred_from_ws(
    websocket: WebSocketCommonProtocol,
    data: str,
    hash_data: str,
    helper: Communicator | None = None,
) -> dict[str, Any]:
    completed = False
    resp = {}
    while not completed:
        # Receive message in the background so that we can
        # cancel even while running a long pred
        task = asyncio.create_task(websocket.recv())
        while not task.done():
            if helper:
                with helper.lock:
                    if helper.should_cancel:
                        # Need to reset the iterator state since the client
                        # will not reset the session
                        async with httpx.AsyncClient() as http:
                            reset = http.post(
                                helper.reset_url, json=json.loads(hash_data)
                            )
                            # Retrieve cancel exception from task
                            # otherwise will get nasty warning in console
                            task.cancel()
                            await asyncio.gather(task, reset, return_exceptions=True)
                        raise CancelledError()
            # Need to suspend this coroutine so that task actually runs
            await asyncio.sleep(0.01)
        msg = task.result()
        resp = json.loads(msg)
        if helper:
            with helper.lock:
                has_progress = "progress_data" in resp
                status_update = StatusUpdate(
                    code=Status.msg_to_status(resp["msg"]),
                    queue_size=resp.get("queue_size"),
                    rank=resp.get("rank", None),
                    success=resp.get("success"),
                    time=datetime.now(),
                    eta=resp.get("rank_eta"),
                    progress_data=ProgressUnit.from_msg(resp["progress_data"])
                    if has_progress
                    else None,
                )
                output = resp.get("output", {}).get("data", [])
                if output and status_update.code != Status.FINISHED:
                    try:
                        result = helper.prediction_processor(*output)
                    except Exception as e:
                        result = [e]
                    helper.job.outputs.append(result)
                helper.job.latest_status = status_update
        if resp["msg"] == "queue_full":
            raise QueueError("Queue is full! Please try again.")
        if resp["msg"] == "send_hash":
            await websocket.send(hash_data)
        elif resp["msg"] == "send_data":
            await websocket.send(data)
        completed = resp["msg"] == "process_completed"
    return resp["output"]


async def get_pred_from_sse(
    client: httpx.AsyncClient,
    data: dict,
    hash_data: dict,
    helper: Communicator,
    sse_url: str,
    sse_data_url: str,
<<<<<<< HEAD
    cookies: dict[str, str] | None,
    protocol: str,
    pending_message_per_event: dict[str, list[str]],
=======
    headers: dict[str, str],
    cookies: dict[str, str] | None = None,
>>>>>>> 1751f14c
) -> dict[str, Any] | None:
    done, pending = await asyncio.wait(
        [
            asyncio.create_task(check_for_cancel(helper, cookies)),
            asyncio.create_task(
<<<<<<< HEAD
                stream_sse_v0(
                    client, data, hash_data, helper, sse_url, sse_data_url, cookies
=======
                stream_sse(
                    client,
                    data,
                    hash_data,
                    helper,
                    sse_url,
                    sse_data_url,
                    headers=headers,
                    cookies=cookies,
>>>>>>> 1751f14c
                )
                if protocol == "sse"
                else stream_sse_v1(
                    client, data, hash_data, helper, sse_data_url, cookies, pending_message_per_event
                )
            ),
        ],
        return_when=asyncio.FIRST_COMPLETED,
    )

    for task in pending:
        task.cancel()
        try:
            await task
        except asyncio.CancelledError:
            pass

    assert len(done) == 1
    for task in done:
        return task.result()


async def check_for_cancel(helper: Communicator, cookies: dict[str, str] | None):
    while True:
        await asyncio.sleep(0.05)
        with helper.lock:
            if helper.should_cancel:
                break
    if helper.event_id:
        async with httpx.AsyncClient() as http:
            await http.post(
                helper.reset_url, json={"event_id": helper.event_id}, cookies=cookies
            )
    raise CancelledError()


async def stream_sse_v0(
    client: httpx.AsyncClient,
    data: dict,
    hash_data: dict,
    helper: Communicator,
    sse_url: str,
    sse_data_url: str,
    headers: dict[str, str],
    cookies: dict[str, str] | None = None,
) -> dict[str, Any]:
    try:
        async with client.stream(
            "GET",
            sse_url,
            params=hash_data,
            cookies=cookies,
            headers=headers,
        ) as response:
            async for line in response.aiter_text():
                if line.startswith("data:"):
                    resp = json.loads(line[5:])
                    with helper.lock:
                        has_progress = "progress_data" in resp
                        status_update = StatusUpdate(
                            code=Status.msg_to_status(resp["msg"]),
                            queue_size=resp.get("queue_size"),
                            rank=resp.get("rank", None),
                            success=resp.get("success"),
                            time=datetime.now(),
                            eta=resp.get("rank_eta"),
                            progress_data=ProgressUnit.from_msg(resp["progress_data"])
                            if has_progress
                            else None,
                        )
                        output = resp.get("output", {}).get("data", [])
                        if output and status_update.code != Status.FINISHED:
                            try:
                                result = helper.prediction_processor(*output)
                            except Exception as e:
                                result = [e]
                            helper.job.outputs.append(result)
                        helper.job.latest_status = status_update

                    if resp["msg"] == "queue_full":
                        raise QueueError("Queue is full! Please try again.")
                    elif resp["msg"] == "send_data":
                        event_id = resp["event_id"]
                        helper.event_id = event_id
                        req = await client.post(
                            sse_data_url,
                            json={"event_id": event_id, **data, **hash_data},
                            cookies=cookies,
                            headers=headers,
                        )
                        req.raise_for_status()
                    elif resp["msg"] == "process_completed":
                        return resp["output"]
                else:
                    raise ValueError(f"Unexpected message: {line}")
        raise ValueError("Did not receive process_completed message.")
    except asyncio.CancelledError:
        raise


async def stream_sse_v1(
    client: httpx.AsyncClient,
    data: dict,
    hash_data: dict,
    helper: Communicator,
    sse_data_url: str,
    cookies: dict[str, str] | None,
    pending_message_per_event: dict[str, list[str]],
) -> dict[str, Any]:
    try:
        req = await client.post(
            sse_data_url,
            json={**data, **hash_data},
            cookies=cookies,
        )
        req.raise_for_status()
        resp = req.json()
        event_id = resp["event_id"]

        while event_id not in pending_message_per_event:
            await asyncio.sleep(0.05)
        pending_messages = pending_message_per_event[event_id]

        while True:
            if len(pending_messages) > 0:
                resp = pending_messages.pop(0)
            else:
                await asyncio.sleep(0.05)
                continue
                
            with helper.lock:
                has_progress = "progress_data" in resp
                log_message = (
                    (resp.get("log"), resp.get("level"))
                    if resp["msg"] == "log"
                    else None
                )
                status_update = StatusUpdate(
                    code=Status.msg_to_status(resp["msg"]),
                    queue_size=resp.get("queue_size"),
                    rank=resp.get("rank", None),
                    success=resp.get("success"),
                    time=datetime.now(),
                    eta=resp.get("rank_eta"),
                    progress_data=ProgressUnit.from_msg(resp["progress_data"])
                    if has_progress
                    else None,
                    log=log_message,
                )
                output = resp.get("output", {}).get("data", [])
                if output and status_update.code != Status.FINISHED:
                    try:
                        result = helper.prediction_processor(*output)
                    except Exception as e:
                        result = [e]
                    helper.job.outputs.append(result)
                helper.job.latest_status = status_update

            if resp["msg"] == "queue_full":
                raise QueueError("Queue is full! Please try again.")
            elif resp["msg"] == "process_completed":
                del pending_message_per_event[event_id]
                return resp["output"]

    except asyncio.CancelledError:
        print("cancelled")
        raise


########################
# Data processing utils
########################


def download_file(
    url_path: str,
    dir: str,
    hf_token: str | None = None,
) -> str:
    if dir is not None:
        os.makedirs(dir, exist_ok=True)
    headers = {"Authorization": "Bearer " + hf_token} if hf_token else {}

    sha1 = hashlib.sha1()
    temp_dir = Path(tempfile.gettempdir()) / secrets.token_hex(20)
    temp_dir.mkdir(exist_ok=True, parents=True)

    with requests.get(url_path, headers=headers, stream=True) as r:
        r.raise_for_status()
        with open(temp_dir / Path(url_path).name, "wb") as f:
            for chunk in r.iter_content(chunk_size=128 * sha1.block_size):
                sha1.update(chunk)
                f.write(chunk)

    directory = Path(dir) / sha1.hexdigest()
    directory.mkdir(exist_ok=True, parents=True)
    dest = directory / Path(url_path).name
    shutil.move(temp_dir / Path(url_path).name, dest)
    return str(dest.resolve())


def create_tmp_copy_of_file(file_path: str, dir: str | None = None) -> str:
    directory = Path(dir or tempfile.gettempdir()) / secrets.token_hex(20)
    directory.mkdir(exist_ok=True, parents=True)
    dest = directory / Path(file_path).name
    shutil.copy2(file_path, dest)
    return str(dest.resolve())


def download_tmp_copy_of_file(
    url_path: str, hf_token: str | None = None, dir: str | None = None
) -> str:
    """Kept for backwards compatibility for 3.x spaces."""
    if dir is not None:
        os.makedirs(dir, exist_ok=True)
    headers = {"Authorization": "Bearer " + hf_token} if hf_token else {}
    directory = Path(dir or tempfile.gettempdir()) / secrets.token_hex(20)
    directory.mkdir(exist_ok=True, parents=True)
    file_path = directory / Path(url_path).name

    with requests.get(url_path, headers=headers, stream=True) as r:
        r.raise_for_status()
        with open(file_path, "wb") as f:
            shutil.copyfileobj(r.raw, f)
    return str(file_path.resolve())


def get_mimetype(filename: str) -> str | None:
    if filename.endswith(".vtt"):
        return "text/vtt"
    mimetype = mimetypes.guess_type(filename)[0]
    if mimetype is not None:
        mimetype = mimetype.replace("x-wav", "wav").replace("x-flac", "flac")
    return mimetype


def get_extension(encoding: str) -> str | None:
    encoding = encoding.replace("audio/wav", "audio/x-wav")
    type = mimetypes.guess_type(encoding)[0]
    if type == "audio/flac":  # flac is not supported by mimetypes
        return "flac"
    elif type is None:
        return None
    extension = mimetypes.guess_extension(type)
    if extension is not None and extension.startswith("."):
        extension = extension[1:]
    return extension


def encode_file_to_base64(f: str | Path):
    with open(f, "rb") as file:
        encoded_string = base64.b64encode(file.read())
        base64_str = str(encoded_string, "utf-8")
        mimetype = get_mimetype(str(f))
        return (
            "data:"
            + (mimetype if mimetype is not None else "")
            + ";base64,"
            + base64_str
        )


def encode_url_to_base64(url: str):
    resp = requests.get(url)
    resp.raise_for_status()
    encoded_string = base64.b64encode(resp.content)
    base64_str = str(encoded_string, "utf-8")
    mimetype = get_mimetype(url)
    return (
        "data:" + (mimetype if mimetype is not None else "") + ";base64," + base64_str
    )


def encode_url_or_file_to_base64(path: str | Path):
    path = str(path)
    if is_http_url_like(path):
        return encode_url_to_base64(path)
    return encode_file_to_base64(path)


def download_byte_stream(url: str, hf_token=None):
    arr = bytearray()
    headers = {"Authorization": "Bearer " + hf_token} if hf_token else {}
    with httpx.stream("GET", url, headers=headers) as r:
        for data in r.iter_bytes():
            arr += data
            yield data
    yield arr


def decode_base64_to_binary(encoding: str) -> tuple[bytes, str | None]:
    extension = get_extension(encoding)
    data = encoding.rsplit(",", 1)[-1]
    return base64.b64decode(data), extension


def strip_invalid_filename_characters(filename: str, max_bytes: int = 200) -> str:
    """Strips invalid characters from a filename and ensures that the file_length is less than `max_bytes` bytes."""
    filename = "".join([char for char in filename if char.isalnum() or char in "._- "])
    filename_len = len(filename.encode())
    if filename_len > max_bytes:
        while filename_len > max_bytes:
            if len(filename) == 0:
                break
            filename = filename[:-1]
            filename_len = len(filename.encode())
    return filename


def sanitize_parameter_names(original_name: str) -> str:
    """Cleans up a Python parameter name to make the API info more readable."""
    return (
        "".join([char for char in original_name if char.isalnum() or char in " _"])
        .replace(" ", "_")
        .lower()
    )


def decode_base64_to_file(
    encoding: str,
    file_path: str | None = None,
    dir: str | Path | None = None,
    prefix: str | None = None,
):
    directory = Path(dir or tempfile.gettempdir()) / secrets.token_hex(20)
    directory.mkdir(exist_ok=True, parents=True)
    data, extension = decode_base64_to_binary(encoding)
    if file_path is not None and prefix is None:
        filename = Path(file_path).name
        prefix = filename
        if "." in filename:
            prefix = filename[0 : filename.index(".")]
            extension = filename[filename.index(".") + 1 :]

    if prefix is not None:
        prefix = strip_invalid_filename_characters(prefix)

    if extension is None:
        file_obj = tempfile.NamedTemporaryFile(
            delete=False, prefix=prefix, dir=directory
        )
    else:
        file_obj = tempfile.NamedTemporaryFile(
            delete=False,
            prefix=prefix,
            suffix="." + extension,
            dir=directory,
        )
    file_obj.write(data)
    file_obj.flush()
    return file_obj


def dict_or_str_to_json_file(jsn: str | dict | list, dir: str | Path | None = None):
    if dir is not None:
        os.makedirs(dir, exist_ok=True)

    file_obj = tempfile.NamedTemporaryFile(
        delete=False, suffix=".json", dir=dir, mode="w+"
    )
    if isinstance(jsn, str):
        jsn = json.loads(jsn)
    json.dump(jsn, file_obj)
    file_obj.flush()
    return file_obj


def file_to_json(file_path: str | Path) -> dict | list:
    with open(file_path) as f:
        return json.load(f)


###########################
# HuggingFace Hub API Utils
###########################
def set_space_timeout(
    space_id: str,
    hf_token: str | None = None,
    timeout_in_seconds: int = 300,
):
    headers = huggingface_hub.utils.build_hf_headers(
        token=hf_token,
        library_name="gradio_client",
        library_version=__version__,
    )
    req = requests.post(
        f"https://huggingface.co/api/spaces/{space_id}/sleeptime",
        json={"seconds": timeout_in_seconds},
        headers=headers,
    )
    try:
        huggingface_hub.utils.hf_raise_for_status(req)
    except huggingface_hub.utils.HfHubHTTPError as err:
        raise SpaceDuplicationError(
            f"Could not set sleep timeout on duplicated Space. Please visit {SPACE_URL.format(space_id)} "
            "to set a timeout manually to reduce billing charges."
        ) from err


########################
# Misc utils
########################


def synchronize_async(func: Callable, *args, **kwargs) -> Any:
    """
    Runs async functions in sync scopes. Can be used in any scope.

    Example:
        if inspect.iscoroutinefunction(block_fn.fn):
            predictions = utils.synchronize_async(block_fn.fn, *processed_input)

    Args:
        func:
        *args:
        **kwargs:
    """
    return fsspec.asyn.sync(fsspec.asyn.get_loop(), func, *args, **kwargs)  # type: ignore


class APIInfoParseError(ValueError):
    pass


def get_type(schema: dict):
    if "const" in schema:
        return "const"
    if "enum" in schema:
        return "enum"
    elif "type" in schema:
        return schema["type"]
    elif schema.get("$ref"):
        return "$ref"
    elif schema.get("oneOf"):
        return "oneOf"
    elif schema.get("anyOf"):
        return "anyOf"
    elif schema.get("allOf"):
        return "allOf"
    elif "type" not in schema:
        return {}
    else:
        raise APIInfoParseError(f"Cannot parse type for {schema}")


FILE_DATA = "Dict(path: str, url: str | None, size: int | None, orig_name: str | None, mime_type: str | None)"


def json_schema_to_python_type(schema: Any) -> str:
    type_ = _json_schema_to_python_type(schema, schema.get("$defs"))
    return type_.replace(FILE_DATA, "filepath")


def _json_schema_to_python_type(schema: Any, defs) -> str:
    """Convert the json schema into a python type hint"""
    if schema == {}:
        return "Any"
    type_ = get_type(schema)
    if type_ == {}:
        if "json" in schema.get("description", {}):
            return "Dict[Any, Any]"
        else:
            return "Any"
    elif type_ == "$ref":
        return _json_schema_to_python_type(defs[schema["$ref"].split("/")[-1]], defs)
    elif type_ == "null":
        return "None"
    elif type_ == "const":
        return f"Litetal[{schema['const']}]"
    elif type_ == "enum":
        return f"Literal[{', '.join([str(v) for v in schema['enum']])}]"
    elif type_ == "integer":
        return "int"
    elif type_ == "string":
        return "str"
    elif type_ == "boolean":
        return "bool"
    elif type_ == "number":
        return "float"
    elif type_ == "array":
        items = schema.get("items", [])
        if "prefixItems" in items:
            elements = ", ".join(
                [_json_schema_to_python_type(i, defs) for i in items["prefixItems"]]
            )
            return f"Tuple[{elements}]"
        elif "prefixItems" in schema:
            elements = ", ".join(
                [_json_schema_to_python_type(i, defs) for i in schema["prefixItems"]]
            )
            return f"Tuple[{elements}]"
        else:
            elements = _json_schema_to_python_type(items, defs)
            return f"List[{elements}]"
    elif type_ == "object":

        def get_desc(v):
            return f" ({v.get('description')})" if v.get("description") else ""

        props = schema.get("properties", {})

        des = [
            f"{n}: {_json_schema_to_python_type(v, defs)}{get_desc(v)}"
            for n, v in props.items()
            if n != "$defs"
        ]

        if "additionalProperties" in schema:
            des += [
                f"str, {_json_schema_to_python_type(schema['additionalProperties'], defs)}"
            ]
        des = ", ".join(des)
        return f"Dict({des})"
    elif type_ in ["oneOf", "anyOf"]:
        desc = " | ".join([_json_schema_to_python_type(i, defs) for i in schema[type_]])
        return desc
    elif type_ == "allOf":
        data = ", ".join(_json_schema_to_python_type(i, defs) for i in schema[type_])
        desc = f"All[{data}]"
        return desc
    else:
        raise APIInfoParseError(f"Cannot parse schema {schema}")


def traverse(json_obj: Any, func: Callable, is_root: Callable) -> Any:
    if is_root(json_obj):
        return func(json_obj)
    elif isinstance(json_obj, dict):
        new_obj = {}
        for key, value in json_obj.items():
            new_obj[key] = traverse(value, func, is_root)
        return new_obj
    elif isinstance(json_obj, (list, tuple)):
        new_obj = []
        for item in json_obj:
            new_obj.append(traverse(item, func, is_root))
        return new_obj
    else:
        return json_obj


def value_is_file(api_info: dict) -> bool:
    info = _json_schema_to_python_type(api_info, api_info.get("$defs"))
    return FILE_DATA in info


def is_filepath(s):
    return isinstance(s, str) and Path(s).exists()


def is_url(s):
    return isinstance(s, str) and is_http_url_like(s)


def is_file_obj(d):
    return isinstance(d, dict) and "path" in d


SKIP_COMPONENTS = {
    "state",
    "row",
    "column",
    "tabs",
    "tab",
    "tabitem",
    "box",
    "form",
    "accordion",
    "group",
    "interpretation",
    "dataset",
}<|MERGE_RESOLUTION|>--- conflicted
+++ resolved
@@ -318,37 +318,21 @@
     helper: Communicator,
     sse_url: str,
     sse_data_url: str,
-<<<<<<< HEAD
+    headers: dict[str, str],
     cookies: dict[str, str] | None,
     protocol: str,
     pending_message_per_event: dict[str, list[str]],
-=======
-    headers: dict[str, str],
-    cookies: dict[str, str] | None = None,
->>>>>>> 1751f14c
 ) -> dict[str, Any] | None:
     done, pending = await asyncio.wait(
         [
             asyncio.create_task(check_for_cancel(helper, cookies)),
             asyncio.create_task(
-<<<<<<< HEAD
                 stream_sse_v0(
-                    client, data, hash_data, helper, sse_url, sse_data_url, cookies
-=======
-                stream_sse(
-                    client,
-                    data,
-                    hash_data,
-                    helper,
-                    sse_url,
-                    sse_data_url,
-                    headers=headers,
-                    cookies=cookies,
->>>>>>> 1751f14c
+                    client, data, hash_data, helper, sse_url, sse_data_url, headers, cookies
                 )
                 if protocol == "sse"
                 else stream_sse_v1(
-                    client, data, hash_data, helper, sse_data_url, cookies, pending_message_per_event
+                    client, data, hash_data, helper, sse_data_url, headers, cookies, pending_message_per_event
                 )
             ),
         ],
@@ -389,7 +373,7 @@
     sse_url: str,
     sse_data_url: str,
     headers: dict[str, str],
-    cookies: dict[str, str] | None = None,
+    cookies: dict[str, str] | None,
 ) -> dict[str, Any]:
     try:
         async with client.stream(
@@ -451,6 +435,7 @@
     hash_data: dict,
     helper: Communicator,
     sse_data_url: str,
+    headers: dict[str, str],
     cookies: dict[str, str] | None,
     pending_message_per_event: dict[str, list[str]],
 ) -> dict[str, Any]:
