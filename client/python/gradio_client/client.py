--- conflicted
+++ resolved
@@ -140,16 +140,8 @@
         self._info = self._get_api_info()
         self.session_hash = str(uuid.uuid4())
 
-<<<<<<< HEAD
         protocol = self.config.get("protocol")
         endpoint_class = Endpoint if protocol == "sse" else EndpointV3Compatibility
-=======
-        endpoint_class = Endpoint
-        if self.app_version < version.Version("4.0.0") and not str(
-            self.app_version
-        ).startswith("4.0.0"):
-            endpoint_class = EndpointV3Compatibility
->>>>>>> d2dfc1b9
         self.endpoints = [
             endpoint_class(self, fn_index, dependency)
             for fn_index, dependency in enumerate(self.config["dependencies"])
