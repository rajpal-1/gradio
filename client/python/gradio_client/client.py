"""The main Client class for the Python client."""
from __future__ import annotations

import concurrent.futures
import hashlib
import json
import os
import re
import secrets
import shutil
import tempfile
import threading
import time
import urllib.parse
import uuid
import warnings
from concurrent.futures import Future
from dataclasses import dataclass
from datetime import datetime
from pathlib import Path
from threading import Lock
from typing import Any, Callable, Literal

import httpx
import huggingface_hub
from huggingface_hub import CommitOperationAdd, SpaceHardware, SpaceStage
from huggingface_hub.utils import (
    RepositoryNotFoundError,
    build_hf_headers,
    send_telemetry,
)
from packaging import version

from gradio_client import utils
from gradio_client.compatibility import EndpointV3Compatibility
from gradio_client.documentation import document
from gradio_client.exceptions import AuthenticationError
from gradio_client.utils import (
    Communicator,
    JobStatus,
    Message,
    QueueError,
    ServerMessage,
    Status,
    StatusUpdate,
)

DEFAULT_TEMP_DIR = os.environ.get("GRADIO_TEMP_DIR") or str(
    Path(tempfile.gettempdir()) / "gradio"
)


@document("predict", "submit", "view_api", "duplicate", "deploy_discord")
class Client:
    """
    The main Client class for the Python client. This class is used to connect to a remote Gradio app and call its API endpoints.

    Example:
        from gradio_client import Client

        client = Client("abidlabs/whisper-large-v2")  # connecting to a Hugging Face Space
        client.predict("test.mp4", api_name="/predict")
        >> What a nice recording! # returns the result of the remote API call

        client = Client("https://bec81a83-5b5c-471e.gradio.live")  # connecting to a temporary Gradio share URL
        job = client.submit("hello", api_name="/predict")  # runs the prediction in a background thread
        job.result()
        >> 49 # returns the result of the remote API call (blocking call)
    """

    def __init__(
        self,
        src: str,
        hf_token: str | None = None,
        max_workers: int = 40,
        serialize: bool | None = None,  # TODO: remove in 1.0
        output_dir: str
        | Path = DEFAULT_TEMP_DIR,  # Maybe this can be combined with `download_files` in 1.0
        verbose: bool = True,
        auth: tuple[str, str] | None = None,
        *,
        headers: dict[str, str] | None = None,
        upload_files: bool = True,  # TODO: remove and hardcode to False in 1.0
        download_files: bool = True,  # TODO: consider setting to False in 1.0
        _skip_components: bool = True,  # internal parameter to skip values certain components (e.g. State) that do not need to be displayed to users.
        ssl_verify: bool = True,
    ):
        """
        Parameters:
            src: Either the name of the Hugging Face Space to load, (e.g. "abidlabs/whisper-large-v2") or the full URL (including "http" or "https") of the hosted Gradio app to load (e.g. "http://mydomain.com/app" or "https://bec81a83-5b5c-471e.gradio.live/").
            hf_token: The Hugging Face token to use to access private Spaces. Automatically fetched if you are logged in via the Hugging Face Hub CLI. Obtain from: https://huggingface.co/settings/token
            max_workers: The maximum number of thread workers that can be used to make requests to the remote Gradio app simultaneously.
            serialize: Deprecated. Please use the equivalent `upload_files` parameter instead.
            output_dir: The directory to save files that are downloaded from the remote API. If None, reads from the GRADIO_TEMP_DIR environment variable. Defaults to a temporary directory on your machine.
            verbose: Whether the client should print statements to the console.
            headers: Additional headers to send to the remote Gradio app on every request. By default only the HF authorization and user-agent headers are sent. These headers will override the default headers if they have the same keys.
            upload_files: Whether the client should treat input string filepath as files and upload them to the remote server. If False, the client will treat input string filepaths as strings always and not modify them, and files should be passed in explicitly using `gradio_client.file("path/to/file/or/url")` instead. This parameter will be deleted and False will become the default in a future version.
            download_files: Whether the client should download output files from the remote API and return them as string filepaths on the local machine. If False, the client will return a FileData dataclass object with the filepath on the remote machine instead.
            ssl_verify: If False, skips certificate validation which allows the client to connect to Gradio apps that are using self-signed certificates.
        """
        self.verbose = verbose
        self.hf_token = hf_token
        if serialize is not None:
            warnings.warn(
                "The `serialize` parameter is deprecated and will be removed. Please use the equivalent `upload_files` parameter instead."
            )
            upload_files = serialize
        self.upload_files = upload_files
        self.download_files = download_files
        self._skip_components = _skip_components
        self.headers = build_hf_headers(
            token=hf_token,
            library_name="gradio_client",
            library_version=utils.__version__,
        )
        if headers:
            self.headers.update(headers)
        self.ssl_verify = ssl_verify
        self.space_id = None
        self.cookies: dict[str, str] = {}
        self.output_dir = (
            str(output_dir) if isinstance(output_dir, Path) else output_dir
        )

        if src.startswith("http://") or src.startswith("https://"):
            _src = src if src.endswith("/") else src + "/"
        else:
            _src = self._space_name_to_src(src)
            if _src is None:
                raise ValueError(
                    f"Could not find Space: {src}. If it is a private Space, please provide an hf_token."
                )
            self.space_id = src
        self.src = _src
        state = self._get_space_state()
        if state == SpaceStage.BUILDING:
            if self.verbose:
                print("Space is still building. Please wait...")
            while self._get_space_state() == SpaceStage.BUILDING:
                time.sleep(2)  # so we don't get rate limited by the API
                pass
        if state in utils.INVALID_RUNTIME:
            raise ValueError(
                f"The current space is in the invalid state: {state}. "
                "Please contact the owner to fix this."
            )
        if self.verbose:
            print(f"Loaded as API: {self.src} ✔")

        if auth is not None:
            self._login(auth)

        self.config = self._get_config()
        self.protocol: Literal[
            "ws", "sse", "sse_v1", "sse_v2", "sse_v2.1"
        ] = self.config.get("protocol", "ws")
        self.api_url = urllib.parse.urljoin(self.src, utils.API_URL)
        self.sse_url = urllib.parse.urljoin(
            self.src, utils.SSE_URL_V0 if self.protocol == "sse" else utils.SSE_URL
        )
        self.sse_data_url = urllib.parse.urljoin(
            self.src,
            utils.SSE_DATA_URL_V0 if self.protocol == "sse" else utils.SSE_DATA_URL,
        )
        self.ws_url = urllib.parse.urljoin(
            self.src.replace("http", "ws", 1), utils.WS_URL
        )
        self.upload_url = urllib.parse.urljoin(self.src, utils.UPLOAD_URL)
        self.reset_url = urllib.parse.urljoin(self.src, utils.RESET_URL)
        self.app_version = version.parse(self.config.get("version", "2.0"))
        self._info = None
        self.session_hash = str(uuid.uuid4())

        endpoint_class = (
            Endpoint if self.protocol.startswith("sse") else EndpointV3Compatibility
        )
        self.endpoints = [
            endpoint_class(self, fn_index, dependency, self.protocol)
            for fn_index, dependency in enumerate(self.config["dependencies"])
        ]

        # Create a pool of threads to handle the requests
        self.executor = concurrent.futures.ThreadPoolExecutor(max_workers=max_workers)

        # Disable telemetry by setting the env variable HF_HUB_DISABLE_TELEMETRY=1
        threading.Thread(target=self._telemetry_thread).start()

        self.stream_open = False
        self.streaming_future: Future | None = None
        self.pending_messages_per_event: dict[str, list[Message | None]] = {}
        self.pending_event_ids: set[str] = set()

    async def stream_messages(
        self, protocol: Literal["sse_v1", "sse_v2", "sse_v2.1", "sse_v3"]
    ) -> None:
        try:
            async with httpx.AsyncClient(
                timeout=httpx.Timeout(timeout=None), verify=self.ssl_verify
            ) as client:
                async with client.stream(
                    "GET",
                    self.sse_url,
                    params={"session_hash": self.session_hash},
                    headers=self.headers,
                    cookies=self.cookies,
                ) as response:
                    async for line in response.aiter_lines():
                        line = line.rstrip("\n")
                        if not len(line):
                            continue
                        if line.startswith("data:"):
                            resp = json.loads(line[5:])
                            if resp["msg"] == ServerMessage.heartbeat:
                                continue
                            elif resp["msg"] == ServerMessage.server_stopped:
                                for (
                                    pending_messages
                                ) in self.pending_messages_per_event.values():
                                    pending_messages.append(resp)
                                return
                            elif resp["msg"] == ServerMessage.close_stream:
                                self.stream_open = False
                                return
                            event_id = resp["event_id"]
                            if event_id not in self.pending_messages_per_event:
                                self.pending_messages_per_event[event_id] = []
                            self.pending_messages_per_event[event_id].append(resp)
                            if resp["msg"] == ServerMessage.process_completed:
                                self.pending_event_ids.remove(event_id)
                            if (
                                len(self.pending_event_ids) == 0
                                and protocol != "sse_v3"
                            ):
                                self.stream_open = False
                                return
                        else:
                            raise ValueError(f"Unexpected SSE line: '{line}'")
        except BaseException as e:
            import traceback

            traceback.print_exc()
            raise e

<<<<<<< HEAD
    async def send_data(self, data, hash_data, protocol):
        async with httpx.AsyncClient() as client:
=======
    async def send_data(self, data, hash_data):
        async with httpx.AsyncClient(verify=self.ssl_verify) as client:
>>>>>>> aca4892e
            req = await client.post(
                self.sse_data_url,
                json={**data, **hash_data},
                headers=self.headers,
                cookies=self.cookies,
            )
        if req.status_code == 503:
            raise QueueError("Queue is full! Please try again.")
        req.raise_for_status()
        resp = req.json()
        event_id = resp["event_id"]

        if not self.stream_open:
            self.stream_open = True

            def open_stream():
                return utils.synchronize_async(self.stream_messages, protocol)

            def close_stream(_):
                self.stream_open = False
                for _, pending_messages in self.pending_messages_per_event.items():
                    pending_messages.append(None)

            if self.streaming_future is None or self.streaming_future.done():
                self.streaming_future = self.executor.submit(open_stream)
                self.streaming_future.add_done_callback(close_stream)

        return event_id

    @classmethod
    def duplicate(
        cls,
        from_id: str,
        to_id: str | None = None,
        hf_token: str | None = None,
        private: bool = True,
        hardware: Literal[
            "cpu-basic",
            "cpu-upgrade",
            "t4-small",
            "t4-medium",
            "a10g-small",
            "a10g-large",
            "a100-large",
        ]
        | SpaceHardware
        | None = None,
        secrets: dict[str, str] | None = None,
        sleep_timeout: int = 5,
        max_workers: int = 40,
        verbose: bool = True,
    ):
        """
        Duplicates a Hugging Face Space under your account and returns a Client object
        for the new Space. No duplication is created if the Space already exists in your
        account (to override this, provide a new name for the new Space using `to_id`).
        To use this method, you must provide an `hf_token` or be logged in via the Hugging
        Face Hub CLI.

        The new Space will be private by default and use the same hardware as the original
        Space. This can be changed by using the `private` and `hardware` parameters. For
        hardware upgrades (beyond the basic CPU tier), you may be required to provide
        billing information on Hugging Face: https://huggingface.co/settings/billing

        Parameters:
            from_id: The name of the Hugging Face Space to duplicate in the format "{username}/{space_id}", e.g. "gradio/whisper".
            to_id: The name of the new Hugging Face Space to create, e.g. "abidlabs/whisper-duplicate". If not provided, the new Space will be named "{your_HF_username}/{space_id}".
            hf_token: The Hugging Face token to use to access private Spaces. Automatically fetched if you are logged in via the Hugging Face Hub CLI. Obtain from: https://huggingface.co/settings/token
            private: Whether the new Space should be private (True) or public (False). Defaults to True.
            hardware: The hardware tier to use for the new Space. Defaults to the same hardware tier as the original Space. Options include "cpu-basic", "cpu-upgrade", "t4-small", "t4-medium", "a10g-small", "a10g-large", "a100-large", subject to availability.
            secrets: A dictionary of (secret key, secret value) to pass to the new Space. Defaults to None. Secrets are only used when the Space is duplicated for the first time, and are not updated if the duplicated Space already exists.
            sleep_timeout: The number of minutes after which the duplicate Space will be puased if no requests are made to it (to minimize billing charges). Defaults to 5 minutes.
            max_workers: The maximum number of thread workers that can be used to make requests to the remote Gradio app simultaneously.
            verbose: Whether the client should print statements to the console.
        Example:
            import os
            from gradio_client import Client
            HF_TOKEN = os.environ.get("HF_TOKEN")
            client = Client.duplicate("abidlabs/whisper", hf_token=HF_TOKEN)
            client.predict("audio_sample.wav")
            >> "This is a test of the whisper speech recognition model."
        """
        try:
            original_info = huggingface_hub.get_space_runtime(from_id, token=hf_token)
        except RepositoryNotFoundError as rnfe:
            raise ValueError(
                f"Could not find Space: {from_id}. If it is a private Space, please provide an `hf_token`."
            ) from rnfe
        if to_id:
            if "/" in to_id:
                to_id = to_id.split("/")[1]
            space_id = huggingface_hub.get_full_repo_name(to_id, token=hf_token)
        else:
            space_id = huggingface_hub.get_full_repo_name(
                from_id.split("/")[1], token=hf_token
            )
        try:
            huggingface_hub.get_space_runtime(space_id, token=hf_token)
            if verbose:
                print(
                    f"Using your existing Space: {utils.SPACE_URL.format(space_id)} 🤗"
                )
            if secrets is not None:
                warnings.warn(
                    "Secrets are only used when the Space is duplicated for the first time, and are not updated if the duplicated Space already exists."
                )
        except RepositoryNotFoundError:
            if verbose:
                print(f"Creating a duplicate of {from_id} for your own use... 🤗")
            huggingface_hub.duplicate_space(
                from_id=from_id,
                to_id=space_id,
                token=hf_token,
                exist_ok=True,
                private=private,
            )
            if secrets is not None:
                for key, value in secrets.items():
                    huggingface_hub.add_space_secret(
                        space_id, key, value, token=hf_token
                    )
            if verbose:
                print(f"Created new Space: {utils.SPACE_URL.format(space_id)}")
        current_info = huggingface_hub.get_space_runtime(space_id, token=hf_token)
        current_hardware = (
            current_info.hardware or huggingface_hub.SpaceHardware.CPU_BASIC
        )
        hardware = hardware or original_info.hardware
        if current_hardware != hardware:
            huggingface_hub.request_space_hardware(space_id, hardware, token=hf_token)  # type: ignore
            print(
                f"-------\nNOTE: this Space uses upgraded hardware: {hardware}... see billing info at https://huggingface.co/settings/billing\n-------"
            )
        # Setting a timeout only works if the hardware is not basic
        # so set it here after the hardware has been requested
        if hardware != huggingface_hub.SpaceHardware.CPU_BASIC:
            utils.set_space_timeout(
                space_id, hf_token=hf_token, timeout_in_seconds=sleep_timeout * 60
            )
        if verbose:
            print("")
        client = cls(
            space_id, hf_token=hf_token, max_workers=max_workers, verbose=verbose
        )
        return client

    def _get_space_state(self):
        if not self.space_id:
            return None
        info = huggingface_hub.get_space_runtime(self.space_id, token=self.hf_token)
        return info.stage

    def predict(
        self,
        *args,
        api_name: str | None = None,
        fn_index: int | None = None,
    ) -> Any:
        """
        Calls the Gradio API and returns the result (this is a blocking call).

        Parameters:
            args: The arguments to pass to the remote API. The order of the arguments must match the order of the inputs in the Gradio app.
            api_name: The name of the API endpoint to call starting with a leading slash, e.g. "/predict". Does not need to be provided if the Gradio app has only one named API endpoint.
            fn_index: As an alternative to api_name, this parameter takes the index of the API endpoint to call, e.g. 0. Both api_name and fn_index can be provided, but if they conflict, api_name will take precedence.
        Returns:
            The result of the API call. Will be a Tuple if the API has multiple outputs.
        Example:
            from gradio_client import Client
            client = Client(src="gradio/calculator")
            client.predict(5, "add", 4, api_name="/predict")
            >> 9.0
        """
        inferred_fn_index = self._infer_fn_index(api_name, fn_index)
        if self.endpoints[inferred_fn_index].is_continuous:
            raise ValueError(
                "Cannot call predict on this function as it may run forever. Use submit instead."
            )
        return self.submit(*args, api_name=api_name, fn_index=fn_index).result()

    def new_helper(self, fn_index: int) -> Communicator:
        return Communicator(
            Lock(),
            JobStatus(),
            self.endpoints[fn_index].process_predictions,
            self.reset_url,
        )

    def submit(
        self,
        *args,
        api_name: str | None = None,
        fn_index: int | None = None,
        result_callbacks: Callable | list[Callable] | None = None,
    ) -> Job:
        """
        Creates and returns a Job object which calls the Gradio API in a background thread. The job can be used to retrieve the status and result of the remote API call.

        Parameters:
            args: The arguments to pass to the remote API. The order of the arguments must match the order of the inputs in the Gradio app.
            api_name: The name of the API endpoint to call starting with a leading slash, e.g. "/predict". Does not need to be provided if the Gradio app has only one named API endpoint.
            fn_index: As an alternative to api_name, this parameter takes the index of the API endpoint to call, e.g. 0. Both api_name and fn_index can be provided, but if they conflict, api_name will take precedence.
            result_callbacks: A callback function, or list of callback functions, to be called when the result is ready. If a list of functions is provided, they will be called in order. The return values from the remote API are provided as separate parameters into the callback. If None, no callback will be called.
        Returns:
            A Job object that can be used to retrieve the status and result of the remote API call.
        Example:
            from gradio_client import Client
            client = Client(src="gradio/calculator")
            job = client.submit(5, "add", 4, api_name="/predict")
            job.status()
            >> <Status.STARTING: 'STARTING'>
            job.result()  # blocking call
            >> 9.0
        """
        inferred_fn_index = self._infer_fn_index(api_name, fn_index)

        helper = None
        if self.endpoints[inferred_fn_index].protocol in (
            "ws",
            "sse",
            "sse_v1",
            "sse_v2",
            "sse_v2.1",
            "sse_v3",
        ):
            helper = self.new_helper(inferred_fn_index)
        end_to_end_fn = self.endpoints[inferred_fn_index].make_end_to_end_fn(helper)
        future = self.executor.submit(end_to_end_fn, *args)

        job = Job(
            future, communicator=helper, verbose=self.verbose, space_id=self.space_id
        )

        if result_callbacks:
            if isinstance(result_callbacks, Callable):
                result_callbacks = [result_callbacks]

            def create_fn(callback) -> Callable:
                def fn(future):
                    if isinstance(future.result(), tuple):
                        callback(*future.result())
                    else:
                        callback(future.result())

                return fn

            for callback in result_callbacks:
                job.add_done_callback(create_fn(callback))

        return job

    def _get_api_info(self):
        if self.upload_files:
            api_info_url = urllib.parse.urljoin(self.src, utils.API_INFO_URL)
        else:
            api_info_url = urllib.parse.urljoin(self.src, utils.RAW_API_INFO_URL)
        if self.app_version > version.Version("3.36.1"):
            r = httpx.get(
                api_info_url,
                headers=self.headers,
                cookies=self.cookies,
                verify=self.ssl_verify,
            )
            if r.is_success:
                info = r.json()
            else:
                raise ValueError(f"Could not fetch api info for {self.src}: {r.text}")
        else:
            fetch = httpx.post(
                utils.SPACE_FETCHER_URL,
                json={
                    "config": json.dumps(self.config),
                    "serialize": self.upload_files,
                },
            )
            if fetch.is_success:
                info = fetch.json()["api"]
            else:
                raise ValueError(
                    f"Could not fetch api info for {self.src}: {fetch.text}"
                )

        return info

    def view_api(
        self,
        all_endpoints: bool | None = None,
        print_info: bool = True,
        return_format: Literal["dict", "str"] | None = None,
    ) -> dict | str | None:
        """
        Prints the usage info for the API. If the Gradio app has multiple API endpoints, the usage info for each endpoint will be printed separately. If return_format="dict" the info is returned in dictionary format, as shown in the example below.

        Parameters:
            all_endpoints: If True, prints information for both named and unnamed endpoints in the Gradio app. If False, will only print info about named endpoints. If None (default), will print info about named endpoints, unless there aren't any -- in which it will print info about unnamed endpoints.
            print_info: If True, prints the usage info to the console. If False, does not print the usage info.
            return_format: If None, nothing is returned. If "str", returns the same string that would be printed to the console. If "dict", returns the usage info as a dictionary that can be programmatically parsed, and *all endpoints are returned in the dictionary* regardless of the value of `all_endpoints`. The format of the dictionary is in the docstring of this method.
        Example:
            from gradio_client import Client
            client = Client(src="gradio/calculator")
            client.view_api(return_format="dict")
            >> {
                'named_endpoints': {
                    '/predict': {
                        'parameters': [
                            {
                                'label': 'num1',
                                'python_type': 'int | float',
                                'type_description': 'numeric value',
                                'component': 'Number',
                                'example_input': '5'
                            },
                            {
                                'label': 'operation',
                                'python_type': 'str',
                                'type_description': 'string value',
                                'component': 'Radio',
                                'example_input': 'add'
                            },
                            {
                                'label': 'num2',
                                'python_type': 'int | float',
                                'type_description': 'numeric value',
                                'component': 'Number',
                                'example_input': '5'
                            },
                        ],
                        'returns': [
                            {
                                'label': 'output',
                                'python_type': 'int | float',
                                'type_description': 'numeric value',
                                'component': 'Number',
                            },
                        ]
                    },
                    '/flag': {
                        'parameters': [
                            ...
                            ],
                        'returns': [
                            ...
                            ]
                        }
                    }
                'unnamed_endpoints': {
                    2: {
                        'parameters': [
                            ...
                            ],
                        'returns': [
                            ...
                            ]
                        }
                    }
                }
            }

        """
        if not self._info:
            self._info = self._get_api_info()
        num_named_endpoints = len(self._info["named_endpoints"])
        num_unnamed_endpoints = len(self._info["unnamed_endpoints"])
        if num_named_endpoints == 0 and all_endpoints is None:
            all_endpoints = True

        human_info = "Client.predict() Usage Info\n---------------------------\n"
        human_info += f"Named API endpoints: {num_named_endpoints}\n"

        for api_name, endpoint_info in self._info["named_endpoints"].items():
            human_info += self._render_endpoints_info(api_name, endpoint_info)

        if all_endpoints:
            human_info += f"\nUnnamed API endpoints: {num_unnamed_endpoints}\n"
            for fn_index, endpoint_info in self._info["unnamed_endpoints"].items():
                # When loading from json, the fn_indices are read as strings
                # because json keys can only be strings
                human_info += self._render_endpoints_info(int(fn_index), endpoint_info)
        elif num_unnamed_endpoints > 0:
            human_info += f"\nUnnamed API endpoints: {num_unnamed_endpoints}, to view, run Client.view_api(all_endpoints=True)\n"

        if print_info:
            print(human_info)
        if return_format == "str":
            return human_info
        elif return_format == "dict":
            return self._info

    def reset_session(self) -> None:
        self.session_hash = str(uuid.uuid4())

    def _render_endpoints_info(
        self,
        name_or_index: str | int,
        endpoints_info: dict[str, list[dict[str, Any]]],
    ) -> str:
        parameter_names = [p["label"] for p in endpoints_info["parameters"]]
        parameter_names = [utils.sanitize_parameter_names(p) for p in parameter_names]
        rendered_parameters = ", ".join(parameter_names)
        if rendered_parameters:
            rendered_parameters = rendered_parameters + ", "
        return_values = [p["label"] for p in endpoints_info["returns"]]
        return_values = [utils.sanitize_parameter_names(r) for r in return_values]
        rendered_return_values = ", ".join(return_values)
        if len(return_values) > 1:
            rendered_return_values = f"({rendered_return_values})"

        if isinstance(name_or_index, str):
            final_param = f'api_name="{name_or_index}"'
        elif isinstance(name_or_index, int):
            final_param = f"fn_index={name_or_index}"
        else:
            raise ValueError("name_or_index must be a string or integer")

        human_info = f"\n - predict({rendered_parameters}{final_param}) -> {rendered_return_values}\n"
        human_info += "    Parameters:\n"
        if endpoints_info["parameters"]:
            for info in endpoints_info["parameters"]:
                desc = (
                    f" ({info['python_type']['description']})"
                    if info["python_type"].get("description")
                    else ""
                )
                type_ = info["python_type"]["type"]
                human_info += f"     - [{info['component']}] {utils.sanitize_parameter_names(info['label'])}: {type_}{desc} \n"
        else:
            human_info += "     - None\n"
        human_info += "    Returns:\n"
        if endpoints_info["returns"]:
            for info in endpoints_info["returns"]:
                desc = (
                    f" ({info['python_type']['description']})"
                    if info["python_type"].get("description")
                    else ""
                )
                type_ = info["python_type"]["type"]
                human_info += f"     - [{info['component']}] {utils.sanitize_parameter_names(info['label'])}: {type_}{desc} \n"
        else:
            human_info += "     - None\n"

        return human_info

    def __repr__(self):
        return self.view_api(print_info=False, return_format="str")

    def __str__(self):
        return self.view_api(print_info=False, return_format="str")

    def _telemetry_thread(self) -> None:
        # Disable telemetry by setting the env variable HF_HUB_DISABLE_TELEMETRY=1
        data = {
            "src": self.src,
        }
        try:
            send_telemetry(
                topic="py_client/initiated",
                library_name="gradio_client",
                library_version=utils.__version__,
                user_agent=data,
            )
        except Exception:
            pass

    def _infer_fn_index(self, api_name: str | None, fn_index: int | None) -> int:
        inferred_fn_index = None
        if api_name is not None:
            for i, d in enumerate(self.config["dependencies"]):
                config_api_name = d.get("api_name")
                if config_api_name is None or config_api_name is False:
                    continue
                if "/" + config_api_name == api_name:
                    inferred_fn_index = i
                    break
            else:
                error_message = f"Cannot find a function with `api_name`: {api_name}."
                if not api_name.startswith("/"):
                    error_message += " Did you mean to use a leading slash?"
                raise ValueError(error_message)
        elif fn_index is not None:
            inferred_fn_index = fn_index
            if (
                inferred_fn_index >= len(self.endpoints)
                or not self.endpoints[inferred_fn_index].is_valid
            ):
                raise ValueError(f"Invalid function index: {fn_index}.")
        else:
            valid_endpoints = [
                e
                for e in self.endpoints
                if e.is_valid
                and e.api_name is not None
                and e.backend_fn is not None
                and e.show_api
            ]
            if len(valid_endpoints) == 1:
                inferred_fn_index = valid_endpoints[0].fn_index
            else:
                raise ValueError(
                    "This Gradio app might have multiple endpoints. Please specify an `api_name` or `fn_index`"
                )
        return inferred_fn_index

    def __del__(self):
        if hasattr(self, "executor"):
            self.executor.shutdown(wait=True)

    def _space_name_to_src(self, space) -> str | None:
        return huggingface_hub.space_info(space, token=self.hf_token).host  # type: ignore

    def _login(self, auth: tuple[str, str]):
        resp = httpx.post(
            urllib.parse.urljoin(self.src, utils.LOGIN_URL),
            data={"username": auth[0], "password": auth[1]},
            verify=self.ssl_verify,
        )
        if not resp.is_success:
            if resp.status_code == 401:
                raise AuthenticationError(
                    f"Could not login to {self.src}. Invalid credentials."
                )
            else:
                raise ValueError(f"Could not login to {self.src}.")
        self.cookies = {
            name: value for name, value in resp.cookies.items() if value is not None
        }

    def _get_config(self) -> dict:
        r = httpx.get(
            urllib.parse.urljoin(self.src, utils.CONFIG_URL),
            headers=self.headers,
            cookies=self.cookies,
            verify=self.ssl_verify,
        )
        if r.is_success:
            return r.json()
        elif r.status_code == 401:
            raise AuthenticationError(
                f"Could not load {self.src} as credentials were not provided. Please login."
            )
        else:  # to support older versions of Gradio
            r = httpx.get(
                self.src,
                headers=self.headers,
                cookies=self.cookies,
                verify=self.ssl_verify,
            )
            if not r.is_success:
                raise ValueError(f"Could not fetch config for {self.src}")
            # some basic regex to extract the config
            result = re.search(r"window.gradio_config = (.*?);[\s]*</script>", r.text)
            try:
                config = json.loads(result.group(1))  # type: ignore
            except AttributeError as ae:
                raise ValueError(
                    f"Could not get Gradio config from: {self.src}"
                ) from ae
            if "allow_flagging" in config:
                raise ValueError(
                    "Gradio 2.x is not supported by this client. Please upgrade your Gradio app to Gradio 3.x or higher."
                )
            return config

    def deploy_discord(
        self,
        discord_bot_token: str | None = None,
        api_names: list[str | tuple[str, str]] | None = None,
        to_id: str | None = None,
        hf_token: str | None = None,
        private: bool = False,
    ):
        """
        Deploy the upstream app as a discord bot. Currently only supports gr.ChatInterface.
        Parameters:
            discord_bot_token: This is the "password" needed to be able to launch the bot. Users can get a token by creating a bot app on the discord website. If run the method without specifying a token, the space will explain how to get one. See here: https://huggingface.co/spaces/freddyaboulton/test-discord-bot-v1.
            api_names: The api_names of the app to turn into bot commands. This parameter currently has no effect as ChatInterface only has one api_name ('/chat').
            to_id: The name of the space hosting the discord bot. If None, the name will be gradio-discord-bot-{random-substring}
            hf_token: HF api token with write priviledges in order to upload the files to HF space. Can be ommitted if logged in via the HuggingFace CLI, unless the upstream space is private. Obtain from: https://huggingface.co/settings/token
            private: Whether the space hosting the discord bot is private. The visibility of the discord bot itself is set via the discord website. See https://huggingface.co/spaces/freddyaboulton/test-discord-bot-v1
        """

        if self.config["mode"] == "chat_interface" and not api_names:
            api_names = [("chat", "chat")]

        valid_list = isinstance(api_names, list) and (
            isinstance(n, str)
            or (
                isinstance(n, tuple) and isinstance(n[0], str) and isinstance(n[1], str)
            )
            for n in api_names
        )
        if api_names is None or not valid_list:
            raise ValueError(
                f"Each entry in api_names must be either a string or a tuple of strings. Received {api_names}"
            )
        if len(api_names) != 1:
            raise ValueError("Currently only one api_name can be deployed to discord.")

        for i, name in enumerate(api_names):
            if isinstance(name, str):
                api_names[i] = (name, name)

        fn = next(
            (ep for ep in self.endpoints if ep.api_name == f"/{api_names[0][0]}"), None
        )
        if not fn:
            raise ValueError(
                f"api_name {api_names[0][0]} not present in {self.space_id or self.src}"
            )
        inputs = [inp for inp in fn.input_component_types if not inp.skip]
        outputs = [inp for inp in fn.input_component_types if not inp.skip]
        if not inputs == ["textbox"] and outputs == ["textbox"]:
            raise ValueError(
                "Currently only api_names with a single textbox as input and output are supported. "
                f"Received {inputs} and {outputs}"
            )

        is_private = False
        if self.space_id:
            is_private = huggingface_hub.space_info(self.space_id).private
            if is_private and not hf_token:
                raise ValueError(
                    f"Since {self.space_id} is private, you must explicitly pass in hf_token "
                    "so that it can be added as a secret in the discord bot space."
                )

        if to_id:
            if "/" in to_id:
                to_id = to_id.split("/")[1]
            space_id = huggingface_hub.get_full_repo_name(to_id, token=hf_token)
        else:
            if self.space_id:
                space_id = f'{self.space_id.split("/")[1]}-gradio-discord-bot'
            else:
                space_id = f"gradio-discord-bot-{secrets.token_hex(4)}"
            space_id = huggingface_hub.get_full_repo_name(space_id, token=hf_token)

        api = huggingface_hub.HfApi()

        try:
            huggingface_hub.space_info(space_id)
            first_upload = False
        except huggingface_hub.utils.RepositoryNotFoundError:
            first_upload = True

        huggingface_hub.create_repo(
            space_id,
            repo_type="space",
            space_sdk="gradio",
            token=hf_token,
            exist_ok=True,
            private=private,
        )
        if first_upload:
            huggingface_hub.metadata_update(
                repo_id=space_id,
                repo_type="space",
                metadata={"tags": ["gradio-discord-bot"]},
            )

        with open(
            str(Path(__file__).parent / "templates" / "discord_chat.py"),
            encoding="utf-8",
        ) as f:
            app = f.read()
        app = app.replace("<<app-src>>", self.src)
        app = app.replace("<<api-name>>", api_names[0][0])
        app = app.replace("<<command-name>>", api_names[0][1])

        with tempfile.NamedTemporaryFile(
            mode="w", delete=False, encoding="utf-8"
        ) as app_file:
            with tempfile.NamedTemporaryFile(mode="w", delete=False) as requirements:
                app_file.write(app)
                requirements.write("\n".join(["discord.py==2.3.1"]))

        operations = [
            CommitOperationAdd(path_in_repo="app.py", path_or_fileobj=app_file.name),
            CommitOperationAdd(
                path_in_repo="requirements.txt", path_or_fileobj=requirements.name
            ),
        ]

        api.create_commit(
            repo_id=space_id,
            commit_message="Deploy Discord Bot",
            repo_type="space",
            operations=operations,
            token=hf_token,
        )

        if discord_bot_token:
            huggingface_hub.add_space_secret(
                space_id, "DISCORD_TOKEN", discord_bot_token, token=hf_token
            )
        if is_private:
            huggingface_hub.add_space_secret(
                space_id,
                "HF_TOKEN",
                hf_token,  # type: ignore
                token=hf_token,
            )

        url = f"https://huggingface.co/spaces/{space_id}"
        print(f"See your discord bot here! {url}")
        return url


@dataclass
class ComponentApiType:
    skip: bool
    value_is_file: bool
    is_state: bool


@dataclass
class ReplaceMe:
    index: int


class Endpoint:
    """Helper class for storing all the information about a single API endpoint."""

    def __init__(
        self, client: Client, fn_index: int, dependency: dict, protocol: str = "sse_v1"
    ):
        self.client: Client = client
        self.fn_index = fn_index
        self.dependency = dependency
        api_name = dependency.get("api_name")
        self.api_name: str | Literal[False] | None = (
            "/" + api_name if isinstance(api_name, str) else api_name
        )
        self.protocol = protocol
        self.input_component_types = [
            self._get_component_type(id_) for id_ in dependency["inputs"]
        ]
        self.output_component_types = [
            self._get_component_type(id_) for id_ in dependency["outputs"]
        ]
        self.root_url = client.src + "/" if not client.src.endswith("/") else client.src
        self.is_continuous = dependency.get("types", {}).get("continuous", False)

        # Disallow hitting endpoints that the Gradio app has disabled
        self.is_valid = self.api_name is not False
        self.backend_fn = dependency.get("backend_fn")
        self.show_api = dependency.get("show_api")

    def _get_component_type(self, component_id: int):
        component = next(
            i for i in self.client.config["components"] if i["id"] == component_id
        )
        skip_api = component.get("skip_api", component["type"] in utils.SKIP_COMPONENTS)
        return ComponentApiType(
            skip_api,
            self.value_is_file(component),
            component["type"] == "state",
        )

    @staticmethod
    def value_is_file(component: dict) -> bool:
        # This is still hacky as it does not tell us which part of the payload is a file.
        # If a component has a complex payload, part of which is a file, this will simply
        # return True, which means that all parts of the payload will be uploaded as files
        # if they are valid file paths. We will deprecate this 1.0.
        if "api_info" not in component:
            return False
        return utils.value_is_file(component["api_info"])

    def __repr__(self):
        return f"Endpoint src: {self.client.src}, api_name: {self.api_name}, fn_index: {self.fn_index}"

    def __str__(self):
        return self.__repr__()

    def make_end_to_end_fn(self, helper: Communicator | None = None):
        _predict = self.make_predict(helper)

        def _inner(*data):
            if not self.is_valid:
                raise utils.InvalidAPIEndpointError()

            data = self.insert_empty_state(*data)
            data = self.process_input_files(*data)
            predictions = _predict(*data)
            predictions = self.process_predictions(*predictions)

            # Append final output only if not already present
            # for consistency between generators and not generators
            if helper:
                with helper.lock:
                    if not helper.job.outputs:
                        helper.job.outputs.append(predictions)
            return predictions

        return _inner

    def make_predict(self, helper: Communicator | None = None):
        def _predict(*data) -> tuple:
            data = {
                "data": data,
                "fn_index": self.fn_index,
                "session_hash": self.client.session_hash,
            }

            hash_data = {
                "fn_index": self.fn_index,
                "session_hash": self.client.session_hash,
            }

            if self.protocol == "sse":
                result = utils.synchronize_async(
                    self._sse_fn_v0, data, hash_data, helper
                )
            elif self.protocol in ("sse_v1", "sse_v2", "sse_v2.1", "sse_v3"):
                event_id = utils.synchronize_async(
                    self.client.send_data, data, hash_data, self.protocol
                )
                self.client.pending_event_ids.add(event_id)
                self.client.pending_messages_per_event[event_id] = []
                result = utils.synchronize_async(
                    self._sse_fn_v1plus, helper, event_id, self.protocol
                )
            else:
                raise ValueError(f"Unsupported protocol: {self.protocol}")

            if "error" in result:
                raise ValueError(result["error"])

            try:
                output = result["data"]
            except KeyError as ke:
                is_public_space = (
                    self.client.space_id
                    and not huggingface_hub.space_info(self.client.space_id).private
                )
                if "error" in result and "429" in result["error"] and is_public_space:
                    raise utils.TooManyRequestsError(
                        f"Too many requests to the API, please try again later. To avoid being rate-limited, "
                        f"please duplicate the Space using Client.duplicate({self.client.space_id}) "
                        f"and pass in your Hugging Face token."
                    ) from None
                elif "error" in result:
                    raise ValueError(result["error"]) from None
                raise KeyError(
                    f"Could not find 'data' key in response. Response received: {result}"
                ) from ke
            return tuple(output)

        return _predict

    def insert_empty_state(self, *data) -> tuple:
        data = list(data)
        for i, input_component_type in enumerate(self.input_component_types):
            if input_component_type.is_state:
                data.insert(i, None)
        return tuple(data)

    def process_input_files(self, *data) -> tuple:
        data_ = []
        for i, d in enumerate(data):
            if self.client.upload_files and self.input_component_types[i].value_is_file:
                d = utils.traverse(
                    d,
                    self._upload_file,
                    lambda f: utils.is_filepath(f)
                    or utils.is_file_obj_with_meta(f)
                    or utils.is_http_url_like(f),
                )
            elif not self.client.upload_files:
                d = utils.traverse(d, self._upload_file, utils.is_file_obj_with_meta)
            data_.append(d)
        return tuple(data_)

    def process_predictions(self, *predictions):
        # If self.download_file is True, we assume that that the user is using the Client directly (as opposed
        # within gr.load) and therefore, download any files generated by the server and skip values for
        # components that the user likely does not want to see (e.g. gr.State, gr.Tab).
        if self.client.download_files:
            predictions = self.download_files(*predictions)
        if self.client._skip_components:
            predictions = self.remove_skipped_components(*predictions)
        predictions = self.reduce_singleton_output(*predictions)
        return predictions

    def download_files(self, *data) -> tuple:
        data_ = list(data)
        if self.client.protocol == "sse_v2.1":
            data_ = utils.traverse(
                data_, self._download_file, utils.is_file_obj_with_meta
            )
        else:
            data_ = utils.traverse(data_, self._download_file, utils.is_file_obj)
        return tuple(data_)

    def remove_skipped_components(self, *data) -> tuple:
        """"""
        data = [d for d, oct in zip(data, self.output_component_types) if not oct.skip]
        return tuple(data)

    def reduce_singleton_output(self, *data) -> Any:
        if self.client._skip_components:
            effective_output_components = [
                o for o in self.output_component_types if not o.skip
            ]
        else:
            effective_output_components = self.output_component_types
        if len(effective_output_components) == 1:
            return data[0]
        else:
            return data

    def _upload_file(self, f: str | dict) -> dict[str, str]:
        if isinstance(f, str):
            warnings.warn(
                f'The Client is treating: "{f}" as a file path. In future versions, this behavior will not happen automatically. '
                f'\n\nInstead, please provide file path or URLs like this: gradio_client.file("{f}"). '
                "\n\nNote: to stop treating strings as filepaths unless file() is used, set upload_files=False in Client()."
            )
            file_path = f
        else:
            file_path = f["path"]
        if not utils.is_http_url_like(file_path):
            with open(file_path, "rb") as f:
                files = [("files", (Path(file_path).name, f))]
                r = httpx.post(
                    self.client.upload_url,
                    headers=self.client.headers,
                    cookies=self.client.cookies,
                    verify=self.client.ssl_verify,
                    files=files,
                )
            r.raise_for_status()
            result = r.json()
            file_path = result[0]
        return {"path": file_path}

    def _download_file(self, x: dict) -> str:
        url_path = self.root_url + "file=" + x["path"]
        if self.client.output_dir is not None:
            os.makedirs(self.client.output_dir, exist_ok=True)

        sha1 = hashlib.sha1()
        temp_dir = Path(tempfile.gettempdir()) / secrets.token_hex(20)
        temp_dir.mkdir(exist_ok=True, parents=True)

        with httpx.stream(
            "GET",
            url_path,
            headers=self.client.headers,
            cookies=self.client.cookies,
            verify=self.client.ssl_verify,
            follow_redirects=True,
        ) as response:
            response.raise_for_status()
            with open(temp_dir / Path(url_path).name, "wb") as f:
                for chunk in response.iter_bytes(chunk_size=128 * sha1.block_size):
                    sha1.update(chunk)
                    f.write(chunk)

        directory = Path(self.client.output_dir) / sha1.hexdigest()
        directory.mkdir(exist_ok=True, parents=True)
        dest = directory / Path(url_path).name
        shutil.move(temp_dir / Path(url_path).name, dest)
        return str(dest.resolve())

    async def _sse_fn_v0(self, data: dict, hash_data: dict, helper: Communicator):
        async with httpx.AsyncClient(
            timeout=httpx.Timeout(timeout=None), verify=self.client.ssl_verify
        ) as client:
            return await utils.get_pred_from_sse_v0(
                client,
                data,
                hash_data,
                helper,
                self.client.sse_url,
                self.client.sse_data_url,
                self.client.headers,
                self.client.cookies,
                self.client.ssl_verify,
            )

    async def _sse_fn_v1plus(
        self,
        helper: Communicator,
        event_id: str,
        protocol: Literal["sse_v1", "sse_v2", "sse_v2.1", "sse_v3"],
    ):
        return await utils.get_pred_from_sse_v1plus(
            helper,
            self.client.headers,
            self.client.cookies,
            self.client.pending_messages_per_event,
            event_id,
            protocol,
            self.client.ssl_verify,
        )


@document("result", "outputs", "status")
class Job(Future):
    """
    A Job is a wrapper over the Future class that represents a prediction call that has been
    submitted by the Gradio client. This class is not meant to be instantiated directly, but rather
    is created by the Client.submit() method.

    A Job object includes methods to get the status of the prediction call, as well to get the outputs of
    the prediction call. Job objects are also iterable, and can be used in a loop to get the outputs
    of prediction calls as they become available for generator endpoints.
    """

    def __init__(
        self,
        future: Future,
        communicator: Communicator | None = None,
        verbose: bool = True,
        space_id: str | None = None,
    ):
        """
        Parameters:
            future: The future object that represents the prediction call, created by the Client.submit() method
            communicator: The communicator object that is used to communicate between the client and the background thread running the job
            verbose: Whether to print any status-related messages to the console
            space_id: The space ID corresponding to the Client object that created this Job object
        """
        self.future = future
        self.communicator = communicator
        self._counter = 0
        self.verbose = verbose
        self.space_id = space_id

    def __iter__(self) -> Job:
        return self

    def __next__(self) -> tuple | Any:
        if not self.communicator:
            raise StopIteration()

        while True:
            with self.communicator.lock:
                if len(self.communicator.job.outputs) >= self._counter + 1:
                    o = self.communicator.job.outputs[self._counter]
                    self._counter += 1
                    return o
                if (
                    self.communicator.job.latest_status.code == Status.FINISHED
                    and self._counter >= len(self.communicator.job.outputs)
                ):
                    raise StopIteration()
                time.sleep(0.001)

    def result(self, timeout: float | None = None) -> Any:
        """
        Return the result of the call that the future represents. Raises CancelledError: If the future was cancelled, TimeoutError: If the future didn't finish executing before the given timeout, and Exception: If the call raised then that exception will be raised.

        Parameters:
            timeout: The number of seconds to wait for the result if the future isn't done. If None, then there is no limit on the wait time.
        Returns:
            The result of the call that the future represents. For generator functions, it will return the final iteration.
        Example:
            from gradio_client import Client
            calculator = Client(src="gradio/calculator")
            job = calculator.submit("foo", "add", 4, fn_index=0)
            job.result(timeout=5)
            >> 9
        """
        return super().result(timeout=timeout)

    def outputs(self) -> list[tuple | Any]:
        """
        Returns a list containing the latest outputs from the Job.

        If the endpoint has multiple output components, the list will contain
        a tuple of results. Otherwise, it will contain the results without storing them
        in tuples.

        For endpoints that are queued, this list will contain the final job output even
        if that endpoint does not use a generator function.

        Example:
            from gradio_client import Client
            client = Client(src="gradio/count_generator")
            job = client.submit(3, api_name="/count")
            while not job.done():
                time.sleep(0.1)
            job.outputs()
            >> ['0', '1', '2']
        """
        if not self.communicator:
            return []
        else:
            with self.communicator.lock:
                return self.communicator.job.outputs

    def status(self) -> StatusUpdate:
        """
        Returns the latest status update from the Job in the form of a StatusUpdate
        object, which contains the following fields: code, rank, queue_size, success, time, eta, and progress_data.

        progress_data is a list of updates emitted by the gr.Progress() tracker of the event handler. Each element
        of the list has the following fields: index, length, unit, progress, desc. If the event handler does not have
        a gr.Progress() tracker, the progress_data field will be None.

        Example:
            from gradio_client import Client
            client = Client(src="gradio/calculator")
            job = client.submit(5, "add", 4, api_name="/predict")
            job.status()
            >> <Status.STARTING: 'STARTING'>
            job.status().eta
            >> 43.241  # seconds
        """
        time = datetime.now()
        cancelled = False
        if self.communicator:
            with self.communicator.lock:
                cancelled = self.communicator.should_cancel
        if cancelled:
            return StatusUpdate(
                code=Status.CANCELLED,
                rank=0,
                queue_size=None,
                success=False,
                time=time,
                eta=None,
                progress_data=None,
            )
        if self.done():
            if not self.future._exception:  # type: ignore
                return StatusUpdate(
                    code=Status.FINISHED,
                    rank=0,
                    queue_size=None,
                    success=True,
                    time=time,
                    eta=None,
                    progress_data=None,
                )
            else:
                return StatusUpdate(
                    code=Status.FINISHED,
                    rank=0,
                    queue_size=None,
                    success=False,
                    time=time,
                    eta=None,
                    progress_data=None,
                )
        elif not self.communicator:
            return StatusUpdate(
                code=Status.PROCESSING,
                rank=0,
                queue_size=None,
                success=None,
                time=time,
                eta=None,
                progress_data=None,
            )
        else:
            with self.communicator.lock:
                eta = self.communicator.job.latest_status.eta
                if self.verbose and self.space_id and eta and eta > 30:
                    print(
                        f"Due to heavy traffic on this app, the prediction will take approximately {int(eta)} seconds."
                        f"For faster predictions without waiting in queue, you may duplicate the space using: Client.duplicate({self.space_id})"
                    )
                return self.communicator.job.latest_status

    def __getattr__(self, name):
        """Forwards any properties to the Future class."""
        return getattr(self.future, name)

    def cancel(self) -> bool:
        """Cancels the job as best as possible.

        If the app you are connecting to has the gradio queue enabled, the job
        will be cancelled locally as soon as possible. For apps that do not use the
        queue, the job cannot be cancelled if it's been sent to the local executor
        (for the time being).

        Note: In general, this DOES not stop the process from running in the upstream server
        except for the following situations:

        1. If the job is queued upstream, it will be removed from the queue and the server will not run the job
        2. If the job has iterative outputs, the job will finish as soon as the current iteration finishes running
        3. If the job has not been picked up by the queue yet, the queue will not pick up the job
        """
        if self.communicator:
            with self.communicator.lock:
                self.communicator.should_cancel = True
                return True
        return self.future.cancel()<|MERGE_RESOLUTION|>--- conflicted
+++ resolved
@@ -241,13 +241,8 @@
             traceback.print_exc()
             raise e
 
-<<<<<<< HEAD
     async def send_data(self, data, hash_data, protocol):
-        async with httpx.AsyncClient() as client:
-=======
-    async def send_data(self, data, hash_data):
         async with httpx.AsyncClient(verify=self.ssl_verify) as client:
->>>>>>> aca4892e
             req = await client.post(
                 self.sse_data_url,
                 json={**data, **hash_data},
