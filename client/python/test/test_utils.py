import importlib.resources
import json
import os
import tempfile
from copy import deepcopy
from pathlib import Path
from unittest.mock import MagicMock, patch

import httpx
import pytest
<<<<<<< HEAD
=======
import requests
from huggingface_hub import HfFolder
>>>>>>> 1234c373

from gradio_client import media_data, utils

types = json.loads(importlib.resources.read_text("gradio_client", "types.json"))
types["MultipleFile"] = {
    "type": "array",
    "items": {"type": "string", "description": "filepath or URL to file"},
}
types["SingleFile"] = {"type": "string", "description": "filepath or URL to file"}


HF_TOKEN = os.getenv("HF_TOKEN") or HfFolder.get_token()


def test_encode_url_or_file_to_base64():
    output_base64 = utils.encode_url_or_file_to_base64(
        Path(__file__).parent / "../../../gradio/test_data/test_image.png"
    )
    assert output_base64 == deepcopy(media_data.BASE64_IMAGE)


def test_encode_file_to_base64():
    output_base64 = utils.encode_file_to_base64(
        Path(__file__).parent / "../../../gradio/test_data/test_image.png"
    )
    assert output_base64 == deepcopy(media_data.BASE64_IMAGE)


@pytest.mark.flaky
def test_encode_url_to_base64():
    output_base64 = utils.encode_url_to_base64(
        "https://raw.githubusercontent.com/gradio-app/gradio/main/gradio/test_data/test_image.png"
    )
    assert output_base64 == deepcopy(media_data.BASE64_IMAGE)


def test_encode_url_to_base64_doesnt_encode_errors(monkeypatch):
    request = httpx.Request("GET", "https://example.com/foo")
    error_response = httpx.Response(status_code=404, request=request)
    monkeypatch.setattr(httpx, "get", lambda *args, **kwargs: error_response)
    with pytest.raises(httpx.HTTPStatusError):
        utils.encode_url_to_base64("https://example.com/foo")


def test_decode_base64_to_binary():
    binary = utils.decode_base64_to_binary(deepcopy(media_data.BASE64_IMAGE))
    assert deepcopy(media_data.BINARY_IMAGE) == binary

    b64_img_without_header = deepcopy(media_data.BASE64_IMAGE).split(",")[1]
    binary_without_header, extension = utils.decode_base64_to_binary(
        b64_img_without_header
    )

    assert binary[0] == binary_without_header
    assert extension is None


def test_decode_base64_to_file():
    temp_file = utils.decode_base64_to_file(deepcopy(media_data.BASE64_IMAGE))
    assert isinstance(temp_file, tempfile._TemporaryFileWrapper)


@pytest.mark.flaky
def test_download_private_file(gradio_temp_dir):
    url_path = (
        "https://gradio-tests-not-actually-private-spacev4-sse.hf.space/file=lion.jpg"
    )
    file = utils.download_file(
        url_path=url_path, hf_token=HF_TOKEN, dir=str(gradio_temp_dir)
    )
    assert Path(file).name.endswith(".jpg")


def test_download_tmp_copy_of_file_does_not_save_errors(monkeypatch, gradio_temp_dir):
    error_response = httpx.Response(status_code=404)
    monkeypatch.setattr(httpx, "get", lambda *args, **kwargs: error_response)
    with pytest.raises(httpx.HTTPStatusError):
        utils.download_file("https://example.com/foo", dir=str(gradio_temp_dir))


@pytest.mark.parametrize(
    "orig_filename, new_filename",
    [
        ("abc", "abc"),
        ("$$AAabc&3", "AAabc3"),
        ("$$AAabc&3", "AAabc3"),
        ("$$AAa..b-c&3_", "AAa..b-c3_"),
        ("$$AAa..b-c&3_", "AAa..b-c3_"),
        (
            "ゆかりです｡私､こんなかわいい服は初めて着ました…｡なんだかうれしくって､楽しいです｡歌いたくなる気分って､初めてです｡これがｱｲﾄﾞﾙってことなのかもしれませんね",
            "ゆかりです私こんなかわいい服は初めて着ましたなんだかうれしくって楽しいです歌いたくなる気分って初めてですこれがｱｲﾄﾞﾙってことなの",
        ),
    ],
)
def test_strip_invalid_filename_characters(orig_filename, new_filename):
    assert utils.strip_invalid_filename_characters(orig_filename) == new_filename


class AsyncMock(MagicMock):
    async def __call__(self, *args, **kwargs):
        return super(AsyncMock, self).__call__(*args, **kwargs)


@pytest.mark.asyncio
async def test_get_pred_from_ws():
    mock_ws = AsyncMock(name="ws")
    messages = [
        json.dumps({"msg": "estimation"}),
        json.dumps({"msg": "send_data"}),
        json.dumps({"msg": "process_generating"}),
        json.dumps({"msg": "process_completed", "output": {"data": ["result!"]}}),
    ]
    mock_ws.recv.side_effect = messages
    data = {"data": ["foo"], "fn_index": "foo"}
    hash_data = {"session_hash": "daslskdf", "fn_index": "foo"}
    output = await utils.get_pred_from_ws(mock_ws, data, hash_data)  # type: ignore
    assert output == {"data": ["result!"]}
    mock_ws.send.assert_called_once_with(data)


@pytest.mark.asyncio
async def test_get_pred_from_ws_raises_if_queue_full():
    mock_ws = AsyncMock(name="ws")
    messages = [json.dumps({"msg": "queue_full"})]
    mock_ws.recv.side_effect = messages
    data = json.dumps({"data": ["foo"], "fn_index": "foo"})
    hash_data = json.dumps({"session_hash": "daslskdf", "fn_index": "foo"})
    with pytest.raises(utils.QueueError, match="Queue is full!"):
        await utils.get_pred_from_ws(mock_ws, data, hash_data)


@patch("httpx.post")
def test_sleep_successful(mock_post):
    utils.set_space_timeout("gradio/calculator")


@patch(
    "httpx.post",
    side_effect=httpx.HTTPStatusError("error", request=None, response=None),
)
def test_sleep_unsuccessful(mock_post):
    with pytest.raises(utils.SpaceDuplicationError):
        utils.set_space_timeout("gradio/calculator")


@pytest.mark.parametrize("schema", types)
def test_json_schema_to_python_type(schema):
    if schema == "SimpleSerializable":
        answer = "Any"
    elif schema == "StringSerializable":
        answer = "str"
    elif schema == "ListStringSerializable":
        answer = "List[str]"
    elif schema == "BooleanSerializable":
        answer = "bool"
    elif schema == "NumberSerializable":
        answer = "float"
    elif schema == "ImgSerializable":
        answer = "str"
    elif schema == "FileSerializable":
        answer = "str | Dict(name: str (name of file), data: str (base64 representation of file), size: int (size of image in bytes), is_file: bool (true if the file has been uploaded to the server), orig_name: str (original name of the file)) | List[str | Dict(name: str (name of file), data: str (base64 representation of file), size: int (size of image in bytes), is_file: bool (true if the file has been uploaded to the server), orig_name: str (original name of the file))]"
    elif schema == "JSONSerializable":
        answer = "Dict[Any, Any]"
    elif schema == "GallerySerializable":
        answer = "Tuple[Dict(name: str (name of file), data: str (base64 representation of file), size: int (size of image in bytes), is_file: bool (true if the file has been uploaded to the server), orig_name: str (original name of the file)), str | None]"
    elif schema == "SingleFileSerializable":
        answer = "str | Dict(name: str (name of file), data: str (base64 representation of file), size: int (size of image in bytes), is_file: bool (true if the file has been uploaded to the server), orig_name: str (original name of the file))"
    elif schema == "MultipleFileSerializable":
        answer = "List[str | Dict(name: str (name of file), data: str (base64 representation of file), size: int (size of image in bytes), is_file: bool (true if the file has been uploaded to the server), orig_name: str (original name of the file))]"
    elif schema == "SingleFile":
        answer = "str"
    elif schema == "MultipleFile":
        answer = "List[str]"
    else:
        raise ValueError(f"This test has not been modified to check {schema}")
    assert utils.json_schema_to_python_type(types[schema]) == answer<|MERGE_RESOLUTION|>--- conflicted
+++ resolved
@@ -8,11 +8,7 @@
 
 import httpx
 import pytest
-<<<<<<< HEAD
-=======
-import requests
 from huggingface_hub import HfFolder
->>>>>>> 1234c373
 
 from gradio_client import media_data, utils
 
