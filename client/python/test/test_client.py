import pathlib
import tempfile
import time
import uuid
from concurrent.futures import CancelledError, TimeoutError
from contextlib import contextmanager
from datetime import datetime, timedelta
from pathlib import Path
from unittest.mock import MagicMock, patch

import gradio as gr
import huggingface_hub
import pytest
import uvicorn
from fastapi import FastAPI
from gradio.networking import Server
from huggingface_hub.utils import RepositoryNotFoundError

from gradio_client import Client
from gradio_client.client import DEFAULT_TEMP_DIR
from gradio_client.utils import Communicator, ProgressUnit, Status, StatusUpdate

HF_TOKEN = "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"  # Intentionally revealing this key for testing purposes


@contextmanager
def connect(
    demo: gr.Blocks, serialize: bool = True, output_dir: str = DEFAULT_TEMP_DIR
):
    _, local_url, _ = demo.launch(prevent_thread_lock=True)
    try:
        yield Client(local_url, serialize=serialize, output_dir=output_dir)
    finally:
        # A more verbose version of .close()
        # because we should set a timeout
        # the tests that call .cancel() can get stuck
        # waiting for the thread to join
        if demo.enable_queue:
            demo._queue.close()
        demo.is_running = False
        demo.server.should_exit = True
        demo.server.thread.join(timeout=1)


class TestClientPredictions:
    @pytest.mark.flaky
    def test_raise_error_invalid_state(self):
        with pytest.raises(ValueError, match="invalid state"):
            Client("gradio-tests/paused-space")

    @pytest.mark.flaky
    def test_numerical_to_label_space(self):
        client = Client("gradio-tests/titanic-survival")
        label = client.predict("male", 77, 10, api_name="/predict")
        assert label["label"] == "Perishes"
        with pytest.raises(
            ValueError,
            match="This Gradio app might have multiple endpoints. Please specify an `api_name` or `fn_index`",
        ):
            client.predict("male", 77, 10)
        with pytest.raises(
            ValueError,
            match="Cannot find a function with `api_name`: predict. Did you mean to use a leading slash?",
        ):
            client.predict("male", 77, 10, api_name="predict")

    @pytest.mark.flaky
    def test_private_space(self):
        client = Client("gradio-tests/not-actually-private-space", hf_token=HF_TOKEN)
        output = client.predict("abc", api_name="/predict")
        assert output == "abc"

    def test_state(self, increment_demo):
        with connect(increment_demo) as client:
            output = client.predict(api_name="/increment_without_queue")
            assert output == 1
            output = client.predict(api_name="/increment_without_queue")
            assert output == 2
            output = client.predict(api_name="/increment_without_queue")
            assert output == 3
            client.reset_session()
            output = client.predict(api_name="/increment_without_queue")
            assert output == 1
            output = client.predict(api_name="/increment_with_queue")
            assert output == 2
            client.reset_session()
            output = client.predict(api_name="/increment_with_queue")
            assert output == 1
            output = client.predict(api_name="/increment_with_queue")
            assert output == 2

    def test_job_status(self, calculator_demo):
        with connect(calculator_demo) as client:
            statuses = []
            job = client.submit(5, "add", 4, api_name="/predict")
            while not job.done():
                time.sleep(0.1)
                statuses.append(job.status())

            assert statuses
            # Messages are sorted by time
            assert sorted([s.time for s in statuses if s]) == [
                s.time for s in statuses if s
            ]
            assert sorted([s.code for s in statuses if s]) == [
                s.code for s in statuses if s
            ]

    @pytest.mark.flaky
    def test_job_status_queue_disabled(self, sentiment_classification_demo):
        with connect(sentiment_classification_demo) as client:
            statuses = []
            job = client.submit("I love the gradio python client", api_name="/classify")
            while not job.done():
                time.sleep(0.02)
                statuses.append(job.status())
            statuses.append(job.status())
            assert all(s.code in [Status.PROCESSING, Status.FINISHED] for s in statuses)
            assert not any(s.progress_data for s in statuses)

    @pytest.mark.flaky
    def test_intermediate_outputs(self, count_generator_demo):
        with connect(count_generator_demo) as client:
            job = client.submit(3, fn_index=0)

            while not job.done():
                time.sleep(0.1)

            assert job.outputs() == [str(i) for i in range(3)]

            outputs = []
            for o in client.submit(3, fn_index=0):
                outputs.append(o)
            assert outputs == [str(i) for i in range(3)]

    @pytest.mark.flaky
    def test_intermediate_outputs_with_exception(self, count_generator_demo_exception):
        with connect(count_generator_demo_exception) as client:
            with pytest.raises(Exception):
                client.predict(7, api_name="/count")

            with pytest.raises(
                ValueError, match="Cannot call predict on this function"
            ):
                client.predict(5, api_name="/count_forever")

    def test_break_in_loop_if_error(self, calculator_demo):
        with connect(calculator_demo) as client:
            job = client.submit("foo", "add", 4, fn_index=0)
            output = list(job)
            assert output == []

    @pytest.mark.flaky
    def test_timeout(self, sentiment_classification_demo):
        with pytest.raises(TimeoutError):
            with connect(sentiment_classification_demo.queue()) as client:
                job = client.submit(api_name="/sleep")
                job.result(timeout=0.05)

    @pytest.mark.flaky
    def test_timeout_no_queue(self, sentiment_classification_demo):
        with pytest.raises(TimeoutError):
            with connect(sentiment_classification_demo) as client:
                job = client.submit(api_name="/sleep")
                job.result(timeout=0.1)

    def test_raises_exception(self, calculator_demo):
        with pytest.raises(Exception):
            with connect(calculator_demo) as client:
                job = client.submit("foo", "add", 9, fn_index=0)
                job.result()

    def test_raises_exception_no_queue(self, sentiment_classification_demo):
        with pytest.raises(Exception):
            with connect(sentiment_classification_demo) as client:
                job = client.submit([5], api_name="/sleep")
                job.result()

    def test_job_output_video(self, video_component):
        with connect(video_component) as client:
            job = client.submit(
                {
                    "video": "https://huggingface.co/spaces/gradio/video_component/resolve/main/files/a.mp4"
                },
                fn_index=0,
            )
            assert Path(job.result()["video"]).exists()
            assert (
                Path(DEFAULT_TEMP_DIR).resolve()
                in Path(job.result()["video"]).resolve().parents
            )

        temp_dir = tempfile.mkdtemp()
        with connect(video_component, output_dir=temp_dir) as client:
            job = client.submit(
                {
                    "video": "https://huggingface.co/spaces/gradio/video_component/resolve/main/files/a.mp4"
                },
                fn_index=0,
            )
            assert Path(job.result()["video"]).exists()
            assert (
                Path(temp_dir).resolve()
                in Path(job.result()["video"]).resolve().parents
            )

    def test_progress_updates(self, progress_demo):
        with connect(progress_demo) as client:
            job = client.submit("hello", api_name="/predict")
            statuses = []
            while not job.done():
                statuses.append(job.status())
                time.sleep(0.02)
            assert any(s.code == Status.PROGRESS for s in statuses)
            assert any(s.progress_data is not None for s in statuses)
            all_progress_data = [
                p for s in statuses if s.progress_data for p in s.progress_data
            ]
            count = 0
            for i in range(20):
                unit = ProgressUnit(
                    index=i, length=20, unit="steps", progress=None, desc=None
                )
                count += unit in all_progress_data
            assert count

    def test_cancel_from_client_queued(self, cancel_from_client_demo):
        with connect(cancel_from_client_demo) as client:
            start = time.time()
            job = client.submit(api_name="/long")
            while not job.done():
                if job.status().code == Status.STARTING:
                    job.cancel()
                    break
            with pytest.raises(CancelledError):
                job.result()
            # The whole prediction takes 10 seconds to run
            # and does not iterate. So this tests that we can cancel
            # halfway through a prediction
            assert time.time() - start < 10
            assert job.status().code == Status.CANCELLED

            job = client.submit(api_name="/iterate")
            iteration_count = 0
            while not job.done():
                if job.status().code == Status.ITERATING:
                    iteration_count += 1
                    if iteration_count == 3:
                        job.cancel()
                        break
                    time.sleep(0.5)
            # Result for iterative jobs will raise there is an exception
            with pytest.raises(CancelledError):
                job.result()
            # The whole prediction takes 10 seconds to run
            # and does not iterate. So this tests that we can cancel
            # halfway through a prediction
            assert time.time() - start < 10

            # Test that we did not iterate all the way to the end
            assert all(o in [0, 1, 2, 3, 4, 5] for o in job.outputs())
            assert job.status().code == Status.CANCELLED

    def test_cancel_subsequent_jobs_state_reset(self, yield_demo):
        with connect(yield_demo) as client:
            job1 = client.submit("abcdefefadsadfs", api_name="/predict")
            time.sleep(3)
            job1.cancel()

            assert len(job1.outputs()) < len("abcdefefadsadfs")
            assert job1.status().code == Status.CANCELLED

            job2 = client.submit("abcd", api_name="/predict")
            while not job2.done():
                time.sleep(0.1)
            # Ran all iterations from scratch
            assert job2.status().code == Status.FINISHED
            assert len(job2.outputs()) == 4

    @pytest.mark.xfail
    def test_stream_audio(self, stream_audio):
        with connect(stream_audio) as client:
            job1 = client.submit(
                "https://gradio-builds.s3.amazonaws.com/demo-files/bark_demo.mp4",
                api_name="/predict",
            )
            assert Path(job1.result()).exists()

            job2 = client.submit(
                "https://gradio-builds.s3.amazonaws.com/demo-files/audio_sample.wav",
                api_name="/predict",
            )
            assert Path(job2.result()).exists()
            assert all(Path(p).exists() for p in job2.outputs())

    @pytest.mark.xfail
    @pytest.mark.flaky
    def test_upload_file_private_space(self):
        client = Client(
            src="gradio-tests/not-actually-private-file-upload", hf_token=HF_TOKEN
        )

        with patch.object(
            client.endpoints[0], "_upload", wraps=client.endpoints[0]._upload
        ) as upload:
            with patch.object(
                client.endpoints[0], "serialize", wraps=client.endpoints[0].serialize
            ) as serialize:
                with tempfile.NamedTemporaryFile(mode="w", delete=False) as f:
                    f.write("Hello from private space!")

                output = client.submit(
                    1, "foo", f.name, api_name="/file_upload"
                ).result()
            with open(output) as f:
                assert f.read() == "Hello from private space!"
            upload.assert_called_once()
            assert all(f["is_file"] for f in serialize.return_value())

        with patch.object(
            client.endpoints[1], "_upload", wraps=client.endpoints[0]._upload
        ) as upload:
            with tempfile.NamedTemporaryFile(mode="w", delete=False) as f:
                f.write("Hello from private space!")

            with open(client.submit(f.name, api_name="/upload_btn").result()) as f:
                assert f.read() == "Hello from private space!"
            upload.assert_called_once()

        with patch.object(
            client.endpoints[2], "_upload", wraps=client.endpoints[0]._upload
        ) as upload:
            # `delete=False` is required for Windows compat
            with tempfile.NamedTemporaryFile(mode="w", delete=False) as f1:
                with tempfile.NamedTemporaryFile(mode="w", delete=False) as f2:
                    f1.write("File1")
                    f2.write("File2")
            r1, r2 = client.submit(
                3,
                [f1.name, f2.name],
                "hello",
                api_name="/upload_multiple",
            ).result()
            with open(r1) as f:
                assert f.read() == "File1"
            with open(r2) as f:
                assert f.read() == "File2"
            upload.assert_called_once()

    @pytest.mark.xfail
    @pytest.mark.flaky
    def test_upload_file_upload_route_does_not_exist(self):
        client = Client(
            src="gradio-tests/not-actually-private-file-upload-old-version",
            hf_token=HF_TOKEN,
        )

        with patch.object(
            client.endpoints[0], "serialize", wraps=client.endpoints[0].serialize
        ) as serialize:
            with tempfile.NamedTemporaryFile(mode="w", delete=False) as f:
                f.write("Hello from private space!")

                client.submit(1, "foo", f.name, fn_index=0).result()
                serialize.assert_called_once_with(1, "foo", f.name)

    def test_state_without_serialize(self, stateful_chatbot):
        with connect(stateful_chatbot, serialize=False) as client:
            initial_history = [["", None]]
            message = "Hello"
            ret = client.predict(message, initial_history, api_name="/submit")
            assert ret == ("", [["", None], ["Hello", "I love you"]])

    def test_can_call_mounted_app_via_api(self):
        def greet(name):
            return "Hello " + name + "!"

        gradio_app = gr.Interface(
            fn=greet,
            inputs=gr.Textbox(lines=2, placeholder="Name Here..."),
            outputs="text",
        )

        app = FastAPI()
        app = gr.mount_gradio_app(app, gradio_app, path="/test/gradio")
        config = uvicorn.Config(
            app=app,
            port=8000,
            log_level="info",
        )
        server = Server(config=config)
        # Using the gradio Server class to not have
        # to implement code again to run uvicorn in a separate thread
        # However, that means we need to set this flag to prevent
        # run_in_thread_from_blocking
        server.started = True
        try:
            server.run_in_thread()
            time.sleep(1)
            client = Client("http://127.0.0.1:8000/test/gradio/")
            assert client.predict("freddy") == "Hello freddy!"
        finally:
            server.thread.join(timeout=1)

    @pytest.mark.xfail
    def test_predict_with_space_with_api_name_false(self):
        client = Client("gradio-tests/client-bool-api-name-error")
        assert client.predict("Hello!", api_name="/run") == "Hello!"
        assert client.predict("Freddy", api_name="/say_hello") == "hello"

    def test_return_layout_component(self, hello_world_with_group):
        with connect(hello_world_with_group) as demo:
            assert demo.predict("Freddy", api_name="/greeting") == "Hello Freddy"
            assert demo.predict(api_name="/show_group") == ()

    def test_return_layout_and_state_components(
        self, hello_world_with_state_and_accordion
    ):
        with connect(hello_world_with_state_and_accordion) as demo:
            assert demo.predict("Freddy", api_name="/greeting") == ("Hello Freddy", 1)
            assert demo.predict("Abubakar", api_name="/greeting") == (
                "Hello Abubakar",
                2,
            )
            assert demo.predict(api_name="/open") == 3
            assert demo.predict(api_name="/close") == 4
            assert demo.predict("Ali", api_name="/greeting") == ("Hello Ali", 5)


class TestStatusUpdates:
    @patch("gradio_client.client.Endpoint.make_end_to_end_fn")
    def test_messages_passed_correctly(self, mock_make_end_to_end_fn, calculator_demo):
        now = datetime.now()

        messages = [
            StatusUpdate(
                code=Status.STARTING,
                eta=None,
                rank=None,
                success=None,
                queue_size=None,
                time=now,
                progress_data=None,
            ),
            StatusUpdate(
                code=Status.SENDING_DATA,
                eta=None,
                rank=None,
                success=None,
                queue_size=None,
                time=now + timedelta(seconds=1),
                progress_data=None,
            ),
            StatusUpdate(
                code=Status.IN_QUEUE,
                eta=3,
                rank=2,
                queue_size=2,
                success=None,
                time=now + timedelta(seconds=2),
                progress_data=None,
            ),
            StatusUpdate(
                code=Status.IN_QUEUE,
                eta=2,
                rank=1,
                queue_size=1,
                success=None,
                time=now + timedelta(seconds=3),
                progress_data=None,
            ),
            StatusUpdate(
                code=Status.ITERATING,
                eta=None,
                rank=None,
                queue_size=None,
                success=None,
                time=now + timedelta(seconds=3),
                progress_data=None,
            ),
            StatusUpdate(
                code=Status.FINISHED,
                eta=None,
                rank=None,
                queue_size=None,
                success=True,
                time=now + timedelta(seconds=4),
                progress_data=None,
            ),
        ]

        class MockEndToEndFunction:
            def __init__(self, communicator: Communicator):
                self.communicator = communicator

            def __call__(self, *args, **kwargs):
                for m in messages:
                    with self.communicator.lock:
                        self.communicator.job.latest_status = m
                    time.sleep(0.1)

        mock_make_end_to_end_fn.side_effect = MockEndToEndFunction

        with connect(calculator_demo) as client:
            job = client.submit(5, "add", 6, api_name="/predict")

            statuses = []
            while not job.done():
                statuses.append(job.status())
                time.sleep(0.09)

            assert all(s in messages for s in statuses)

    @patch("gradio_client.client.Endpoint.make_end_to_end_fn")
    def test_messages_correct_two_concurrent(
        self, mock_make_end_to_end_fn, calculator_demo
    ):
        now = datetime.now()

        messages_1 = [
            StatusUpdate(
                code=Status.STARTING,
                eta=None,
                rank=None,
                success=None,
                queue_size=None,
                time=now,
                progress_data=None,
            ),
            StatusUpdate(
                code=Status.FINISHED,
                eta=None,
                rank=None,
                queue_size=None,
                success=True,
                time=now + timedelta(seconds=4),
                progress_data=None,
            ),
        ]

        messages_2 = [
            StatusUpdate(
                code=Status.IN_QUEUE,
                eta=3,
                rank=2,
                queue_size=2,
                success=None,
                time=now + timedelta(seconds=2),
                progress_data=None,
            ),
            StatusUpdate(
                code=Status.IN_QUEUE,
                eta=2,
                rank=1,
                queue_size=1,
                success=None,
                time=now + timedelta(seconds=3),
                progress_data=None,
            ),
        ]

        class MockEndToEndFunction:
            n_counts = 0

            def __init__(self, communicator: Communicator):
                self.communicator = communicator
                self.messages = (
                    messages_1 if MockEndToEndFunction.n_counts == 0 else messages_2
                )
                MockEndToEndFunction.n_counts += 1

            def __call__(self, *args, **kwargs):
                for m in self.messages:
                    with self.communicator.lock:
                        print(f"here: {m}")
                        self.communicator.job.latest_status = m
                    time.sleep(0.1)

        mock_make_end_to_end_fn.side_effect = MockEndToEndFunction

        with connect(calculator_demo) as client:
            job_1 = client.submit(5, "add", 6, api_name="/predict")
            job_2 = client.submit(11, "subtract", 1, api_name="/predict")

            statuses_1 = []
            statuses_2 = []
            while not (job_1.done() and job_2.done()):
                statuses_1.append(job_1.status())
                statuses_2.append(job_2.status())
                time.sleep(0.05)

            assert all(s in messages_1 for s in statuses_1)


class TestAPIInfo:
    @pytest.mark.xfail
    @pytest.mark.parametrize("trailing_char", ["/", ""])
    def test_test_endpoint_src(self, trailing_char):
        src = "https://gradio-calculator.hf.space" + trailing_char
        client = Client(src=src)
        assert client.endpoints[0].root_url == "https://gradio-calculator.hf.space/"

    @pytest.mark.flaky
    def test_numerical_to_label_space(self):
        client = Client("gradio-tests/titanic-survival")
        assert client.view_api(return_format="dict") == {
            "named_endpoints": {
                "/predict": {
                    "parameters": [
                        {
                            "label": "Sex",
                            "type": {"type": "string"},
                            "python_type": {"type": "str", "description": ""},
                            "component": "Radio",
                            "example_input": "Howdy!",
                            "serializer": "StringSerializable",
                        },
                        {
                            "label": "Age",
                            "type": {"type": "number"},
                            "python_type": {
                                "type": "int | float",
                                "description": "",
                            },
                            "component": "Slider",
                            "example_input": 5,
                            "serializer": "NumberSerializable",
                        },
                        {
                            "label": "Fare (british pounds)",
                            "type": {"type": "number"},
                            "python_type": {
                                "type": "int | float",
                                "description": "",
                            },
                            "component": "Slider",
                            "example_input": 5,
                            "serializer": "NumberSerializable",
                        },
                    ],
                    "returns": [
                        {
                            "label": "output",
                            "type": {"type": {}, "description": "any valid json"},
                            "python_type": {
                                "type": "str",
                                "description": "filepath to JSON file",
                            },
                            "component": "Label",
                            "serializer": "JSONSerializable",
                        }
                    ],
                },
                "/predict_1": {
                    "parameters": [
                        {
                            "label": "Sex",
                            "type": {"type": "string"},
                            "python_type": {"type": "str", "description": ""},
                            "component": "Radio",
                            "example_input": "Howdy!",
                            "serializer": "StringSerializable",
                        },
                        {
                            "label": "Age",
                            "type": {"type": "number"},
                            "python_type": {
                                "type": "int | float",
                                "description": "",
                            },
                            "component": "Slider",
                            "example_input": 5,
                            "serializer": "NumberSerializable",
                        },
                        {
                            "label": "Fare (british pounds)",
                            "type": {"type": "number"},
                            "python_type": {
                                "type": "int | float",
                                "description": "",
                            },
                            "component": "Slider",
                            "example_input": 5,
                            "serializer": "NumberSerializable",
                        },
                    ],
                    "returns": [
                        {
                            "label": "output",
                            "type": {"type": {}, "description": "any valid json"},
                            "python_type": {
                                "type": "str",
                                "description": "filepath to JSON file",
                            },
                            "component": "Label",
                            "serializer": "JSONSerializable",
                        }
                    ],
                },
                "/predict_2": {
                    "parameters": [
                        {
                            "label": "Sex",
                            "type": {"type": "string"},
                            "python_type": {"type": "str", "description": ""},
                            "component": "Radio",
                            "example_input": "Howdy!",
                            "serializer": "StringSerializable",
                        },
                        {
                            "label": "Age",
                            "type": {"type": "number"},
                            "python_type": {
                                "type": "int | float",
                                "description": "",
                            },
                            "component": "Slider",
                            "example_input": 5,
                            "serializer": "NumberSerializable",
                        },
                        {
                            "label": "Fare (british pounds)",
                            "type": {"type": "number"},
                            "python_type": {
                                "type": "int | float",
                                "description": "",
                            },
                            "component": "Slider",
                            "example_input": 5,
                            "serializer": "NumberSerializable",
                        },
                    ],
                    "returns": [
                        {
                            "label": "output",
                            "type": {"type": {}, "description": "any valid json"},
                            "python_type": {
                                "type": "str",
                                "description": "filepath to JSON file",
                            },
                            "component": "Label",
                            "serializer": "JSONSerializable",
                        }
                    ],
                },
            },
            "unnamed_endpoints": {},
        }

    def test_state_does_not_appear(self, state_demo):
        with connect(state_demo) as client:
            api_info = client.view_api(return_format="dict")
            assert isinstance(api_info, dict)
            for parameter in api_info["named_endpoints"]["/predict"]["parameters"]:
                assert parameter["component"] != "State"

    @pytest.mark.flaky
    def test_private_space(self):
        client = Client("gradio-tests/not-actually-private-space", hf_token=HF_TOKEN)
        assert len(client.endpoints) == 3
        assert len([e for e in client.endpoints if e.is_valid]) == 2
        assert len([e for e in client.endpoints if e.is_valid and e.api_name]) == 1
        assert client.view_api(return_format="dict") == {
            "named_endpoints": {
                "/predict": {
                    "parameters": [
                        {
                            "label": "x",
                            "type": {"type": "string"},
                            "python_type": {"type": "str", "description": ""},
                            "component": "Textbox",
                            "example_input": "Howdy!",
                            "serializer": "StringSerializable",
                        }
                    ],
                    "returns": [
                        {
                            "label": "output",
                            "type": {"type": "string"},
                            "python_type": {"type": "str", "description": ""},
                            "component": "Textbox",
                            "serializer": "StringSerializable",
                        }
                    ],
                }
            },
            "unnamed_endpoints": {},
        }

    @pytest.mark.flaky
    def test_fetch_fixed_version_space(self, calculator_demo):
        with connect(calculator_demo) as client:
            assert client.view_api(return_format="dict") == {
                "named_endpoints": {
                    "/predict": {
                        "parameters": [
                            {
                                "label": "num1",
                                "type": {"type": "number"},
                                "python_type": {
                                    "type": "int | float",
                                    "description": "",
                                },
                                "component": "Number",
                                "example_input": 3,
                            },
                            {
                                "label": "operation",
                                "type": {
                                    "enum": ["add", "subtract", "multiply", "divide"],
                                    "title": "Radio",
                                    "type": "string",
                                },
                                "python_type": {
                                    "type": "Literal[add, subtract, multiply, divide]",
                                    "description": "",
                                },
                                "component": "Radio",
                                "example_input": "add",
                            },
                            {
                                "label": "num2",
                                "type": {"type": "number"},
                                "python_type": {
                                    "type": "int | float",
                                    "description": "",
                                },
                                "component": "Number",
                                "example_input": 3,
                            },
                        ],
                        "returns": [
                            {
                                "label": "output",
                                "type": {"type": "number"},
                                "python_type": {
                                    "type": "int | float",
                                    "description": "",
                                },
                                "component": "Number",
                            }
                        ],
                    }
                },
                "unnamed_endpoints": {},
            }

    def test_unnamed_endpoints_use_fn_index(self, count_generator_demo):
        with connect(count_generator_demo) as client:
            info = client.view_api(return_format="str")
            assert "fn_index" not in info
            assert "api_name" in info

    def test_api_false_endpoints_do_not_appear(self, count_generator_no_api):
        with connect(count_generator_no_api) as client:
            info = client.view_api(return_format="dict")
            assert len(info["named_endpoints"]) == 0

<<<<<<< HEAD
=======
    def test_api_false_endpoints_cannot_be_accessed_with_fn_index(self, increment_demo):
        with connect(increment_demo) as client:
            with pytest.raises(ValueError):
                client.submit(1, fn_index=2)

>>>>>>> dcf13d75
    @pytest.mark.xfail
    def test_file_io(self, file_io_demo):
        with connect(file_io_demo) as client:
            info = client.view_api(return_format="dict")
            inputs = info["named_endpoints"]["/predict"]["parameters"]
            outputs = info["named_endpoints"]["/predict"]["returns"]

            assert inputs[0]["type"]["type"] == "array"
            assert inputs[0]["python_type"] == {
                "type": "List[filepath]",
                "description": "List of filepath(s) or URL(s) to files",
            }
            assert isinstance(inputs[0]["example_input"], list)
            assert isinstance(inputs[0]["example_input"][0], str)

            assert inputs[1]["python_type"] == {
                "type": "str",
                "description": "filepath on your computer (or URL) of file",
            }
            assert isinstance(inputs[1]["example_input"], str)

            assert outputs[0]["python_type"] == {
                "type": "List[str]",
                "description": "List of filepath(s) or URL(s) to files",
            }
            assert outputs[0]["type"]["type"] == "array"

            assert outputs[1]["python_type"] == {
                "type": "str",
                "description": "filepath on your computer (or URL) of file",
            }

    def test_layout_components_in_output(self, hello_world_with_group):
        with connect(hello_world_with_group) as client:
            info = client.view_api(return_format="dict")
            assert info == {
                "named_endpoints": {
                    "/greeting": {
                        "parameters": [
                            {
                                "label": "name",
                                "type": {"type": "string"},
                                "python_type": {"type": "str", "description": ""},
                                "component": "Textbox",
                                "example_input": "Hello!!",
                            }
                        ],
                        "returns": [
                            {
                                "label": "greeting",
                                "type": {"type": "string"},
                                "python_type": {"type": "str", "description": ""},
                                "component": "Textbox",
                            }
                        ],
                    },
                    "/show_group": {"parameters": [], "returns": []},
                },
                "unnamed_endpoints": {},
            }

    def test_layout_and_state_components_in_output(
        self, hello_world_with_state_and_accordion
    ):
        with connect(hello_world_with_state_and_accordion) as client:
            info = client.view_api(return_format="dict")
            assert info == {
                "named_endpoints": {
                    "/greeting": {
                        "parameters": [
                            {
                                "label": "name",
                                "type": {"type": "string"},
                                "python_type": {"type": "str", "description": ""},
                                "component": "Textbox",
                                "example_input": "Hello!!",
                            }
                        ],
                        "returns": [
                            {
                                "label": "greeting",
                                "type": {"type": "string"},
                                "python_type": {"type": "str", "description": ""},
                                "component": "Textbox",
                            },
                            {
                                "label": "count",
                                "type": {"type": "number"},
                                "python_type": {
                                    "type": "int | float",
                                    "description": "",
                                },
                                "component": "Number",
                            },
                        ],
                    },
                    "/open": {
                        "parameters": [],
                        "returns": [
                            {
                                "label": "count",
                                "type": {"type": "number"},
                                "python_type": {
                                    "type": "int | float",
                                    "description": "",
                                },
                                "component": "Number",
                            }
                        ],
                    },
                    "/close": {
                        "parameters": [],
                        "returns": [
                            {
                                "label": "count",
                                "type": {"type": "number"},
                                "python_type": {
                                    "type": "int | float",
                                    "description": "",
                                },
                                "component": "Number",
                            }
                        ],
                    },
                },
                "unnamed_endpoints": {},
            }


class TestEndpoints:
    @pytest.mark.xfail
    def test_upload(self):
        client = Client(
            src="gradio-tests/not-actually-private-file-upload", hf_token=HF_TOKEN
        )
        response = MagicMock(status_code=200)
        response.json.return_value = [
            "file1",
            "file2",
            "file3",
            "file4",
            "file5",
            "file6",
            "file7",
        ]
        with patch("requests.post", MagicMock(return_value=response)):
            with patch("builtins.open", MagicMock()):
                with patch.object(pathlib.Path, "name") as mock_name:
                    mock_name.side_effect = lambda x: x
                    results = client.endpoints[0]._upload(
                        ["pre1", ["pre2", "pre3", "pre4"], ["pre5", "pre6"], "pre7"]
                    )

        res = []
        for re in results:
            if isinstance(re, list):
                res.append([r["name"] for r in re])
            else:
                res.append(re["name"])

        assert res == [
            "file1",
            ["file2", "file3", "file4"],
            ["file5", "file6"],
            "file7",
        ]


cpu = huggingface_hub.SpaceHardware.CPU_BASIC


class TestDuplication:
    @pytest.mark.flaky
    @patch("huggingface_hub.get_space_runtime", return_value=MagicMock(hardware=cpu))
    @patch("gradio_client.client.Client.__init__", return_value=None)
    def test_new_space_id(self, mock_init, mock_runtime):
        Client.duplicate("gradio/calculator", "test", hf_token=HF_TOKEN)
        mock_runtime.assert_any_call("gradio/calculator", token=HF_TOKEN)
        mock_runtime.assert_any_call("gradio-tests/test", token=HF_TOKEN)
        mock_init.assert_called_with(
            "gradio-tests/test", hf_token=HF_TOKEN, max_workers=40, verbose=True
        )
        Client.duplicate("gradio/calculator", "gradio-tests/test", hf_token=HF_TOKEN)
        mock_runtime.assert_any_call("gradio/calculator", token=HF_TOKEN)
        mock_runtime.assert_any_call("gradio-tests/test", token=HF_TOKEN)
        mock_init.assert_called_with(
            "gradio-tests/test", hf_token=HF_TOKEN, max_workers=40, verbose=True
        )

    @pytest.mark.flaky
    @patch("gradio_client.utils.set_space_timeout")
    @patch("huggingface_hub.get_space_runtime", return_value=MagicMock(hardware=cpu))
    @patch("gradio_client.client.Client.__init__", return_value=None)
    def test_dont_set_timeout_if_default_hardware(
        self, mock_init, mock_runtime, mock_set_timeout
    ):
        Client.duplicate("gradio/calculator", "test", hf_token=HF_TOKEN)
        mock_set_timeout.assert_not_called()

    @pytest.mark.flaky
    @patch("huggingface_hub.request_space_hardware")
    @patch("gradio_client.utils.set_space_timeout")
    @patch(
        "huggingface_hub.get_space_runtime",
        return_value=MagicMock(hardware=huggingface_hub.SpaceHardware.CPU_UPGRADE),
    )
    @patch("gradio_client.client.Client.__init__", return_value=None)
    def test_set_timeout_if_not_default_hardware(
        self, mock_init, mock_runtime, mock_set_timeout, mock_request_hardware
    ):
        Client.duplicate(
            "gradio/calculator",
            "test",
            hf_token=HF_TOKEN,
            hardware="cpu-upgrade",
            sleep_timeout=15,
        )
        mock_set_timeout.assert_called_once_with(
            "gradio-tests/test", hf_token=HF_TOKEN, timeout_in_seconds=15 * 60
        )

    @pytest.mark.flaky
    @patch("huggingface_hub.get_space_runtime", return_value=MagicMock(hardware=cpu))
    @patch("gradio_client.client.Client.__init__", return_value=None)
    def test_default_space_id(self, mock_init, mock_runtime):
        Client.duplicate("gradio/calculator", hf_token=HF_TOKEN)
        mock_runtime.assert_any_call("gradio/calculator", token=HF_TOKEN)
        mock_runtime.assert_any_call("gradio-tests/calculator", token=HF_TOKEN)
        mock_init.assert_called_with(
            "gradio-tests/calculator", hf_token=HF_TOKEN, max_workers=40, verbose=True
        )

    @pytest.mark.flaky
    @patch("huggingface_hub.add_space_secret")
    @patch("huggingface_hub.duplicate_space")
    @patch("gradio_client.client.Client.__init__", return_value=None)
    @patch("gradio_client.utils.set_space_timeout")
    def test_add_secrets(self, mock_time, mock_init, mock_duplicate, mock_add_secret):
        with pytest.raises(RepositoryNotFoundError):
            name = str(uuid.uuid4())
            Client.duplicate(
                "gradio/calculator",
                name,
                hf_token=HF_TOKEN,
                secrets={"test_key": "test_value", "test_key2": "test_value2"},
            )
            mock_add_secret.assert_called_with(
                f"gradio-tests/{name}",
                "test_key",
                "test_value",
                token=HF_TOKEN,
            )
            mock_add_secret.assert_any_call(
                f"gradio-tests/{name}",
                "test_key2",
                "test_value2",
                token=HF_TOKEN,
            )<|MERGE_RESOLUTION|>--- conflicted
+++ resolved
@@ -856,14 +856,11 @@
             info = client.view_api(return_format="dict")
             assert len(info["named_endpoints"]) == 0
 
-<<<<<<< HEAD
-=======
     def test_api_false_endpoints_cannot_be_accessed_with_fn_index(self, increment_demo):
         with connect(increment_demo) as client:
             with pytest.raises(ValueError):
                 client.submit(1, fn_index=2)
 
->>>>>>> dcf13d75
     @pytest.mark.xfail
     def test_file_io(self, file_io_demo):
         with connect(file_io_demo) as client:
