--- conflicted
+++ resolved
@@ -150,7 +150,6 @@
         )
         assert pathlib.Path(job.result()).exists()
 
-<<<<<<< HEAD
     def test_cancel_from_client_queued(self):
         client = Client(src="gradio-tests/test-cancel-from-client")
         start = time.time()
@@ -186,7 +185,7 @@
         # Test that we did not iterate all the way to the end
         assert all(o in [0, 1, 2, 3, 4, 5] for o in job.outputs())
         assert job.status().code == Status.CANCELLED
-=======
+        
     def test_upload_file_private_space(self):
 
         client = Client(
@@ -244,7 +243,6 @@
                 output = client.submit(1, "foo", f.name, fn_index=0).result()
                 open(output).read() == "Hello from private space!"
                 serialize.assert_called_once_with(1, "foo", f.name)
->>>>>>> 1def8df6
 
 
 class TestStatusUpdates:
