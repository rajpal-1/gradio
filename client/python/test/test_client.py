from __future__ import annotations

import json
import os
import pathlib
import tempfile
import time
import uuid
from concurrent.futures import CancelledError, TimeoutError, wait
from contextlib import contextmanager
from datetime import datetime, timedelta
from pathlib import Path
from unittest.mock import MagicMock, patch

import gradio as gr
import httpx
import huggingface_hub
import pytest
import uvicorn
from fastapi import FastAPI
from gradio.http_server import Server
from huggingface_hub import HfFolder
from huggingface_hub.utils import RepositoryNotFoundError

from gradio_client import Client, handle_file
from gradio_client.client import DEFAULT_TEMP_DIR
from gradio_client.exceptions import AuthenticationError
from gradio_client.utils import (
    Communicator,
    ProgressUnit,
    QueueError,
    Status,
    StatusUpdate,
)

HF_TOKEN = os.getenv("HF_TOKEN") or HfFolder.get_token()


@contextmanager
def connect(
    demo: gr.Blocks,
    download_files: str = DEFAULT_TEMP_DIR,
    client_kwargs: dict | None = None,
    **kwargs,
):
    _, local_url, _ = demo.launch(prevent_thread_lock=True, **kwargs)
    if client_kwargs is None:
        client_kwargs = {}
    try:
        yield Client(local_url, download_files=download_files, **client_kwargs)
    finally:
        # A more verbose version of .close()
        # because we should set a timeout
        # the tests that call .cancel() can get stuck
        # waiting for the thread to join
        demo.close()


class TestClientInitialization:
    @pytest.mark.flaky
    def test_headers_constructed_correctly(self):
        client = Client("gradio-tests/titanic-survival", hf_token=HF_TOKEN)
        assert {"authorization": f"Bearer {HF_TOKEN}"}.items() <= client.headers.items()
        client = Client(
            "gradio-tests/titanic-survival",
            hf_token=HF_TOKEN,
            headers={"additional": "value"},
        )
        assert {
            "authorization": f"Bearer {HF_TOKEN}",
            "additional": "value",
        }.items() <= client.headers.items()
        client = Client(
            "gradio-tests/titanic-survival",
            hf_token=HF_TOKEN,
            headers={"authorization": "Bearer abcde"},
        )
        assert {"authorization": "Bearer abcde"}.items() <= client.headers.items()

    def test_many_endpoint_demo_loads_quickly(self, many_endpoint_demo):
        import datetime

        start = datetime.datetime.now()
        with connect(many_endpoint_demo):
            pass
        assert (datetime.datetime.now() - start).seconds < 5


class TestClientPredictions:
    @pytest.mark.flaky
    def test_raise_error_invalid_state(self):
        with pytest.raises(ValueError, match="invalid state"):
            Client("gradio-tests/paused-space")

    def test_raise_error_max_file_size(self, max_file_size_demo):
        with connect(max_file_size_demo, max_file_size="15kb") as client:
            with pytest.raises(ValueError, match="exceeds the maximum file size"):
                client.predict(
                    handle_file(Path(__file__).parent / "files" / "cheetah1.jpg"),
                    api_name="/upload_1b",
                )
            client.predict(
                handle_file(Path(__file__).parent / "files" / "alphabet.txt"),
                api_name="/upload_1b",
            )

    @pytest.mark.flaky
    def test_numerical_to_label_space(self):
        client = Client("gradio-tests/titanic-survival")
        label = json.load(
            open(client.predict("male", 77, 10, api_name="/predict"))  # noqa: SIM115
        )
        assert label["label"] == "Perishes"
        with pytest.raises(
            ValueError,
            match="This Gradio app might have multiple endpoints. Please specify an `api_name` or `fn_index`",
        ):
            client.predict("male", 77, 10)
        with pytest.raises(
            ValueError,
            match="Cannot find a function with `api_name`: predict. Did you mean to use a leading slash?",
        ):
            client.predict("male", 77, 10, api_name="predict")

    @pytest.mark.flaky
    def test_numerical_to_label_space_v4(self):
        client = Client("gradio-tests/titanic-survivalv4-sse")
        label = client.predict("male", 77, 10, api_name="/predict")
        assert label["label"] == "Perishes"

    @pytest.mark.flaky
    def test_private_space(self):
        space_id = "gradio-tests/not-actually-private-space"
        api = huggingface_hub.HfApi()
        assert api.space_info(space_id).private
        client = Client(space_id)
        output = client.predict("abc", api_name="/predict")
        assert output == "abc"

    @pytest.mark.flaky
    def test_private_space_v4(self):
        space_id = "gradio-tests/not-actually-private-spacev4-sse"
        api = huggingface_hub.HfApi()
        assert api.space_info(space_id).private
        client = Client(
            space_id,
        )
        output = client.predict("abc", api_name="/predict")
        assert output == "abc"

    @pytest.mark.flaky
    def test_private_space_v4_sse_v1(self):
        space_id = "gradio-tests/not-actually-private-spacev4-sse-v1"
        api = huggingface_hub.HfApi()
        assert api.space_info(space_id).private
        client = Client(
            space_id,
        )
        output = client.predict("abc", api_name="/predict")
        assert output == "abc"

    @pytest.mark.flaky
    def test_space_with_files_v4_sse_v2(self):
        space_id = "gradio-tests/space_with_files_v4_sse_v2"
        client = Client(space_id)
        payload = (
            handle_file(
                "https://audio-samples.github.io/samples/mp3/blizzard_unconditional/sample-0.mp3"
            ),
            {
                "video": handle_file(
                    "https://github.com/gradio-app/gradio/raw/main/demo/video_component/files/world.mp4"
                ),
                "subtitle": None,
            },
            handle_file(
                "https://audio-samples.github.io/samples/mp3/blizzard_unconditional/sample-0.mp3"
            ),
        )
        output = client.predict(*payload, api_name="/predict")
        assert output[0].endswith(".wav")  # Audio files are converted to wav
        assert output[1]["video"].endswith(
            "world.mp4"
        )  # Video files are not converted by default
        assert "sample-0.mp3" in output[2]

    def test_state(self, increment_demo):
        with connect(increment_demo) as client:
            output = client.predict(api_name="/increment_without_queue")
            assert output == 1
            output = client.predict(api_name="/increment_without_queue")
            assert output == 2
            output = client.predict(api_name="/increment_without_queue")
            assert output == 3
            client.reset_session()
            output = client.predict(api_name="/increment_without_queue")
            assert output == 1
            output = client.predict(api_name="/increment_with_queue")
            assert output == 2
            client.reset_session()
            output = client.predict(api_name="/increment_with_queue")
            assert output == 1
            output = client.predict(api_name="/increment_with_queue")
            assert output == 2

    def test_job_status(self, calculator_demo):
        with connect(calculator_demo) as client:
            statuses = []
            job = client.submit(5, "add", 4, api_name="/predict")
            while not job.done():
                time.sleep(0.1)
                statuses.append(job.status())

            assert statuses
            # Messages are sorted by time
            assert sorted([s.time for s in statuses if s]) == [
                s.time for s in statuses if s
            ]
            assert sorted([s.code for s in statuses if s]) == [
                s.code for s in statuses if s
            ]

    @pytest.mark.flaky
    def test_intermediate_outputs(self, count_generator_demo):
        with connect(count_generator_demo) as client:
            job = client.submit(3, fn_index=0)

            while not job.done():
                time.sleep(0.1)

            assert job.outputs() == [str(i) for i in range(3)]

            outputs = []
            for o in client.submit(3, fn_index=0):
                outputs.append(o)
            assert outputs == [str(i) for i in range(3)]

    def test_break_in_loop_if_error(self, calculator_demo):
        with connect(calculator_demo) as client:
            job = client.submit("foo", "add", 4, fn_index=0)
            output = list(job)
            assert output == []

    @pytest.mark.flaky
    def test_timeout(self, sentiment_classification_demo):
        with pytest.raises(TimeoutError):
            with connect(sentiment_classification_demo.queue()) as client:
                job = client.submit(api_name="/sleep")
                job.result(timeout=0.05)

    @pytest.mark.flaky
    def test_timeout_no_queue(self, sentiment_classification_demo):
        with pytest.raises(TimeoutError):
            with connect(sentiment_classification_demo) as client:
                job = client.submit(api_name="/sleep")
                job.result(timeout=0.1)

    def test_raises_exception(self, calculator_demo):
        with pytest.raises(Exception):
            with connect(calculator_demo) as client:
                job = client.submit("foo", "add", 9, fn_index=0)
                job.result()

    def test_job_output_video(self, video_component):
        with connect(video_component) as client:
            job = client.submit(
                {
                    "video": handle_file(
                        "https://huggingface.co/spaces/gradio/video_component/resolve/main/files/a.mp4"
                    )
                },
                fn_index=0,
            )
            assert Path(job.result()["video"]).exists()
            assert (
                Path(DEFAULT_TEMP_DIR).resolve()
                in Path(job.result()["video"]).resolve().parents
            )

        temp_dir = tempfile.mkdtemp()
        with connect(video_component, download_files=temp_dir) as client:
            job = client.submit(
                {
                    "video": handle_file(
                        "https://huggingface.co/spaces/gradio/video_component/resolve/main/files/a.mp4"
                    )
                },
                fn_index=0,
            )
            assert Path(job.result()["video"]).exists()
            assert (
                Path(temp_dir).resolve()
                in Path(job.result()["video"]).resolve().parents
            )

    def test_progress_updates(self, progress_demo):
        with connect(progress_demo) as client:
            job = client.submit("hello", api_name="/predict")
            statuses = []
            while not job.done():
                statuses.append(job.status())
                time.sleep(0.02)
            assert any(s.code == Status.PROGRESS for s in statuses)
            assert any(s.progress_data is not None for s in statuses)
            all_progress_data = [
                p for s in statuses if s.progress_data for p in s.progress_data
            ]
            count = 0
            for i in range(20):
                unit = ProgressUnit(
                    index=i, length=20, unit="steps", progress=None, desc=None
                )
                count += unit in all_progress_data
            assert count

    def test_upload_and_download_with_auth(self):
        demo = gr.Interface(lambda x: x, "text", "text")
        _, url, _ = demo.launch(auth=("user", "pass"), prevent_thread_lock=True)
        with pytest.raises(AuthenticationError):
            client = Client(url)
        client = Client(url, auth=("user", "pass"))
        with tempfile.NamedTemporaryFile(mode="w", delete=False) as f:
            f.write("Hello file!")
        output = client.predict(f.name, api_name="/predict")
        with open(output) as f:
            assert f.read() == "Hello file!"

    def test_upload_preserves_orig_name(self):
        demo = gr.Interface(lambda x: x, "image", "text")
        with connect(demo) as client:
            test_file = str(Path(__file__).parent / "files" / "cheetah1.jpg")
            output = client.endpoints[0]._upload_file({"path": test_file}, data_index=0)
            assert output["orig_name"] == "cheetah1.jpg"

            output = client.endpoints[0]._upload_file(
                {
                    "path": "https://raw.githubusercontent.com/gradio-app/gradio/main/test/test_files/bus.png"
                },
                data_index=0,
            )
            assert output["orig_name"] == "bus.png"

    @pytest.mark.flaky
    def test_cancel_from_client_queued(self, cancel_from_client_demo):
        with connect(cancel_from_client_demo) as client:
            start = time.time()
            job = client.submit(api_name="/long")
            while not job.done():
                if job.status().code == Status.STARTING:
                    job.cancel()
                    break
            with pytest.raises(CancelledError):
                job.result()
            # The whole prediction takes 10 seconds to run
            # and does not iterate. So this tests that we can cancel
            # halfway through a prediction
            assert time.time() - start < 10
            assert job.status().code == Status.CANCELLED

            job = client.submit(api_name="/iterate")
            iteration_count = 0
            while not job.done():
                if job.status().code == Status.ITERATING:
                    iteration_count += 1
                    if iteration_count == 3:
                        job.cancel()
                        break
                    time.sleep(0.5)
            # Result for iterative jobs will raise there is an exception
            with pytest.raises(CancelledError):
                job.result()
            # The whole prediction takes 10 seconds to run
            # and does not iterate. So this tests that we can cancel
            # halfway through a prediction
            assert time.time() - start < 10

            # Test that we did not iterate all the way to the end
            assert all(o in [0, 1, 2, 3, 4, 5] for o in job.outputs())
            assert job.status().code == Status.CANCELLED

    def test_job_cancel_stops_upstream_server_if_cancel_event_defined(self):
        global current_step
        current_step = 0

        def iteration_quick():
            for i in range(20):
                print(f"i: {i}")
                global current_step
                current_step = i
                yield i
                time.sleep(0.1)

        with gr.Blocks() as demo:
            num = gr.Number()

            btn = gr.Button(value="Iterate")
            iterate_quick = btn.click(
                iteration_quick, None, num, api_name="iterate_quick"
            )
            btn3 = gr.Button(value="Cancel")
            btn3.click(None, None, None, cancels=[iterate_quick])

        with connect(demo) as client:
            job = client.submit(api_name="/iterate_quick")
            while len(job.outputs()) < 5:
                time.sleep(0.1)
            job.cancel()
            time.sleep(2)

        assert current_step < 19

    def test_cancel_subsequent_jobs_state_reset(self, yield_demo):
        with connect(yield_demo) as client:
            job1 = client.submit("abcdefefadsadfs", api_name="/predict")
            time.sleep(3)
            job1.cancel()

            assert len(job1.outputs()) > 0
            assert len(job1.outputs()) < len("abcdefefadsadfs")
            assert job1.status().code == Status.CANCELLED

            job2 = client.submit("abcd", api_name="/predict")
            assert len(job2.outputs()) == 0
            while not job2.done():
                time.sleep(0.1)
            # Ran all iterations from scratch
            assert job2.status().code == Status.FINISHED
            assert len(job2.outputs()) == 4

    @pytest.mark.xfail
    def test_stream_audio(self, stream_audio):
        with connect(stream_audio) as client:
            job1 = client.submit(
                handle_file(
                    "https://gradio-builds.s3.amazonaws.com/demo-files/bark_demo.mp4"
                ),
                api_name="/predict",
            )
            assert Path(job1.result()).exists()

            job2 = client.submit(
                handle_file(
                    "https://gradio-builds.s3.amazonaws.com/demo-files/audio_sample.wav"
                ),
                api_name="/predict",
            )
            assert Path(job2.result()).exists()
            assert all(Path(p).exists() for p in job2.outputs())

    @pytest.mark.xfail
    def test_upload_file_private_space_v4(self):
        client = Client(
            src="gradio-tests/not-actually-private-file-uploadv4-sse",
        )

        with patch.object(
            client.endpoints[0], "_upload", wraps=client.endpoints[0]._upload
        ) as upload:
            with patch.object(
                client.endpoints[0], "serialize", wraps=client.endpoints[0].serialize
            ) as serialize:
                with tempfile.NamedTemporaryFile(mode="w", delete=False) as f:
                    f.write("Hello from private space!")

                output = client.submit(
                    1, "foo", f.name, api_name="/file_upload"
                ).result()
            with open(output) as f:
                assert f.read() == "Hello from private space!"
            upload.assert_called_once()
            assert all(f["is_file"] for f in serialize.return_value())

        with patch.object(
            client.endpoints[1], "_upload", wraps=client.endpoints[0]._upload
        ) as upload:
            with tempfile.NamedTemporaryFile(mode="w", delete=False) as f:
                f.write("Hello from private space!")

            with open(client.submit(f.name, api_name="/upload_btn").result()) as f:
                assert f.read() == "Hello from private space!"
            upload.assert_called_once()

        with patch.object(
            client.endpoints[2], "_upload", wraps=client.endpoints[0]._upload
        ) as upload:
            # `delete=False` is required for Windows compat
            with tempfile.NamedTemporaryFile(mode="w", delete=False) as f1:
                with tempfile.NamedTemporaryFile(mode="w", delete=False) as f2:
                    f1.write("File1")
                    f2.write("File2")
            r1, r2 = client.submit(
                3,
                [f1.name, f2.name],
                "hello",
                api_name="/upload_multiple",
            ).result()
            with open(r1) as f:
                assert f.read() == "File1"
            with open(r2) as f:
                assert f.read() == "File2"
            upload.assert_called_once()

    @pytest.mark.flaky
    def test_upload_file_private_space(self):
        client = Client(
            src="gradio-tests/not-actually-private-file-upload",
            hf_token=HF_TOKEN,
        )

        with patch.object(
            client.endpoints[0], "serialize", wraps=client.endpoints[0].serialize
        ) as serialize:
            with tempfile.NamedTemporaryFile(mode="w", delete=False) as f:
                f.write("Hello from private space!")

            output = client.submit(1, "foo", f.name, api_name="/file_upload").result()
        with open(output) as f:
            assert f.read() == "Hello from private space!"
        assert all(f["is_file"] for f in serialize.return_value())

        with tempfile.NamedTemporaryFile(mode="w", delete=False) as f:
            f.write("Hello from private space!")

        with open(client.submit(f.name, api_name="/upload_btn").result()) as f:
            assert f.read() == "Hello from private space!"

        with tempfile.NamedTemporaryFile(mode="w", delete=False) as f1:
            with tempfile.NamedTemporaryFile(mode="w", delete=False) as f2:
                f1.write("File1")
                f2.write("File2")
        r1, r2 = client.submit(
            3,
            [f1.name, f2.name],
            "hello",
            api_name="/upload_multiple",
        ).result()
        with open(r1) as f:
            assert f.read() == "File1"
        with open(r2) as f:
            assert f.read() == "File2"

    @pytest.mark.flaky
    def test_upload_file_upload_route_does_not_exist(self):
        client = Client(
            src="gradio-tests/not-actually-private-file-upload-old-version",
            hf_token=HF_TOKEN,
        )

        with patch.object(
            client.endpoints[0], "serialize", wraps=client.endpoints[0].serialize
        ) as serialize:
            with tempfile.NamedTemporaryFile(mode="w", delete=False) as f:
                f.write("Hello from private space!")

                client.submit(1, "foo", f.name, fn_index=0).result()
                serialize.assert_called_once_with(1, "foo", f.name)

    def test_does_not_upload_dir(self, stateful_chatbot):
        with connect(stateful_chatbot) as client:
            initial_history = [["", None]]
            message = "Hello"
            ret = client.predict(message, initial_history, api_name="/submit")
            assert ret == ("", [["", None], ["Hello", "I love you"]])

    def test_can_call_mounted_app_via_api(self):
        def greet(name):
            return "Hello " + name + "!"

        gradio_app = gr.Interface(
            fn=greet,
            inputs=gr.Textbox(lines=2, placeholder="Name Here..."),
            outputs="text",
        )

        app = FastAPI()
        app = gr.mount_gradio_app(app, gradio_app, path="/test/gradio")
        config = uvicorn.Config(
            app=app,
            port=8000,
            log_level="info",
        )
        server = Server(config=config)
        # Using the gradio Server class to not have
        # to implement code again to run uvicorn in a separate thread
        # However, that means we need to set this flag to prevent
        # run_in_thread_from_blocking
        server.started = True
        try:
            server.run_in_thread()
            time.sleep(1)
            client = Client("http://127.0.0.1:8000/test/gradio/")
            assert client.predict("freddy") == "Hello freddy!"
        finally:
            server.thread.join(timeout=1)

    @pytest.mark.flaky
    def test_predict_with_space_with_api_name_false(self):
        client = Client("gradio-tests/client-bool-api-name-error")
        assert client.predict("Hello!", api_name="/run") == "Hello!"
        assert client.predict("Freddy", api_name="/say_hello") == "hello"

    def test_return_layout_component(self, hello_world_with_group):
        with connect(hello_world_with_group) as demo:
            assert demo.predict("Freddy", api_name="/greeting") == "Hello Freddy"
            assert demo.predict(api_name="/show_group") == ()

    def test_return_layout_and_state_components(
        self, hello_world_with_state_and_accordion
    ):
        with connect(hello_world_with_state_and_accordion) as demo:
            assert demo.predict("Freddy", api_name="/greeting") == ("Hello Freddy", 1)
            assert demo.predict("Abubakar", api_name="/greeting") == (
                "Hello Abubakar",
                2,
            )
            assert demo.predict(api_name="/open") == 3
            assert demo.predict(api_name="/close") == 4
            assert demo.predict("Ali", api_name="/greeting") == ("Hello Ali", 5)

    def test_long_response_time_with_gr_info_and_big_payload(
        self, long_response_with_info
    ):
        with connect(long_response_with_info) as demo:
            assert demo.predict(api_name="/predict") == "\ta\nb" * 90000

    def test_queue_full_raises_error(self):
        demo = gr.Interface(lambda s: f"Hello {s}", "textbox", "textbox").queue(
            max_size=1
        )
        with connect(demo) as client:
            with pytest.raises(QueueError):
                job1 = client.submit("Freddy", api_name="/predict")
                job2 = client.submit("Abubakar", api_name="/predict")
                job3 = client.submit("Pete", api_name="/predict")
                wait([job1, job2, job3])
                job1.result()
                job2.result()
                job3.result()

    def test_json_parse_error(self):
        data = (
            "Bonjour Olivier, tu as l'air bien r\u00e9veill\u00e9 ce matin. Tu veux que je te pr\u00e9pare tes petits-d\u00e9j.\n",
            None,
        )

        def return_bad():
            return data

        demo = gr.Interface(return_bad, None, ["text", "text"])
        with connect(demo) as client:
            pred = client.predict(api_name="/predict")
            assert pred[0] == data[0]

    def test_state_reset_when_session_changes(self, capsys, state_demo, monkeypatch):
        monkeypatch.setenv("GRADIO_IS_E2E_TEST", "1")
        with connect(state_demo) as client:
            client.predict("Hello", api_name="/predict")
            client.reset_session()
            time.sleep(5)
        out = capsys.readouterr().out
        assert "STATE DELETED" in out


class TestClientPredictionsWithKwargs:
    def test_no_default_params(self, calculator_demo):
        with connect(calculator_demo) as client:
            result = client.predict(
                num1=3, operation="add", num2=3, api_name="/predict"
            )
            assert result == 6

            result = client.predict(33, operation="add", num2=3, api_name="/predict")
            assert result == 36

    def test_default_params(self, calculator_demo_with_defaults):
        with connect(calculator_demo_with_defaults) as client:
            result = client.predict(num2=10, api_name="/predict")
            assert result == 20

            result = client.predict(num2=33, operation="multiply", api_name="/predict")
            assert result == 330

    def test_missing_params(self, calculator_demo):
        with connect(calculator_demo) as client:
            with pytest.raises(
                TypeError, match="No value provided for required argument: num2"
            ):
                client.predict(num1=3, operation="add", api_name="/predict")

    def test_chatbot_message_format(self, chatbot_message_format):
        with connect(chatbot_message_format) as client:
            _, history = client.predict("hello", [], api_name="/chat")
            assert history[1]["role"] == "assistant"
            assert history[1]["content"] in [
                "How are you?",
                "I love you",
                "I'm very hungry",
            ]
            _, history = client.predict("hi", history, api_name="/chat")
            assert history[2]["role"] == "user"
            assert history[2]["content"] == "hi"
            assert history[3]["role"] == "assistant"
            assert history[3]["content"] in [
                "How are you?",
                "I love you",
                "I'm very hungry",
            ]


class TestStatusUpdates:
    @patch("gradio_client.client.Endpoint.make_end_to_end_fn")
    def test_messages_passed_correctly(self, mock_make_end_to_end_fn, calculator_demo):
        now = datetime.now()

        messages = [
            StatusUpdate(
                code=Status.STARTING,
                eta=None,
                rank=None,
                success=None,
                queue_size=None,
                time=now,
                progress_data=None,
            ),
            StatusUpdate(
                code=Status.SENDING_DATA,
                eta=None,
                rank=None,
                success=None,
                queue_size=None,
                time=now + timedelta(seconds=1),
                progress_data=None,
            ),
            StatusUpdate(
                code=Status.IN_QUEUE,
                eta=3,
                rank=2,
                queue_size=2,
                success=None,
                time=now + timedelta(seconds=2),
                progress_data=None,
            ),
            StatusUpdate(
                code=Status.IN_QUEUE,
                eta=2,
                rank=1,
                queue_size=1,
                success=None,
                time=now + timedelta(seconds=3),
                progress_data=None,
            ),
            StatusUpdate(
                code=Status.ITERATING,
                eta=None,
                rank=None,
                queue_size=None,
                success=None,
                time=now + timedelta(seconds=3),
                progress_data=None,
            ),
            StatusUpdate(
                code=Status.FINISHED,
                eta=None,
                rank=None,
                queue_size=None,
                success=True,
                time=now + timedelta(seconds=4),
                progress_data=None,
            ),
        ]

        class MockEndToEndFunction:
            def __init__(self, communicator: Communicator):
                self.communicator = communicator

            def __call__(self, *args, **kwargs):
                for m in messages:
                    with self.communicator.lock:
                        self.communicator.job.latest_status = m
                    time.sleep(0.1)

        mock_make_end_to_end_fn.side_effect = MockEndToEndFunction

        with connect(calculator_demo) as client:
            job = client.submit(5, "add", 6, api_name="/predict")

            statuses = []
            while not job.done():
                statuses.append(job.status())
                time.sleep(0.09)

            assert all(s in messages for s in statuses)

    @patch("gradio_client.client.Endpoint.make_end_to_end_fn")
    def test_messages_correct_two_concurrent(
        self, mock_make_end_to_end_fn, calculator_demo
    ):
        now = datetime.now()

        messages_1 = [
            StatusUpdate(
                code=Status.STARTING,
                eta=None,
                rank=None,
                success=None,
                queue_size=None,
                time=now,
                progress_data=None,
            ),
            StatusUpdate(
                code=Status.FINISHED,
                eta=None,
                rank=None,
                queue_size=None,
                success=True,
                time=now + timedelta(seconds=4),
                progress_data=None,
            ),
        ]

        messages_2 = [
            StatusUpdate(
                code=Status.IN_QUEUE,
                eta=3,
                rank=2,
                queue_size=2,
                success=None,
                time=now + timedelta(seconds=2),
                progress_data=None,
            ),
            StatusUpdate(
                code=Status.IN_QUEUE,
                eta=2,
                rank=1,
                queue_size=1,
                success=None,
                time=now + timedelta(seconds=3),
                progress_data=None,
            ),
        ]

        class MockEndToEndFunction:
            n_counts = 0

            def __init__(self, communicator: Communicator):
                self.communicator = communicator
                self.messages = (
                    messages_1 if MockEndToEndFunction.n_counts == 0 else messages_2
                )
                MockEndToEndFunction.n_counts += 1

            def __call__(self, *args, **kwargs):
                for m in self.messages:
                    with self.communicator.lock:
                        print(f"here: {m}")
                        self.communicator.job.latest_status = m
                    time.sleep(0.1)

        mock_make_end_to_end_fn.side_effect = MockEndToEndFunction

        with connect(calculator_demo) as client:
            job_1 = client.submit(5, "add", 6, api_name="/predict")
            job_2 = client.submit(11, "subtract", 1, api_name="/predict")

            statuses_1 = []
            statuses_2 = []
            while not (job_1.done() and job_2.done()):
                statuses_1.append(job_1.status())
                statuses_2.append(job_2.status())
                time.sleep(0.05)

            assert all(s in messages_1 for s in statuses_1)


class TestAPIInfo:
    @pytest.mark.flaky
    @pytest.mark.parametrize("trailing_char", ["/", ""])
    def test_test_endpoint_src(self, trailing_char):
        src = "https://gradio-calculator.hf.space" + trailing_char
        client = Client(src=src)
        assert client.endpoints[0].root_url == "https://gradio-calculator.hf.space/"

    @pytest.mark.flaky
    def test_numerical_to_label_space(self):
        client = Client("gradio-tests/titanic-survival")
        assert client.view_api(return_format="dict") == {
            "named_endpoints": {
                "/predict": {
                    "parameters": [
                        {
                            "label": "Sex",
                            "type": {"type": "string"},
                            "python_type": {"type": "str", "description": ""},
                            "component": "Radio",
                            "example_input": "Howdy!",
                            "serializer": "StringSerializable",
                        },
                        {
                            "label": "Age",
                            "type": {"type": "number"},
                            "python_type": {"type": "int | float", "description": ""},
                            "component": "Slider",
                            "example_input": 5,
                            "serializer": "NumberSerializable",
                        },
                        {
                            "label": "Fare (british pounds)",
                            "type": {"type": "number"},
                            "python_type": {"type": "int | float", "description": ""},
                            "component": "Slider",
                            "example_input": 5,
                            "serializer": "NumberSerializable",
                        },
                    ],
                    "returns": [
                        {
                            "label": "output",
                            "type": {"type": {}, "description": "any valid json"},
                            "python_type": {
                                "type": "Dict[Any, Any]",
                                "description": "any valid json",
                            },
                            "component": "Label",
                            "serializer": "JSONSerializable",
                        }
                    ],
                },
                "/predict_1": {
                    "parameters": [
                        {
                            "label": "Sex",
                            "type": {"type": "string"},
                            "python_type": {"type": "str", "description": ""},
                            "component": "Radio",
                            "example_input": "Howdy!",
                            "serializer": "StringSerializable",
                        },
                        {
                            "label": "Age",
                            "type": {"type": "number"},
                            "python_type": {"type": "int | float", "description": ""},
                            "component": "Slider",
                            "example_input": 5,
                            "serializer": "NumberSerializable",
                        },
                        {
                            "label": "Fare (british pounds)",
                            "type": {"type": "number"},
                            "python_type": {"type": "int | float", "description": ""},
                            "component": "Slider",
                            "example_input": 5,
                            "serializer": "NumberSerializable",
                        },
                    ],
                    "returns": [
                        {
                            "label": "output",
                            "type": {"type": {}, "description": "any valid json"},
                            "python_type": {
                                "type": "Dict[Any, Any]",
                                "description": "any valid json",
                            },
                            "component": "Label",
                            "serializer": "JSONSerializable",
                        }
                    ],
                },
                "/predict_2": {
                    "parameters": [
                        {
                            "label": "Sex",
                            "type": {"type": "string"},
                            "python_type": {"type": "str", "description": ""},
                            "component": "Radio",
                            "example_input": "Howdy!",
                            "serializer": "StringSerializable",
                        },
                        {
                            "label": "Age",
                            "type": {"type": "number"},
                            "python_type": {"type": "int | float", "description": ""},
                            "component": "Slider",
                            "example_input": 5,
                            "serializer": "NumberSerializable",
                        },
                        {
                            "label": "Fare (british pounds)",
                            "type": {"type": "number"},
                            "python_type": {"type": "int | float", "description": ""},
                            "component": "Slider",
                            "example_input": 5,
                            "serializer": "NumberSerializable",
                        },
                    ],
                    "returns": [
                        {
                            "label": "output",
                            "type": {"type": {}, "description": "any valid json"},
                            "python_type": {
                                "type": "Dict[Any, Any]",
                                "description": "any valid json",
                            },
                            "component": "Label",
                            "serializer": "JSONSerializable",
                        }
                    ],
                },
            },
            "unnamed_endpoints": {},
        }

    def test_state_does_not_appear(self, state_demo):
        with connect(state_demo) as client:
            api_info = client.view_api(return_format="dict")
            assert isinstance(api_info, dict)
            for parameter in api_info["named_endpoints"]["/predict"]["parameters"]:
                assert parameter["component"] != "State"

    @pytest.mark.flaky
    def test_private_space(self):
        client = Client(
            "gradio-tests/not-actually-private-space",
        )
        assert len(client.endpoints) == 3
        assert len([e for e in client.endpoints.values() if e.is_valid]) == 2
        assert (
            len([e for e in client.endpoints.values() if e.is_valid and e.api_name])
            == 1
        )
        assert client.view_api(return_format="dict") == {
            "named_endpoints": {
                "/predict": {
                    "parameters": [
                        {
                            "label": "x",
                            "type": {"type": "string"},
                            "python_type": {"type": "str", "description": ""},
                            "component": "Textbox",
                            "example_input": "Howdy!",
                            "serializer": "StringSerializable",
                        }
                    ],
                    "returns": [
                        {
                            "label": "output",
                            "type": {"type": "string"},
                            "python_type": {"type": "str", "description": ""},
                            "component": "Textbox",
                            "serializer": "StringSerializable",
                        }
                    ],
                }
            },
            "unnamed_endpoints": {},
        }

    def test_api_info_of_local_demo(self, calculator_demo):
        with connect(calculator_demo) as client:
            api_info = client.view_api(return_format="dict")
            assert isinstance(api_info, dict)
            assert api_info["named_endpoints"]["/predict"] == {
                "parameters": [
                    {
                        "label": "num1",
                        "parameter_name": "num1",
                        "parameter_has_default": False,
                        "parameter_default": None,
                        "type": {"type": "number"},
                        "python_type": {"type": "float", "description": ""},
                        "component": "Number",
                        "example_input": 3,
                    },
                    {
                        "label": "operation",
                        "parameter_name": "operation",
                        "parameter_has_default": False,
                        "parameter_default": None,
                        "type": {
                            "enum": ["add", "subtract", "multiply", "divide"],
                            "title": "Radio",
                            "type": "string",
                        },
                        "python_type": {
                            "type": "Literal['add', 'subtract', 'multiply', 'divide']",
                            "description": "",
                        },
                        "component": "Radio",
                        "example_input": "add",
                    },
                    {
                        "label": "num2",
                        "parameter_name": "num2",
                        "parameter_has_default": False,
                        "parameter_default": None,
                        "type": {"type": "number"},
                        "python_type": {"type": "float", "description": ""},
                        "component": "Number",
                        "example_input": 3,
                    },
                ],
                "returns": [
                    {
                        "label": "output",
                        "type": {"type": "number"},
                        "python_type": {"type": "float", "description": ""},
                        "component": "Number",
                    }
                ],
            }
            assert api_info["unnamed_endpoints"] == {}

    def test_unnamed_endpoints_use_fn_index(self, count_generator_demo):
        with connect(count_generator_demo) as client:
            info = client.view_api(return_format="str")
            assert "fn_index" not in info
            assert "api_name" in info

    def test_api_false_endpoints_do_not_appear(self, count_generator_no_api):
        with connect(count_generator_no_api) as client:
            info = client.view_api(return_format="dict")
            assert len(info["named_endpoints"]) == 0

    def test_api_false_endpoints_cannot_be_accessed_with_fn_index(self, increment_demo):
        with connect(increment_demo) as client:
            with pytest.raises(ValueError):
                client.submit(1, fn_index=2)

    def test_file_io(self, file_io_demo):
        with connect(file_io_demo) as client:
            info = client.view_api(return_format="dict")
            inputs = info["named_endpoints"]["/predict"]["parameters"]
            outputs = info["named_endpoints"]["/predict"]["returns"]

            assert inputs[0]["type"]["type"] == "array"
            assert inputs[0]["python_type"] == {
                "type": "List[filepath]",
                "description": "",
            }
            assert isinstance(inputs[0]["example_input"], list)
            assert isinstance(inputs[0]["example_input"][0], dict)

            assert inputs[1]["python_type"] == {
                "type": "filepath",
                "description": "",
            }
            assert isinstance(inputs[1]["example_input"], dict)

            assert outputs[0]["python_type"] == {
                "type": "List[filepath]",
                "description": "",
            }
            assert outputs[0]["type"]["type"] == "array"

            assert outputs[1]["python_type"] == {
                "type": "filepath",
                "description": "",
            }

    def test_layout_components_in_output(self, hello_world_with_group):
        with connect(hello_world_with_group) as client:
            info = client.view_api(return_format="dict")
            assert info == {
                "named_endpoints": {
                    "/greeting": {
                        "parameters": [
                            {
                                "label": "name",
                                "parameter_name": "name",
                                "parameter_has_default": False,
                                "parameter_default": None,
                                "type": {"type": "string"},
                                "python_type": {"type": "str", "description": ""},
                                "component": "Textbox",
                                "example_input": "Hello!!",
                            }
                        ],
                        "returns": [
                            {
                                "label": "greeting",
                                "type": {"type": "string"},
                                "python_type": {"type": "str", "description": ""},
                                "component": "Textbox",
                            }
                        ],
                    },
                    "/show_group": {"parameters": [], "returns": []},
                },
                "unnamed_endpoints": {},
            }

    def test_layout_and_state_components_in_output(
        self, hello_world_with_state_and_accordion
    ):
        with connect(hello_world_with_state_and_accordion) as client:
            info = client.view_api(return_format="dict")
            assert info == {
                "named_endpoints": {
                    "/greeting": {
                        "parameters": [
                            {
                                "label": "name",
                                "parameter_name": "name",
                                "parameter_has_default": False,
                                "parameter_default": None,
                                "type": {"type": "string"},
                                "python_type": {"type": "str", "description": ""},
                                "component": "Textbox",
                                "example_input": "Hello!!",
                            }
                        ],
                        "returns": [
                            {
                                "label": "greeting",
                                "type": {"type": "string"},
                                "python_type": {"type": "str", "description": ""},
                                "component": "Textbox",
                            },
                            {
                                "label": "count",
                                "type": {"type": "number"},
                                "python_type": {"type": "float", "description": ""},
                                "component": "Number",
                            },
                        ],
                    },
                    "/open": {
                        "parameters": [],
                        "returns": [
                            {
                                "label": "count",
                                "type": {"type": "number"},
                                "python_type": {"type": "float", "description": ""},
                                "component": "Number",
                            }
                        ],
                    },
                    "/close": {
                        "parameters": [],
                        "returns": [
                            {
                                "label": "count",
                                "type": {"type": "number"},
                                "python_type": {"type": "float", "description": ""},
                                "component": "Number",
                            }
                        ],
                    },
                },
                "unnamed_endpoints": {},
            }


class TestEndpoints:
    @pytest.mark.flaky
    def test_upload(self):
        client = Client(
            src="gradio-tests/not-actually-private-file-upload",
        )
        response = MagicMock(status_code=200)
        response.json.return_value = [
            "file1",
            "file2",
            "file3",
            "file4",
            "file5",
            "file6",
            "file7",
        ]
        with patch("httpx.post", MagicMock(return_value=response)):
            with patch("builtins.open", MagicMock()):
                with patch.object(pathlib.Path, "name") as mock_name:
                    mock_name.side_effect = lambda x: x
                    results = client.endpoints[0]._upload(
                        ["pre1", ["pre2", "pre3", "pre4"], ["pre5", "pre6"], "pre7"]
                    )

        res = []
        for re in results:
            if isinstance(re, list):
                res.append([r["name"] for r in re])
            else:
                res.append(re["name"])

        assert res == [
            "file1",
            ["file2", "file3", "file4"],
            ["file5", "file6"],
            "file7",
        ]

    @pytest.mark.flaky
    def test_download_private_file(self, gradio_temp_dir):
        client = Client(
            src="gradio/zip_files",
        )
        url_path = handle_file(
            "https://gradio-tests-not-actually-private-spacev4-sse.hf.space/file=lion.jpg"
        )
        file = client.endpoints[0]._upload_file(url_path, 0)  # type: ignore
        assert file["path"].endswith(".jpg")

    @pytest.mark.flaky
    def test_download_tmp_copy_of_file_does_not_save_errors(
        self, monkeypatch, gradio_temp_dir
    ):
        client = Client(
            src="gradio/zip_files",
        )
        error_response = httpx.Response(status_code=404)
        monkeypatch.setattr(httpx, "get", lambda *args, **kwargs: error_response)
        with pytest.raises(httpx.HTTPStatusError):
            client.endpoints[0]._download_file({"path": "https://example.com/foo"})  # type: ignore


cpu = huggingface_hub.SpaceHardware.CPU_BASIC


class TestDuplication:
    @pytest.mark.flaky
    @patch("huggingface_hub.get_space_runtime", return_value=MagicMock(hardware=cpu))
    @patch("gradio_client.client.Client.__init__", return_value=None)
    def test_new_space_id(self, mock_init, mock_runtime):
        Client.duplicate(
            "gradio/calculator",
            "test",
            hf_token=HF_TOKEN,
        )
        mock_runtime.assert_any_call("gradio/calculator", token=HF_TOKEN)
        mock_init.assert_called()
        Client.duplicate(
            "gradio/calculator",
            "gradio-tests/test",
            hf_token=HF_TOKEN,
        )
        mock_runtime.assert_any_call("gradio/calculator", token=HF_TOKEN)
        mock_init.assert_called()

    @pytest.mark.flaky
    @patch("gradio_client.utils.set_space_timeout")
    @patch("huggingface_hub.get_space_runtime", return_value=MagicMock(hardware=cpu))
    @patch("gradio_client.client.Client.__init__", return_value=None)
    def test_dont_set_timeout_if_default_hardware(
        self, mock_init, mock_runtime, mock_set_timeout
    ):
        Client.duplicate(
            "gradio/calculator",
            "test",
        )
        mock_set_timeout.assert_not_called()

    @pytest.mark.flaky
    @patch("huggingface_hub.request_space_hardware")
    @patch("gradio_client.utils.set_space_timeout")
    @patch(
        "huggingface_hub.get_space_runtime",
        return_value=MagicMock(hardware=huggingface_hub.SpaceHardware.CPU_UPGRADE),
    )
    @patch("gradio_client.client.Client.__init__", return_value=None)
    def test_set_timeout_if_not_default_hardware(
        self, mock_init, mock_runtime, mock_set_timeout, mock_request_hardware
    ):
        Client.duplicate(
            "gradio/calculator",
            "test",
            hardware="cpu-upgrade",
            sleep_timeout=15,
            hf_token=HF_TOKEN,
        )
        assert mock_set_timeout.call_count == 1
        _, called_kwargs = mock_set_timeout.call_args
        assert called_kwargs["timeout_in_seconds"] == 15 * 60

    @pytest.mark.flaky
    @patch("huggingface_hub.add_space_secret")
    @patch("huggingface_hub.duplicate_space")
    @patch("gradio_client.client.Client.__init__", return_value=None)
    @patch("gradio_client.utils.set_space_timeout")
    def test_add_secrets(self, mock_time, mock_init, mock_duplicate, mock_add_secret):
        with pytest.raises(RepositoryNotFoundError):
            name = str(uuid.uuid4())
            Client.duplicate(
                "gradio/calculator",
                name,
                hf_token=HF_TOKEN,
                secrets={"test_key": "test_value", "test_key2": "test_value2"},
            )
            mock_add_secret.assert_called_with(
                f"gradio-tests/{name}",
                "test_key",
                "test_value",
                token=HF_TOKEN,
            )
            mock_add_secret.assert_any_call(
                f"gradio-tests/{name}",
                "test_key2",
                "test_value2",
                token=HF_TOKEN,
<<<<<<< HEAD
            )
=======
            )


def test_upstream_exceptions(count_generator_demo_exception):
    with connect(count_generator_demo_exception, show_error=True) as client:
        with pytest.raises(
            AppError, match="The upstream Gradio app has raised an exception: Oh no!"
        ):
            client.predict(7, api_name="/count")

    with connect(count_generator_demo_exception) as client:
        with pytest.raises(
            AppError,
            match="The upstream Gradio app has raised an exception but has not enabled verbose error reporting.",
        ):
            client.predict(7, api_name="/count")


def test_httpx_kwargs(increment_demo):
    with connect(
        increment_demo, client_kwargs={"httpx_kwargs": {"timeout": 5}}
    ) as client:
        with patch("httpx.post", MagicMock()) as mock_post:
            with pytest.raises(Exception):
                client.predict(1, api_name="/increment_with_queue")
            assert mock_post.call_args.kwargs["timeout"] == 5
>>>>>>> ac132e3c
<|MERGE_RESOLUTION|>--- conflicted
+++ resolved
@@ -1395,12 +1395,9 @@
                 "test_key2",
                 "test_value2",
                 token=HF_TOKEN,
-<<<<<<< HEAD
             )
-=======
-            )
-
-
+
+            
 def test_upstream_exceptions(count_generator_demo_exception):
     with connect(count_generator_demo_exception, show_error=True) as client:
         with pytest.raises(
@@ -1423,5 +1420,4 @@
         with patch("httpx.post", MagicMock()) as mock_post:
             with pytest.raises(Exception):
                 client.predict(1, api_name="/increment_with_queue")
-            assert mock_post.call_args.kwargs["timeout"] == 5
->>>>>>> ac132e3c
+            assert mock_post.call_args.kwargs["timeout"] == 5