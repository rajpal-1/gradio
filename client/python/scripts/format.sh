--- conflicted
+++ resolved
@@ -3,13 +3,8 @@
 cd "$(dirname ${0})/.."
 
 echo "Formatting the client library.. Our style follows the Black code style."
-<<<<<<< HEAD
 ruff --fix .
 black .
-=======
-ruff --fix test gradio_client
-black test gradio_client
 
 echo "Type checking the client library with pyright"
-pyright gradio_client/*.py
->>>>>>> 777a025a
+pyright gradio_client/*.py