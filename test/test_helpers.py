import asyncio
import json
import os
import shutil
import subprocess
import tempfile
import time
from pathlib import Path
from unittest.mock import patch

import pytest
import websockets
from gradio_client import media_data, utils
from pydub import AudioSegment
from starlette.testclient import TestClient
from tqdm import tqdm

import gradio as gr


@patch("gradio.helpers.CACHED_FOLDER", tempfile.mkdtemp())
class TestExamples:
    def test_handle_single_input(self):
        examples = gr.Examples(["hello", "hi"], gr.Textbox())
        assert examples.processed_examples == [["hello"], ["hi"]]

        examples = gr.Examples([["hello"]], gr.Textbox())
        assert examples.processed_examples == [["hello"]]

        examples = gr.Examples(["test/test_files/bus.png"], gr.Image())
        assert (
            utils.encode_file_to_base64(examples.processed_examples[0][0]["name"])
            == media_data.BASE64_IMAGE
        )

    def test_handle_multiple_inputs(self):
        examples = gr.Examples(
            [["hello", "test/test_files/bus.png"]], [gr.Textbox(), gr.Image()]
        )
        assert examples.processed_examples[0][0] == "hello"
        assert (
            utils.encode_file_to_base64(examples.processed_examples[0][1]["name"])
            == media_data.BASE64_IMAGE
        )

    def test_handle_directory(self):
        examples = gr.Examples("test/test_files/images", gr.Image())
        assert len(examples.processed_examples) == 2
        for row in examples.processed_examples:
            for output in row:
                assert (
                    utils.encode_file_to_base64(output["name"])
                    == media_data.BASE64_IMAGE
                )

    def test_handle_directory_with_log_file(self):
        examples = gr.Examples(
            "test/test_files/images_log", [gr.Image(label="im"), gr.Text()]
        )
        ex = utils.traverse(
            examples.processed_examples,
            lambda s: utils.encode_file_to_base64(s["name"]),
            lambda x: isinstance(x, dict) and Path(x["name"]).exists(),
        )
        assert ex == [
            [media_data.BASE64_IMAGE, "hello"],
            [media_data.BASE64_IMAGE, "hi"],
        ]
        for sample in examples.dataset.samples:
            assert os.path.isabs(sample[0])

    def test_examples_per_page(self):
        examples = gr.Examples(["hello", "hi"], gr.Textbox(), examples_per_page=2)
        assert examples.dataset.get_config()["samples_per_page"] == 2

    def test_no_preprocessing(self):
        with gr.Blocks():
            image = gr.Image()
            textbox = gr.Textbox()

            examples = gr.Examples(
                examples=["test/test_files/bus.png"],
                inputs=image,
                outputs=textbox,
                fn=lambda x: x["name"],
                cache_examples=True,
                preprocess=False,
            )

<<<<<<< HEAD
        prediction = await examples.load_from_cache(0)
=======
        prediction = examples.load_from_cache(0)
>>>>>>> dcf13d75
        assert utils.encode_file_to_base64(prediction[0]) == media_data.BASE64_IMAGE

    def test_no_postprocessing(self):
        def im(x):
            return [
                {
                    "image": {
                        "name": "test/test_files/bus.png",
                        "data": None,
                        "is_file": True,
                    },
                    "caption": "hi",
                }
            ]

        with gr.Blocks():
            text = gr.Textbox()
            gall = gr.Gallery()

            examples = gr.Examples(
                examples=["hi"],
                inputs=text,
                outputs=gall,
                fn=im,
                cache_examples=True,
                postprocess=False,
            )

<<<<<<< HEAD
        prediction = await examples.load_from_cache(0)
=======
        prediction = examples.load_from_cache(0)
>>>>>>> dcf13d75
        file = prediction[0].root[0].image.name
        assert utils.encode_url_or_file_to_base64(
            file
        ) == utils.encode_url_or_file_to_base64("test/test_files/bus.png")


@patch("gradio.helpers.CACHED_FOLDER", tempfile.mkdtemp())
class TestExamplesDataset:
    def test_no_headers(self):
        examples = gr.Examples("test/test_files/images_log", [gr.Image(), gr.Text()])
        assert examples.dataset.headers == []

    def test_all_headers(self):
        examples = gr.Examples(
            "test/test_files/images_log",
            [gr.Image(label="im"), gr.Text(label="your text")],
        )
        assert examples.dataset.headers == ["im", "your text"]

    def test_some_headers(self):
        examples = gr.Examples(
            "test/test_files/images_log", [gr.Image(label="im"), gr.Text()]
        )
        assert examples.dataset.headers == ["im", ""]


def test_example_caching_relaunch(connect):
    def combine(a, b):
        return a + " " + b

    with gr.Blocks() as demo:
        txt = gr.Textbox(label="Input")
        txt_2 = gr.Textbox(label="Input 2")
        txt_3 = gr.Textbox(value="", label="Output")
        btn = gr.Button(value="Submit")
        btn.click(combine, inputs=[txt, txt_2], outputs=[txt_3])
        gr.Examples(
            [["hi", "Adam"], ["hello", "Eve"]],
            [txt, txt_2],
            txt_3,
            combine,
            cache_examples=True,
            api_name="examples",
        )

    with connect(demo) as client:
        assert client.predict(1, api_name="/examples") == (
            "hello",
            "Eve",
            "hello Eve",
        )

    # Let the server shut down
    time.sleep(1)

    with connect(demo) as client:
        assert client.predict(1, api_name="/examples") == (
            "hello",
            "Eve",
            "hello Eve",
        )


@patch("gradio.helpers.CACHED_FOLDER", tempfile.mkdtemp())
class TestProcessExamples:
    def test_caching(self):
        io = gr.Interface(
            lambda x: f"Hello {x}",
            "text",
            "text",
            examples=[["World"], ["Dunya"], ["Monde"]],
            cache_examples=True,
        )
        prediction = io.examples_handler.load_from_cache(1)
        assert prediction[0] == "Hello Dunya"

    def test_example_caching_relaunch(self, connect):
        def combine(a, b):
            return a + " " + b

        with gr.Blocks() as demo:
            txt = gr.Textbox(label="Input")
            txt_2 = gr.Textbox(label="Input 2")
            txt_3 = gr.Textbox(value="", label="Output")
            btn = gr.Button(value="Submit")
            btn.click(combine, inputs=[txt, txt_2], outputs=[txt_3])
            gr.Examples(
                [["hi", "Adam"], ["hello", "Eve"]],
                [txt, txt_2],
                txt_3,
                combine,
                cache_examples=True,
                api_name="examples",
            )

        with connect(demo) as client:
            assert client.predict(1, api_name="/examples") == (
                "hello",
                "Eve",
                "hello Eve",
            )

        with connect(demo) as client:
            assert client.predict(1, api_name="/examples") == (
                "hello",
                "Eve",
                "hello Eve",
            )

    def test_caching_image(self):
        io = gr.Interface(
            lambda x: x,
            "image",
            "image",
            examples=[["test/test_files/bus.png"]],
            cache_examples=True,
        )
<<<<<<< HEAD
        prediction = await io.examples_handler.load_from_cache(0)
=======
        prediction = io.examples_handler.load_from_cache(0)
>>>>>>> dcf13d75
        assert utils.encode_url_or_file_to_base64(prediction[0].name).startswith(
            "data:image/png;base64,iVBORw0KGgoAAA"
        )

    def test_caching_audio(self):
        io = gr.Interface(
            lambda x: x,
            "audio",
            "audio",
            examples=[["test/test_files/audio_sample.wav"]],
            cache_examples=True,
        )
<<<<<<< HEAD
        prediction = await io.examples_handler.load_from_cache(0)
=======
        prediction = io.examples_handler.load_from_cache(0)
>>>>>>> dcf13d75
        file = prediction[0].name
        assert utils.encode_url_or_file_to_base64(file).startswith(
            "data:audio/wav;base64,UklGRgA/"
        )

    def test_caching_with_update(self):
        io = gr.Interface(
            lambda x: gr.update(visible=False),
            "text",
            "image",
            examples=[["World"], ["Dunya"], ["Monde"]],
            cache_examples=True,
        )
        prediction = io.examples_handler.load_from_cache(1)
        assert prediction[0] == {
            "visible": False,
            "__type__": "update",
        }

    def test_caching_with_mix_update(self):
        io = gr.Interface(
            lambda x: [gr.update(lines=4, value="hello"), "test/test_files/bus.png"],
            "text",
            ["text", "image"],
            examples=[["World"], ["Dunya"], ["Monde"]],
            cache_examples=True,
        )
        prediction = io.examples_handler.load_from_cache(1)
        assert prediction[0] == {
            "lines": 4,
            "value": "hello",
            "__type__": "update",
        }

    def test_caching_with_dict(self):
        text = gr.Textbox()
        out = gr.Label()

        io = gr.Interface(
            lambda _: {text: gr.update(lines=4, interactive=False), out: "lion"},
            "textbox",
            [text, out],
            examples=["abc"],
            cache_examples=True,
        )
        prediction = io.examples_handler.load_from_cache(0)
        assert prediction == [
            {"lines": 4, "__type__": "update", "mode": "static"},
            gr.Label.data_model(**{"label": "lion", "confidences": None}),
        ]

    def test_caching_with_generators(self):
        def test_generator(x):
            for y in range(len(x)):
                yield "Your output: " + x[: y + 1]

        io = gr.Interface(
            test_generator,
            "textbox",
            "textbox",
            examples=["abcdef"],
            cache_examples=True,
        )
        prediction = io.examples_handler.load_from_cache(0)
        assert prediction[0] == "Your output: abcdef"

    def test_caching_with_generators_and_streamed_output(self):
        file_dir = Path(Path(__file__).parent, "test_files")
        audio = str(file_dir / "audio_sample.wav")

        def test_generator(x):
            for y in range(int(x)):
                yield audio, y * 5

        io = gr.Interface(
            test_generator,
            "number",
            [gr.Audio(streaming=True), "number"],
            examples=[3],
            cache_examples=True,
        )
        prediction = io.examples_handler.load_from_cache(0)
        len_input_audio = len(AudioSegment.from_wav(audio))
        len_output_audio = len(AudioSegment.from_wav(prediction[0].name))
        length_ratio = len_output_audio / len_input_audio
        assert round(length_ratio, 1) == 3.0  # might not be exactly 3x
        assert float(prediction[1]) == 10.0

    def test_caching_with_async_generators(self):
        async def test_generator(x):
            for y in range(len(x)):
                yield "Your output: " + x[: y + 1]

        io = gr.Interface(
            test_generator,
            "textbox",
            "textbox",
            examples=["abcdef"],
            cache_examples=True,
        )
        prediction = io.examples_handler.load_from_cache(0)
        assert prediction[0] == "Your output: abcdef"

    def test_raise_helpful_error_message_if_providing_partial_examples(self, tmp_path):
        def foo(a, b):
            return a + b

        with pytest.warns(
            UserWarning,
            match="^Examples are being cached but not all input components have",
        ):
            with pytest.raises(Exception):
                gr.Interface(
                    foo,
                    inputs=["text", "text"],
                    outputs=["text"],
                    examples=[["foo"], ["bar"]],
                    cache_examples=True,
                )

        with pytest.warns(
            UserWarning,
            match="^Examples are being cached but not all input components have",
        ):
            with pytest.raises(Exception):
                gr.Interface(
                    foo,
                    inputs=["text", "text"],
                    outputs=["text"],
                    examples=[["foo", "bar"], ["bar", None]],
                    cache_examples=True,
                )

        def foo_no_exception(a, b=2):
            return a * b

        gr.Interface(
            foo_no_exception,
            inputs=["text", "number"],
            outputs=["text"],
            examples=[["foo"], ["bar"]],
            cache_examples=True,
        )

        def many_missing(a, b, c):
            return a * b

        with pytest.warns(
            UserWarning,
            match="^Examples are being cached but not all input components have",
        ):
            with pytest.raises(Exception):
                gr.Interface(
                    many_missing,
                    inputs=["text", "number", "number"],
                    outputs=["text"],
                    examples=[["foo", None, None], ["bar", 2, 3]],
                    cache_examples=True,
                )

    def test_caching_with_batch(self):
        def trim_words(words, lens):
            trimmed_words = [word[:length] for word, length in zip(words, lens)]
            return [trimmed_words]

        io = gr.Interface(
            trim_words,
            ["textbox", gr.Number(precision=0)],
            ["textbox"],
            batch=True,
            max_batch_size=16,
            examples=[["hello", 3], ["hi", 4]],
            cache_examples=True,
        )
        prediction = io.examples_handler.load_from_cache(0)
        assert prediction == ["hel"]

    def test_caching_with_batch_multiple_outputs(self):
        def trim_words(words, lens):
            trimmed_words = [word[:length] for word, length in zip(words, lens)]
            return trimmed_words, lens

        io = gr.Interface(
            trim_words,
            ["textbox", gr.Number(precision=0)],
            ["textbox", gr.Number(precision=0)],
            batch=True,
            max_batch_size=16,
            examples=[["hello", 3], ["hi", 4]],
            cache_examples=True,
        )
        prediction = io.examples_handler.load_from_cache(0)
        assert prediction == ["hel", "3"]

    def test_caching_with_non_io_component(self):
        def predict(name):
            return name, gr.update(visible=True)

        with gr.Blocks():
            t1 = gr.Textbox()
            with gr.Column(visible=False) as c:
                t2 = gr.Textbox()

            examples = gr.Examples(
                [["John"], ["Mary"]],
                fn=predict,
                inputs=[t1],
                outputs=[t2, c],
                cache_examples=True,
            )

        prediction = examples.load_from_cache(0)
        assert prediction == ["John", {"visible": True, "__type__": "update"}]

    def test_end_to_end(self):
        def concatenate(str1, str2):
            return str1 + str2

        with gr.Blocks() as demo:
            t1 = gr.Textbox()
            t2 = gr.Textbox()
            t1.submit(concatenate, [t1, t2], t2)

            gr.Examples(
                [["Hello,", None], ["Michael", None]],
                inputs=[t1, t2],
                api_name="load_example",
            )

        app, _, _ = demo.launch(prevent_thread_lock=True)
        client = TestClient(app)

        response = client.post("/api/load_example/", json={"data": [0]})
        assert response.json()["data"] == ["Hello,"]

        response = client.post("/api/load_example/", json={"data": [1]})
        assert response.json()["data"] == ["Michael"]

    def test_end_to_end_cache_examples(self):
        def concatenate(str1, str2):
            return f"{str1} {str2}"

        with gr.Blocks() as demo:
            t1 = gr.Textbox()
            t2 = gr.Textbox()
            t1.submit(concatenate, [t1, t2], t2)

            gr.Examples(
                examples=[["Hello,", "World"], ["Michael", "Jordan"]],
                inputs=[t1, t2],
                outputs=[t2],
                fn=concatenate,
                cache_examples=True,
                api_name="load_example",
            )

        app, _, _ = demo.launch(prevent_thread_lock=True)
        client = TestClient(app)

        response = client.post("/api/load_example/", json={"data": [0]})
        assert response.json()["data"] == ["Hello,", "World", "Hello, World"]

        response = client.post("/api/load_example/", json={"data": [1]})
        assert response.json()["data"] == ["Michael", "Jordan", "Michael Jordan"]


def test_multiple_file_flagging(tmp_path):
    with patch("gradio.helpers.CACHED_FOLDER", str(tmp_path)):
        io = gr.Interface(
            fn=lambda *x: list(x),
            inputs=[
                gr.Image(source="upload", type="filepath", label="frame 1"),
                gr.Image(source="upload", type="filepath", label="frame 2"),
            ],
            outputs=[gr.Files()],
            examples=[["test/test_files/cheetah1.jpg", "test/test_files/bus.png"]],
            cache_examples=True,
        )
        prediction = io.examples_handler.load_from_cache(0)

        assert len(prediction[0].root) == 2
        assert all(isinstance(d, gr.FileData) for d in prediction[0].root)


def test_examples_keep_all_suffixes(tmp_path):
    with patch("gradio.helpers.CACHED_FOLDER", str(tmp_path)):
        file_1 = tmp_path / "foo.bar.txt"
        file_1.write_text("file 1")
        file_2 = tmp_path / "file_2"
        file_2.mkdir(parents=True)
        file_2 = file_2 / "foo.bar.txt"
        file_2.write_text("file 2")
        io = gr.Interface(
            fn=lambda x: x.name,
            inputs=gr.File(),
            outputs=[gr.File()],
            examples=[[str(file_1)], [str(file_2)]],
            cache_examples=True,
        )
<<<<<<< HEAD
        prediction = await io.examples_handler.load_from_cache(0)
        assert Path(prediction[0].name).read_text() == "file 1"
        assert prediction[0].orig_name == "foo.bar.txt"
        prediction = await io.examples_handler.load_from_cache(1)
=======
        prediction = io.examples_handler.load_from_cache(0)
        assert Path(prediction[0].name).read_text() == "file 1"
        assert prediction[0].orig_name == "foo.bar.txt"
        prediction = io.examples_handler.load_from_cache(1)
>>>>>>> dcf13d75
        assert Path(prediction[0].name).read_text() == "file 2"
        assert prediction[0].orig_name == "foo.bar.txt"


def test_make_waveform_with_spaces_in_filename():
    with tempfile.TemporaryDirectory() as tmpdirname:
        audio = os.path.join(tmpdirname, "test audio.wav")
        shutil.copy("test/test_files/audio_sample.wav", audio)
        waveform = gr.make_waveform(audio)
        assert waveform.endswith(".mp4")

        try:
            command = [
                "ffprobe",
                "-v",
                "error",
                "-select_streams",
                "v:0",
                "-show_entries",
                "stream=width,height",
                "-of",
                "json",
                waveform,
            ]

            result = subprocess.run(command, capture_output=True, text=True, check=True)
            output = result.stdout
            data = json.loads(output)

            width = data["streams"][0]["width"]
            height = data["streams"][0]["height"]
            assert width == 1000
            assert height == 400

        except subprocess.CalledProcessError as e:
            print("Error retrieving resolution of output waveform video:", e)


def test_make_waveform_raises_if_ffmpeg_fails(tmp_path, monkeypatch):
    """
    Test that make_waveform raises an exception if ffmpeg fails,
    instead of returning a path to a non-existent or empty file.
    """
    audio = tmp_path / "test audio.wav"
    shutil.copy("test/test_files/audio_sample.wav", audio)

    def _failing_ffmpeg(*args, **kwargs):
        raise subprocess.CalledProcessError(1, "ffmpeg")

    monkeypatch.setattr(subprocess, "call", _failing_ffmpeg)
    with pytest.raises(Exception):
        gr.make_waveform(str(audio))


class TestProgressBar:
    @pytest.mark.asyncio
    async def test_progress_bar(self):
        with gr.Blocks() as demo:
            name = gr.Textbox()
            greeting = gr.Textbox()
            button = gr.Button(value="Greet")

            def greet(s, prog=gr.Progress()):
                prog(0, desc="start")
                time.sleep(0.15)
                for _ in prog.tqdm(range(4), unit="iter"):
                    time.sleep(0.15)
                time.sleep(0.15)
                for _ in tqdm(["a", "b", "c"], desc="alphabet"):
                    time.sleep(0.15)
                return f"Hello, {s}!"

            button.click(greet, name, greeting)
        demo.queue(max_size=1).launch(prevent_thread_lock=True)

        async with websockets.connect(
            f"{demo.local_url.replace('http', 'ws')}queue/join"
        ) as ws:
            completed = False
            progress_updates = []
            while not completed:
                msg = json.loads(await ws.recv())
                if msg["msg"] == "send_data":
                    await ws.send(json.dumps({"data": [0], "fn_index": 0}))
                if msg["msg"] == "send_hash":
                    await ws.send(json.dumps({"fn_index": 0, "session_hash": "shdce"}))
                if msg["msg"] == "progress":
                    progress_updates.append(msg["progress_data"])
                if msg["msg"] == "process_completed":
                    completed = True
                    break
        assert progress_updates == [
            [
                {
                    "index": None,
                    "length": None,
                    "unit": "steps",
                    "progress": 0.0,
                    "desc": "start",
                }
            ],
            [{"index": 0, "length": 4, "unit": "iter", "progress": None, "desc": None}],
            [{"index": 1, "length": 4, "unit": "iter", "progress": None, "desc": None}],
            [{"index": 2, "length": 4, "unit": "iter", "progress": None, "desc": None}],
            [{"index": 3, "length": 4, "unit": "iter", "progress": None, "desc": None}],
            [{"index": 4, "length": 4, "unit": "iter", "progress": None, "desc": None}],
        ]

    @pytest.mark.asyncio
    async def test_progress_bar_track_tqdm(self):
        with gr.Blocks() as demo:
            name = gr.Textbox()
            greeting = gr.Textbox()
            button = gr.Button(value="Greet")

            def greet(s, prog=gr.Progress(track_tqdm=True)):
                prog(0, desc="start")
                time.sleep(0.15)
                for _ in prog.tqdm(range(4), unit="iter"):
                    time.sleep(0.15)
                time.sleep(0.15)
                for _ in tqdm(["a", "b", "c"], desc="alphabet"):
                    time.sleep(0.15)
                return f"Hello, {s}!"

            button.click(greet, name, greeting)
        demo.queue(max_size=1).launch(prevent_thread_lock=True)

        async with websockets.connect(
            f"{demo.local_url.replace('http', 'ws')}queue/join"
        ) as ws:
            completed = False
            progress_updates = []
            while not completed:
                msg = json.loads(await ws.recv())
                if msg["msg"] == "send_data":
                    await ws.send(json.dumps({"data": [0], "fn_index": 0}))
                if msg["msg"] == "send_hash":
                    await ws.send(json.dumps({"fn_index": 0, "session_hash": "shdce"}))
                if (
                    msg["msg"] == "progress" and msg["progress_data"]
                ):  # Ignore empty lists which sometimes appear on Windows
                    progress_updates.append(msg["progress_data"])
                if msg["msg"] == "process_completed":
                    completed = True
                    break
        assert progress_updates == [
            [
                {
                    "index": None,
                    "length": None,
                    "unit": "steps",
                    "progress": 0.0,
                    "desc": "start",
                }
            ],
            [{"index": 0, "length": 4, "unit": "iter", "progress": None, "desc": None}],
            [{"index": 1, "length": 4, "unit": "iter", "progress": None, "desc": None}],
            [{"index": 2, "length": 4, "unit": "iter", "progress": None, "desc": None}],
            [{"index": 3, "length": 4, "unit": "iter", "progress": None, "desc": None}],
            [{"index": 4, "length": 4, "unit": "iter", "progress": None, "desc": None}],
            [
                {
                    "index": 0,
                    "length": 3,
                    "unit": "steps",
                    "progress": None,
                    "desc": "alphabet",
                }
            ],
            [
                {
                    "index": 1,
                    "length": 3,
                    "unit": "steps",
                    "progress": None,
                    "desc": "alphabet",
                }
            ],
            [
                {
                    "index": 2,
                    "length": 3,
                    "unit": "steps",
                    "progress": None,
                    "desc": "alphabet",
                }
            ],
        ]

    @pytest.mark.asyncio
    async def test_progress_bar_track_tqdm_without_iterable(self):
        def greet(s, _=gr.Progress(track_tqdm=True)):
            with tqdm(total=len(s)) as progress_bar:
                for _c in s:
                    progress_bar.update()
                    time.sleep(0.15)
            return f"Hello, {s}!"

        demo = gr.Interface(greet, "text", "text")
        demo.queue().launch(prevent_thread_lock=True)

        async with websockets.connect(
            f"{demo.local_url.replace('http', 'ws')}queue/join"
        ) as ws:
            completed = False
            progress_updates = []
            while not completed:
                msg = json.loads(await ws.recv())
                if msg["msg"] == "send_data":
                    await ws.send(json.dumps({"data": ["abc"], "fn_index": 0}))
                if msg["msg"] == "send_hash":
                    await ws.send(json.dumps({"fn_index": 0, "session_hash": "shdce"}))
                if (
                    msg["msg"] == "progress" and msg["progress_data"]
                ):  # Ignore empty lists which sometimes appear on Windows
                    progress_updates.append(msg["progress_data"])
                if msg["msg"] == "process_completed":
                    completed = True
                    break
        assert progress_updates == [
            [
                {
                    "index": 1,
                    "length": 3,
                    "unit": "steps",
                    "progress": None,
                    "desc": None,
                }
            ],
            [
                {
                    "index": 2,
                    "length": 3,
                    "unit": "steps",
                    "progress": None,
                    "desc": None,
                }
            ],
            [
                {
                    "index": 3,
                    "length": 3,
                    "unit": "steps",
                    "progress": None,
                    "desc": None,
                }
            ],
        ]

    @pytest.mark.asyncio
    async def test_info_and_warning_alerts(self):
        def greet(s):
            for _c in s:
                gr.Info(f"Letter {_c}")
                time.sleep(0.15)
            if len(s) < 5:
                gr.Warning("Too short!")
            return f"Hello, {s}!"

        demo = gr.Interface(greet, "text", "text")
        demo.queue().launch(prevent_thread_lock=True)

        async with websockets.connect(
            f"{demo.local_url.replace('http', 'ws')}queue/join"
        ) as ws:
            completed = False
            log_messages = []
            while not completed:
                msg = json.loads(await ws.recv())
                if msg["msg"] == "send_data":
                    await ws.send(json.dumps({"data": ["abc"], "fn_index": 0}))
                if msg["msg"] == "send_hash":
                    await ws.send(json.dumps({"fn_index": 0, "session_hash": "shdce"}))
                if (
                    msg["msg"] == "log"
                ):  # Ignore empty lists which sometimes appear on Windows
                    log_messages.append([msg["log"], msg["level"]])
                if msg["msg"] == "process_completed":
                    completed = True
                    break
        assert log_messages == [
            ["Letter a", "info"],
            ["Letter b", "info"],
            ["Letter c", "info"],
            ["Too short!", "warning"],
        ]


@pytest.mark.asyncio
@pytest.mark.parametrize("async_handler", [True, False])
async def test_info_isolation(async_handler: bool):
    async def greet_async(name):
        await asyncio.sleep(2)
        gr.Info(f"Hello {name}")
        return name

    def greet_sync(name):
        time.sleep(2)
        gr.Info(f"Hello {name}")
        return name

    demo = gr.Interface(greet_async if async_handler else greet_sync, "text", "text")
    demo.queue(concurrency_count=2).launch(prevent_thread_lock=True)

    async def session_interaction(name, delay=0):
        await asyncio.sleep(delay)
        async with websockets.connect(
            f"{demo.local_url.replace('http', 'ws')}queue/join"
        ) as ws:
            log_messages = []
            while True:
                msg = json.loads(await ws.recv())
                if msg["msg"] == "send_data":
                    await ws.send(json.dumps({"data": [name], "fn_index": 0}))
                if msg["msg"] == "send_hash":
                    await ws.send(json.dumps({"fn_index": 0, "session_hash": name}))
                if msg["msg"] == "log":
                    log_messages.append(msg["log"])
                if msg["msg"] == "process_completed":
                    break
            return log_messages

    alice_logs, bob_logs = await asyncio.gather(
        session_interaction("Alice"),
        session_interaction("Bob", delay=1),
    )

    assert alice_logs == ["Hello Alice"]
    assert bob_logs == ["Hello Bob"]<|MERGE_RESOLUTION|>--- conflicted
+++ resolved
@@ -87,11 +87,7 @@
                 preprocess=False,
             )
 
-<<<<<<< HEAD
-        prediction = await examples.load_from_cache(0)
-=======
         prediction = examples.load_from_cache(0)
->>>>>>> dcf13d75
         assert utils.encode_file_to_base64(prediction[0]) == media_data.BASE64_IMAGE
 
     def test_no_postprocessing(self):
@@ -120,11 +116,7 @@
                 postprocess=False,
             )
 
-<<<<<<< HEAD
-        prediction = await examples.load_from_cache(0)
-=======
         prediction = examples.load_from_cache(0)
->>>>>>> dcf13d75
         file = prediction[0].root[0].image.name
         assert utils.encode_url_or_file_to_base64(
             file
@@ -242,11 +234,7 @@
             examples=[["test/test_files/bus.png"]],
             cache_examples=True,
         )
-<<<<<<< HEAD
-        prediction = await io.examples_handler.load_from_cache(0)
-=======
-        prediction = io.examples_handler.load_from_cache(0)
->>>>>>> dcf13d75
+        prediction = io.examples_handler.load_from_cache(0)
         assert utils.encode_url_or_file_to_base64(prediction[0].name).startswith(
             "data:image/png;base64,iVBORw0KGgoAAA"
         )
@@ -259,11 +247,7 @@
             examples=[["test/test_files/audio_sample.wav"]],
             cache_examples=True,
         )
-<<<<<<< HEAD
-        prediction = await io.examples_handler.load_from_cache(0)
-=======
-        prediction = io.examples_handler.load_from_cache(0)
->>>>>>> dcf13d75
+        prediction = io.examples_handler.load_from_cache(0)
         file = prediction[0].name
         assert utils.encode_url_or_file_to_base64(file).startswith(
             "data:audio/wav;base64,UklGRgA/"
@@ -563,17 +547,10 @@
             examples=[[str(file_1)], [str(file_2)]],
             cache_examples=True,
         )
-<<<<<<< HEAD
-        prediction = await io.examples_handler.load_from_cache(0)
-        assert Path(prediction[0].name).read_text() == "file 1"
-        assert prediction[0].orig_name == "foo.bar.txt"
-        prediction = await io.examples_handler.load_from_cache(1)
-=======
         prediction = io.examples_handler.load_from_cache(0)
         assert Path(prediction[0].name).read_text() == "file 1"
         assert prediction[0].orig_name == "foo.bar.txt"
         prediction = io.examples_handler.load_from_cache(1)
->>>>>>> dcf13d75
         assert Path(prediction[0].name).read_text() == "file 2"
         assert prediction[0].orig_name == "foo.bar.txt"
 
