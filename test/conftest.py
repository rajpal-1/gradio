--- conflicted
+++ resolved
@@ -26,11 +26,7 @@
 
     while classes_to_check:
         subclass = classes_to_check.pop()
-<<<<<<< HEAD
-        if subclass is gr.components.FormComponent:
-=======
         if subclass in [gr.components.FormComponent, gr.State]:
->>>>>>> 9053c95a
             continue
         children = subclass.__subclasses__()
 
