import io
import sys
import unittest.mock as mock
from contextlib import contextmanager
from functools import partial
from string import capwords

import pytest
import requests

import gradio
from gradio.blocks import Blocks
from gradio.components import Image, Textbox
from gradio.interface import Interface, TabbedInterface, close_all, os
from gradio.layouts import TabItem, Tabs
from gradio.utils import assert_configs_are_equivalent_besides_ids


@contextmanager
def captured_output():
    new_out, new_err = io.StringIO(), io.StringIO()
    old_out, old_err = sys.stdout, sys.stderr
    try:
        sys.stdout, sys.stderr = new_out, new_err
        yield sys.stdout, sys.stderr
    finally:
        sys.stdout, sys.stderr = old_out, old_err


class TestInterface:
    def test_close(self):
        io = Interface(lambda input: None, "textbox", "label")
        _, local_url, _ = io.launch(prevent_thread_lock=True)
        response = requests.get(local_url)
        assert response.status_code == 200
        io.close()
        with pytest.raises(Exception):
            response = requests.get(local_url)

    def test_close_all(self):
        interface = Interface(lambda input: None, "textbox", "label")
        interface.close = mock.MagicMock()
        close_all()
        interface.close.assert_called()

    def test_no_input_or_output(self):
        with pytest.raises(TypeError):
            Interface(lambda x: x, examples=1234)

    def test_partial_functions(self):
        def greet(name, formatter):
            return formatter(f"Hello {name}!")

        greet_upper_case = partial(greet, formatter=capwords)
        demo = Interface(fn=greet_upper_case, inputs="text", outputs="text")
        assert demo("abubakar") == "Hello Abubakar!"

    def test_input_labels_extracted_from_method(self):
        class A:
            def test(self, parameter_name):
                return parameter_name

        t = Textbox()
        Interface(A().test, t, "text")
        assert t.label == "parameter_name"

        def test(parameter_name1, parameter_name2):
            return parameter_name1

        t = Textbox()
        i = Image()
        Interface(test, [t, i], "text")
        assert t.label == "parameter_name1"
        assert i.label == "parameter_name2"

        def special_args_test(req: gradio.Request, parameter_name):
            return parameter_name

        t = Textbox()
        Interface(special_args_test, t, "text")
        assert t.label == "parameter_name"

    def test_examples_valid_path(self):
        path = os.path.join(
            os.path.dirname(__file__), "../gradio/test_data/flagged_with_log"
        )
        interface = Interface(lambda x: 3 * x, "number", "number", examples=path)
        dataset_check = any(
            c["type"] == "dataset" for c in interface.get_config_file()["components"]
        )
        assert dataset_check

    @mock.patch("time.sleep")
    def test_block_thread(self, mock_sleep):
        with pytest.raises(KeyboardInterrupt):
            with captured_output() as (out, _):
                mock_sleep.side_effect = KeyboardInterrupt()
                interface = Interface(lambda x: x, "textbox", "label")
                interface.launch(prevent_thread_lock=False)
                output = out.getvalue().strip()
                assert (
                    "Keyboard interruption in main thread... closing server." in output
                )

    @mock.patch("gradio.utils.colab_check")
    @mock.patch("gradio.networking.setup_tunnel")
    def test_launch_colab_share_error(self, mock_setup_tunnel, mock_colab_check):
        mock_setup_tunnel.side_effect = RuntimeError()
        mock_colab_check.return_value = True
        interface = Interface(lambda x: x, "textbox", "label")
        _, _, share_url = interface.launch(prevent_thread_lock=True)
        assert share_url is None
        interface.close()

    def test_interface_representation(self):
        def prediction_fn(x):
            return x

        prediction_fn.__name__ = "prediction_fn"
        repr = str(Interface(prediction_fn, "textbox", "label")).split("\n")
        assert prediction_fn.__name__ in repr[0]
        assert len(repr[0]) == len(repr[1])

    @mock.patch("webbrowser.open")
    def test_interface_browser(self, mock_browser):
        interface = Interface(lambda x: x, "textbox", "label")
        interface.launch(inbrowser=True, prevent_thread_lock=True)
        mock_browser.assert_called_once()
        interface.close()

    def test_examples_list(self):
        examples = ["test1", "test2"]
        interface = Interface(
            lambda x: x, "textbox", "label", examples=examples, examples_per_page=2
        )
        interface.launch(prevent_thread_lock=True)
        assert len(interface.examples_handler.examples) == 2
        assert len(interface.examples_handler.examples[0]) == 1
        assert interface.examples_handler.dataset.get_config()["samples_per_page"] == 2
        interface.close()

    @mock.patch("IPython.display.display")
    def test_inline_display(self, mock_display):
        interface = Interface(lambda x: x, "textbox", "label")
        interface.launch(inline=True, prevent_thread_lock=True)
        mock_display.assert_called_once()
        interface.launch(inline=True, prevent_thread_lock=True)
        assert mock_display.call_count == 2
        interface.close()

    def test_setting_interactive_false(self):
        output_textbox = Textbox()
        Interface(lambda x: x, "textbox", output_textbox)
        assert not output_textbox.get_config()["interactive"]
        output_textbox = Textbox(interactive=True)
        Interface(lambda x: x, "textbox", output_textbox)
        assert output_textbox.get_config()["interactive"]

    def test_get_api_info(self):
        io = Interface(lambda x: x, Image(type="filepath"), "textbox")
        api_info = io.get_api_info()
        assert len(api_info["named_endpoints"]) == 1
        assert len(api_info["unnamed_endpoints"]) == 0

    def test_api_name(self):
        io = Interface(lambda x: x, "textbox", "textbox", api_name="echo")
        assert next(
            (d for d in io.config["dependencies"] if d["api_name"] == "echo"), None
        )

    def test_interface_in_blocks_does_not_error(self):
        with Blocks():
            Interface(fn=lambda x: x, inputs=Textbox(), outputs=Image())


class TestTabbedInterface:
    def test_tabbed_interface_config_matches_manual_tab(self):
        interface1 = Interface(lambda x: x, "textbox", "textbox")
        interface2 = Interface(lambda x: x, "image", "image")

        with Blocks(mode="tabbed_interface") as demo:
            with Tabs():
                with TabItem(label="tab1"):
                    interface1.render()
                with TabItem(label="tab2"):
                    interface2.render()

        interface3 = Interface(lambda x: x, "textbox", "textbox")
        interface4 = Interface(lambda x: x, "image", "image")
        tabbed_interface = TabbedInterface([interface3, interface4], ["tab1", "tab2"])

        assert assert_configs_are_equivalent_besides_ids(
            demo.get_config_file(), tabbed_interface.get_config_file()
        )


class TestDeprecatedInterface:
    def test_deprecation_notice(self):
        with pytest.warns(Warning):
            _ = Interface(lambda x: x, "textbox", "textbox", verbose=True)


<<<<<<< HEAD
=======
class TestInterfaceInterpretation:
    def test_interpretation_from_interface(self):
        def quadratic(num1: float, num2: float) -> float:
            return 3 * num1**2 + num2

        iface = Interface(
            fn=quadratic,
            inputs=["number", "number"],
            outputs="number",
            interpretation="default",
        )

        interpretation_id = None
        for c in iface.config["components"]:
            if c["props"].get("value") == "Interpret" and c.get("type") == "button":
                interpretation_id = c["id"]

        # Make sure the event is configured correctly.
        interpretation_dep = next(
            d
            for d in iface.config["dependencies"]
            if d["targets"][0][0] == interpretation_id
        )
        interpretation_comps = [
            c["id"]
            for c in iface.config["components"]
            if c.get("type") == "interpretation"
        ]
        interpretation_columns = [
            c["id"]
            for c in iface.config["components"]
            if c.get("type") == "column" and c["props"].get("variant") == "default"
        ]
        assert sorted(interpretation_dep["outputs"]) == sorted(
            interpretation_comps + interpretation_columns
        )
        assert sorted(interpretation_dep["inputs"]) == sorted(
            [c._id for c in iface.input_components + iface.output_components]
        )

        app, _, _ = iface.launch(prevent_thread_lock=True)
        client = TestClient(app)

        btn = next(
            c["id"]
            for c in iface.config["components"]
            if c["props"].get("value") == "Interpret"
        )
        fn_index = next(
            i
            for i, d in enumerate(iface.config["dependencies"])
            if d["targets"][0][0] == btn
        )

        response = client.post(
            "/api/predict/", json={"fn_index": fn_index, "data": [10, 50, 350]}
        )
        assert response.json()["data"][0]["interpretation"] is not None
        iface.close()
        close_all()


>>>>>>> 5f1cbc43
@pytest.mark.parametrize(
    "interface_type", ["standard", "input_only", "output_only", "unified"]
)
@pytest.mark.parametrize("live", [True, False])
@pytest.mark.parametrize("use_generator", [True, False])
def test_interface_adds_stop_button(interface_type, live, use_generator):
    def gen_func(inp):
        yield inp

    def func(inp):
        return inp

    if interface_type == "standard":
        interface = gradio.Interface(
            gen_func if use_generator else func, "number", "number", live=live
        )
    elif interface_type == "input_only":
        interface = gradio.Interface(
            gen_func if use_generator else func, "number", None, live=live
        )
    elif interface_type == "output_only":
        interface = gradio.Interface(
            gen_func if use_generator else func, None, "number", live=live
        )
    else:
        num = gradio.Number()
        interface = gradio.Interface(
            gen_func if use_generator else func, num, num, live=live
        )
    has_stop = (
        len(
            [
                c
                for c in interface.config["components"]
                if c["props"].get("variant", "") == "stop"
            ]
        )
        == 1
    )
    if use_generator and not live:
        assert has_stop
    else:
        assert not has_stop<|MERGE_RESOLUTION|>--- conflicted
+++ resolved
@@ -200,71 +200,6 @@
             _ = Interface(lambda x: x, "textbox", "textbox", verbose=True)
 
 
-<<<<<<< HEAD
-=======
-class TestInterfaceInterpretation:
-    def test_interpretation_from_interface(self):
-        def quadratic(num1: float, num2: float) -> float:
-            return 3 * num1**2 + num2
-
-        iface = Interface(
-            fn=quadratic,
-            inputs=["number", "number"],
-            outputs="number",
-            interpretation="default",
-        )
-
-        interpretation_id = None
-        for c in iface.config["components"]:
-            if c["props"].get("value") == "Interpret" and c.get("type") == "button":
-                interpretation_id = c["id"]
-
-        # Make sure the event is configured correctly.
-        interpretation_dep = next(
-            d
-            for d in iface.config["dependencies"]
-            if d["targets"][0][0] == interpretation_id
-        )
-        interpretation_comps = [
-            c["id"]
-            for c in iface.config["components"]
-            if c.get("type") == "interpretation"
-        ]
-        interpretation_columns = [
-            c["id"]
-            for c in iface.config["components"]
-            if c.get("type") == "column" and c["props"].get("variant") == "default"
-        ]
-        assert sorted(interpretation_dep["outputs"]) == sorted(
-            interpretation_comps + interpretation_columns
-        )
-        assert sorted(interpretation_dep["inputs"]) == sorted(
-            [c._id for c in iface.input_components + iface.output_components]
-        )
-
-        app, _, _ = iface.launch(prevent_thread_lock=True)
-        client = TestClient(app)
-
-        btn = next(
-            c["id"]
-            for c in iface.config["components"]
-            if c["props"].get("value") == "Interpret"
-        )
-        fn_index = next(
-            i
-            for i, d in enumerate(iface.config["dependencies"])
-            if d["targets"][0][0] == btn
-        )
-
-        response = client.post(
-            "/api/predict/", json={"fn_index": fn_index, "data": [10, 50, 350]}
-        )
-        assert response.json()["data"][0]["interpretation"] is not None
-        iface.close()
-        close_all()
-
-
->>>>>>> 5f1cbc43
 @pytest.mark.parametrize(
     "interface_type", ["standard", "input_only", "output_only", "unified"]
 )
