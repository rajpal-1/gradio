--- conflicted
+++ resolved
@@ -77,13 +77,8 @@
         chatbot = gr.ChatInterface(
             double, examples=["hello", "hi"], cache_examples=True
         )
-<<<<<<< HEAD
-        prediction_hello = await chatbot.examples_handler.load_from_cache(0)
-        prediction_hi = await chatbot.examples_handler.load_from_cache(1)
-=======
         prediction_hello = chatbot.examples_handler.load_from_cache(0)
         prediction_hi = chatbot.examples_handler.load_from_cache(1)
->>>>>>> dcf13d75
         assert prediction_hello[0].root[0] == ("hello", "hello hello")
         assert prediction_hi[0].root[0] == ("hi", "hi hi")
 
@@ -92,13 +87,8 @@
         chatbot = gr.ChatInterface(
             async_greet, examples=["abubakar", "tom"], cache_examples=True
         )
-<<<<<<< HEAD
-        prediction_hello = await chatbot.examples_handler.load_from_cache(0)
-        prediction_hi = await chatbot.examples_handler.load_from_cache(1)
-=======
         prediction_hello = chatbot.examples_handler.load_from_cache(0)
         prediction_hi = chatbot.examples_handler.load_from_cache(1)
->>>>>>> dcf13d75
         assert prediction_hello[0].root[0] == ("abubakar", "hi, abubakar")
         assert prediction_hi[0].root[0] == ("tom", "hi, tom")
 
@@ -107,13 +97,8 @@
         chatbot = gr.ChatInterface(
             stream, examples=["hello", "hi"], cache_examples=True
         )
-<<<<<<< HEAD
-        prediction_hello = await chatbot.examples_handler.load_from_cache(0)
-        prediction_hi = await chatbot.examples_handler.load_from_cache(1)
-=======
         prediction_hello = chatbot.examples_handler.load_from_cache(0)
         prediction_hi = chatbot.examples_handler.load_from_cache(1)
->>>>>>> dcf13d75
         assert prediction_hello[0].root[0] == ("hello", "hello")
         assert prediction_hi[0].root[0] == ("hi", "hi")
 
@@ -122,13 +107,8 @@
         chatbot = gr.ChatInterface(
             async_stream, examples=["hello", "hi"], cache_examples=True
         )
-<<<<<<< HEAD
-        prediction_hello = await chatbot.examples_handler.load_from_cache(0)
-        prediction_hi = await chatbot.examples_handler.load_from_cache(1)
-=======
         prediction_hello = chatbot.examples_handler.load_from_cache(0)
         prediction_hi = chatbot.examples_handler.load_from_cache(1)
->>>>>>> dcf13d75
         assert prediction_hello[0].root[0] == ("hello", "hello")
         assert prediction_hi[0].root[0] == ("hi", "hi")
 
@@ -140,24 +120,12 @@
             examples=[["hello", "robot", 100], ["hi", "robot", 2]],
             cache_examples=True,
         )
-<<<<<<< HEAD
-        prediction_hello = await chatbot.examples_handler.load_from_cache(0)
-        prediction_hi = await chatbot.examples_handler.load_from_cache(1)
-        assert prediction_hello[0].root[0] == ("hello", "robot hello")
-        assert prediction_hi[0].root[0] == ("hi", "ro")
-
-    @pytest.mark.asyncio
-    async def test_example_caching_with_additional_inputs_already_rendered(
-        self, monkeypatch
-    ):
-=======
         prediction_hello = chatbot.examples_handler.load_from_cache(0)
         prediction_hi = chatbot.examples_handler.load_from_cache(1)
         assert prediction_hello[0].root[0] == ("hello", "robot hello")
         assert prediction_hi[0].root[0] == ("hi", "ro")
 
     def test_example_caching_with_additional_inputs_already_rendered(self, monkeypatch):
->>>>>>> dcf13d75
         monkeypatch.setattr(helpers, "CACHED_FOLDER", tempfile.mkdtemp())
         with gr.Blocks():
             with gr.Accordion("Inputs"):
@@ -169,13 +137,8 @@
                     examples=[["hello", "robot", 100], ["hi", "robot", 2]],
                     cache_examples=True,
                 )
-<<<<<<< HEAD
-        prediction_hello = await chatbot.examples_handler.load_from_cache(0)
-        prediction_hi = await chatbot.examples_handler.load_from_cache(1)
-=======
         prediction_hello = chatbot.examples_handler.load_from_cache(0)
         prediction_hi = chatbot.examples_handler.load_from_cache(1)
->>>>>>> dcf13d75
         assert prediction_hello[0].root[0] == ("hello", "robot hello")
         assert prediction_hi[0].root[0] == ("hi", "ro")
 
