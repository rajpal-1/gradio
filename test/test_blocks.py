import asyncio
import copy
import io
import json
import os
import pathlib
import random
import sys
import time
import unittest.mock as mock
import uuid
import warnings
from contextlib import contextmanager
from functools import partial
from string import capwords
from unittest.mock import patch

import pytest
import uvicorn
import websockets
from fastapi.testclient import TestClient
from gradio_client import media_data

import gradio as gr
from gradio.events import SelectData
from gradio.exceptions import DuplicateBlockError
from gradio.networking import Server, get_first_available_port
from gradio.test_data.blocks_configs import XRAY_CONFIG
from gradio.utils import assert_configs_are_equivalent_besides_ids

pytest_plugins = ("pytest_asyncio",)

os.environ["GRADIO_ANALYTICS_ENABLED"] = "False"


@contextmanager
def captured_output():
    new_out, new_err = io.StringIO(), io.StringIO()
    old_out, old_err = sys.stdout, sys.stderr
    try:
        sys.stdout, sys.stderr = new_out, new_err
        yield sys.stdout, sys.stderr
    finally:
        sys.stdout, sys.stderr = old_out, old_err


class TestBlocksMethods:
    maxDiff = None

    def test_set_share_is_false_by_default(self):
        with gr.Blocks() as demo:
            assert not demo.share

    @patch("gradio.networking.setup_tunnel")
    @patch("gradio.utils.colab_check")
    def test_set_share_in_colab(self, mock_colab_check, mock_setup_tunnel):
        mock_colab_check.return_value = True
        mock_setup_tunnel.return_value = "http://localhost:7860/"
        with gr.Blocks() as demo:
            # self.share is False when instantiating the class
            assert not demo.share
            # share default is False, if share is None in colab and no queueing
            demo.launch(prevent_thread_lock=True)
            assert not demo.share
            demo.close()
            # share becomes true, if share is None in colab with queueing
            demo.queue()
            demo.launch(prevent_thread_lock=True)
            assert demo.share
            demo.close()

    def test_default_enabled_deprecated(self):
        io = gr.Interface(lambda s: s, gr.Textbox(), gr.Textbox())
        with pytest.warns(
            UserWarning, match="The default_enabled parameter of queue has no effect"
        ):
            io.queue(default_enabled=True)

        io = gr.Interface(lambda s: s, gr.Textbox(), gr.Textbox())
        with warnings.catch_warnings(record=True) as record:
            warnings.simplefilter("always")
            io.queue()
        for warning in record:
            assert "default_enabled" not in str(warning.message)

    def test_xray(self):
        def fake_func():
            return "Hello There"

        def xray_model(diseases, img):
            return {disease: random.random() for disease in diseases}

        def ct_model(diseases, img):
            return {disease: 0.1 for disease in diseases}

        with gr.Blocks() as demo:
            gr.Markdown(
                """
            # Detect Disease From Scan
            With this model you can lorem ipsum
            - ipsum 1
            - ipsum 2
            """
            )
            disease = gr.CheckboxGroup(
                choices=["Covid", "Malaria", "Lung Cancer"], label="Disease to Scan For"
            )

            with gr.Tabs():
                with gr.TabItem("X-ray"):
                    with gr.Row():
                        xray_scan = gr.Image()
                        xray_results = gr.JSON()
                    xray_run = gr.Button("Run")
                    xray_run.click(
                        xray_model, inputs=[disease, xray_scan], outputs=xray_results
                    )

                with gr.TabItem("CT Scan"):
                    with gr.Row():
                        ct_scan = gr.Image()
                        ct_results = gr.JSON()
                    ct_run = gr.Button("Run")
                    ct_run.click(
                        ct_model, inputs=[disease, ct_scan], outputs=ct_results
                    )
            textbox = gr.Textbox()
            demo.load(fake_func, [], [textbox])

        config = demo.get_config_file()
        assert assert_configs_are_equivalent_besides_ids(XRAY_CONFIG, config)
        assert config["show_api"] is True
        _ = demo.launch(prevent_thread_lock=True, show_api=False)
        assert demo.config["show_api"] is False

    def test_load_from_config(self):
        def update(name):
            return f"Welcome to Gradio, {name}!"

        with gr.Blocks() as demo1:
            inp = gr.Textbox(placeholder="What is your name?")
            out = gr.Textbox()

            inp.submit(fn=update, inputs=inp, outputs=out, api_name="greet")

            gr.Image().style(height=54, width=240)

        config1 = demo1.get_config_file()
        demo2 = gr.Blocks.from_config(config1, [update])
        config2 = demo2.get_config_file()
        assert assert_configs_are_equivalent_besides_ids(config1, config2)

    def test_partial_fn_in_config(self):
        def greet(name, formatter):
            return formatter(f"Hello {name}!")

        greet_upper_case = partial(greet, formatter=capwords)
        with gr.Blocks() as demo:
            t = gr.Textbox()
            o = gr.Textbox()
            t.change(greet_upper_case, t, o)

        assert len(demo.fns) == 1
        assert "fn" in str(demo.fns[0])

    @pytest.mark.asyncio
    async def test_dict_inputs_in_config(self):
        with gr.Blocks() as demo:
            first = gr.Textbox()
            last = gr.Textbox()
            btn = gr.Button()
            greeting = gr.Textbox()

            def greet(data):
                return f"Hello {data[first]} {data[last]}"

            btn.click(greet, {first, last}, greeting)

        result = await demo.process_api(inputs=["huggy", "face"], fn_index=0, state={})
        assert result["data"] == ["Hello huggy face"]

    @pytest.mark.asyncio
    async def test_async_function(self):
        async def wait(x):
            await asyncio.sleep(0.01)
            return x

        with gr.Blocks() as demo:
            text = gr.Textbox()
            button = gr.Button()
            button.click(wait, [text], [text])

            start = time.time()
            result = await demo.process_api(inputs=[1], fn_index=0, state={})
            end = time.time()
            difference = end - start
            assert difference >= 0.01
            assert result

    @mock.patch("requests.post")
    def test_initiated_analytics(self, mock_post):
        with gr.Blocks(analytics_enabled=True):
            pass
        mock_post.assert_called_once()

    def test_show_error(self):
        with gr.Blocks() as demo:
            pass

        assert demo.show_error
        demo.launch(prevent_thread_lock=True)
        assert not demo.show_error
        demo.close()
        demo.launch(show_error=True, prevent_thread_lock=True)
        assert demo.show_error
        demo.close()

    def test_custom_css(self):
        css = """
            .gr-button {
                color: white;
                border-color: black;
                background: black;
            }
        """
        css = css * 5  # simulate a long css string
        block = gr.Blocks(css=css)

        assert block.css == css

    @pytest.mark.asyncio
    async def test_restart_after_close(self):
        io = gr.Interface(lambda s: s, gr.Textbox(), gr.Textbox()).queue()
        io.launch(prevent_thread_lock=True)

        async with websockets.connect(
            f"{io.local_url.replace('http', 'ws')}queue/join"
        ) as ws:
            completed = False
            while not completed:
                msg = json.loads(await ws.recv())
                if msg["msg"] == "send_data":
                    await ws.send(json.dumps({"data": ["freddy"], "fn_index": 0}))
                if msg["msg"] == "send_hash":
                    await ws.send(json.dumps({"fn_index": 0, "session_hash": "shdce"}))
                if msg["msg"] == "process_completed":
                    completed = True
            assert msg["output"]["data"][0] == "freddy"

        io.close()
        io.launch(prevent_thread_lock=True)

        async with websockets.connect(
            f"{io.local_url.replace('http', 'ws')}queue/join"
        ) as ws:
            completed = False
            while not completed:
                msg = json.loads(await ws.recv())
                if msg["msg"] == "send_data":
                    await ws.send(json.dumps({"data": ["Victor"], "fn_index": 0}))
                if msg["msg"] == "send_hash":
                    await ws.send(json.dumps({"fn_index": 0, "session_hash": "shdce"}))
                if msg["msg"] == "process_completed":
                    completed = True
            assert msg["output"]["data"][0] == "Victor"

<<<<<<< HEAD
    @pytest.mark.asyncio
    async def test_async_generators(self):
        async def async_iteration(count: int):
            for i in range(count):
                yield i
                await asyncio.sleep(0.2)

        def iteration(count: int):
            for i in range(count):
                yield i
                time.sleep(0.2)

        with gr.Blocks() as demo:
            with gr.Row():
                with gr.Column():
                    num1 = gr.Number(value=4, precision=0)
                    o1 = gr.Number()
                    async_iterate = gr.Button(value="Async Iteration")
                    async_iterate.click(async_iteration, num1, o1)
                with gr.Column():
                    num2 = gr.Number(value=4, precision=0)
                    o2 = gr.Number()
                    iterate = gr.Button(value="Iterate")
                    iterate.click(iteration, num2, o2)

        demo.queue(concurrency_count=2).launch(prevent_thread_lock=True)

        def _get_ws_pred(data, fn_index):
            async def wrapped():
                async with websockets.connect(
                    f"{demo.local_url.replace('http', 'ws')}queue/join"
                ) as ws:
                    completed = False
                    while not completed:
                        msg = json.loads(await ws.recv())
                        if msg["msg"] == "send_data":
                            await ws.send(
                                json.dumps({"data": [data], "fn_index": fn_index})
                            )
                        if msg["msg"] == "send_hash":
                            await ws.send(
                                json.dumps(
                                    {"fn_index": fn_index, "session_hash": "shdce"}
                                )
                            )
                        if msg["msg"] == "process_completed":
                            completed = True
                    assert msg["output"]["data"][0] == data - 1

            return wrapped

        try:
            await asyncio.gather(_get_ws_pred(3, 0)(), _get_ws_pred(4, 1)())
        finally:
            demo.close()
=======
    def test_socket_reuse(self):

        try:
            io = gr.Interface(lambda x: x, gr.Textbox(), gr.Textbox())
            io.launch(server_port=9441, prevent_thread_lock=True)
            io.close()
            io.launch(server_port=9441, prevent_thread_lock=True)
        finally:
            io.close()
>>>>>>> 0847901c

    def test_function_types_documented_in_config(self):
        def continuous_fn():
            return 42

        def generator_function():
            for index in range(10):
                yield index

        with gr.Blocks() as demo:

            gr.Number(value=lambda: 2, every=2)
            meaning_of_life = gr.Number()
            counter = gr.Number()
            generator_btn = gr.Button(value="Generate")
            greeting = gr.Textbox()
            greet_btn = gr.Button(value="Greet")

            greet_btn.click(lambda: "Hello!", inputs=None, outputs=[greeting])
            generator_btn.click(generator_function, inputs=None, outputs=[counter])
            demo.load(continuous_fn, inputs=None, outputs=[meaning_of_life], every=1)

        for i, dependency in enumerate(demo.config["dependencies"]):
            if i == 3:
                assert dependency["types"] == {"continuous": True, "generator": True}
            if i == 0:
                assert dependency["types"] == {"continuous": False, "generator": False}
            if i == 1:
                assert dependency["types"] == {"continuous": False, "generator": True}
            if i == 2:
                assert dependency["types"] == {"continuous": True, "generator": True}

    @pytest.mark.asyncio
    async def test_run_without_launching(self):
        """Test that we can start the app and use queue without calling .launch().

        This is essentially what the 'gradio' reload mode does
        """

        port = get_first_available_port(7860, 7870)

        io = gr.Interface(lambda s: s, gr.Textbox(), gr.Textbox()).queue()

        config = uvicorn.Config(app=io.app, port=port, log_level="warning")

        server = Server(config=config)
        server.run_in_thread()

        try:
            async with websockets.connect(f"ws://localhost:{port}/queue/join") as ws:
                completed = False
                while not completed:
                    msg = json.loads(await ws.recv())
                    if msg["msg"] == "send_data":
                        await ws.send(json.dumps({"data": ["Victor"], "fn_index": 0}))
                    if msg["msg"] == "send_hash":
                        await ws.send(
                            json.dumps({"fn_index": 0, "session_hash": "shdce"})
                        )
                    if msg["msg"] == "process_completed":
                        completed = True
                assert msg["output"]["data"][0] == "Victor"
        finally:
            server.close()

    @patch(
        "gradio.themes.ThemeClass.from_hub",
        side_effect=ValueError("Something went wrong!"),
    )
    def test_use_default_theme_as_fallback(self, mock_from_hub):
        with pytest.warns(
            UserWarning, match="Cannot load freddyaboulton/this-theme-does-not-exist"
        ):
            with gr.Blocks(theme="freddyaboulton/this-theme-does-not-exist") as demo:
                assert demo.theme.to_dict() == gr.themes.Default().to_dict()

    def test_exit_called_at_launch(self):
        with gr.Blocks() as demo:
            gr.Textbox(uuid.uuid4)
        demo.launch(prevent_thread_lock=True)
        assert len(demo.get_config_file()["dependencies"]) == 1

    def test_raise_error_if_event_queued_but_queue_not_enabled(self):
        with gr.Blocks() as demo:
            with gr.Row():
                with gr.Column():
                    input_ = gr.Textbox()
                    btn = gr.Button("Greet")
                with gr.Column():
                    output = gr.Textbox()
            btn.click(
                lambda x: f"Hello, {x}", inputs=input_, outputs=output, queue=True
            )

        with pytest.raises(ValueError, match="The queue is enabled for event 0"):
            demo.launch(prevent_thread_lock=True)

        demo.close()


class TestComponentsInBlocks:
    def test_slider_random_value_config(self):
        with gr.Blocks() as demo:
            gr.Slider(
                value=11.2,
                minimum=-10.2,
                maximum=15,
                label="Non-random Slider (Static)",
            )
            gr.Slider(
                randomize=True,
                minimum=100,
                maximum=200,
                label="Random Slider (Input 1)",
            )
            gr.Slider(
                randomize=True,
                minimum=10,
                maximum=23.2,
                label="Random Slider (Input 2)",
            )
        for component in demo.blocks.values():
            if isinstance(component, gr.components.IOComponent):
                if "Non-random" in component.label:
                    assert not component.load_event_to_attach
                else:
                    assert component.load_event_to_attach
        dependencies_on_load = [
            dep["trigger"] == "load" for dep in demo.config["dependencies"]
        ]
        assert all(dependencies_on_load)
        assert len(dependencies_on_load) == 2
        # Queue should be explicitly false for these events
        assert all(dep["queue"] is False for dep in demo.config["dependencies"])

    def test_io_components_attach_load_events_when_value_is_fn(self, io_components):
        io_components = [comp for comp in io_components if comp not in [gr.State]]
        interface = gr.Interface(
            lambda *args: None,
            inputs=[comp(value=lambda: None, every=1) for comp in io_components],
            outputs=None,
        )

        dependencies_on_load = [
            dep for dep in interface.config["dependencies"] if dep["trigger"] == "load"
        ]
        assert len(dependencies_on_load) == len(io_components)
        assert all(dep["every"] == 1 for dep in dependencies_on_load)

    def test_get_load_events(self, io_components):
        components = []
        with gr.Blocks() as demo:
            for component in io_components:
                components.append(component(value=lambda: None, every=1))
        assert [comp.load_event for comp in components] == demo.dependencies


class TestBlocksPostprocessing:
    def test_blocks_do_not_filter_none_values_from_updates(self, io_components):

        io_components = [
            c()
            for c in io_components
            if c not in [gr.State, gr.Button, gr.ScatterPlot, gr.LinePlot, gr.BarPlot]
        ]
        with gr.Blocks() as demo:
            for component in io_components:
                component.render()
            btn = gr.Button(value="Reset")
            btn.click(
                lambda: [gr.update(value=None) for _ in io_components],
                inputs=[],
                outputs=io_components,
            )

        output = demo.postprocess_data(
            0, [gr.update(value=None) for _ in io_components], state={}
        )
        assert all(
            o["value"] == c.postprocess(None) for o, c in zip(output, io_components)
        )

    def test_blocks_does_not_replace_keyword_literal(self):
        with gr.Blocks() as demo:
            text = gr.Textbox()
            btn = gr.Button(value="Reset")
            btn.click(
                lambda: gr.update(value="NO_VALUE"),
                inputs=[],
                outputs=text,
            )

        output = demo.postprocess_data(0, gr.update(value="NO_VALUE"), state={})
        assert output[0]["value"] == "NO_VALUE"

    def test_blocks_does_not_del_dict_keys_inplace(self):
        with gr.Blocks() as demo:
            im_list = [gr.Image() for i in range(2)]

            def change_visibility(value):
                return [gr.update(visible=value)] * 2

            checkbox = gr.Checkbox(value=True, label="Show image")
            checkbox.change(change_visibility, inputs=checkbox, outputs=im_list)

        output = demo.postprocess_data(0, [gr.update(visible=False)] * 2, state={})
        assert output == [
            {"visible": False, "__type__": "update"},
            {"visible": False, "__type__": "update"},
        ]

    def test_blocks_returns_correct_output_dict_single_key(self):
        with gr.Blocks() as demo:
            num = gr.Number()
            num2 = gr.Number()
            update = gr.Button(value="update")

            def update_values(val):
                return {num2: gr.Number.update(value=42)}

            update.click(update_values, inputs=[num], outputs=[num2])

        output = demo.postprocess_data(0, {num2: gr.Number.update(value=42)}, state={})
        assert output[0]["value"] == 42

        output = demo.postprocess_data(0, {num2: 23}, state={})
        assert output[0] == 23

    @pytest.mark.asyncio
    async def test_blocks_update_dict_without_postprocessing(self):
        def infer(x):
            return media_data.BASE64_IMAGE, gr.update(visible=True)

        with gr.Blocks() as demo:
            prompt = gr.Textbox()
            image = gr.Image()
            run_button = gr.Button()
            share_button = gr.Button("share", visible=False)
            run_button.click(infer, prompt, [image, share_button], postprocess=False)

        output = await demo.process_api(0, ["test"], state={})
        assert output["data"][0] == media_data.BASE64_IMAGE
        assert output["data"][1] == {"__type__": "update", "visible": True}

    @pytest.mark.asyncio
    async def test_blocks_update_dict_does_not_postprocess_value_if_postprocessing_false(
        self,
    ):
        def infer(x):
            return gr.Image.update(value=media_data.BASE64_IMAGE)

        with gr.Blocks() as demo:
            prompt = gr.Textbox()
            image = gr.Image()
            run_button = gr.Button()
            run_button.click(infer, [prompt], [image], postprocess=False)

        output = await demo.process_api(0, ["test"], state={})
        assert output["data"][0] == {
            "__type__": "update",
            "value": media_data.BASE64_IMAGE,
        }

    @pytest.mark.asyncio
    async def test_blocks_update_interactive(
        self,
    ):
        def specific_update():
            return [
                gr.Image.update(interactive=True),
                gr.Textbox.update(interactive=True),
            ]

        def generic_update():
            return [gr.update(interactive=True), gr.update(interactive=True)]

        with gr.Blocks() as demo:
            run = gr.Button(value="Make interactive")
            image = gr.Image()
            textbox = gr.Text()
            run.click(specific_update, None, [image, textbox])
            run.click(generic_update, None, [image, textbox])

        for fn_index in range(2):
            output = await demo.process_api(fn_index, [], state={})
            assert output["data"][0] == {
                "__type__": "update",
                "mode": "dynamic",
            }
            assert output["data"][1] == {"__type__": "update", "mode": "dynamic"}

    def test_error_raised_if_num_outputs_mismatch(self):
        with gr.Blocks() as demo:
            textbox1 = gr.Textbox()
            textbox2 = gr.Textbox()
            button = gr.Button()
            button.click(lambda x: x, textbox1, [textbox1, textbox2])
        with pytest.raises(
            ValueError,
            match=r'An event handler didn\'t receive enough output values \(needed: 2, received: 1\)\.\nWanted outputs:\n    \[textbox, textbox\]\nReceived outputs:\n    \["test"\]',
        ):
            demo.postprocess_data(fn_index=0, predictions=["test"], state={})

    def test_error_raised_if_num_outputs_mismatch_with_function_name(self):
        def infer(x):
            return x

        with gr.Blocks() as demo:
            textbox1 = gr.Textbox()
            textbox2 = gr.Textbox()
            button = gr.Button()
            button.click(infer, textbox1, [textbox1, textbox2])
        with pytest.raises(
            ValueError,
            match=r'An event handler \(infer\) didn\'t receive enough output values \(needed: 2, received: 1\)\.\nWanted outputs:\n    \[textbox, textbox\]\nReceived outputs:\n    \["test"\]',
        ):
            demo.postprocess_data(fn_index=0, predictions=["test"], state={})

    def test_error_raised_if_num_outputs_mismatch_single_output(self):
        with gr.Blocks() as demo:
            num1 = gr.Number()
            num2 = gr.Number()
            btn = gr.Button(value="1")
            btn.click(lambda a: a, num1, [num1, num2])
        with pytest.raises(
            ValueError,
            match=r"An event handler didn\'t receive enough output values \(needed: 2, received: 1\)\.\nWanted outputs:\n    \[number, number\]\nReceived outputs:\n    \[1\]",
        ):
            demo.postprocess_data(fn_index=0, predictions=1, state={})

    def test_error_raised_if_num_outputs_mismatch_tuple_output(self):
        def infer(a, b):
            return a, b

        with gr.Blocks() as demo:
            num1 = gr.Number()
            num2 = gr.Number()
            num3 = gr.Number()
            btn = gr.Button(value="1")
            btn.click(infer, num1, [num1, num2, num3])
        with pytest.raises(
            ValueError,
            match=r"An event handler \(infer\) didn\'t receive enough output values \(needed: 3, received: 2\)\.\nWanted outputs:\n    \[number, number, number\]\nReceived outputs:\n    \[1, 2\]",
        ):
            demo.postprocess_data(fn_index=0, predictions=(1, 2), state={})


class TestCallFunction:
    @pytest.mark.asyncio
    async def test_call_regular_function(self):
        with gr.Blocks() as demo:
            text = gr.Textbox()
            btn = gr.Button()
            btn.click(
                lambda x: f"Hello, {x}",
                inputs=text,
                outputs=text,
            )

        output = await demo.call_function(0, ["World"])
        assert output["prediction"] == "Hello, World"
        output = demo("World")
        assert output == "Hello, World"

        output = await demo.call_function(0, ["Abubakar"])
        assert output["prediction"] == "Hello, Abubakar"

    @pytest.mark.asyncio
    async def test_call_multiple_functions(self):
        with gr.Blocks() as demo:
            text = gr.Textbox()
            text2 = gr.Textbox()
            btn = gr.Button()
            btn.click(
                lambda x: f"Hello, {x}",
                inputs=text,
                outputs=text,
            )
            text.change(
                lambda x: f"Hi, {x}",
                inputs=text,
                outputs=text2,
            )

        output = await demo.call_function(0, ["World"])
        assert output["prediction"] == "Hello, World"
        output = demo("World")
        assert output == "Hello, World"

        output = await demo.call_function(1, ["World"])
        assert output["prediction"] == "Hi, World"
        output = demo("World", fn_index=1)  # fn_index must be a keyword argument
        assert output == "Hi, World"

    @pytest.mark.asyncio
    async def test_call_generator(self):
        def generator(x):
            for i in range(x):
                yield i

        with gr.Blocks() as demo:
            inp = gr.Number()
            out = gr.Number()
            btn = gr.Button()
            btn.click(
                generator,
                inputs=inp,
                outputs=out,
            )

        demo.queue()
        assert demo.config["enable_queue"]

        output = await demo.call_function(0, [3])
        assert output["prediction"] == 0
        output = await demo.call_function(0, [3], iterator=output["iterator"])
        assert output["prediction"] == 1
        output = await demo.call_function(0, [3], iterator=output["iterator"])
        assert output["prediction"] == 2
        output = await demo.call_function(0, [3], iterator=output["iterator"])
        assert output["prediction"] == gr.components._Keywords.FINISHED_ITERATING
        assert output["iterator"] is None
        output = await demo.call_function(0, [3], iterator=output["iterator"])
        assert output["prediction"] == 0

    @pytest.mark.asyncio
    async def test_call_both_generator_and_function(self):
        def generator(x):
            for i in range(x):
                yield i, x

        with gr.Blocks() as demo:
            inp = gr.Number()
            out1 = gr.Number()
            out2 = gr.Number()
            btn = gr.Button()
            inp.change(lambda x: x + x, inp, out1)
            btn.click(
                generator,
                inputs=inp,
                outputs=[out1, out2],
            )

        demo.queue()

        output = await demo.call_function(0, [2])
        assert output["prediction"] == 4
        output = await demo.call_function(0, [-1])
        assert output["prediction"] == -2

        output = await demo.call_function(1, [3])
        assert output["prediction"] == (0, 3)
        output = await demo.call_function(1, [3], iterator=output["iterator"])
        assert output["prediction"] == (1, 3)
        output = await demo.call_function(1, [3], iterator=output["iterator"])
        assert output["prediction"] == (2, 3)
        output = await demo.call_function(1, [3], iterator=output["iterator"])
        assert output["prediction"] == (gr.components._Keywords.FINISHED_ITERATING,) * 2
        assert output["iterator"] is None
        output = await demo.call_function(1, [3], iterator=output["iterator"])
        assert output["prediction"] == (0, 3)


class TestBatchProcessing:
    def test_raise_exception_if_batching_an_event_thats_not_queued(self):
        def trim(words, lens):
            trimmed_words = [word[: int(length)] for word, length in zip(words, lens)]
            return [trimmed_words]

        msg = "In order to use batching, the queue must be enabled."

        with pytest.raises(ValueError, match=msg):
            demo = gr.Interface(
                trim, ["textbox", "number"], ["textbox"], batch=True, max_batch_size=16
            )
            demo.launch(prevent_thread_lock=True)

        with pytest.raises(ValueError, match=msg):
            with gr.Blocks() as demo:
                with gr.Row():
                    word = gr.Textbox(label="word")
                    leng = gr.Number(label="leng")
                    output = gr.Textbox(label="Output")
                with gr.Row():
                    run = gr.Button()

                run.click(trim, [word, leng], output, batch=True, max_batch_size=16)
            demo.launch(prevent_thread_lock=True)

        with pytest.raises(ValueError, match=msg):
            with gr.Blocks() as demo:
                with gr.Row():
                    word = gr.Textbox(label="word")
                    leng = gr.Number(label="leng")
                    output = gr.Textbox(label="Output")
                with gr.Row():
                    run = gr.Button()

                run.click(
                    trim,
                    [word, leng],
                    output,
                    batch=True,
                    max_batch_size=16,
                    queue=False,
                )
            demo.queue()
            demo.launch(prevent_thread_lock=True)

    @pytest.mark.asyncio
    async def test_call_regular_function(self):
        def batch_fn(x):
            results = []
            for word in x:
                results.append(f"Hello {word}")
            return (results,)

        with gr.Blocks() as demo:
            text = gr.Textbox()
            btn = gr.Button()
            btn.click(batch_fn, inputs=text, outputs=text, batch=True)

        output = await demo.call_function(0, [["Adam", "Yahya"]])
        assert output["prediction"][0] == ["Hello Adam", "Hello Yahya"]
        output = demo("Abubakar")
        assert output == "Hello Abubakar"

    @pytest.mark.asyncio
    async def test_functions_multiple_parameters(self):
        def regular_fn(word1, word2):
            return len(word1) > len(word2)

        def batch_fn(words, lengths):
            comparisons = []
            trim_words = []
            for word, length in zip(words, lengths):
                trim_words.append(word[:length])
                comparisons.append(len(word) > length)
            return trim_words, comparisons

        with gr.Blocks() as demo:
            text1 = gr.Textbox()
            text2 = gr.Textbox()
            leng = gr.Number(precision=0)
            bigger = gr.Checkbox()
            btn1 = gr.Button("Check")
            btn2 = gr.Button("Trim")
            btn1.click(regular_fn, inputs=[text1, text2], outputs=bigger)
            btn2.click(
                batch_fn,
                inputs=[text1, leng],
                outputs=[text1, bigger],
                batch=True,
            )

        output = await demo.call_function(0, ["Adam", "Yahya"])
        assert output["prediction"] is False
        output = demo("Abubakar", "Abid")
        assert output

        output = await demo.call_function(1, [["Adam", "Mary"], [3, 5]])
        assert output["prediction"] == (
            ["Ada", "Mary"],
            [True, False],
        )
        output = demo("Abubakar", 3, fn_index=1)
        assert output == ["Abu", True]

    @pytest.mark.asyncio
    async def test_invalid_batch_generator(self):
        with pytest.raises(ValueError):

            def batch_fn(x):
                results = []
                for word in x:
                    results.append(f"Hello {word}")
                    yield (results,)

            with gr.Blocks() as demo:
                text = gr.Textbox()
                btn = gr.Button()
                btn.click(batch_fn, inputs=text, outputs=text, batch=True)

            await demo.process_api(0, [["Adam", "Yahya"]], state={})

    @pytest.mark.asyncio
    async def test_exceeds_max_batch_size(self):
        with pytest.raises(ValueError):

            def batch_fn(x):
                results = []
                for word in x:
                    results.append(f"Hello {word}")
                return (results,)

            with gr.Blocks() as demo:
                text = gr.Textbox()
                btn = gr.Button()
                btn.click(
                    batch_fn, inputs=text, outputs=text, batch=True, max_batch_size=2
                )

            await demo.process_api(0, [["A", "B", "C"]], state={})

    @pytest.mark.asyncio
    async def test_unequal_batch_sizes(self):
        with pytest.raises(ValueError):

            def batch_fn(x, y):
                results = []
                for word1, word2 in zip(x, y):
                    results.append(f"Hello {word1}{word2}")
                return (results,)

            with gr.Blocks() as demo:
                t1 = gr.Textbox()
                t2 = gr.Textbox()
                btn = gr.Button()
                btn.click(batch_fn, inputs=[t1, t2], outputs=t1, batch=True)

            await demo.process_api(0, [["A", "B", "C"], ["D", "E"]], state={})


class TestSpecificUpdate:
    def test_without_update(self):
        with pytest.raises(KeyError):
            gr.Textbox.get_specific_update({"lines": 4})

    def test_with_update(self):
        specific_update = gr.Textbox.get_specific_update(
            {"lines": 4, "__type__": "update", "interactive": False}
        )
        assert specific_update == {
            "lines": 4,
            "max_lines": None,
            "placeholder": None,
            "label": None,
            "show_label": None,
            "type": None,
            "interactive": False,
            "visible": None,
            "value": gr.components._Keywords.NO_VALUE,
            "__type__": "update",
        }

        specific_update = gr.Textbox.get_specific_update(
            {"lines": 4, "__type__": "update", "interactive": True}
        )
        assert specific_update == {
            "lines": 4,
            "max_lines": None,
            "placeholder": None,
            "label": None,
            "show_label": None,
            "type": None,
            "interactive": True,
            "visible": None,
            "value": gr.components._Keywords.NO_VALUE,
            "__type__": "update",
        }

    def test_with_generic_update(self):
        specific_update = gr.Video.get_specific_update(
            {
                "visible": True,
                "value": "test.mp4",
                "__type__": "generic_update",
                "interactive": True,
            }
        )
        assert specific_update == {
            "source": None,
            "label": None,
            "show_label": None,
            "visible": True,
            "value": "test.mp4",
            "interactive": True,
            "__type__": "update",
        }

    @pytest.mark.asyncio
    async def test_accordion_update(self):
        with gr.Blocks() as demo:
            with gr.Accordion(label="Open for greeting", open=False) as accordion:
                gr.Textbox("Hello!")
            open_btn = gr.Button(label="Open Accordion")
            close_btn = gr.Button(label="Close Accordion")
            open_btn.click(
                lambda: gr.Accordion.update(open=True, label="Open Accordion"),
                inputs=None,
                outputs=[accordion],
            )
            close_btn.click(
                lambda: gr.Accordion.update(open=False, label="Closed Accordion"),
                inputs=None,
                outputs=[accordion],
            )
        result = await demo.process_api(
            fn_index=0, inputs=[None], request=None, state={}
        )
        assert result["data"][0] == {
            "open": True,
            "label": "Open Accordion",
            "__type__": "update",
        }
        result = await demo.process_api(
            fn_index=1, inputs=[None], request=None, state={}
        )
        assert result["data"][0] == {
            "open": False,
            "label": "Closed Accordion",
            "__type__": "update",
        }


class TestRender:
    def test_duplicate_error(self):
        with pytest.raises(DuplicateBlockError):
            t = gr.Textbox()
            with gr.Blocks():
                t.render()
                gr.Number()
                t.render()

        with pytest.raises(DuplicateBlockError):
            with gr.Blocks():
                t = gr.Textbox()
                t.render()

        with pytest.raises(DuplicateBlockError):
            io = gr.Interface(lambda x: x, gr.Textbox(), gr.Textbox())
            with gr.Blocks():
                io.render()
                io.render()

        with pytest.raises(DuplicateBlockError):
            t = gr.Textbox()
            io = gr.Interface(lambda x: x, t, gr.Textbox())
            with gr.Blocks():
                io.render()
                t.render()

    def test_no_error(self):
        t = gr.Textbox()
        t2 = gr.Textbox()
        with gr.Blocks():
            t.render()
            t3 = t2.render()
        assert t2 == t3

        t = gr.Textbox()
        io = gr.Interface(lambda x: x, t, gr.Textbox())
        with gr.Blocks():
            io.render()
            gr.Textbox()

        io = gr.Interface(lambda x: x, gr.Textbox(), gr.Textbox())
        io2 = gr.Interface(lambda x: x, gr.Textbox(), gr.Textbox())
        with gr.Blocks():
            io.render()
            io3 = io2.render()
        assert io2 == io3

    def test_no_error_if_state_rendered_multiple_times(self):
        state = gr.State("")
        gr.TabbedInterface(
            [
                gr.Interface(
                    lambda _, x: (x, "I don't know"),
                    inputs=[state, gr.Textbox()],
                    outputs=[state, gr.Textbox()],
                ),
                gr.Interface(
                    lambda s: (s, f"User question: {s}"),
                    inputs=[state],
                    outputs=[state, gr.Textbox(interactive=False)],
                ),
            ],
            ["Ask question", "Show question"],
        )


class TestCancel:
    @pytest.mark.skipif(
        sys.version_info < (3, 8),
        reason="Tasks dont have names in 3.7",
    )
    @pytest.mark.asyncio
    async def test_cancel_function(self, capsys):
        async def long_job():
            await asyncio.sleep(10)
            print("HELLO FROM LONG JOB")

        with gr.Blocks() as demo:
            button = gr.Button(value="Start")
            click = button.click(long_job, None, None)
            cancel = gr.Button(value="Cancel")
            cancel.click(None, None, None, cancels=[click])

        cancel_fun = demo.fns[-1].fn
        task = asyncio.create_task(long_job())
        task.set_name("foo_0")
        # If cancel_fun didn't cancel long_job the message would be printed to the console
        # The test would also take 10 seconds
        await asyncio.gather(task, cancel_fun("foo"), return_exceptions=True)
        captured = capsys.readouterr()
        assert "HELLO FROM LONG JOB" not in captured.out

    @pytest.mark.skipif(
        sys.version_info < (3, 8),
        reason="Tasks dont have names in 3.7",
    )
    @pytest.mark.asyncio
    async def test_cancel_function_with_multiple_blocks(self, capsys):
        async def long_job():
            await asyncio.sleep(10)
            print("HELLO FROM LONG JOB")

        with gr.Blocks() as demo1:
            textbox = gr.Textbox()
            button1 = gr.Button(value="Start")
            button1.click(lambda x: x, textbox, textbox)
        with gr.Blocks() as demo2:
            button2 = gr.Button(value="Start")
            click = button2.click(long_job, None, None)
            cancel = gr.Button(value="Cancel")
            cancel.click(None, None, None, cancels=[click])

        with gr.Blocks() as demo:
            with gr.Tab("Demo 1"):
                demo1.render()
            with gr.Tab("Demo 2"):
                demo2.render()

        cancel_fun = demo.fns[-1].fn

        task = asyncio.create_task(long_job())
        task.set_name("foo_1")
        await asyncio.gather(task, cancel_fun("foo"), return_exceptions=True)
        captured = capsys.readouterr()
        assert "HELLO FROM LONG JOB" not in captured.out

    def test_raise_exception_if_cancelling_an_event_thats_not_queued(self):
        def iteration(a):
            yield a

        msg = "Queue needs to be enabled!"
        with pytest.raises(ValueError, match=msg):
            gr.Interface(iteration, inputs=gr.Number(), outputs=gr.Number()).launch(
                prevent_thread_lock=True
            )

        with pytest.raises(ValueError, match=msg):
            with gr.Blocks() as demo:
                button = gr.Button(value="Predict")
                click = button.click(None, None, None)
                cancel = gr.Button(value="Cancel")
                cancel.click(None, None, None, cancels=[click])
            demo.launch(prevent_thread_lock=True)

        with pytest.raises(ValueError, match=msg):
            with gr.Blocks() as demo:
                button = gr.Button(value="Predict")
                click = button.click(None, None, None, queue=False)
                cancel = gr.Button(value="Cancel")
                cancel.click(None, None, None, cancels=[click])
            demo.queue().launch(prevent_thread_lock=True)

    @pytest.mark.asyncio
    async def test_cancel_button_for_interfaces(self):
        def generate(x):
            for i in range(4):
                yield i
                time.sleep(0.2)

        io = gr.Interface(generate, gr.Textbox(), gr.Textbox()).queue()
        stop_btn_id = next(
            i for i, k in io.blocks.items() if getattr(k, "value", None) == "Stop"
        )
        assert not io.blocks[stop_btn_id].visible

        io.launch(prevent_thread_lock=True)

        async with websockets.connect(
            f"{io.local_url.replace('http', 'ws')}queue/join"
        ) as ws:
            completed = False
            checked_iteration = False
            while not completed:
                msg = json.loads(await ws.recv())
                if msg["msg"] == "send_data":
                    await ws.send(json.dumps({"data": ["freddy"], "fn_index": 0}))
                if msg["msg"] == "send_hash":
                    await ws.send(json.dumps({"fn_index": 0, "session_hash": "shdce"}))
                if msg["msg"] == "process_generating" and isinstance(
                    msg["output"]["data"][0], str
                ):
                    checked_iteration = True
                    assert msg["output"]["data"][1:] == [
                        {"visible": False, "__type__": "update"},
                        {"visible": True, "__type__": "update"},
                    ]
                if msg["msg"] == "process_completed":
                    assert msg["output"]["data"] == [
                        {"__type__": "update"},
                        {"visible": True, "__type__": "update"},
                        {"visible": False, "__type__": "update"},
                    ]
                    completed = True
            assert checked_iteration

        io.close()


class TestEvery:
    def test_raise_exception_if_parameters_invalid(self):
        with pytest.raises(
            ValueError, match="Cannot run change event in a batch and every 0.5 seconds"
        ):
            with gr.Blocks():
                num = gr.Number()
                num.change(
                    lambda s: s + 1, inputs=[num], outputs=[num], every=0.5, batch=True
                )

        with pytest.raises(
            ValueError, match="Parameter every must be positive or None"
        ):
            with gr.Blocks():
                num = gr.Number()
                num.change(lambda s: s + 1, inputs=[num], outputs=[num], every=-0.1)

    @pytest.mark.asyncio
    async def test_every_does_not_block_queue(self):

        with gr.Blocks() as demo:
            num = gr.Number(value=0)
            name = gr.Textbox()
            greeting = gr.Textbox()
            button = gr.Button(value="Greet")
            name.change(lambda n: n + random.random(), num, num, every=0.5)
            button.click(lambda s: f"Hello, {s}!", name, greeting)
        app, _, _ = demo.queue(max_size=1).launch(prevent_thread_lock=True)
        client = TestClient(app)

        async with websockets.connect(
            f"{demo.local_url.replace('http', 'ws')}queue/join"
        ) as ws:
            completed = False
            while not completed:
                msg = json.loads(await ws.recv())
                if msg["msg"] == "send_data":
                    await ws.send(json.dumps({"data": [0], "fn_index": 0}))
                if msg["msg"] == "send_hash":
                    await ws.send(json.dumps({"fn_index": 0, "session_hash": "shdce"}))
                    status = client.get("/queue/status")
                    # If the continuous event got pushed to the queue, the size would be nonzero
                    # asserting false will terminate the test
                    if status.json()["queue_size"] != 0:
                        raise AssertionError()
                    else:
                        break

    @pytest.mark.asyncio
    async def test_generating_event_cancelled_if_ws_closed(self, capsys):
        def generation():
            for i in range(10):
                time.sleep(0.1)
                print(f"At step {i}")
                yield i
            return "Hello!"

        with gr.Blocks() as demo:
            greeting = gr.Textbox()
            button = gr.Button(value="Greet")
            button.click(generation, None, greeting)

        app, _, _ = demo.queue(max_size=1).launch(prevent_thread_lock=True)

        async with websockets.connect(
            f"{demo.local_url.replace('http', 'ws')}queue/join"
        ) as ws:
            completed = False
            n_steps = 0
            while not completed:
                msg = json.loads(await ws.recv())
                if msg["msg"] == "send_data":
                    await ws.send(json.dumps({"data": [0], "fn_index": 0}))
                elif msg["msg"] == "send_hash":
                    await ws.send(json.dumps({"fn_index": 0, "session_hash": "shdce"}))
                elif msg["msg"] == "process_generating":
                    if n_steps == 2:
                        # Close the websocket
                        break
                    n_steps += 1
                else:
                    continue
        await asyncio.sleep(1)
        # If the generation function did not get cancelled
        # it would have finished running and `At step 9` would
        # have been printed
        captured = capsys.readouterr()
        assert "At step 9" not in captured.out


class TestProgressBar:
    @pytest.mark.asyncio
    async def test_progress_bar(self):
        from tqdm import tqdm

        with gr.Blocks() as demo:
            name = gr.Textbox()
            greeting = gr.Textbox()
            button = gr.Button(value="Greet")

            def greet(s, prog=gr.Progress()):
                prog(0, desc="start")
                time.sleep(0.25)
                for _ in prog.tqdm(range(4), unit="iter"):
                    time.sleep(0.25)
                time.sleep(1)
                for _ in tqdm(["a", "b", "c"], desc="alphabet"):
                    time.sleep(0.25)
                return f"Hello, {s}!"

            button.click(greet, name, greeting)
        demo.queue(max_size=1).launch(prevent_thread_lock=True)

        async with websockets.connect(
            f"{demo.local_url.replace('http', 'ws')}queue/join"
        ) as ws:
            completed = False
            progress_updates = []
            while not completed:
                msg = json.loads(await ws.recv())
                if msg["msg"] == "send_data":
                    await ws.send(json.dumps({"data": [0], "fn_index": 0}))
                if msg["msg"] == "send_hash":
                    await ws.send(json.dumps({"fn_index": 0, "session_hash": "shdce"}))
                if msg["msg"] == "progress":
                    progress_updates.append(msg["progress_data"])
                if msg["msg"] == "process_completed":
                    completed = True
                    break
        print(progress_updates)
        assert progress_updates == [
            [
                {
                    "index": None,
                    "length": None,
                    "unit": "steps",
                    "progress": 0.0,
                    "desc": "start",
                }
            ],
            [{"index": 0, "length": 4, "unit": "iter", "progress": None, "desc": None}],
            [{"index": 1, "length": 4, "unit": "iter", "progress": None, "desc": None}],
            [{"index": 2, "length": 4, "unit": "iter", "progress": None, "desc": None}],
            [{"index": 3, "length": 4, "unit": "iter", "progress": None, "desc": None}],
            [{"index": 4, "length": 4, "unit": "iter", "progress": None, "desc": None}],
        ]

    @pytest.mark.asyncio
    async def test_progress_bar_track_tqdm(self):
        from tqdm import tqdm

        with gr.Blocks() as demo:
            name = gr.Textbox()
            greeting = gr.Textbox()
            button = gr.Button(value="Greet")

            def greet(s, prog=gr.Progress(track_tqdm=True)):
                prog(0, desc="start")
                time.sleep(0.25)
                for _ in prog.tqdm(range(4), unit="iter"):
                    time.sleep(0.25)
                time.sleep(1)
                for _ in tqdm(["a", "b", "c"], desc="alphabet"):
                    time.sleep(0.25)
                return f"Hello, {s}!"

            button.click(greet, name, greeting)
        demo.queue(max_size=1).launch(prevent_thread_lock=True)

        async with websockets.connect(
            f"{demo.local_url.replace('http', 'ws')}queue/join"
        ) as ws:
            completed = False
            progress_updates = []
            while not completed:
                msg = json.loads(await ws.recv())
                if msg["msg"] == "send_data":
                    await ws.send(json.dumps({"data": [0], "fn_index": 0}))
                if msg["msg"] == "send_hash":
                    await ws.send(json.dumps({"fn_index": 0, "session_hash": "shdce"}))
                if msg["msg"] == "progress":
                    if msg[
                        "progress_data"
                    ]:  # Ignore empty lists which sometimes appear on Windows
                        progress_updates.append(msg["progress_data"])
                if msg["msg"] == "process_completed":
                    completed = True
                    break
        assert progress_updates == [
            [
                {
                    "index": None,
                    "length": None,
                    "unit": "steps",
                    "progress": 0.0,
                    "desc": "start",
                }
            ],
            [{"index": 0, "length": 4, "unit": "iter", "progress": None, "desc": None}],
            [{"index": 1, "length": 4, "unit": "iter", "progress": None, "desc": None}],
            [{"index": 2, "length": 4, "unit": "iter", "progress": None, "desc": None}],
            [{"index": 3, "length": 4, "unit": "iter", "progress": None, "desc": None}],
            [{"index": 4, "length": 4, "unit": "iter", "progress": None, "desc": None}],
            [
                {
                    "index": 0,
                    "length": 3,
                    "unit": "steps",
                    "progress": None,
                    "desc": "alphabet",
                }
            ],
            [
                {
                    "index": 1,
                    "length": 3,
                    "unit": "steps",
                    "progress": None,
                    "desc": "alphabet",
                }
            ],
            [
                {
                    "index": 2,
                    "length": 3,
                    "unit": "steps",
                    "progress": None,
                    "desc": "alphabet",
                }
            ],
        ]


class TestAddRequests:
    def test_no_type_hints(self):
        def moo(a, b):
            return a + b

        inputs = [1, 2]
        request = gr.Request()
        inputs_ = gr.helpers.special_args(moo, copy.deepcopy(inputs), request)[0]
        assert inputs_ == inputs

        boo = partial(moo, a=1)
        inputs = [2]
        inputs_ = gr.helpers.special_args(boo, copy.deepcopy(inputs), request)[0]
        assert inputs_ == inputs

    def test_no_type_hints_with_request(self):
        def moo(a: str, b: int):
            return a + str(b)

        inputs = ["abc", 2]
        request = gr.Request()
        inputs_ = gr.helpers.special_args(moo, copy.deepcopy(inputs), request)[0]
        assert inputs_ == inputs

        boo = partial(moo, a="def")
        inputs = [2]
        inputs_ = gr.helpers.special_args(boo, copy.deepcopy(inputs), request)[0]
        assert inputs_ == inputs

    def test_type_hints_with_request(self):
        def moo(a: str, b: gr.Request):
            return a

        inputs = ["abc"]
        request = gr.Request()
        inputs_ = gr.helpers.special_args(moo, copy.deepcopy(inputs), request)[0]
        assert inputs_ == inputs + [request]

        def moo(a: gr.Request, b, c: int):
            return c

        inputs = ["abc", 5]
        request = gr.Request()
        inputs_ = gr.helpers.special_args(moo, copy.deepcopy(inputs), request)[0]
        assert inputs_ == [request] + inputs

    def test_type_hints_with_multiple_requests(self):
        def moo(a: str, b: gr.Request, c: gr.Request):
            return a

        inputs = ["abc"]
        request = gr.Request()
        inputs_ = gr.helpers.special_args(moo, copy.deepcopy(inputs), request)[0]
        assert inputs_ == inputs + [request, request]

        def moo(a: gr.Request, b, c: int, d: gr.Request):
            return c

        inputs = ["abc", 5]
        request = gr.Request()
        inputs_ = gr.helpers.special_args(moo, copy.deepcopy(inputs), request)[0]
        assert inputs_ == [request] + inputs + [request]

    def test_default_args(self):
        def moo(a, b, c=42):
            return a + b + c

        inputs = [1, 2]
        request = gr.Request()
        inputs_ = gr.helpers.special_args(moo, copy.deepcopy(inputs), request)[0]
        assert inputs_ == inputs + [42]

        inputs = [1, 2, 24]
        request = gr.Request()
        inputs_ = gr.helpers.special_args(moo, copy.deepcopy(inputs), request)[0]
        assert inputs_ == inputs

    def test_default_args_with_progress(self):
        pr = gr.Progress()

        def moo(a, b, c=42, pr=pr):
            return a + b + c

        inputs = [1, 2]
        request = gr.Request()
        inputs_, progress_index, _ = gr.helpers.special_args(
            moo, copy.deepcopy(inputs), request
        )
        assert inputs_ == inputs + [42, pr]
        assert progress_index == 3

        inputs = [1, 2, 24]
        request = gr.Request()
        inputs_, progress_index, _ = gr.helpers.special_args(
            moo, copy.deepcopy(inputs), request
        )
        assert inputs_ == inputs + [pr]
        assert progress_index == 3

        def moo(a, b, pr=pr, c=42):
            return a + b + c

        inputs = [1, 2]
        request = gr.Request()
        inputs_, progress_index, _ = gr.helpers.special_args(
            moo, copy.deepcopy(inputs), request
        )
        assert inputs_ == inputs + [pr, 42]
        assert progress_index == 2

    def test_default_args_with_request(self):
        pr = gr.Progress()

        def moo(a, b, req: gr.Request, c=42):
            return a + b + c

        inputs = [1, 2]
        request = gr.Request()
        inputs_ = gr.helpers.special_args(moo, copy.deepcopy(inputs), request)[0]
        assert inputs_ == inputs + [request, 42]

        def moo(a, b, req: gr.Request, c=42, pr=pr):
            return a + b + c

        inputs = [1, 2]
        request = gr.Request()
        inputs_, progress_index, _ = gr.helpers.special_args(
            moo, copy.deepcopy(inputs), request
        )
        assert inputs_ == inputs + [request, 42, pr]
        assert progress_index == 4

    def test_default_args_with_event_data(self):
        pr = gr.Progress()
        target = gr.Textbox()

        def moo(a, b, ed: SelectData, c=42):
            return a + b + c

        event_data = SelectData(target=target, data={"index": 24, "value": "foo"})
        inputs = [1, 2]
        request = gr.Request()
        inputs_ = gr.helpers.special_args(
            moo, copy.deepcopy(inputs), request, event_data
        )[0]
        assert len(inputs_) == 4
        new_event_data = inputs_[2]
        assert inputs_ == inputs + [new_event_data, 42]
        assert isinstance(new_event_data, SelectData)
        assert new_event_data.target == target
        assert new_event_data.index == 24
        assert new_event_data.value == "foo"

        def moo(a, b, ed: SelectData, c=42, pr=pr):
            return a + b + c

        inputs = [1, 2]
        request = gr.Request()
        inputs_, progress_index, _ = gr.helpers.special_args(
            moo, copy.deepcopy(inputs), request, event_data
        )
        assert len(inputs_) == 5
        new_event_data = inputs_[2]
        assert inputs_ == inputs + [new_event_data, 42, pr]
        assert progress_index == 4
        assert isinstance(new_event_data, SelectData)
        assert new_event_data.target == target
        assert new_event_data.index == 24
        assert new_event_data.value == "foo"


def test_queue_enabled_for_fn():
    with gr.Blocks() as demo:
        input = gr.Textbox()
        output = gr.Textbox()
        number = gr.Number()
        button = gr.Button()
        button.click(lambda x: f"Hello, {x}!", input, output)
        button.click(lambda: 42, None, number, queue=True)

    assert not demo.queue_enabled_for_fn(0)
    assert demo.queue_enabled_for_fn(1)
    demo.queue()
    assert demo.queue_enabled_for_fn(0)
    assert demo.queue_enabled_for_fn(1)


@pytest.mark.asyncio
async def test_queue_when_using_auth():
    sleep_time = 1

    async def say_hello(name):
        await asyncio.sleep(sleep_time)
        return f"Hello {name}!"

    with gr.Blocks() as demo:
        _input = gr.Textbox()
        _output = gr.Textbox()
        button = gr.Button()
        button.click(say_hello, _input, _output)
    demo.queue()
    app, _, _ = demo.launch(auth=("abc", "123"), prevent_thread_lock=True)
    client = TestClient(app)

    resp = client.post(
        f"{demo.local_url}login",
        data={"username": "abc", "password": "123"},
        follow_redirects=False,
    )
    assert resp.status_code == 200
    token = resp.cookies.get("access-token")
    assert token

    with pytest.raises(Exception) as e:
        async with websockets.connect(
            f"{demo.local_url.replace('http', 'ws')}queue/join",
        ) as ws:
            await ws.recv()
    assert e.type == websockets.InvalidStatusCode

    async def run_ws(i):
        async with websockets.connect(
            f"{demo.local_url.replace('http', 'ws')}queue/join",
            extra_headers={"Cookie": f"access-token={token}"},
        ) as ws:
            while True:
                try:
                    msg = json.loads(await ws.recv())
                except websockets.ConnectionClosedOK:
                    break
                if msg["msg"] == "send_hash":
                    await ws.send(
                        json.dumps({"fn_index": 0, "session_hash": "enwpitpex2q"})
                    )
                if msg["msg"] == "send_data":
                    await ws.send(
                        json.dumps(
                            {
                                "data": [str(i)],
                                "fn_index": 0,
                                "session_hash": "enwpitpex2q",
                            }
                        )
                    )
                    msg = json.loads(await ws.recv())
                    assert msg["msg"] == "process_starts"
                if msg["msg"] == "process_completed":
                    assert msg["success"]
                    assert msg["output"]["data"] == [f"Hello {i}!"]
                    break

    await asyncio.gather(*[run_ws(i) for i in range(3)])


def test_temp_file_sets_get_extended():
    test_file_dir = pathlib.Path(pathlib.Path(__file__).parent, "test_files")

    with gr.Blocks() as demo1:
        gr.Video(str(test_file_dir / "video_sample.mp4"))

    with gr.Blocks() as demo2:
        gr.Audio(str(test_file_dir / "audio_sample.wav"))

    with gr.Blocks() as demo3:
        demo1.render()
        demo2.render()

    assert demo3.temp_file_sets == demo1.temp_file_sets + demo2.temp_file_sets<|MERGE_RESOLUTION|>--- conflicted
+++ resolved
@@ -264,7 +264,6 @@
                     completed = True
             assert msg["output"]["data"][0] == "Victor"
 
-<<<<<<< HEAD
     @pytest.mark.asyncio
     async def test_async_generators(self):
         async def async_iteration(count: int):
@@ -320,7 +319,7 @@
             await asyncio.gather(_get_ws_pred(3, 0)(), _get_ws_pred(4, 1)())
         finally:
             demo.close()
-=======
+
     def test_socket_reuse(self):
 
         try:
@@ -330,7 +329,6 @@
             io.launch(server_port=9441, prevent_thread_lock=True)
         finally:
             io.close()
->>>>>>> 0847901c
 
     def test_function_types_documented_in_config(self):
         def continuous_fn():
