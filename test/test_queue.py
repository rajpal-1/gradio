--- conflicted
+++ resolved
@@ -291,9 +291,16 @@
         mock_event.disconnect = AsyncMock(side_effect=ValueError("..."))
         queue.clean_event = AsyncMock()
         mock_event.data = None
-<<<<<<< HEAD
-        queue.active_jobs = [[mock_event]]
-        await queue.process_events([mock_event], batch=False)
+        queue.active_jobs = [[mock_event]]
+        await queue.process_events([mock_event], batch=False)
+        mock_request.assert_called_with(
+            method=Request.Method.POST,
+            url=f"{queue.server_path}reset",
+            json={
+                "session_hash": mock_event.session_hash,
+                "fn_index": mock_event.fn_index,
+            },
+        )
 
 
 class TestQueueBatch:
@@ -392,15 +399,4 @@
 
         events, batch = queue.get_events_in_batch()
         assert not (batch)
-        assert [e.fn_index for e in events] == [1]
-=======
-        await queue.process_event(mock_event)
-        mock_request.assert_called_with(
-            method=Request.Method.POST,
-            url=f"{queue.server_path}reset",
-            json={
-                "session_hash": mock_event.session_hash,
-                "fn_index": mock_event.fn_index,
-            },
-        )
->>>>>>> 9840e87e
+        assert [e.fn_index for e in events] == [1]