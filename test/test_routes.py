"""Contains tests for networking.py and app.py"""
import functools
import os
import tempfile
import time
from contextlib import asynccontextmanager, closing
from unittest.mock import patch

import gradio_client as grc
import numpy as np
import pandas as pd
import pytest
import requests
import starlette.routing
from fastapi import FastAPI, Request
from fastapi.testclient import TestClient
from gradio_client import media_data

import gradio as gr
from gradio import (
    Blocks,
    Button,
    Interface,
    Number,
    Textbox,
    close_all,
    routes,
    wasm_utils,
)
from gradio.route_utils import (
    FnIndexInferError,
    compare_passwords_securely,
    get_root_url,
    starts_with_protocol,
)


@pytest.fixture()
def test_client():
    io = Interface(lambda x: x + x, "text", "text")
    app, _, _ = io.launch(prevent_thread_lock=True)
    test_client = TestClient(app)
    yield test_client
    io.close()
    close_all()


class TestRoutes:
    def test_get_main_route(self, test_client):
        response = test_client.get("/")
        assert response.status_code == 200

    def test_static_files_served_safely(self, test_client):
        # Make sure things outside the static folder are not accessible
        response = test_client.get(r"/static/..%2findex.html")
        assert response.status_code == 403
        response = test_client.get(r"/static/..%2f..%2fapi_docs.html")
        assert response.status_code == 403

    def test_get_config_route(self, test_client):
        response = test_client.get("/config/")
        assert response.status_code == 200

    def test_favicon_route(self, test_client):
        response = test_client.get("/favicon.ico")
        assert response.status_code == 200

    def test_upload_path(self, test_client):
        with open("test/test_files/alphabet.txt", "rb") as f:
            response = test_client.post("/upload", files={"files": f})
        assert response.status_code == 200
        file = response.json()[0]
        assert "alphabet" in file
        assert file.endswith(".txt")
        with open(file, "rb") as saved_file:
            assert saved_file.read() == b"abcdefghijklmnopqrstuvwxyz"

    def test_custom_upload_path(self, gradio_temp_dir):
        io = Interface(lambda x: x + x, "text", "text")
        app, _, _ = io.launch(prevent_thread_lock=True)
        test_client = TestClient(app)
        with open("test/test_files/alphabet.txt", "rb") as f:
            response = test_client.post("/upload", files={"files": f})
        assert response.status_code == 200
        file = response.json()[0]
        assert "alphabet" in file
        assert file.startswith(str(gradio_temp_dir))
        assert file.endswith(".txt")
        with open(file, "rb") as saved_file:
            assert saved_file.read() == b"abcdefghijklmnopqrstuvwxyz"

    def test_predict_route(self, test_client):
        response = test_client.post(
            "/api/predict/", json={"data": ["test"], "fn_index": 0}
        )
        assert response.status_code == 200
        output = dict(response.json())
        assert output["data"] == ["testtest"]

    def test_named_predict_route(self):
        with Blocks() as demo:
            i = Textbox()
            o = Textbox()
            i.change(lambda x: f"{x}1", i, o, api_name="p")
            i.change(lambda x: f"{x}2", i, o, api_name="q")

        app, _, _ = demo.launch(prevent_thread_lock=True)
        client = TestClient(app)
        response = client.post("/api/p/", json={"data": ["test"]})
        assert response.status_code == 200
        output = dict(response.json())
        assert output["data"] == ["test1"]

        response = client.post("/api/q/", json={"data": ["test"]})
        assert response.status_code == 200
        output = dict(response.json())
        assert output["data"] == ["test2"]

    def test_same_named_predict_route(self):
        with Blocks() as demo:
            i = Textbox()
            o = Textbox()
            i.change(lambda x: f"{x}0", i, o, api_name="p")
            i.change(lambda x: f"{x}1", i, o, api_name="p")

        app, _, _ = demo.launch(prevent_thread_lock=True)
        client = TestClient(app)
        response = client.post("/api/p/", json={"data": ["test"]})
        assert response.status_code == 200
        output = dict(response.json())
        assert output["data"] == ["test0"]

        response = client.post("/api/p_1/", json={"data": ["test"]})
        assert response.status_code == 200
        output = dict(response.json())
        assert output["data"] == ["test1"]

    def test_multiple_renamed(self):
        with Blocks() as demo:
            i = Textbox()
            o = Textbox()
            i.change(lambda x: f"{x}0", i, o, api_name="p")
            i.change(lambda x: f"{x}1", i, o, api_name="p")
            i.change(lambda x: f"{x}2", i, o, api_name="p_1")

        app, _, _ = demo.launch(prevent_thread_lock=True)
        client = TestClient(app)
        response = client.post("/api/p/", json={"data": ["test"]})
        assert response.status_code == 200
        output = dict(response.json())
        assert output["data"] == ["test0"]

        response = client.post("/api/p_1/", json={"data": ["test"]})
        assert response.status_code == 200
        output = dict(response.json())
        assert output["data"] == ["test1"]

        response = client.post("/api/p_1_1/", json={"data": ["test"]})
        assert response.status_code == 200
        output = dict(response.json())
        assert output["data"] == ["test2"]

    def test_predict_route_without_fn_index(self, test_client):
        response = test_client.post("/api/predict/", json={"data": ["test"]})
        assert response.status_code == 200
        output = dict(response.json())
        assert output["data"] == ["testtest"]

    def test_predict_route_batching(self):
        def batch_fn(x):
            results = []
            for word in x:
                results.append(f"Hello {word}")
            return (results,)

        with gr.Blocks() as demo:
            text = gr.Textbox()
            btn = gr.Button()
            btn.click(batch_fn, inputs=text, outputs=text, batch=True, api_name="pred")

        demo.queue(api_open=True)
        app, _, _ = demo.launch(prevent_thread_lock=True)
        client = TestClient(app)
        response = client.post("/api/pred/", json={"data": ["test"]})
        output = dict(response.json())
        assert output["data"] == ["Hello test"]

        app, _, _ = demo.launch(prevent_thread_lock=True)
        client = TestClient(app)
        response = client.post(
            "/api/pred/", json={"data": [["test", "test2"]], "batched": True}
        )
        output = dict(response.json())
        assert output["data"] == [["Hello test", "Hello test2"]]

    def test_state(self):
        def predict(input, history):
            if history is None:
                history = ""
            history += input
            return history, history

        io = Interface(predict, ["textbox", "state"], ["textbox", "state"])
        app, _, _ = io.launch(prevent_thread_lock=True)
        client = TestClient(app)
        response = client.post(
            "/api/predict/",
            json={"data": ["test", None], "fn_index": 0, "session_hash": "_"},
        )
        output = dict(response.json())
        assert output["data"] == ["test", None]
        response = client.post(
            "/api/predict/",
            json={"data": ["test", None], "fn_index": 0, "session_hash": "_"},
        )
        output = dict(response.json())
        assert output["data"] == ["testtest", None]

    def test_get_allowed_paths(self):
        allowed_file = tempfile.NamedTemporaryFile(mode="w", delete=False)
        allowed_file.write(media_data.BASE64_IMAGE)
        allowed_file.flush()

        io = gr.Interface(lambda s: s.name, gr.File(), gr.File())
        app, _, _ = io.launch(prevent_thread_lock=True)
        client = TestClient(app)
        file_response = client.get(f"/file={allowed_file.name}")
        assert file_response.status_code == 403
        io.close()

        io = gr.Interface(lambda s: s.name, gr.File(), gr.File())
        app, _, _ = io.launch(
            prevent_thread_lock=True,
            allowed_paths=[os.path.dirname(allowed_file.name)],
        )
        client = TestClient(app)
        file_response = client.get(f"/file={allowed_file.name}")
        assert file_response.status_code == 200
        assert len(file_response.text) == len(media_data.BASE64_IMAGE)
        io.close()

        io = gr.Interface(lambda s: s.name, gr.File(), gr.File())
        app, _, _ = io.launch(
            prevent_thread_lock=True,
            allowed_paths=[os.path.abspath(allowed_file.name)],
        )
        client = TestClient(app)
        file_response = client.get(f"/file={allowed_file.name}")
        assert file_response.status_code == 200
        assert len(file_response.text) == len(media_data.BASE64_IMAGE)
        io.close()

    def test_allowed_and_blocked_paths(self):
        with tempfile.NamedTemporaryFile(suffix=".jpg", delete=False) as tmp_file:
            io = gr.Interface(lambda s: s.name, gr.File(), gr.File())
            app, _, _ = io.launch(
                prevent_thread_lock=True,
                allowed_paths=[os.path.dirname(tmp_file.name)],
            )
            client = TestClient(app)
            file_response = client.get(f"/file={tmp_file.name}")
            assert file_response.status_code == 200
        io.close()
        os.remove(tmp_file.name)

        with tempfile.NamedTemporaryFile(suffix=".jpg", delete=False) as tmp_file:
            io = gr.Interface(lambda s: s.name, gr.File(), gr.File())
            app, _, _ = io.launch(
                prevent_thread_lock=True,
                allowed_paths=[os.path.dirname(tmp_file.name)],
                blocked_paths=[os.path.dirname(tmp_file.name)],
            )
            client = TestClient(app)
            file_response = client.get(f"/file={tmp_file.name}")
            assert file_response.status_code == 403
        io.close()
        os.remove(tmp_file.name)

    def test_get_file_created_by_app(self, test_client):
        app, _, _ = gr.Interface(lambda s: s.name, gr.File(), gr.File()).launch(
            prevent_thread_lock=True
        )
        client = TestClient(app)
        with open("test/test_files/alphabet.txt", "rb") as f:
            file_response = test_client.post("/upload", files={"files": f})
        response = client.post(
            "/api/predict/",
            json={
                "data": [
                    {
                        "path": file_response.json()[0],
                        "size": os.path.getsize("test/test_files/alphabet.txt"),
                    }
                ],
                "fn_index": 0,
                "session_hash": "_",
            },
        ).json()
        created_file = response["data"][0]["path"]
        file_response = client.get(f"/file={created_file}")
        assert file_response.is_success

        backwards_compatible_file_response = client.get(f"/file/{created_file}")
        assert backwards_compatible_file_response.is_success

        file_response_with_full_range = client.get(
            f"/file={created_file}", headers={"Range": "bytes=0-"}
        )
        assert file_response_with_full_range.is_success
        assert file_response.text == file_response_with_full_range.text

        file_response_with_partial_range = client.get(
            f"/file={created_file}", headers={"Range": "bytes=0-10"}
        )
        assert file_response_with_partial_range.is_success
        assert len(file_response_with_partial_range.text) == 11

    def test_mount_gradio_app(self):
        app = FastAPI()

        demo = gr.Interface(
            lambda s: f"Hello from ps, {s}!", "textbox", "textbox"
        ).queue()
        demo1 = gr.Interface(
            lambda s: f"Hello from py, {s}!", "textbox", "textbox"
        ).queue()

        app = gr.mount_gradio_app(app, demo, path="/ps")
        app = gr.mount_gradio_app(app, demo1, path="/py")

        # Use context manager to trigger start up events
        with TestClient(app) as client:
            assert client.get("/ps").is_success
            assert client.get("/py").is_success

    def test_mount_gradio_app_with_app_kwargs(self):
        app = FastAPI()

        demo = gr.Interface(lambda s: f"You said {s}!", "textbox", "textbox").queue()

        app = gr.mount_gradio_app(
            app, demo, path="/echo", app_kwargs={"docs_url": "/docs-custom"}
        )

        # Use context manager to trigger start up events
        with TestClient(app) as client:
            assert client.get("/echo/docs-custom").is_success

    def test_mount_gradio_app_with_lifespan(self):
        @asynccontextmanager
        async def empty_lifespan(app: FastAPI):
            yield

        app = FastAPI(lifespan=empty_lifespan)

        demo = gr.Interface(
            lambda s: f"Hello from ps, {s}!", "textbox", "textbox"
        ).queue()
        demo1 = gr.Interface(
            lambda s: f"Hello from py, {s}!", "textbox", "textbox"
        ).queue()

        app = gr.mount_gradio_app(app, demo, path="/ps")
        app = gr.mount_gradio_app(app, demo1, path="/py")

        # Use context manager to trigger start up events
        with TestClient(app) as client:
            assert client.get("/ps").is_success
            assert client.get("/py").is_success

    def test_mount_gradio_app_with_startup(self):
        app = FastAPI()

        @app.on_event("startup")
        async def empty_startup():
            return

        demo = gr.Interface(
            lambda s: f"Hello from ps, {s}!", "textbox", "textbox"
        ).queue()
        demo1 = gr.Interface(
            lambda s: f"Hello from py, {s}!", "textbox", "textbox"
        ).queue()

        app = gr.mount_gradio_app(app, demo, path="/ps")
        app = gr.mount_gradio_app(app, demo1, path="/py")

        # Use context manager to trigger start up events
        with TestClient(app) as client:
            assert client.get("/ps").is_success
            assert client.get("/py").is_success

    def test_static_file_missing(self, test_client):
        response = test_client.get(r"/static/not-here.js")
        assert response.status_code == 404

    def test_asset_file_missing(self, test_client):
        response = test_client.get(r"/assets/not-here.js")
        assert response.status_code == 404

    def test_cannot_access_files_in_working_directory(self, test_client):
        response = test_client.get(r"/file=not-here.js")
        assert response.status_code == 403
        response = test_client.get(r"/file=subdir/.env")
        assert response.status_code == 403

    def test_cannot_access_directories_in_working_directory(self, test_client):
        response = test_client.get(r"/file=gradio")
        assert response.status_code == 403

    def test_block_protocols_that_expose_windows_credentials(self, test_client):
        response = test_client.get(r"/file=//11.0.225.200/share")
        assert response.status_code == 403

    def test_do_not_expose_existence_of_files_outside_working_directory(
        self, test_client
    ):
        response = test_client.get(r"/file=../fake-file-that-does-not-exist.js")
        assert response.status_code == 403  # not a 404

    def test_proxy_route_is_restricted_to_load_urls(self):
        gr.context.Context.hf_token = "abcdef"
        app = routes.App()
        interface = gr.Interface(lambda x: x, "text", "text")
        app.configure_app(interface)
        with pytest.raises(PermissionError):
            app.build_proxy_request(
                "https://gradio-tests-test-loading-examples-private.hf.space/file=Bunny.obj"
            )
        with pytest.raises(PermissionError):
            app.build_proxy_request("https://google.com")
        interface.proxy_urls = {
            "https://gradio-tests-test-loading-examples-private.hf.space"
        }
        app.build_proxy_request(
            "https://gradio-tests-test-loading-examples-private.hf.space/file=Bunny.obj"
        )

    def test_proxy_does_not_leak_hf_token_externally(self):
        gr.context.Context.hf_token = "abcdef"
        app = routes.App()
        interface = gr.Interface(lambda x: x, "text", "text")
        interface.proxy_urls = {
            "https://gradio-tests-test-loading-examples-private.hf.space",
            "https://google.com",
        }
        app.configure_app(interface)
        r = app.build_proxy_request(
            "https://gradio-tests-test-loading-examples-private.hf.space/file=Bunny.obj"
        )
        assert "authorization" in dict(r.headers)
        r = app.build_proxy_request("https://google.com")
        assert "authorization" not in dict(r.headers)

    def test_can_get_config_that_includes_non_pickle_able_objects(self):
        my_dict = {"a": 1, "b": 2, "c": 3}
        with Blocks() as demo:
            gr.JSON(my_dict.keys())

        app, _, _ = demo.launch(prevent_thread_lock=True)
        client = TestClient(app)
        response = client.get("/")
        assert response.is_success
        response = client.get("/config/")
        assert response.is_success

    def test_cors_restrictions(self):
        io = gr.Interface(lambda s: s.name, gr.File(), gr.File())
        app, _, _ = io.launch(prevent_thread_lock=True)
        client = TestClient(app)
        custom_headers = {
            "host": "localhost:7860",
            "origin": "https://example.com",
        }
        file_response = client.get("/config", headers=custom_headers)
        assert "access-control-allow-origin" not in file_response.headers
        custom_headers = {
            "host": "localhost:7860",
            "origin": "127.0.0.1",
        }
        file_response = client.get("/config", headers=custom_headers)
        assert file_response.headers["access-control-allow-origin"] == "127.0.0.1"
        io.close()


class TestApp:
    def test_create_app(self):
        app = routes.App.create_app(Interface(lambda x: x, "text", "text"))
        assert isinstance(app, FastAPI)


class TestAuthenticatedRoutes:
    def test_post_login(self):
        io = Interface(lambda x: x, "text", "text")
        app, _, _ = io.launch(
            auth=("test", "correct_password"),
            prevent_thread_lock=True,
        )
        client = TestClient(app)

        response = client.post(
            "/login",
            data={"username": "test", "password": "correct_password"},
        )
        assert response.status_code == 200

        response = client.post(
            "/login",
            data={"username": "test", "password": "incorrect_password"},
        )
        assert response.status_code == 400

        client.post(
            "/login",
            data={"username": "test", "password": "correct_password"},
        )
        response = client.post(
            "/login",
            data={"username": " test ", "password": "correct_password"},
        )
        assert response.status_code == 200

    def test_logout(self):
        io = Interface(lambda x: x, "text", "text")
        app, _, _ = io.launch(
            auth=("test", "correct_password"),
            prevent_thread_lock=True,
        )
        client = TestClient(app)

        client.post(
            "/login",
            data={"username": "test", "password": "correct_password"},
        )

        response = client.post(
            "/run/predict",
            json={"data": ["test"]},
        )
        assert response.status_code == 200

        response = client.get("/logout")

        response = client.post(
            "/run/predict",
            json={"data": ["test"]},
        )
        assert response.status_code == 401


class TestQueueRoutes:
    @pytest.mark.asyncio
    async def test_queue_join_routes_sets_app_if_none_set(self):
        io = Interface(lambda x: x, "text", "text").queue()
        io.launch(prevent_thread_lock=True)
        io._queue.server_path = None

        client = grc.Client(io.local_url)
        client.predict("test")

        assert io._queue.server_app == io.server_app


class TestDevMode:
    def test_mount_gradio_app_set_dev_mode_false(self):
        app = FastAPI()

        @app.get("/")
        def read_main():
            return {"message": "Hello!"}

        with gr.Blocks() as blocks:
            gr.Textbox("Hello from gradio!")

        app = routes.mount_gradio_app(app, blocks, path="/gradio")
        gradio_fast_api = next(
            route for route in app.routes if isinstance(route, starlette.routing.Mount)
        )
        assert not gradio_fast_api.app.blocks.dev_mode


class TestPassingRequest:
    def test_request_included_with_interface(self):
        def identity(name, request: gr.Request):
            assert isinstance(request.client.host, str)
            return name

        app, _, _ = gr.Interface(identity, "textbox", "textbox").launch(
            prevent_thread_lock=True,
        )
        client = TestClient(app)

        response = client.post("/api/predict/", json={"data": ["test"]})
        assert response.status_code == 200
        output = dict(response.json())
        assert output["data"] == ["test"]

    def test_request_included_with_chat_interface(self):
        def identity(x, y, request: gr.Request):
            assert isinstance(request.client.host, str)
            return x

        app, _, _ = gr.ChatInterface(identity).launch(
            prevent_thread_lock=True,
        )
        client = TestClient(app)

        response = client.post("/api/chat/", json={"data": ["test", None]})
        assert response.status_code == 200
        output = dict(response.json())
        assert output["data"] == ["test", None]

    def test_request_included_with_chat_interface_when_streaming(self):
        def identity(x, y, request: gr.Request):
            assert isinstance(request.client.host, str)
            for i in range(len(x)):
                yield x[: i + 1]

        app, _, _ = (
            gr.ChatInterface(identity)
            .queue(api_open=True)
            .launch(
                prevent_thread_lock=True,
            )
        )
        client = TestClient(app)

        response = client.post("/api/chat/", json={"data": ["test", None]})
        assert response.status_code == 200
        output = dict(response.json())
        assert output["data"] == ["t", None]

    def test_request_get_headers(self):
        def identity(name, request: gr.Request):
            assert isinstance(request.headers["user-agent"], str)
            assert isinstance(request.headers.items(), list)
            assert isinstance(request.headers.keys(), list)
            assert isinstance(request.headers.values(), list)
            assert isinstance(dict(request.headers), dict)
            user_agent = request.headers["user-agent"]
            assert "testclient" in user_agent
            return name

        app, _, _ = gr.Interface(identity, "textbox", "textbox").launch(
            prevent_thread_lock=True,
        )
        client = TestClient(app)

        response = client.post("/api/predict/", json={"data": ["test"]})
        assert response.status_code == 200
        output = dict(response.json())
        assert output["data"] == ["test"]

    def test_request_includes_username_as_none_if_no_auth(self):
        def identity(name, request: gr.Request):
            assert request.username is None
            return name

        app, _, _ = gr.Interface(identity, "textbox", "textbox").launch(
            prevent_thread_lock=True,
        )
        client = TestClient(app)

        response = client.post("/api/predict/", json={"data": ["test"]})
        assert response.status_code == 200
        output = dict(response.json())
        assert output["data"] == ["test"]

    def test_request_includes_username_with_auth(self):
        def identity(name, request: gr.Request):
            assert request.username == "admin"
            return name

        app, _, _ = gr.Interface(identity, "textbox", "textbox").launch(
            prevent_thread_lock=True, auth=("admin", "password")
        )
        client = TestClient(app)

        client.post(
            "/login",
            data={"username": "admin", "password": "password"},
        )
        response = client.post("/api/predict/", json={"data": ["test"]})
        assert response.status_code == 200
        output = dict(response.json())
        assert output["data"] == ["test"]


def test_predict_route_is_blocked_if_api_open_false():
    io = Interface(lambda x: x, "text", "text", examples=[["freddy"]]).queue(
        api_open=False
    )
    app, _, _ = io.launch(prevent_thread_lock=True)
    assert io.show_api
    client = TestClient(app)
    result = client.post(
        "/api/predict", json={"fn_index": 0, "data": [5], "session_hash": "foo"}
    )
    assert result.status_code == 404


def test_predict_route_not_blocked_if_queue_disabled():
    with Blocks() as demo:
        input = Textbox()
        output = Textbox()
        number = Number()
        button = Button()
        button.click(
            lambda x: f"Hello, {x}!", input, output, queue=False, api_name="not_blocked"
        )
        button.click(lambda: 42, None, number, queue=True, api_name="blocked")
    app, _, _ = demo.queue(api_open=False).launch(
        prevent_thread_lock=True, show_api=True
    )
    assert demo.show_api
    client = TestClient(app)

    result = client.post("/api/blocked", json={"data": [], "session_hash": "foo"})
    assert result.status_code == 404
    result = client.post(
        "/api/not_blocked", json={"data": ["freddy"], "session_hash": "foo"}
    )
    assert result.status_code == 200
    assert result.json()["data"] == ["Hello, freddy!"]


def test_predict_route_not_blocked_if_routes_open():
    with Blocks() as demo:
        input = Textbox()
        output = Textbox()
        button = Button()
        button.click(
            lambda x: f"Hello, {x}!", input, output, queue=True, api_name="not_blocked"
        )
    app, _, _ = demo.queue(api_open=True).launch(
        prevent_thread_lock=True, show_api=False
    )
    assert not demo.show_api
    client = TestClient(app)

    result = client.post(
        "/api/not_blocked", json={"data": ["freddy"], "session_hash": "foo"}
    )
    assert result.status_code == 200
    assert result.json()["data"] == ["Hello, freddy!"]

    demo.close()
    demo.queue(api_open=False).launch(prevent_thread_lock=True, show_api=False)
    assert not demo.show_api


def test_show_api_queue_not_enabled():
    io = Interface(lambda x: x, "text", "text", examples=[["freddy"]])
    app, _, _ = io.launch(prevent_thread_lock=True)
    assert io.show_api
    io.close()
    io.launch(prevent_thread_lock=True, show_api=False)
    assert not io.show_api


def test_orjson_serialization():
    df = pd.DataFrame(
        {
            "date_1": pd.date_range("2021-01-01", periods=2),
            "date_2": pd.date_range("2022-02-15", periods=2).strftime("%B %d, %Y, %r"),
            "number": np.array([0.2233, 0.57281]),
            "number_2": np.array([84, 23]).astype(np.int64),
            "bool": [True, False],
            "markdown": ["# Hello", "# Goodbye"],
        }
    )

    with gr.Blocks() as demo:
        gr.DataFrame(df)
    app, _, _ = demo.launch(prevent_thread_lock=True)
    test_client = TestClient(app)
    response = test_client.get("/")
    assert response.status_code == 200
    demo.close()


def test_api_name_set_for_all_events(connect):
    with gr.Blocks() as demo:
        i = Textbox()
        o = Textbox()
        btn = Button()
        btn1 = Button()
        btn2 = Button()
        btn3 = Button()
        btn4 = Button()
        btn5 = Button()
        btn6 = Button()
        btn7 = Button()
        btn8 = Button()

        def greet(i):
            return "Hello " + i

        def goodbye(i):
            return "Goodbye " + i

        def greet_me(i):
            return "Hello"

        def say_goodbye(i):
            return "Goodbye"

        say_goodbye.__name__ = "Say_$$_goodbye"

        # Otherwise changed by ruff
        foo = lambda s: s  # noqa

        def foo2(s):
            return s + " foo"

        foo2.__name__ = "foo-2"

        class Callable:
            def __call__(self, a) -> str:
                return "From __call__"

        def from_partial(a, b):
            return b + a

        part = functools.partial(from_partial, b="From partial: ")

        btn.click(greet, i, o)
        btn1.click(goodbye, i, o)
        btn2.click(greet_me, i, o)
        btn3.click(say_goodbye, i, o)
        btn4.click(None, i, o)
        btn5.click(foo, i, o)
        btn6.click(foo2, i, o)
        btn7.click(Callable(), i, o)
        btn8.click(part, i, o)

    with closing(demo) as io:
        app, _, _ = io.launch(prevent_thread_lock=True)
        client = TestClient(app)
        assert client.post(
            "/api/greet", json={"data": ["freddy"], "session_hash": "foo"}
        ).json()["data"] == ["Hello freddy"]
        assert client.post(
            "/api/goodbye", json={"data": ["freddy"], "session_hash": "foo"}
        ).json()["data"] == ["Goodbye freddy"]
        assert client.post(
            "/api/greet_me", json={"data": ["freddy"], "session_hash": "foo"}
        ).json()["data"] == ["Hello"]
        assert client.post(
            "/api/Say__goodbye", json={"data": ["freddy"], "session_hash": "foo"}
        ).json()["data"] == ["Goodbye"]
        assert client.post(
            "/api/lambda", json={"data": ["freddy"], "session_hash": "foo"}
        ).json()["data"] == ["freddy"]
        assert client.post(
            "/api/foo-2", json={"data": ["freddy"], "session_hash": "foo"}
        ).json()["data"] == ["freddy foo"]
        assert client.post(
            "/api/Callable", json={"data": ["freddy"], "session_hash": "foo"}
        ).json()["data"] == ["From __call__"]
        assert client.post(
            "/api/partial", json={"data": ["freddy"], "session_hash": "foo"}
        ).json()["data"] == ["From partial: freddy"]
        with pytest.raises(FnIndexInferError):
            client.post(
                "/api/Say_goodbye", json={"data": ["freddy"], "session_hash": "foo"}
            )

    with connect(demo) as client:
        assert client.predict("freddy", api_name="/greet") == "Hello freddy"
        assert client.predict("freddy", api_name="/goodbye") == "Goodbye freddy"
        assert client.predict("freddy", api_name="/greet_me") == "Hello"
        assert client.predict("freddy", api_name="/Say__goodbye") == "Goodbye"


class TestShowAPI:
    @patch.object(wasm_utils, "IS_WASM", True)
    def test_show_api_false_when_is_wasm_true(self):
        interface = Interface(lambda x: x, "text", "text", examples=[["hannah"]])
        assert (
            interface.show_api is False
        ), "show_api should be False when IS_WASM is True"

    @patch.object(wasm_utils, "IS_WASM", False)
    def test_show_api_true_when_is_wasm_false(self):
        interface = Interface(lambda x: x, "text", "text", examples=[["hannah"]])
        assert (
            interface.show_api is True
        ), "show_api should be True when IS_WASM is False"


def test_component_server_endpoints(connect):
    here = os.path.dirname(os.path.abspath(__file__))
    with gr.Blocks() as demo:
        file_explorer = gr.FileExplorer(root=here)

    with closing(demo) as io:
        app, _, _ = io.launch(prevent_thread_lock=True)
        client = TestClient(app)
        success_req = client.post(
            "/component_server/",
            json={
                "session_hash": "123",
                "component_id": file_explorer._id,
                "fn_name": "ls",
                "data": None,
            },
        )
        assert success_req.status_code == 200
        assert len(success_req.json()) > 0
        fail_req = client.post(
            "/component_server/",
            json={
                "session_hash": "123",
                "component_id": file_explorer._id,
                "fn_name": "preprocess",
                "data": None,
            },
        )
        assert fail_req.status_code == 404


@pytest.mark.parametrize(
    "request_url, route_path, root_path, expected_root_url",
    [
        ("http://localhost:7860/", "/", None, "http://localhost:7860"),
        (
            "http://localhost:7860/demo/test",
            "/demo/test",
            None,
            "http://localhost:7860",
        ),
        (
            "http://localhost:7860/demo/test/",
            "/demo/test",
            None,
            "http://localhost:7860",
        ),
        (
            "http://localhost:7860/demo/test?query=1",
            "/demo/test",
            None,
            "http://localhost:7860",
        ),
        (
            "http://localhost:7860/demo/test?query=1",
            "/demo/test/",
            "/gradio/",
            "http://localhost:7860/gradio",
        ),
        (
            "http://localhost:7860/demo/test?query=1",
            "/demo/test",
            "/gradio/",
            "http://localhost:7860/gradio",
        ),
        (
            "https://localhost:7860/demo/test?query=1",
            "/demo/test",
            "/gradio/",
            "https://localhost:7860/gradio",
        ),
    ],
)
def test_get_root_url(request_url, route_path, root_path, expected_root_url):
    request = Request({"path": request_url, "type": "http", "headers": {}})
    assert get_root_url(request, route_path, root_path) == expected_root_url


<<<<<<< HEAD
class TestSimpleAPIRoutes:
    def get_demo(self):
        with Blocks() as demo:
            input = Textbox()
            output = Textbox()
            output2 = Textbox()

            def fn_1(x):
                return f"Hello, {x}!"

            def fn_2(x):
                for i in range(len(x)):
                    time.sleep(0.5)
                    yield f"Hello, {x[:i+1]}!"
                if len(x) < 3:
                    raise ValueError("Small input")

            def fn_3():
                return "a", "b"

            btn1, btn2, btn3 = Button(), Button(), Button()
            btn1.click(fn_1, input, output, api_name="fn1")
            btn2.click(fn_2, input, output2, api_name="fn2")
            btn3.click(fn_3, None, [output, output2], api_name="fn3")
        return demo

    def test_successful_simple_route(self):
        demo = self.get_demo()
        demo.launch(prevent_thread_lock=True)

        response = requests.post(f"{demo.local_url}call/fn1", json={"data": ["world"]})

        assert response.status_code == 200, "Failed to call fn1"
        response = response.json()
        event_id = response["event_id"]

        output = []
        response = requests.get(f"{demo.local_url}call/fn1/{event_id}", stream=True)

        for line in response.iter_lines():
            if line:
                output.append(line.decode("utf-8"))

        assert output == ["event: complete", 'data: ["Hello, world!"]']

        response = requests.post(f"{demo.local_url}call/fn3", json={"data": []})

        assert response.status_code == 200, "Failed to call fn3"
        response = response.json()
        event_id = response["event_id"]

        output = []
        response = requests.get(f"{demo.local_url}call/fn3/{event_id}", stream=True)

        for line in response.iter_lines():
            if line:
                output.append(line.decode("utf-8"))

        assert output == ["event: complete", 'data: ["a", "b"]']

    def test_generative_simple_route(self):
        demo = self.get_demo()
        demo.launch(prevent_thread_lock=True)

        response = requests.post(f"{demo.local_url}call/fn2", json={"data": ["world"]})

        assert response.status_code == 200, "Failed to call fn2"
        response = response.json()
        event_id = response["event_id"]

        output = []
        response = requests.get(f"{demo.local_url}call/fn2/{event_id}", stream=True)

        for line in response.iter_lines():
            if line:
                output.append(line.decode("utf-8"))

        assert output == [
            "event: generating",
            'data: ["Hello, w!"]',
            "event: generating",
            'data: ["Hello, wo!"]',
            "event: generating",
            'data: ["Hello, wor!"]',
            "event: generating",
            'data: ["Hello, worl!"]',
            "event: generating",
            'data: ["Hello, world!"]',
            "event: complete",
            'data: ["Hello, world!"]',
        ]

        response = requests.post(f"{demo.local_url}call/fn2", json={"data": ["w"]})

        assert response.status_code == 200, "Failed to call fn2"
        response = response.json()
        event_id = response["event_id"]

        output = []
        response = requests.get(f"{demo.local_url}call/fn2/{event_id}", stream=True)

        for line in response.iter_lines():
            if line:
                output.append(line.decode("utf-8"))

        assert output == [
            "event: generating",
            'data: ["Hello, w!"]',
            "event: error",
            "data: null",
        ]
=======
def test_compare_passwords_securely():
    password1 = "password"
    password2 = "pässword"
    assert compare_passwords_securely(password1, password1)
    assert not compare_passwords_securely(password1, password2)
    assert compare_passwords_securely(password2, password2)


@pytest.mark.parametrize(
    "string, expected",
    [
        ("http://localhost:7860/", True),
        ("https://localhost:7860/", True),
        ("ftp://localhost:7860/", True),
        ("smb://example.com", True),
        ("ipfs://QmTzQ1Nj5R9BzF1djVQv8gvzZxVkJb1vhrLcXL1QyJzZE", True),
        ("usr/local/bin", False),
        ("localhost:7860", False),
        ("localhost", False),
        ("C:/Users/username", False),
        ("//path", True),
        ("\\\\path", True),
        ("/usr/bin//test", False),
    ],
)
def test_starts_with_protocol(string, expected):
    assert starts_with_protocol(string) == expected
>>>>>>> fc4c2dbd
<|MERGE_RESOLUTION|>--- conflicted
+++ resolved
@@ -967,7 +967,6 @@
     assert get_root_url(request, route_path, root_path) == expected_root_url
 
 
-<<<<<<< HEAD
 class TestSimpleAPIRoutes:
     def get_demo(self):
         with Blocks() as demo:
@@ -1079,7 +1078,7 @@
             "event: error",
             "data: null",
         ]
-=======
+        
 def test_compare_passwords_securely():
     password1 = "password"
     password2 = "pässword"
@@ -1106,5 +1105,4 @@
     ],
 )
 def test_starts_with_protocol(string, expected):
-    assert starts_with_protocol(string) == expected
->>>>>>> fc4c2dbd
+    assert starts_with_protocol(string) == expected