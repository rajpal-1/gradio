"""
Tests for all of the components defined in components.py. Tests are divided into two types:
1. test_component_functions() are unit tests that check essential functions of a component, the functions that are checked are documented in the docstring.
2. test_in_interface() are functional tests that check a component's functionalities inside an Interface. Please do not use Interface.launch() in this file, as it slow downs the tests.
"""

import filecmp
import json
import os
import shutil
import tempfile
from copy import deepcopy
from difflib import SequenceMatcher
from pathlib import Path
from unittest.mock import MagicMock, patch

import numpy as np
import pandas as pd
import PIL
import pytest
import vega_datasets
from gradio_client import media_data
from gradio_client import utils as client_utils
from scipy.io import wavfile
from typing_extensions import cast

try:
    from typing_extensions import cast
except ImportError:
    from typing import cast

import gradio as gr
from gradio import processing_utils, utils
from gradio.data_classes import FileData

os.environ["GRADIO_ANALYTICS_ENABLED"] = "False"


class TestGettingComponents:
    def test_component_function(self):
        assert isinstance(
            gr.components.component("textarea", render=False), gr.templates.TextArea
        )

    @pytest.mark.parametrize(
        "component, render, unrender, should_be_rendered",
        [
            (gr.Textbox(render=True), False, True, False),
            (gr.Textbox(render=False), False, False, False),
            (gr.Textbox(render=False), True, False, True),
            ("textbox", False, False, False),
            ("textbox", True, False, True),
        ],
    )
    def test_get_component_instance_rendering(
        self, component, render, unrender, should_be_rendered
    ):
        with gr.Blocks():
            textbox = gr.components.get_component_instance(
                component, render=render, unrender=unrender
            )
            assert textbox.is_rendered == should_be_rendered


class TestTextbox:
    def test_component_functions(self):
        """
        Preprocess, postprocess, serialize, tokenize, get_config
        """
        text_input = gr.Textbox()
        assert text_input.preprocess("Hello World!") == "Hello World!"
        assert text_input.postprocess("Hello World!") == "Hello World!"
        assert text_input.postprocess(None) is None
        assert text_input.postprocess("Ali") == "Ali"
        assert text_input.postprocess(2) == "2"
        assert text_input.postprocess(2.14) == "2.14"
        assert text_input.get_config() == {
            "lines": 1,
            "max_lines": 20,
            "placeholder": None,
            "value": "",
            "name": "textbox",
            "show_copy_button": False,
            "show_label": True,
            "type": "text",
            "label": None,
            "container": True,
            "min_width": 160,
            "scale": None,
            "elem_id": None,
            "elem_classes": [],
            "visible": True,
            "interactive": None,
            "root_url": None,
            "rtl": False,
            "text_align": None,
            "autofocus": False,
            "_selectable": False,
            "info": None,
            "autoscroll": True,
        }

    @pytest.mark.asyncio
    async def test_in_interface_as_input(self):
        """
        Interface, process
        """
        iface = gr.Interface(lambda x: x[::-1], "textbox", "textbox")
        assert iface("Hello") == "olleH"

    def test_in_interface_as_output(self):
        """
        Interface, process

        """
        iface = gr.Interface(lambda x: x[-1], "textbox", gr.Textbox())
        assert iface("Hello") == "o"
        iface = gr.Interface(lambda x: x / 2, "number", gr.Textbox())
        assert iface(10) == "5.0"

    def test_static(self):
        """
        postprocess
        """
        component = gr.Textbox("abc")
        assert component.get_config().get("value") == "abc"

    def test_override_template(self):
        """
        override template
        """
        component = gr.TextArea(value="abc")
        assert component.get_config().get("value") == "abc"
        assert component.get_config().get("lines") == 7
        component = gr.TextArea(value="abc", lines=4)
        assert component.get_config().get("value") == "abc"
        assert component.get_config().get("lines") == 4

    def test_faulty_type(self):
        with pytest.raises(
            ValueError, match='`type` must be one of "text", "password", or "email".'
        ):
            gr.Textbox(type="boo")

    def test_max_lines(self):
        assert gr.Textbox(type="password").get_config().get("max_lines") == 1
        assert gr.Textbox(type="email").get_config().get("max_lines") == 1
        assert gr.Textbox(type="text").get_config().get("max_lines") == 20
        assert gr.Textbox().get_config().get("max_lines") == 20


class TestNumber:
    def test_component_functions(self):
        """
        Preprocess, postprocess, serialize, get_config

        """
        numeric_input = gr.Number(elem_id="num", elem_classes="first")
        assert numeric_input.preprocess(3) == 3.0
        assert numeric_input.preprocess(None) is None
        assert numeric_input.postprocess(3) == 3
        assert numeric_input.postprocess(3) == 3.0
        assert numeric_input.postprocess(2.14) == 2.14
        assert numeric_input.postprocess(None) is None
        assert numeric_input.get_config() == {
            "value": None,
            "name": "number",
            "show_label": True,
            "step": 1,
            "label": None,
            "minimum": None,
            "maximum": None,
            "container": True,
            "min_width": 160,
            "scale": None,
            "elem_id": "num",
            "elem_classes": ["first"],
            "visible": True,
            "interactive": None,
            "root_url": None,
            "info": None,
            "precision": None,
        }

    def test_component_functions_integer(self):
        """
        Preprocess, postprocess, serialize, get_template_context

        """
        numeric_input = gr.Number(precision=0, value=42)
        assert numeric_input.preprocess(3) == 3
        assert numeric_input.preprocess(None) is None
        assert numeric_input.postprocess(3) == 3
        assert numeric_input.postprocess(3) == 3
        assert numeric_input.postprocess(2.85) == 3
        assert numeric_input.postprocess(None) is None
        assert numeric_input.get_config() == {
            "value": 42,
            "name": "number",
            "show_label": True,
            "step": 1,
            "label": None,
            "minimum": None,
            "maximum": None,
            "container": True,
            "min_width": 160,
            "scale": None,
            "elem_id": None,
            "elem_classes": [],
            "visible": True,
            "interactive": None,
            "root_url": None,
            "info": None,
            "precision": 0,
        }

    def test_component_functions_precision(self):
        """
        Preprocess, postprocess, serialize, get_template_context

        """
        numeric_input = gr.Number(precision=2, value=42.3428)
        assert numeric_input.preprocess(3.231241) == 3.23
        assert numeric_input.preprocess(None) is None
        assert numeric_input.postprocess(-42.1241) == -42.12
        assert numeric_input.postprocess(5.6784) == 5.68
        assert numeric_input.postprocess(2.1421) == 2.14
        assert numeric_input.postprocess(None) is None

    def test_in_interface_as_input(self):
        """
        Interface, process
        """
        iface = gr.Interface(lambda x: x**2, "number", "textbox")
        assert iface(2) == "4.0"

    def test_precision_0_in_interface(self):
        """
        Interface, process
        """
        iface = gr.Interface(lambda x: x**2, gr.Number(precision=0), "textbox")
        assert iface(2) == "4"

    def test_in_interface_as_output(self):
        """
        Interface, process
        """
        iface = gr.Interface(lambda x: int(x) ** 2, "textbox", "number")
        assert iface(2) == 4.0

    def test_static(self):
        """
        postprocess
        """
        component = gr.Number()
        assert component.get_config().get("value") is None
        component = gr.Number(3)
        assert component.get_config().get("value") == 3.0


class TestSlider:
    def test_component_functions(self):
        """
        Preprocess, postprocess, serialize, get_config
        """
        slider_input = gr.Slider()
        assert slider_input.preprocess(3.0) == 3.0
        assert slider_input.postprocess(3) == 3
        assert slider_input.postprocess(3) == 3
        assert slider_input.postprocess(None) == 0

        slider_input = gr.Slider(10, 20, value=15, step=1, label="Slide Your Input")
        assert slider_input.get_config() == {
            "minimum": 10,
            "maximum": 20,
            "step": 1,
            "value": 15,
            "name": "slider",
            "show_label": True,
            "label": "Slide Your Input",
            "container": True,
            "min_width": 160,
            "scale": None,
            "elem_id": None,
            "elem_classes": [],
            "visible": True,
            "interactive": None,
            "root_url": None,
            "info": None,
        }

    def test_in_interface(self):
        """ "
        Interface, process
        """
        iface = gr.Interface(lambda x: x**2, "slider", "textbox")
        assert iface(2) == "4"

    def test_static(self):
        """
        postprocess
        """
        component = gr.Slider(0, 100, 5)
        assert component.get_config().get("value") == 5
        component = gr.Slider(0, 100, None)
        assert component.get_config().get("value") == 0

    @patch("gradio.Slider.get_random_value", return_value=7)
    def test_slider_get_random_value_on_load(self, mock_get_random_value):
        slider = gr.Slider(minimum=-5, maximum=10, randomize=True)
        assert slider.value == 7
        assert slider.load_event_to_attach[0]() == 7
        assert slider.load_event_to_attach[1] is None

    @patch("random.randint", return_value=3)
    def test_slider_rounds_when_using_default_randomizer(self, mock_randint):
        slider = gr.Slider(minimum=0, maximum=1, randomize=True, step=0.1)
        # If get_random_value didn't round, this test would fail
        # because 0.30000000000000004 != 0.3
        assert slider.get_random_value() == 0.3
        mock_randint.assert_called()


class TestCheckbox:
    def test_component_functions(self):
        """
        Preprocess, postprocess, serialize, get_config
        """
        bool_input = gr.Checkbox()
        assert bool_input.preprocess(True)
        assert bool_input.postprocess(True)
        assert bool_input.postprocess(True)
        bool_input = gr.Checkbox(value=True, label="Check Your Input")
        assert bool_input.get_config() == {
            "value": True,
            "name": "checkbox",
            "show_label": True,
            "label": "Check Your Input",
            "container": True,
            "min_width": 160,
            "scale": None,
            "elem_id": None,
            "elem_classes": [],
            "visible": True,
            "interactive": None,
            "root_url": None,
            "_selectable": False,
            "info": None,
        }

    def test_in_interface(self):
        """
        Interface, process
        """
        iface = gr.Interface(lambda x: 1 if x else 0, "checkbox", "number")
        assert iface(True) == 1


class TestCheckboxGroup:
    def test_component_functions(self):
        """
        Preprocess, postprocess, serialize, get_config
        """
        checkboxes_input = gr.CheckboxGroup(["a", "b", "c"])
        assert checkboxes_input.preprocess(["a", "c"]) == ["a", "c"]
        assert checkboxes_input.postprocess(["a", "c"]) == ["a", "c"]

        checkboxes_input = gr.CheckboxGroup(["a", "b"], type="index")
        assert checkboxes_input.preprocess(["a"]) == [0]
        assert checkboxes_input.preprocess(["a", "b"]) == [0, 1]
        assert checkboxes_input.preprocess(["a", "b", "c"]) == [0, 1, None]

        # When a Gradio app is loaded with gr.load, the tuples are converted to lists,
        # so we need to test that case as well
        checkboxgroup = gr.CheckboxGroup(["a", "b", ["c", "c full"]])  # type: ignore
        assert checkboxgroup.choices == [("a", "a"), ("b", "b"), ("c", "c full")]

        checkboxes_input = gr.CheckboxGroup(
            value=["a", "c"],
            choices=["a", "b", "c"],
            label="Check Your Inputs",
        )
        assert checkboxes_input.get_config() == {
            "choices": [("a", "a"), ("b", "b"), ("c", "c")],
            "value": ["a", "c"],
            "name": "checkboxgroup",
            "show_label": True,
            "label": "Check Your Inputs",
            "container": True,
            "min_width": 160,
            "scale": None,
            "elem_id": None,
            "elem_classes": [],
            "visible": True,
            "interactive": None,
            "root_url": None,
            "_selectable": False,
            "type": "value",
            "info": None,
        }
        with pytest.raises(ValueError):
            gr.CheckboxGroup(["a"], type="unknown")

        cbox = gr.CheckboxGroup(choices=["a", "b"], value="c")
        assert cbox.get_config()["value"] == ["c"]
        assert cbox.postprocess("a") == ["a"]
        with pytest.raises(ValueError):
            gr.CheckboxGroup().as_example("a")

    def test_in_interface(self):
        """
        Interface, process
        """
        checkboxes_input = gr.CheckboxGroup(["a", "b", "c"])
        iface = gr.Interface(lambda x: "|".join(x), checkboxes_input, "textbox")
        assert iface(["a", "c"]) == "a|c"
        assert iface([]) == ""
        _ = gr.CheckboxGroup(["a", "b", "c"], type="index")


class TestRadio:
    def test_component_functions(self):
        """
        Preprocess, postprocess, serialize, get_config

        """
        radio_input = gr.Radio(["a", "b", "c"])
        assert radio_input.preprocess("c") == "c"
        assert radio_input.postprocess("a") == "a"
        radio_input = gr.Radio(
            choices=["a", "b", "c"], value="a", label="Pick Your One Input"
        )
        assert radio_input.get_config() == {
            "choices": [("a", "a"), ("b", "b"), ("c", "c")],
            "value": "a",
            "name": "radio",
            "show_label": True,
            "label": "Pick Your One Input",
            "container": True,
            "min_width": 160,
            "scale": None,
            "elem_id": None,
            "elem_classes": [],
            "visible": True,
            "interactive": None,
            "root_url": None,
            "_selectable": False,
            "type": "value",
            "info": None,
        }

        radio = gr.Radio(choices=["a", "b"], type="index")
        assert radio.preprocess("a") == 0
        assert radio.preprocess("b") == 1
        assert radio.preprocess("c") is None

        # When a Gradio app is loaded with gr.load, the tuples are converted to lists,
        # so we need to test that case as well
        radio = gr.Radio(["a", "b", ["c", "c full"]])  # type: ignore
        assert radio.choices == [("a", "a"), ("b", "b"), ("c", "c full")]

        with pytest.raises(ValueError):
            gr.Radio(["a", "b"], type="unknown")

    def test_in_interface(self):
        """
        Interface, process
        """
        radio_input = gr.Radio(["a", "b", "c"])
        iface = gr.Interface(lambda x: 2 * x, radio_input, "textbox")
        assert iface("c") == "cc"


class TestDropdown:
    def test_component_functions(self):
        """
        Preprocess, postprocess, serialize, get_config
        """
        dropdown_input = gr.Dropdown(["a", "b", ("c", "c full")], multiselect=True)
        assert dropdown_input.preprocess("a") == "a"
        assert dropdown_input.postprocess("a") == "a"
        assert dropdown_input.preprocess("c full") == "c full"
        assert dropdown_input.postprocess("c full") == "c full"

        # When a Gradio app is loaded with gr.load, the tuples are converted to lists,
        # so we need to test that case as well
        dropdown_input = gr.Dropdown(["a", "b", ["c", "c full"]])  # type: ignore
        assert dropdown_input.choices == [("a", "a"), ("b", "b"), ("c", "c full")]

        dropdown = gr.Dropdown(choices=["a", "b"], type="index")
        assert dropdown.preprocess("a") == 0
        assert dropdown.preprocess("b") == 1
        assert dropdown.preprocess("c") is None

        dropdown = gr.Dropdown(choices=["a", "b"], type="index", multiselect=True)
        assert dropdown.preprocess(["a"]) == [0]
        assert dropdown.preprocess(["a", "b"]) == [0, 1]
        assert dropdown.preprocess(["a", "b", "c"]) == [0, 1, None]

        dropdown_input_multiselect = gr.Dropdown(["a", "b", ("c", "c full")])
        assert dropdown_input_multiselect.preprocess(["a", "c full"]) == ["a", "c full"]
        assert dropdown_input_multiselect.postprocess(["a", "c full"]) == [
            "a",
            "c full",
        ]
        dropdown_input_multiselect = gr.Dropdown(
            value=["a", "c"],
            choices=["a", "b", ("c", "c full")],
            label="Select Your Inputs",
            multiselect=True,
            max_choices=2,
        )
        assert dropdown_input_multiselect.get_config() == {
            "allow_custom_value": False,
            "choices": [("a", "a"), ("b", "b"), ("c", "c full")],
            "value": ["a", "c"],
            "name": "dropdown",
            "show_label": True,
            "label": "Select Your Inputs",
            "container": True,
            "min_width": 160,
            "scale": None,
            "elem_id": None,
            "elem_classes": [],
            "visible": True,
            "interactive": None,
            "root_url": None,
            "multiselect": True,
            "filterable": True,
            "max_choices": 2,
            "_selectable": False,
            "type": "value",
            "info": None,
        }
        with pytest.raises(ValueError):
            gr.Dropdown(["a"], type="unknown")

        dropdown = gr.Dropdown(choices=["a", "b"], value="c")
        assert dropdown.get_config()["value"] == "c"
        assert dropdown.postprocess("a") == "a"

    def test_in_interface(self):
        """
        Interface, process
        """
        dropdown_input = gr.Dropdown(["a", "b", "c"])
        iface = gr.Interface(lambda x: "|".join(x), dropdown_input, "textbox")
        assert iface(["a", "c"]) == "a|c"
        assert iface([]) == ""


class TestImage:
    def test_component_functions(self, gradio_temp_dir):
        """
        Preprocess, postprocess, serialize, get_config, _segment_by_slic
        type: pil, file, filepath, numpy
        """

        img = dict(FileData(path="test/test_files/bus.png"))
        image_input = gr.Image()

        image_input = gr.Image(type="filepath")
        image_temp_filepath = image_input.preprocess(img)
        assert image_temp_filepath in [
            str(f) for f in gradio_temp_dir.glob("**/*") if f.is_file()
        ]

        image_input = gr.Image(type="pil", label="Upload Your Image")
        assert image_input.get_config() == {
            "image_mode": "RGB",
            "sources": ("upload", "webcam", "clipboard"),
            "name": "image",
            "show_share_button": False,
            "show_download_button": True,
            "streaming": False,
            "show_label": True,
            "label": "Upload Your Image",
            "container": True,
            "min_width": 160,
            "scale": None,
            "height": None,
            "width": None,
            "elem_id": None,
            "elem_classes": [],
            "visible": True,
            "value": None,
            "interactive": None,
            "root_url": None,
            "mirror_webcam": True,
            "_selectable": False,
            "streamable": False,
            "type": "pil",
        }
        assert image_input.preprocess(None) is None
        image_input = gr.Image()
        assert image_input.preprocess(img) is not None
        image_input.preprocess(img)
        file_image = gr.Image(type="filepath")
        assert isinstance(file_image.preprocess(img), str)
        with pytest.raises(ValueError):
            gr.Image(type="unknown")

        # Output functionalities
        image_output = gr.Image(type="pil")
        processed_image = image_output.postprocess(PIL.Image.open(img["path"]))
        assert processed_image is not None
        if processed_image is not None:
            processed = client_utils.encode_url_or_file_to_base64(
                cast(dict, processed_image).get("path", "")
            )
            source = client_utils.encode_url_or_file_to_base64(img["path"])
            assert processed == source
<<<<<<< HEAD

    def test_as_example(self):
        # test that URLs are not converted to an absolute path
        url = "https://gradio-static-files.s3.us-west-2.amazonaws.com/header-image.jpg"
        assert gr.Image().as_example(url) == url
=======
>>>>>>> a8ef6d5d

    def test_in_interface_as_output(self):
        """
        Interface, process
        """

        def generate_noise(height, width):
            return np.random.randint(0, 256, (height, width, 3))

        iface = gr.Interface(generate_noise, ["slider", "slider"], "image")
        assert iface(10, 20).endswith(".png")

    def test_static(self):
        """
        postprocess
        """
        component = gr.Image("test/test_files/bus.png")
        value = component.get_config().get("value")
        base64 = client_utils.encode_file_to_base64(value["path"])
        assert base64 == media_data.BASE64_IMAGE
        component = gr.Image(None)
        assert component.get_config().get("value") is None


class TestPlot:
    @pytest.mark.asyncio
    async def test_in_interface_as_output(self):
        """
        Interface, process
        """

        def plot(num):
            import matplotlib.pyplot as plt

            fig = plt.figure()
            plt.plot(range(num), range(num))
            return fig

        iface = gr.Interface(plot, "slider", "plot")
        with utils.MatplotlibBackendMananger():
            output = await iface.process_api(fn_index=0, inputs=[10], state={})
        assert output["data"][0]["type"] == "matplotlib"
        assert output["data"][0]["plot"].startswith("data:image/png;base64")

    def test_static(self):
        """
        postprocess
        """
        with utils.MatplotlibBackendMananger():
            import matplotlib.pyplot as plt

            fig = plt.figure()
            plt.plot([1, 2, 3], [1, 2, 3])

        component = gr.Plot(fig)
        assert component.get_config().get("value") is not None
        component = gr.Plot(None)
        assert component.get_config().get("value") is None

    def test_postprocess_altair(self):
        import altair as alt
        from vega_datasets import data

        cars = data.cars()
        chart = (
            alt.Chart(cars)
            .mark_point()
            .encode(
                x="Horsepower",
                y="Miles_per_Gallon",
                color="Origin",
            )
        )
        out = gr.Plot().postprocess(chart)
        assert isinstance(out["plot"], str)
        assert out["plot"] == chart.to_json()


class TestAudio:
    def test_component_functions(self, gradio_temp_dir):
        """
        Preprocess, postprocess serialize, get_config, deserialize
        type: filepath, numpy, file
        """
        x_wav = deepcopy(media_data.BASE64_AUDIO)
        audio_input = gr.Audio()
        output1 = audio_input.preprocess(x_wav)
        assert output1[0] == 8000
        assert output1[1].shape == (8046,)

        x_wav = processing_utils.move_files_to_cache([x_wav], audio_input)[0]
        audio_input = gr.Audio(type="filepath")
        output1 = audio_input.preprocess(x_wav)
        assert Path(output1).name.endswith("audio_sample.wav")

        audio_input = gr.Audio(label="Upload Your Audio")
        assert audio_input.get_config() == {
            "autoplay": False,
            "sources": ["microphone", "upload"],
            "name": "audio",
            "show_download_button": True,
            "show_share_button": False,
            "streaming": False,
            "show_label": True,
            "label": "Upload Your Audio",
            "container": True,
            "min_width": 160,
            "scale": None,
            "elem_id": None,
            "elem_classes": [],
            "visible": True,
            "value": None,
            "interactive": None,
            "root_url": None,
            "type": "numpy",
            "format": "wav",
            "streamable": False,
            "max_length": None,
            "min_length": None,
            "waveform_options": None,
        }
        assert audio_input.preprocess(None) is None
        x_wav["is_example"] = True
        x_wav["crop_min"], x_wav["crop_max"] = 1, 4
        output2 = audio_input.preprocess(x_wav)
        assert output2 is not None
        assert output1 != output2

        audio_input = gr.Audio(type="filepath")
        assert isinstance(audio_input.preprocess(x_wav), str)
        with pytest.raises(ValueError):
            gr.Audio(type="unknown")

        # Confirm Audio can be instantiated with a numpy array
        gr.Audio((100, np.random.random(size=(1000, 2))), label="Play your audio")

        # Output functionalities
        y_audio = client_utils.decode_base64_to_file(
            deepcopy(media_data.BASE64_AUDIO)["data"]
        )
        audio_output = gr.Audio(type="filepath")
        assert filecmp.cmp(y_audio.name, audio_output.postprocess(y_audio.name)["path"])
        assert audio_output.get_config() == {
            "autoplay": False,
            "name": "audio",
            "show_download_button": True,
            "show_share_button": False,
            "streaming": False,
            "show_label": True,
            "label": None,
            "max_length": None,
            "min_length": None,
            "container": True,
            "min_width": 160,
            "scale": None,
            "elem_id": None,
            "elem_classes": [],
            "visible": True,
            "value": None,
            "interactive": None,
            "root_url": None,
            "type": "filepath",
            "format": "wav",
            "streamable": False,
            "sources": ["microphone", "upload"],
            "waveform_options": None,
        }

        output1 = audio_output.postprocess(y_audio.name)
        output2 = audio_output.postprocess(Path(y_audio.name))
        assert output1 == output2

    def test_default_value_postprocess(self):
        x_wav = deepcopy(media_data.BASE64_AUDIO)
        audio = gr.Audio(value=x_wav["path"])
        assert processing_utils.is_in_or_equal(audio.value["path"], audio.GRADIO_CACHE)

    def test_in_interface(self):
        def reverse_audio(audio):
            sr, data = audio
            return (sr, np.flipud(data))

        iface = gr.Interface(reverse_audio, "audio", "audio")
        reversed_file = iface("test/test_files/audio_sample.wav")
        reversed_reversed_file = iface(reversed_file)
        reversed_reversed_data = client_utils.encode_url_or_file_to_base64(
            reversed_reversed_file
        )
        similarity = SequenceMatcher(
            a=reversed_reversed_data, b=media_data.BASE64_AUDIO["data"]
        ).ratio()
        assert similarity > 0.99

    def test_in_interface_as_output(self):
        """
        Interface, process
        """

        def generate_noise(duration):
            return 48000, np.random.randint(-256, 256, (duration, 3)).astype(np.int16)

        iface = gr.Interface(generate_noise, "slider", "audio")
        assert iface(100).endswith(".wav")

    def test_audio_preprocess_can_be_read_by_scipy(self, gradio_temp_dir):
        x_wav = {
            "path": processing_utils.save_base64_to_cache(
                media_data.BASE64_MICROPHONE["data"], cache_dir=gradio_temp_dir
            ),
        }
        audio_input = gr.Audio(type="filepath")
        output = audio_input.preprocess(x_wav)
        wavfile.read(output)

    def test_prepost_process_to_mp3(self, gradio_temp_dir):
        x_wav = {
            "path": processing_utils.save_base64_to_cache(
                media_data.BASE64_MICROPHONE["data"], cache_dir=gradio_temp_dir
            ),
        }
        audio_input = gr.Audio(type="filepath", format="mp3")
        output = audio_input.preprocess(x_wav)
        assert output.endswith("mp3")
        output = audio_input.postprocess(
            (48000, np.random.randint(-256, 256, (5, 3)).astype(np.int16))
        )
        assert output["path"].endswith("mp3")


class TestFile:
    def test_component_functions(self):
        """
        Preprocess, serialize, get_config, value
        """
        x_file = deepcopy(media_data.BASE64_FILE)
        file_input = gr.File()
        output = file_input.preprocess({"path": x_file["path"]})
        assert isinstance(output, str)

        input1 = file_input.preprocess({"path": x_file["path"]})
        input2 = file_input.preprocess({"path": x_file["path"]})
        assert input1 == input1.name  # Testing backwards compatibility
        assert input1 == input2
        assert Path(input1).name == "sample_file.pdf"

        file_input = gr.File(label="Upload Your File")
        assert file_input.get_config() == {
            "file_count": "single",
            "file_types": None,
            "name": "file",
            "show_label": True,
            "label": "Upload Your File",
            "container": True,
            "min_width": 160,
            "scale": None,
            "elem_id": None,
            "elem_classes": [],
            "visible": True,
            "value": None,
            "interactive": None,
            "root_url": None,
            "_selectable": False,
            "height": None,
            "type": "filepath",
        }
        assert file_input.preprocess(None) is None
        assert file_input.preprocess(x_file) is not None

        zero_size_file = {"path": "document.txt", "size": 0}
        temp_file = file_input.preprocess(zero_size_file)
        assert not Path(temp_file.name).exists()

        file_input = gr.File(type="binary")
        output = file_input.preprocess(x_file)
        assert type(output) == bytes

        output1 = file_input.postprocess("test/test_files/sample_file.pdf")
        output2 = file_input.postprocess("test/test_files/sample_file.pdf")
        assert output1 == output2

    def test_file_type_must_be_list(self):
        with pytest.raises(
            ValueError, match="Parameter file_types must be a list. Received str"
        ):
            gr.File(file_types=".json")

    def test_in_interface_as_input(self):
        """
        Interface, process
        """
        x_file = media_data.BASE64_FILE["path"]

        def get_size_of_file(file_obj):
            return os.path.getsize(file_obj.name)

        iface = gr.Interface(get_size_of_file, "file", "number")
        assert iface(x_file) == 10558

    def test_as_component_as_output(self):
        """
        Interface, process
        """

        def write_file(content):
            with open("test.txt", "w") as f:
                f.write(content)
            return "test.txt"

        iface = gr.Interface(write_file, "text", "file")
        assert iface("hello world").endswith(".txt")


class TestUploadButton:
    def test_component_functions(self):
        """
        preprocess
        """
        x_file = deepcopy(media_data.BASE64_FILE)
        upload_input = gr.UploadButton()
        input = upload_input.preprocess({"path": x_file})
        assert isinstance(input, str)

        input1 = upload_input.preprocess({"path": x_file})
        input2 = upload_input.preprocess({"path": x_file})
        assert input1 == input1.name  # Testing backwards compatibility
        assert input1 == input2

    def test_raises_if_file_types_is_not_list(self):
        with pytest.raises(
            ValueError, match="Parameter file_types must be a list. Received int"
        ):
            gr.UploadButton(file_types=2)


class TestDataframe:
    def test_component_functions(self):
        """
        Preprocess, serialize, get_config
        """
        x_data = {
            "data": [["Tim", 12, False], ["Jan", 24, True]],
            "headers": ["Name", "Age", "Member"],
            "metadata": None,
        }
        dataframe_input = gr.Dataframe(headers=["Name", "Age", "Member"])
        output = dataframe_input.preprocess(x_data)
        assert output["Age"][1] == 24
        assert not output["Member"][0]
        assert dataframe_input.postprocess(x_data) == x_data

        dataframe_input = gr.Dataframe(
            headers=["Name", "Age", "Member"], label="Dataframe Input"
        )
        assert dataframe_input.get_config() == {
            "value": {
                "headers": ["Name", "Age", "Member"],
                "data": [["", "", ""]],
                "metadata": None,
            },
            "_selectable": False,
            "headers": ["Name", "Age", "Member"],
            "row_count": (1, "dynamic"),
            "col_count": (3, "dynamic"),
            "datatype": ["str", "str", "str"],
            "type": "pandas",
            "label": "Dataframe Input",
            "show_label": True,
            "scale": None,
            "min_width": 160,
            "interactive": None,
            "visible": True,
            "elem_id": None,
            "elem_classes": [],
            "wrap": False,
            "root_url": None,
            "name": "dataframe",
            "height": 500,
            "latex_delimiters": [{"display": True, "left": "$$", "right": "$$"}],
            "line_breaks": True,
            "column_widths": [],
        }
        dataframe_input = gr.Dataframe()
        output = dataframe_input.preprocess(x_data)
        assert output["Age"][1] == 24
        with pytest.raises(ValueError):
            gr.Dataframe(type="unknown")

        dataframe_output = gr.Dataframe()
        assert dataframe_output.get_config() == {
            "value": {
                "headers": ["1", "2", "3"],
                "data": [["", "", ""]],
                "metadata": None,
            },
            "_selectable": False,
            "headers": ["1", "2", "3"],
            "row_count": (1, "dynamic"),
            "col_count": (3, "dynamic"),
            "datatype": ["str", "str", "str"],
            "type": "pandas",
            "label": None,
            "show_label": True,
            "scale": None,
            "min_width": 160,
            "interactive": None,
            "visible": True,
            "elem_id": None,
            "elem_classes": [],
            "wrap": False,
            "root_url": None,
            "name": "dataframe",
            "height": 500,
            "latex_delimiters": [{"display": True, "left": "$$", "right": "$$"}],
            "line_breaks": True,
            "column_widths": [],
        }

        dataframe_input = gr.Dataframe(column_widths=["100px", 200, "50%"])
        assert dataframe_input.get_config()["column_widths"] == [
            "100px",
            "200px",
            "50%",
        ]

    def test_postprocess(self):
        """
        postprocess
        """
        dataframe_output = gr.Dataframe()
        output = dataframe_output.postprocess([])
        assert output == {"data": [[]], "headers": [], "metadata": None}
        output = dataframe_output.postprocess(np.zeros((2, 2)))
        assert output == {
            "data": [[0, 0], [0, 0]],
            "headers": ["1", "2"],
            "metadata": None,
        }
        output = dataframe_output.postprocess([[1, 3, 5]])
        assert output == {
            "data": [[1, 3, 5]],
            "headers": ["1", "2", "3"],
            "metadata": None,
        }
        output = dataframe_output.postprocess(
            pd.DataFrame([[2, True], [3, True], [4, False]], columns=["num", "prime"])
        )
        assert output == {
            "headers": ["num", "prime"],
            "data": [[2, True], [3, True], [4, False]],
            "metadata": None,
        }
        with pytest.raises(ValueError):
            gr.Dataframe(type="unknown")

        # When the headers don't match the data
        dataframe_output = gr.Dataframe(headers=["one", "two", "three"])
        output = dataframe_output.postprocess([[2, True], [3, True]])
        assert output == {
            "headers": ["one", "two"],
            "data": [[2, True], [3, True]],
            "metadata": None,
        }
        dataframe_output = gr.Dataframe(headers=["one", "two", "three"])
        output = dataframe_output.postprocess([[2, True, "ab", 4], [3, True, "cd", 5]])
        assert output == {
            "headers": ["one", "two", "three", "4"],
            "data": [[2, True, "ab", 4], [3, True, "cd", 5]],
            "metadata": None,
        }

    def test_dataframe_postprocess_all_types(self):
        df = pd.DataFrame(
            {
                "date_1": pd.date_range("2021-01-01", periods=2),
                "date_2": pd.date_range("2022-02-15", periods=2).strftime(
                    "%B %d, %Y, %r"
                ),
                "number": np.array([0.2233, 0.57281]),
                "number_2": np.array([84, 23]).astype(np.int64),
                "bool": [True, False],
                "markdown": ["# Hello", "# Goodbye"],
            }
        )
        component = gr.Dataframe(
            datatype=["date", "date", "number", "number", "bool", "markdown"]
        )
        output = component.postprocess(df)
        assert output == {
            "headers": list(df.columns),
            "data": [
                [
                    pd.Timestamp("2021-01-01 00:00:00"),
                    "February 15, 2022, 12:00:00 AM",
                    0.2233,
                    84,
                    True,
                    "# Hello",
                ],
                [
                    pd.Timestamp("2021-01-02 00:00:00"),
                    "February 16, 2022, 12:00:00 AM",
                    0.57281,
                    23,
                    False,
                    "# Goodbye",
                ],
            ],
            "metadata": None,
        }

    def test_dataframe_postprocess_only_dates(self):
        df = pd.DataFrame(
            {
                "date_1": pd.date_range("2021-01-01", periods=2),
                "date_2": pd.date_range("2022-02-15", periods=2),
            }
        )
        component = gr.Dataframe(datatype=["date", "date"])
        output = component.postprocess(df)
        assert output == {
            "headers": list(df.columns),
            "data": [
                [
                    pd.Timestamp("2021-01-01 00:00:00"),
                    pd.Timestamp("2022-02-15 00:00:00"),
                ],
                [
                    pd.Timestamp("2021-01-02 00:00:00"),
                    pd.Timestamp("2022-02-16 00:00:00"),
                ],
            ],
            "metadata": None,
        }

    def test_dataframe_postprocess_styler(self):
        component = gr.Dataframe()
        df = pd.DataFrame(
            {
                "name": ["Adam", "Mike"] * 4,
                "gpa": [1.1, 1.12] * 4,
                "sat": [800, 800] * 4,
            }
        )
        s = df.style.format(precision=1, decimal=",")
        output = component.postprocess(s)
        assert output == {
            "data": [
                ["Adam", 1.1, 800],
                ["Mike", 1.12, 800],
                ["Adam", 1.1, 800],
                ["Mike", 1.12, 800],
                ["Adam", 1.1, 800],
                ["Mike", 1.12, 800],
                ["Adam", 1.1, 800],
                ["Mike", 1.12, 800],
            ],
            "headers": ["name", "gpa", "sat"],
            "metadata": {
                "display_value": [
                    ["Adam", "1,1", "800"],
                    ["Mike", "1,1", "800"],
                    ["Adam", "1,1", "800"],
                    ["Mike", "1,1", "800"],
                    ["Adam", "1,1", "800"],
                    ["Mike", "1,1", "800"],
                    ["Adam", "1,1", "800"],
                    ["Mike", "1,1", "800"],
                ],
                "styling": [
                    ["", "", ""],
                    ["", "", ""],
                    ["", "", ""],
                    ["", "", ""],
                    ["", "", ""],
                    ["", "", ""],
                    ["", "", ""],
                    ["", "", ""],
                ],
            },
        }

        df = pd.DataFrame(
            {
                "A": [14, 4, 5, 4, 1],
                "B": [5, 2, 54, 3, 2],
                "C": [20, 20, 7, 3, 8],
                "D": [14, 3, 6, 2, 6],
                "E": [23, 45, 64, 32, 23],
            }
        )

        t = df.style.highlight_max(color="lightgreen", axis=0)
        output = component.postprocess(t)
        assert output == {
            "data": [
                [14, 5, 20, 14, 23],
                [4, 2, 20, 3, 45],
                [5, 54, 7, 6, 64],
                [4, 3, 3, 2, 32],
                [1, 2, 8, 6, 23],
            ],
            "headers": ["A", "B", "C", "D", "E"],
            "metadata": {
                "display_value": [
                    ["14", "5", "20", "14", "23"],
                    ["4", "2", "20", "3", "45"],
                    ["5", "54", "7", "6", "64"],
                    ["4", "3", "3", "2", "32"],
                    ["1", "2", "8", "6", "23"],
                ],
                "styling": [
                    [
                        "background-color: lightgreen",
                        "",
                        "background-color: lightgreen",
                        "background-color: lightgreen",
                        "",
                    ],
                    ["", "", "background-color: lightgreen", "", ""],
                    [
                        "",
                        "background-color: lightgreen",
                        "",
                        "",
                        "background-color: lightgreen",
                    ],
                    ["", "", "", "", ""],
                    ["", "", "", "", ""],
                ],
            },
        }


class TestDataset:
    def test_preprocessing(self):
        test_file_dir = Path(__file__).parent / "test_files"
        bus = str(Path(test_file_dir, "bus.png").resolve())

        dataset = gr.Dataset(
            components=["number", "textbox", "image", "html", "markdown"],
            samples=[
                [5, "hello", bus, "<b>Bold</b>", "**Bold**"],
                [15, "hi", bus, "<i>Italics</i>", "*Italics*"],
            ],
        )

        row = dataset.preprocess(1)
        assert row[0] == 15
        assert row[1] == "hi"
        assert row[2].endswith("bus.png")
        assert row[3] == "<i>Italics</i>"
        assert row[4] == "*Italics*"

        dataset = gr.Dataset(
            components=["number", "textbox", "image", "html", "markdown"],
            samples=[
                [5, "hello", bus, "<b>Bold</b>", "**Bold**"],
                [15, "hi", bus, "<i>Italics</i>", "*Italics*"],
            ],
            type="index",
        )

        assert dataset.preprocess(1) == 1

        radio = gr.Radio(choices=[("name 1", "value 1"), ("name 2", "value 2")])
        dataset = gr.Dataset(samples=[["value 1"], ["value 2"]], components=[radio])
        assert dataset.samples == [["name 1"], ["name 2"]]

    def test_postprocessing(self):
        test_file_dir = Path(Path(__file__).parent, "test_files")
        bus = Path(test_file_dir, "bus.png")

        dataset = gr.Dataset(
            components=["number", "textbox", "image", "html", "markdown"], type="index"
        )

        output = dataset.postprocess(
            samples=[
                [5, "hello", bus, "<b>Bold</b>", "**Bold**"],
                [15, "hi", bus, "<i>Italics</i>", "*Italics*"],
            ],
        )

        assert output == {
            "samples": [
                [5, "hello", bus, "<b>Bold</b>", "**Bold**"],
                [15, "hi", bus, "<i>Italics</i>", "*Italics*"],
            ],
            "__type__": "update",
        }


class TestVideo:
    def test_component_functions(self):
        """
        Preprocess, serialize, deserialize, get_config
        """
        x_video = {"video": {"path": deepcopy(media_data.BASE64_VIDEO)["path"]}}
        video_input = gr.Video()

        x_video = processing_utils.move_files_to_cache([x_video], video_input)[0]

        output1 = video_input.preprocess(x_video)
        assert isinstance(output1, str)
        output2 = video_input.preprocess(x_video)
        assert output1 == output2

        video_input = gr.Video(include_audio=False)
        output1 = video_input.preprocess(x_video)
        output2 = video_input.preprocess(x_video)
        assert output1 == output2

        video_input = gr.Video(label="Upload Your Video")
        assert video_input.get_config() == {
            "autoplay": False,
            "source": "upload",
            "name": "video",
            "show_share_button": False,
            "show_label": True,
            "label": "Upload Your Video",
            "container": True,
            "min_width": 160,
            "scale": None,
            "height": None,
            "width": None,
            "elem_id": None,
            "elem_classes": [],
            "visible": True,
            "value": None,
            "interactive": None,
            "root_url": None,
            "mirror_webcam": True,
            "include_audio": True,
            "format": None,
        }
        assert video_input.preprocess(None) is None
        x_video["is_example"] = True
        assert video_input.preprocess(x_video) is not None
        video_input = gr.Video(format="avi")
        output_video = video_input.preprocess(x_video)
        assert output_video[-3:] == "avi"
        assert "flip" not in output_video

        # Output functionalities
        y_vid_path = "test/test_files/video_sample.mp4"
        subtitles_path = "test/test_files/s1.srt"
        video_output = gr.Video()
        output1 = video_output.postprocess(y_vid_path)["video"]["path"]
        assert output1.endswith("mp4")
        output2 = video_output.postprocess(y_vid_path)["video"]["path"]
        assert output1 == output2
        assert (
            video_output.postprocess(y_vid_path)["video"]["orig_name"]
            == "video_sample.mp4"
        )
        output_with_subtitles = video_output.postprocess((y_vid_path, subtitles_path))
        assert output_with_subtitles["subtitles"]["path"].endswith(".vtt")

        p_video = gr.Video()
        video_with_subtitle = gr.Video()
        postprocessed_video = p_video.postprocess(Path(y_vid_path))
        postprocessed_video_with_subtitle = video_with_subtitle.postprocess(
            (Path(y_vid_path), Path(subtitles_path))
        )

        processed_video = {
            "video": {
                "path": "video_sample.mp4",
                "orig_name": "video_sample.mp4",
                "mime_type": None,
                "size": None,
                "url": None,
            },
            "subtitles": None,
        }

        processed_video_with_subtitle = {
            "video": {
                "path": "video_sample.mp4",
                "orig_name": "video_sample.mp4",
                "mime_type": None,
                "size": None,
                "url": None,
            },
            "subtitles": {
                "path": "s1.srt",
                "mime_type": None,
                "orig_name": None,
                "size": None,
                "url": None,
            },
        }
        postprocessed_video["video"]["path"] = os.path.basename(
            postprocessed_video["video"]["path"]
        )
        assert processed_video == postprocessed_video
        postprocessed_video_with_subtitle["video"]["path"] = os.path.basename(
            postprocessed_video_with_subtitle["video"]["path"]
        )
        if postprocessed_video_with_subtitle["subtitles"]["path"]:
            postprocessed_video_with_subtitle["subtitles"]["path"] = "s1.srt"
        assert processed_video_with_subtitle == postprocessed_video_with_subtitle

    def test_in_interface(self):
        """
        Interface, process
        """
        x_video = media_data.BASE64_VIDEO["path"]
        iface = gr.Interface(lambda x: x, "video", "playable_video")
        assert iface({"video": x_video})["video"].endswith(".mp4")

    def test_with_waveform(self):
        """
        Interface, process
        """
        x_audio = media_data.BASE64_AUDIO["path"]
        iface = gr.Interface(lambda x: gr.make_waveform(x), "audio", "video")
        assert iface(x_audio)["video"].endswith(".mp4")

    def test_video_postprocess_converts_to_playable_format(self):
        test_file_dir = Path(Path(__file__).parent, "test_files")
        # This file has a playable container but not playable codec
        with tempfile.NamedTemporaryFile(
            suffix="bad_video.mp4", delete=False
        ) as tmp_not_playable_vid:
            bad_vid = str(test_file_dir / "bad_video_sample.mp4")
            assert not processing_utils.video_is_playable(bad_vid)
            shutil.copy(bad_vid, tmp_not_playable_vid.name)
            output = gr.Video().postprocess(tmp_not_playable_vid.name)
            assert processing_utils.video_is_playable(output["video"]["path"])

        # This file has a playable codec but not a playable container
        with tempfile.NamedTemporaryFile(
            suffix="playable_but_bad_container.mkv", delete=False
        ) as tmp_not_playable_vid:
            bad_vid = str(test_file_dir / "playable_but_bad_container.mkv")
            assert not processing_utils.video_is_playable(bad_vid)
            shutil.copy(bad_vid, tmp_not_playable_vid.name)
            output = gr.Video().postprocess(tmp_not_playable_vid.name)
            assert processing_utils.video_is_playable(output["video"]["path"])

    @patch("pathlib.Path.exists", MagicMock(return_value=False))
    @patch("gradio.components.video.FFmpeg")
    def test_video_preprocessing_flips_video_for_webcam(self, mock_ffmpeg):
        # Ensures that the cached temp video file is not used so that ffmpeg is called for each test
        x_video = {"video": deepcopy(media_data.BASE64_VIDEO)}
        video_input = gr.Video(source="webcam")
        _ = video_input.preprocess(x_video)

        # Dict mapping filename to FFmpeg options
        output_params = mock_ffmpeg.call_args_list[0][1]["outputs"]
        assert "hflip" in list(output_params.values())[0]
        assert "flip" in list(output_params.keys())[0]

        mock_ffmpeg.reset_mock()
        _ = gr.Video(
            source="webcam", mirror_webcam=False, include_audio=True
        ).preprocess(x_video)
        mock_ffmpeg.assert_not_called()

        mock_ffmpeg.reset_mock()
        _ = gr.Video(source="upload", format="mp4", include_audio=True).preprocess(
            x_video
        )
        mock_ffmpeg.assert_not_called()

        mock_ffmpeg.reset_mock()
        output_file = gr.Video(
            source="webcam", mirror_webcam=True, format="avi"
        ).preprocess(x_video)
        output_params = mock_ffmpeg.call_args_list[0][1]["outputs"]
        assert "hflip" in list(output_params.values())[0]
        assert "flip" in list(output_params.keys())[0]
        assert ".avi" in list(output_params.keys())[0]
        assert ".avi" in output_file

        mock_ffmpeg.reset_mock()
        output_file = gr.Video(
            source="webcam", mirror_webcam=False, format="avi", include_audio=False
        ).preprocess(x_video)
        output_params = mock_ffmpeg.call_args_list[0][1]["outputs"]
        assert list(output_params.values())[0] == ["-an"]
        assert "flip" not in Path(list(output_params.keys())[0]).name
        assert ".avi" in list(output_params.keys())[0]
        assert ".avi" in output_file

    @pytest.mark.flaky
    def test_preprocess_url(self):
        output = gr.Video().preprocess(
            {
                "video": {
                    "path": "https://gradio-builds.s3.amazonaws.com/demo-files/a.mp4",
                    "size": None,
                    "orig_name": "https://gradio-builds.s3.amazonaws.com/demo-files/a.mp4",
                }
            }
        )
        assert Path(output).name == "a.mp4" and not client_utils.probe_url(output)


class TestNames:
    # This test ensures that `components.get_component_instance()` works correctly when instantiating from components
    def test_no_duplicate_uncased_names(self, io_components):
        unique_subclasses_uncased = {s.__name__.lower() for s in io_components}
        assert len(io_components) == len(unique_subclasses_uncased)


class TestLabel:
    def test_component_functions(self):
        """
        Process, postprocess, deserialize
        """
        y = "happy"
        label_output = gr.Label()
        label = label_output.postprocess(y)
        assert label == {"label": "happy", "confidences": None}

        y = {3: 0.7, 1: 0.2, 0: 0.1}
        label = label_output.postprocess(y)
        assert label == {
            "label": 3,
            "confidences": [
                {"label": 3, "confidence": 0.7},
                {"label": 1, "confidence": 0.2},
                {"label": 0, "confidence": 0.1},
            ],
        }
        label_output = gr.Label(num_top_classes=2)
        label = label_output.postprocess(y)

        assert label == {
            "label": 3,
            "confidences": [
                {"label": 3, "confidence": 0.7},
                {"label": 1, "confidence": 0.2},
            ],
        }
        with pytest.raises(ValueError):
            label_output.postprocess([1, 2, 3])

        test_file_dir = Path(Path(__file__).parent, "test_files")
        path = str(Path(test_file_dir, "test_label_json.json"))
        label_dict = label_output.postprocess(path)
        assert label_dict["label"] == "web site"

        assert label_output.get_config() == {
            "name": "label",
            "show_label": True,
            "num_top_classes": 2,
            "value": {},
            "label": None,
            "container": True,
            "min_width": 160,
            "scale": None,
            "elem_id": None,
            "elem_classes": [],
            "visible": True,
            "root_url": None,
            "color": None,
            "_selectable": False,
        }

    def test_color_argument(self):
        label = gr.Label(value=-10, color="red")
        assert label.get_config()["color"] == "red"

    def test_in_interface(self):
        """
        Interface, process
        """
        x_img = "test/test_files/bus.png"

        def rgb_distribution(img):
            rgb_dist = np.mean(img, axis=(0, 1))
            rgb_dist /= np.sum(rgb_dist)
            rgb_dist = np.round(rgb_dist, decimals=2)
            return {
                "red": rgb_dist[0],
                "green": rgb_dist[1],
                "blue": rgb_dist[2],
            }

        iface = gr.Interface(rgb_distribution, "image", "label")
        output = iface(x_img)
        assert output == {
            "label": "red",
            "confidences": [
                {"label": "red", "confidence": 0.44},
                {"label": "green", "confidence": 0.28},
                {"label": "blue", "confidence": 0.28},
            ],
        }


class TestHighlightedText:
    def test_postprocess(self):
        """
        postprocess
        """
        component = gr.HighlightedText()
        value = [
            ("", None),
            ("Wolfgang", "PER"),
            (" lives in ", None),
            ("Berlin", "LOC"),
            ("", None),
        ]
        result = [
            {"token": "", "class_or_confidence": None},
            {"token": "Wolfgang", "class_or_confidence": "PER"},
            {"token": " lives in ", "class_or_confidence": None},
            {"token": "Berlin", "class_or_confidence": "LOC"},
            {"token": "", "class_or_confidence": None},
        ]
        result_ = component.postprocess(value)
        assert result == result_

        text = "Wolfgang lives in Berlin"
        entities = [
            {"entity": "PER", "start": 0, "end": 8},
            {"entity": "LOC", "start": 18, "end": 24},
        ]
        result_ = component.postprocess({"text": text, "entities": entities})
        assert result == result_

        text = "Wolfgang lives in Berlin"
        entities = [
            {"entity_group": "PER", "start": 0, "end": 8},
            {"entity": "LOC", "start": 18, "end": 24},
        ]
        result_ = component.postprocess({"text": text, "entities": entities})
        assert result == result_

        # Test split entity is merged when combine adjacent is set
        text = "Wolfgang lives in Berlin"
        entities = [
            {"entity": "PER", "start": 0, "end": 4},
            {"entity": "PER", "start": 4, "end": 8},
            {"entity": "LOC", "start": 18, "end": 24},
        ]
        # After a merge empty entries are stripped except the leading one
        result_after_merge = [
            {"token": "", "class_or_confidence": None},
            {"token": "Wolfgang", "class_or_confidence": "PER"},
            {"token": " lives in ", "class_or_confidence": None},
            {"token": "Berlin", "class_or_confidence": "LOC"},
        ]
        result_ = component.postprocess({"text": text, "entities": entities})
        assert result != result_
        assert result_after_merge != result_

        component = gr.HighlightedText(combine_adjacent=True)
        result_ = component.postprocess({"text": text, "entities": entities})
        assert result_after_merge == result_

        component = gr.HighlightedText()

        text = "Wolfgang lives in Berlin"
        entities = [
            {"entity": "LOC", "start": 18, "end": 24},
            {"entity": "PER", "start": 0, "end": 8},
        ]
        result_ = component.postprocess({"text": text, "entities": entities})
        assert result == result_

        text = "I live there"
        entities = []
        result_ = component.postprocess({"text": text, "entities": entities})
        assert [{"token": text, "class_or_confidence": None}] == result_

        text = "Wolfgang"
        entities = [
            {"entity": "PER", "start": 0, "end": 8},
        ]
        result_ = component.postprocess({"text": text, "entities": entities})
        assert [
            {"token": "", "class_or_confidence": None},
            {"token": text, "class_or_confidence": "PER"},
            {"token": "", "class_or_confidence": None},
        ] == result_

    def test_component_functions(self):
        """
        get_config
        """
        ht_output = gr.HighlightedText(color_map={"pos": "green", "neg": "red"})
        assert ht_output.get_config() == {
            "color_map": {"pos": "green", "neg": "red"},
            "name": "highlightedtext",
            "show_label": True,
            "label": None,
            "show_legend": False,
            "container": True,
            "min_width": 160,
            "scale": None,
            "elem_id": None,
            "elem_classes": [],
            "visible": True,
            "value": None,
            "root_url": None,
            "_selectable": False,
            "combine_adjacent": False,
            "adjacent_separator": "",
            "interactive": None,
        }

    def test_in_interface(self):
        """
        Interface, process
        """

        def highlight_vowels(sentence):
            phrases, cur_phrase = [], ""
            vowels, mode = "aeiou", None
            for letter in sentence:
                letter_mode = "vowel" if letter in vowels else "non"
                if mode is None:
                    mode = letter_mode
                elif mode != letter_mode:
                    phrases.append((cur_phrase, mode))
                    cur_phrase = ""
                    mode = letter_mode
                cur_phrase += letter
            phrases.append((cur_phrase, mode))
            return phrases

        iface = gr.Interface(highlight_vowels, "text", "highlight")
        output = iface("Helloooo")
        assert output == [
            {"token": "H", "class_or_confidence": "non"},
            {"token": "e", "class_or_confidence": "vowel"},
            {"token": "ll", "class_or_confidence": "non"},
            {"token": "oooo", "class_or_confidence": "vowel"},
        ]


class TestAnnotatedImage:
    def test_postprocess(self):
        """
        postprocess
        """
        component = gr.AnnotatedImage()
        img = np.random.randint(0, 255, (100, 100, 3), dtype=np.uint8)
        mask1 = [40, 40, 50, 50]
        mask2 = np.zeros((100, 100), dtype=np.uint8)
        mask2[10:20, 10:20] = 1

        input = (img, [(mask1, "mask1"), (mask2, "mask2")])
        result = component.postprocess(input)

        base_img_out = PIL.Image.open(result["image"]["path"])

        assert result["annotations"][0]["label"] == "mask1"

        mask1_img_out = PIL.Image.open(result["annotations"][0]["image"]["path"])
        assert mask1_img_out.size == base_img_out.size
        mask1_array_out = np.array(mask1_img_out)
        assert np.max(mask1_array_out[40:50, 40:50]) == 255
        assert np.max(mask1_array_out[50:60, 50:60]) == 0

    def test_component_functions(self):
        ht_output = gr.AnnotatedImage(label="sections", show_legend=False)
        assert ht_output.get_config() == {
            "name": "annotatedimage",
            "show_label": True,
            "label": "sections",
            "show_legend": False,
            "container": True,
            "min_width": 160,
            "scale": None,
            "color_map": None,
            "height": None,
            "width": None,
            "elem_id": None,
            "elem_classes": [],
            "visible": True,
            "value": None,
            "root_url": None,
            "_selectable": False,
        }

    def test_in_interface(self):
        def mask(img):
            top_left_corner = [0, 0, 20, 20]
            random_mask = np.random.randint(0, 2, img.shape[:2])
            return (img, [(top_left_corner, "left corner"), (random_mask, "random")])

        iface = gr.Interface(mask, "image", gr.AnnotatedImage())
        output = iface("test/test_files/bus.png")
        output_img, (mask1, _) = output["image"], output["annotations"]
        input_img = PIL.Image.open("test/test_files/bus.png")
        output_img = PIL.Image.open(output_img)
        mask1_img = PIL.Image.open(mask1["image"])

        assert output_img.size == input_img.size
        assert mask1_img.size == input_img.size


class TestChatbot:
    def test_component_functions(self):
        """
        Postprocess, get_config
        """
        chatbot = gr.Chatbot()
        assert chatbot.postprocess([["You are **cool**\nand fun", "so are *you*"]]) == [
            ("You are **cool**\nand fun", "so are *you*")
        ]

        multimodal_msg = [
            [("test/test_files/video_sample.mp4",), "cool video"],
            [("test/test_files/audio_sample.wav",), "cool audio"],
            [("test/test_files/bus.png", "A bus"), "cool pic"],
            [(Path("test/test_files/video_sample.mp4"),), "cool video"],
            [(Path("test/test_files/audio_sample.wav"),), "cool audio"],
            [(Path("test/test_files/bus.png"), "A bus"), "cool pic"],
        ]
        postprocessed_multimodal_msg = chatbot.postprocess(multimodal_msg)
        for msg in postprocessed_multimodal_msg:
            assert "file" in msg[0]
            assert msg[1] in {"cool video", "cool audio", "cool pic"}
            assert msg[0]["file"]["path"].split(".")[-1] in {"mp4", "wav", "png"}
            if msg[0]["alt_text"]:
                assert msg[0]["alt_text"] == "A bus"

        assert chatbot.get_config() == {
            "value": [],
            "label": None,
            "show_label": True,
            "name": "chatbot",
            "show_share_button": False,
            "visible": True,
            "elem_id": None,
            "elem_classes": [],
            "container": True,
            "min_width": 160,
            "scale": None,
            "height": None,
            "root_url": None,
            "_selectable": False,
            "latex_delimiters": [{"display": True, "left": "$$", "right": "$$"}],
            "likeable": False,
            "rtl": False,
            "show_copy_button": False,
            "avatar_images": (None, None),
            "sanitize_html": True,
            "render_markdown": True,
            "bubble_full_width": True,
            "line_breaks": True,
            "layout": None,
        }


class TestJSON:
    def test_component_functions(self):
        """
        Postprocess
        """
        js_output = gr.JSON()
        assert js_output.postprocess('{"a":1, "b": 2}'), '"{\\"a\\":1, \\"b\\": 2}"'
        assert js_output.get_config() == {
            "container": True,
            "min_width": 160,
            "scale": None,
            "elem_id": None,
            "elem_classes": [],
            "visible": True,
            "value": None,
            "show_label": True,
            "label": None,
            "name": "json",
            "root_url": None,
        }

    @pytest.mark.asyncio
    async def test_in_interface(self):
        """
        Interface, process
        """

        def get_avg_age_per_gender(data):
            return {
                "M": int(data[data["gender"] == "M"]["age"].mean()),
                "F": int(data[data["gender"] == "F"]["age"].mean()),
                "O": int(data[data["gender"] == "O"]["age"].mean()),
            }

        iface = gr.Interface(
            get_avg_age_per_gender,
            gr.Dataframe(headers=["gender", "age"]),
            "json",
        )
        y_data = [
            ["M", 30],
            ["F", 20],
            ["M", 40],
            ["O", 20],
            ["F", 30],
        ]
        assert (
            await iface.process_api(
                0, [{"data": y_data, "headers": ["gender", "age"]}], state={}
            )
        )["data"][0] == {
            "M": 35,
            "F": 25,
            "O": 20,
        }


class TestHTML:
    def test_component_functions(self):
        """
        get_config
        """
        html_component = gr.components.HTML("#Welcome onboard", label="HTML Input")
        assert html_component.get_config() == {
            "value": "#Welcome onboard",
            "label": "HTML Input",
            "show_label": True,
            "visible": True,
            "elem_id": None,
            "elem_classes": [],
            "root_url": None,
            "name": "html",
        }

    def test_in_interface(self):
        """
        Interface, process
        """

        def bold_text(text):
            return f"<strong>{text}</strong>"

        iface = gr.Interface(bold_text, "text", "html")
        assert iface("test") == "<strong>test</strong>"


class TestMarkdown:
    def test_component_functions(self):
        markdown_component = gr.Markdown("# Let's learn about $x$", label="Markdown")
        assert markdown_component.get_config()["value"] == "# Let's learn about $x$"

    def test_in_interface(self):
        """
        Interface, process
        """
        iface = gr.Interface(lambda x: x, "text", "markdown")
        input_data = "    Here's an [image](https://gradio.app/images/gradio_logo.png)"
        output_data = iface(input_data)
        assert output_data == input_data.strip()


class TestModel3D:
    def test_component_functions(self):
        """
        get_config
        """
        model_component = gr.components.Model3D(None, label="Model")
        assert model_component.get_config() == {
            "value": None,
            "clear_color": [0, 0, 0, 0],
            "label": "Model",
            "show_label": True,
            "container": True,
            "scale": None,
            "min_width": 160,
            "visible": True,
            "elem_id": None,
            "elem_classes": [],
            "root_url": None,
            "interactive": None,
            "name": "model3d",
            "camera_position": (None, None, None),
            "height": None,
            "zoom_speed": 1,
        }

        file = "test/test_files/Box.gltf"
        output1 = model_component.postprocess(file)
        output2 = model_component.postprocess(Path(file))
        assert output1 == output2

    def test_in_interface(self):
        """
        Interface, process
        """
        iface = gr.Interface(lambda x: x, "model3d", "model3d")
        input_data = "test/test_files/Box.gltf"
        output_data = iface(input_data)
        assert output_data.endswith(".gltf")


class TestColorPicker:
    def test_component_functions(self):
        """
        Preprocess, postprocess, serialize, tokenize, get_config
        """
        color_picker_input = gr.ColorPicker()
        assert color_picker_input.preprocess("#000000") == "#000000"
        assert color_picker_input.postprocess("#000000") == "#000000"
        assert color_picker_input.postprocess(None) is None
        assert color_picker_input.postprocess("#FFFFFF") == "#FFFFFF"

        assert color_picker_input.get_config() == {
            "value": None,
            "show_label": True,
            "label": None,
            "container": True,
            "min_width": 160,
            "scale": None,
            "elem_id": None,
            "elem_classes": [],
            "visible": True,
            "interactive": None,
            "root_url": None,
            "name": "colorpicker",
            "info": None,
        }

    def test_in_interface_as_input(self):
        """
        Interface, process
        """
        iface = gr.Interface(lambda x: x, "colorpicker", "colorpicker")
        assert iface("#000000") == "#000000"

    def test_in_interface_as_output(self):
        """
        Interface, process

        """
        iface = gr.Interface(lambda x: x, "colorpicker", gr.ColorPicker())
        assert iface("#000000") == "#000000"

    def test_static(self):
        """
        postprocess
        """
        component = gr.ColorPicker("#000000")
        assert component.get_config().get("value") == "#000000"


class TestGallery:
    @patch("uuid.uuid4", return_value="my-uuid")
    def test_gallery(self, mock_uuid):
        gallery = gr.Gallery()
        test_file_dir = Path(Path(__file__).parent, "test_files")
        [
            client_utils.encode_file_to_base64(Path(test_file_dir, "bus.png")),
            client_utils.encode_file_to_base64(Path(test_file_dir, "cheetah1.jpg")),
        ]

        postprocessed_gallery = gallery.postprocess([Path("test/test_files/bus.png")])
        processed_gallery = [
            {
                "image": {
                    "path": "bus.png",
                    "orig_name": None,
                    "mime_type": None,
                    "size": None,
                    "url": None,
                },
                "caption": None,
            }
        ]
        postprocessed_gallery[0]["image"]["path"] = os.path.basename(
            postprocessed_gallery[0]["image"]["path"]
        )
        assert processed_gallery == postprocessed_gallery


class TestState:
    def test_as_component(self):
        state = gr.State(value=5)
        assert state.preprocess(10) == 10
        assert state.preprocess("abc") == "abc"
        assert state.stateful

    def test_initial_value_deepcopy(self):
        with pytest.raises(TypeError):
            gr.State(value=gr)  # modules are not deepcopyable

    @pytest.mark.asyncio
    async def test_in_interface(self):
        def test(x, y=" def"):
            return (x + y, x + y)

        io = gr.Interface(test, ["text", "state"], ["text", "state"])
        result = await io.call_function(0, ["abc"])
        assert result["prediction"][0] == "abc def"
        result = await io.call_function(0, ["abc", result["prediction"][0]])
        assert result["prediction"][0] == "abcabc def"

    @pytest.mark.asyncio
    async def test_in_blocks(self):
        with gr.Blocks() as demo:
            score = gr.State()
            btn = gr.Button()
            btn.click(lambda x: x + 1, score, score)

        result = await demo.call_function(0, [0])
        assert result["prediction"] == 1
        result = await demo.call_function(0, [result["prediction"]])
        assert result["prediction"] == 2


def test_dataframe_as_example_converts_dataframes():
    df_comp = gr.Dataframe()
    assert df_comp.as_example(pd.DataFrame({"a": [1, 2, 3, 4], "b": [5, 6, 7, 8]})) == [
        [1, 5],
        [2, 6],
        [3, 7],
        [4, 8],
    ]
    assert df_comp.as_example(np.array([[1, 2], [3, 4.0]])) == [[1.0, 2.0], [3.0, 4.0]]


@pytest.mark.parametrize("component", [gr.Model3D, gr.File, gr.Audio])
def test_as_example_returns_file_basename(component):
    component = component()
    assert component.as_example("/home/freddy/sources/example.ext") == "example.ext"
    assert component.as_example(None) == ""


@patch(
    "gradio.components.Component.as_example", spec=gr.components.Component.as_example
)
@patch("gradio.components.Image.as_example", spec=gr.Image.as_example)
@patch("gradio.components.File.as_example", spec=gr.File.as_example)
@patch("gradio.components.Dataframe.as_example", spec=gr.DataFrame.as_example)
@patch("gradio.components.Model3D.as_example", spec=gr.Model3D.as_example)
def test_dataset_calls_as_example(*mocks):
    gr.Dataset(
        components=[gr.Dataframe(), gr.File(), gr.Image(), gr.Model3D(), gr.Textbox()],
        samples=[
            [
                pd.DataFrame({"a": np.array([1, 2, 3])}),
                "foo.png",
                "bar.jpeg",
                "duck.obj",
                "hello",
            ]
        ],
    )
    assert all(m.called for m in mocks)


cars = vega_datasets.data.cars()
stocks = vega_datasets.data.stocks()
barley = vega_datasets.data.barley()
simple = pd.DataFrame(
    {
        "a": ["A", "B", "C", "D", "E", "F", "G", "H", "I"],
        "b": [28, 55, 43, 91, 81, 53, 19, 87, 52],
    }
)


class TestScatterPlot:
    @patch.dict("sys.modules", {"bokeh": MagicMock(__version__="3.0.3")})
    def test_get_config(self):
        print(gr.ScatterPlot().get_config())
        assert gr.ScatterPlot().get_config() == {
            "caption": None,
            "elem_id": None,
            "elem_classes": [],
            "interactive": None,
            "label": None,
            "name": "plot",
            "bokeh_version": "3.0.3",
            "show_actions_button": False,
            "root_url": None,
            "show_label": True,
            "container": True,
            "min_width": 160,
            "scale": None,
            "value": None,
            "visible": True,
            "x": None,
            "y": None,
            "color": None,
            "size": None,
            "shape": None,
            "title": None,
            "tooltip": None,
            "x_title": None,
            "y_title": None,
            "color_legend_title": None,
            "size_legend_title": None,
            "shape_legend_title": None,
            "color_legend_position": None,
            "size_legend_position": None,
            "shape_legend_position": None,
            "height": None,
            "width": None,
            "x_lim": None,
            "y_lim": None,
            "x_label_angle": None,
            "y_label_angle": None,
        }

    def test_no_color(self):
        plot = gr.ScatterPlot(
            x="Horsepower",
            y="Miles_per_Gallon",
            tooltip="Name",
            title="Car Data",
            x_title="Horse",
        )
        output = plot.postprocess(cars)
        assert sorted(output.keys()) == ["chart", "plot", "type"]
        config = json.loads(output["plot"])
        assert config["encoding"]["x"]["field"] == "Horsepower"
        assert config["encoding"]["x"]["title"] == "Horse"
        assert config["encoding"]["y"]["field"] == "Miles_per_Gallon"
        assert config["title"] == "Car Data"
        assert "height" not in config
        assert "width" not in config

    def test_no_interactive(self):
        plot = gr.ScatterPlot(
            x="Horsepower", y="Miles_per_Gallon", tooltip="Name", interactive=False
        )
        output = plot.postprocess(cars)
        assert sorted(output.keys()) == ["chart", "plot", "type"]
        config = json.loads(output["plot"])
        assert "selection" not in config

    def test_height_width(self):
        plot = gr.ScatterPlot(
            x="Horsepower", y="Miles_per_Gallon", height=100, width=200
        )
        output = plot.postprocess(cars)
        assert sorted(output.keys()) == ["chart", "plot", "type"]
        config = json.loads(output["plot"])
        assert config["height"] == 100
        assert config["width"] == 200

    def test_xlim_ylim(self):
        plot = gr.ScatterPlot(
            x="Horsepower", y="Miles_per_Gallon", x_lim=[200, 400], y_lim=[300, 500]
        )
        output = plot.postprocess(cars)
        config = json.loads(output["plot"])
        assert config["encoding"]["x"]["scale"] == {"domain": [200, 400]}
        assert config["encoding"]["y"]["scale"] == {"domain": [300, 500]}

    def test_color_encoding(self):
        plot = gr.ScatterPlot(
            x="Horsepower",
            y="Miles_per_Gallon",
            tooltip="Name",
            title="Car Data",
            color="Origin",
        )
        output = plot.postprocess(cars)
        config = json.loads(output["plot"])
        assert config["encoding"]["color"]["field"] == "Origin"
        assert config["encoding"]["color"]["scale"] == {
            "domain": ["USA", "Europe", "Japan"],
            "range": [0, 1, 2],
        }
        assert config["encoding"]["color"]["type"] == "nominal"

    def test_two_encodings(self):
        plot = gr.ScatterPlot(
            show_label=False,
            title="Two encodings",
            x="Horsepower",
            y="Miles_per_Gallon",
            color="Acceleration",
            shape="Origin",
        )
        output = plot.postprocess(cars)
        config = json.loads(output["plot"])
        assert config["encoding"]["color"]["field"] == "Acceleration"
        assert config["encoding"]["color"]["scale"] == {
            "domain": [cars.Acceleration.min(), cars.Acceleration.max()],
            "range": [0, 1],
        }
        assert config["encoding"]["color"]["type"] == "quantitative"

        assert config["encoding"]["shape"]["field"] == "Origin"
        assert config["encoding"]["shape"]["type"] == "nominal"

    def test_legend_position(self):
        plot = gr.ScatterPlot(
            show_label=False,
            title="Two encodings",
            x="Horsepower",
            y="Miles_per_Gallon",
            color="Acceleration",
            color_legend_position="none",
            color_legend_title="Foo",
            shape="Origin",
            shape_legend_position="none",
            shape_legend_title="Bar",
            size="Acceleration",
            size_legend_title="Accel",
            size_legend_position="none",
        )
        output = plot.postprocess(cars)
        config = json.loads(output["plot"])
        assert config["encoding"]["color"]["legend"] is None
        assert config["encoding"]["shape"]["legend"] is None
        assert config["encoding"]["size"]["legend"] is None

    def test_scatterplot_accepts_fn_as_value(self):
        plot = gr.ScatterPlot(
            value=lambda: cars.sample(frac=0.1, replace=False),
            x="Horsepower",
            y="Miles_per_Gallon",
            color="Origin",
        )
        assert isinstance(plot.value, dict)
        assert isinstance(plot.value["plot"], str)


class TestLinePlot:
    @patch.dict("sys.modules", {"bokeh": MagicMock(__version__="3.0.3")})
    def test_get_config(self):
        assert gr.LinePlot().get_config() == {
            "caption": None,
            "elem_id": None,
            "elem_classes": [],
            "interactive": None,
            "label": None,
            "name": "plot",
            "bokeh_version": "3.0.3",
            "show_actions_button": False,
            "root_url": None,
            "show_label": True,
            "container": True,
            "min_width": 160,
            "scale": None,
            "value": None,
            "visible": True,
            "x": None,
            "y": None,
            "color": None,
            "stroke_dash": None,
            "overlay_point": None,
            "title": None,
            "tooltip": None,
            "x_title": None,
            "y_title": None,
            "color_legend_title": None,
            "stroke_dash_legend_title": None,
            "color_legend_position": None,
            "stroke_dash_legend_position": None,
            "height": None,
            "width": None,
            "x_lim": None,
            "y_lim": None,
            "x_label_angle": None,
            "y_label_angle": None,
        }

    def test_no_color(self):
        plot = gr.LinePlot(
            x="date",
            y="price",
            tooltip=["symbol", "price"],
            title="Stock Performance",
            x_title="Trading Day",
        )
        output = plot.postprocess(stocks)
        assert sorted(output.keys()) == ["chart", "plot", "type"]
        config = json.loads(output["plot"])
        for layer in config["layer"]:
            assert layer["mark"]["type"] in ["line", "point"]
            assert layer["encoding"]["x"]["field"] == "date"
            assert layer["encoding"]["x"]["title"] == "Trading Day"
            assert layer["encoding"]["y"]["field"] == "price"

        assert config["title"] == "Stock Performance"
        assert "height" not in config
        assert "width" not in config

    def test_height_width(self):
        plot = gr.LinePlot(x="date", y="price", height=100, width=200)
        output = plot.postprocess(stocks)
        assert sorted(output.keys()) == ["chart", "plot", "type"]
        config = json.loads(output["plot"])
        assert config["height"] == 100
        assert config["width"] == 200

    def test_xlim_ylim(self):
        plot = gr.LinePlot(x="date", y="price", x_lim=[200, 400], y_lim=[300, 500])
        output = plot.postprocess(stocks)
        config = json.loads(output["plot"])
        for layer in config["layer"]:
            assert layer["encoding"]["x"]["scale"] == {"domain": [200, 400]}
            assert layer["encoding"]["y"]["scale"] == {"domain": [300, 500]}

    def test_color_encoding(self):
        plot = gr.LinePlot(
            x="date", y="price", tooltip="symbol", color="symbol", overlay_point=True
        )
        output = plot.postprocess(stocks)
        config = json.loads(output["plot"])
        for layer in config["layer"]:
            assert layer["encoding"]["color"]["field"] == "symbol"
            assert layer["encoding"]["color"]["scale"] == {
                "domain": ["MSFT", "AMZN", "IBM", "GOOG", "AAPL"],
                "range": [0, 1, 2, 3, 4],
            }
            assert layer["encoding"]["color"]["type"] == "nominal"
            if layer["mark"]["type"] == "point":
                assert layer["encoding"]["opacity"] == {}

    def test_lineplot_accepts_fn_as_value(self):
        plot = gr.LinePlot(
            value=lambda: stocks.sample(frac=0.1, replace=False),
            x="date",
            y="price",
            color="symbol",
        )
        assert isinstance(plot.value, dict)
        assert isinstance(plot.value["plot"], str)


class TestBarPlot:
    @patch.dict("sys.modules", {"bokeh": MagicMock(__version__="3.0.3")})
    def test_get_config(self):
        assert gr.BarPlot().get_config() == {
            "caption": None,
            "elem_id": None,
            "elem_classes": [],
            "interactive": None,
            "label": None,
            "name": "plot",
            "bokeh_version": "3.0.3",
            "show_actions_button": False,
            "root_url": None,
            "show_label": True,
            "container": True,
            "min_width": 160,
            "scale": None,
            "value": None,
            "visible": True,
            "x": None,
            "y": None,
            "color": None,
            "vertical": True,
            "group": None,
            "title": None,
            "tooltip": None,
            "x_title": None,
            "y_title": None,
            "color_legend_title": None,
            "group_title": None,
            "color_legend_position": None,
            "height": None,
            "width": None,
            "y_lim": None,
            "x_label_angle": None,
            "y_label_angle": None,
            "sort": None,
        }

    def test_no_color(self):
        plot = gr.BarPlot(
            x="a",
            y="b",
            tooltip=["a", "b"],
            title="Made Up Bar Plot",
            x_title="Variable A",
            sort="x",
        )
        output = plot.postprocess(simple)
        assert sorted(output.keys()) == ["chart", "plot", "type"]
        assert output["chart"] == "bar"
        config = json.loads(output["plot"])
        assert config["encoding"]["x"]["sort"] == "x"
        assert config["encoding"]["x"]["field"] == "a"
        assert config["encoding"]["x"]["title"] == "Variable A"
        assert config["encoding"]["y"]["field"] == "b"
        assert config["encoding"]["y"]["title"] == "b"

        assert config["title"] == "Made Up Bar Plot"
        assert "height" not in config
        assert "width" not in config

    def test_height_width(self):
        plot = gr.BarPlot(x="a", y="b", height=100, width=200)
        output = plot.postprocess(simple)
        assert sorted(output.keys()) == ["chart", "plot", "type"]
        config = json.loads(output["plot"])
        assert config["height"] == 100
        assert config["width"] == 200

    def test_ylim(self):
        plot = gr.BarPlot(x="a", y="b", y_lim=[15, 100])
        output = plot.postprocess(simple)
        config = json.loads(output["plot"])
        assert config["encoding"]["y"]["scale"] == {"domain": [15, 100]}

    def test_horizontal(self):
        output = gr.BarPlot(
            simple,
            x="a",
            y="b",
            x_title="Variable A",
            y_title="Variable B",
            title="Simple Bar Plot with made up data",
            tooltip=["a", "b"],
            vertical=False,
            y_lim=[20, 100],
        ).get_config()
        assert output["value"]["chart"] == "bar"
        config = json.loads(output["value"]["plot"])
        assert config["encoding"]["x"]["field"] == "b"
        assert config["encoding"]["x"]["scale"] == {"domain": [20, 100]}
        assert config["encoding"]["x"]["title"] == "Variable B"

        assert config["encoding"]["y"]["field"] == "a"
        assert config["encoding"]["y"]["title"] == "Variable A"

    def test_barplot_accepts_fn_as_value(self):
        plot = gr.BarPlot(
            value=lambda: barley.sample(frac=0.1, replace=False),
            x="year",
            y="yield",
        )
        assert isinstance(plot.value, dict)
        assert isinstance(plot.value["plot"], str)


class TestCode:
    def test_component_functions(self):
        """
        Preprocess, postprocess, serialize, get_config
        """
        code = gr.Code()

        assert code.preprocess("# hello friends") == "# hello friends"
        assert code.preprocess("def fn(a):\n  return a") == "def fn(a):\n  return a"

        assert (
            code.postprocess(
                """
            def fn(a):
                return a
            """
            )
            == """def fn(a):
                return a"""
        )

        test_file_dir = Path(Path(__file__).parent, "test_files")
        path = str(Path(test_file_dir, "test_label_json.json"))
        with open(path) as f:
            assert code.postprocess(path) == path
            assert code.postprocess((path,)) == f.read()

        assert code.get_config() == {
            "value": None,
            "language": None,
            "lines": 5,
            "name": "code",
            "show_label": True,
            "label": None,
            "container": True,
            "min_width": 160,
            "scale": None,
            "elem_id": None,
            "elem_classes": [],
            "visible": True,
            "interactive": None,
            "root_url": None,
        }


def test_component_class_ids():
    button_id = gr.Button().component_class_id
    textbox_id = gr.Textbox().component_class_id
    json_id = gr.JSON().component_class_id
    mic_id = gr.Mic().component_class_id
    microphone_id = gr.Microphone().component_class_id
    audio_id = gr.Audio().component_class_id

    assert button_id == gr.Button().component_class_id
    assert textbox_id == gr.Textbox().component_class_id
    assert json_id == gr.JSON().component_class_id
    assert mic_id == gr.Mic().component_class_id
    assert microphone_id == gr.Microphone().component_class_id
    assert audio_id == gr.Audio().component_class_id
    assert mic_id == microphone_id

    # Make sure that the ids are unique
    assert len({button_id, textbox_id, json_id, microphone_id, audio_id}) == 5


def test_constructor_args():
    assert gr.Textbox(max_lines=314).constructor_args == {"max_lines": 314}
    assert gr.LoginButton(icon="F00.svg", value="Log in please").constructor_args == {
        "icon": "F00.svg",
        "value": "Log in please",
    }<|MERGE_RESOLUTION|>--- conflicted
+++ resolved
@@ -610,14 +610,6 @@
             )
             source = client_utils.encode_url_or_file_to_base64(img["path"])
             assert processed == source
-<<<<<<< HEAD
-
-    def test_as_example(self):
-        # test that URLs are not converted to an absolute path
-        url = "https://gradio-static-files.s3.us-west-2.amazonaws.com/header-image.jpg"
-        assert gr.Image().as_example(url) == url
-=======
->>>>>>> a8ef6d5d
 
     def test_in_interface_as_output(self):
         """
