"""
Tests for all of the components defined in components.py. Tests are divided into two types:
1. test_component_functions() are unit tests that check essential functions of a component, the functions that are checked are documented in the docstring.
2. test_in_interface() are functional tests that check a component's functionalities inside an Interface. Please do not use Interface.launch() in this file, as it slow downs the tests.
"""

import filecmp
import json
import os
import pathlib  # noqa: F401
import shutil
import tempfile
from copy import deepcopy
from difflib import SequenceMatcher
from pathlib import Path
from unittest.mock import MagicMock, patch

import numpy as np
import pandas as pd
import PIL
import pytest
import vega_datasets
from gradio_client import media_data
from gradio_client import utils as client_utils
from scipy.io import wavfile

import gradio as gr
from gradio import processing_utils, utils
from gradio.deprecation import (
    GradioDeprecationWarning,
    GradioUnusedKwargWarning,
)

os.environ["GRADIO_ANALYTICS_ENABLED"] = "False"


class TestComponent:
    def test_component_functions(self):
        """
        component
        """
        assert isinstance(gr.components.component("textarea"), gr.templates.TextArea)


def test_raise_warnings():
    for c_type, component in zip(
        ["inputs", "outputs"], [gr.inputs.Textbox, gr.outputs.Label]
    ):
        with pytest.warns(UserWarning, match=f"Usage of gradio.{c_type}"):
            component()


class TestTextbox:
    def test_component_functions(self):
        """
        Preprocess, postprocess, serialize, tokenize, get_config
        """
        text_input = gr.Textbox()
        assert text_input.preprocess("Hello World!") == "Hello World!"
        assert text_input.postprocess("Hello World!") == "Hello World!"
        assert text_input.postprocess(None) is None
        assert text_input.postprocess("Ali") == "Ali"
        assert text_input.postprocess(2) == "2"
        assert text_input.postprocess(2.14) == "2.14"
        assert text_input.serialize("Hello World!", True) == "Hello World!"

        assert text_input.tokenize("Hello World! Gradio speaking.") == (
            ["Hello", "World!", "Gradio", "speaking."],
            [
                "World! Gradio speaking.",
                "Hello Gradio speaking.",
                "Hello World! speaking.",
                "Hello World! Gradio",
            ],
            None,
        )
        text_input.interpretation_replacement = "unknown"
        assert text_input.tokenize("Hello World! Gradio speaking.") == (
            ["Hello", "World!", "Gradio", "speaking."],
            [
                "unknown World! Gradio speaking.",
                "Hello unknown Gradio speaking.",
                "Hello World! unknown speaking.",
                "Hello World! Gradio unknown",
            ],
            None,
        )
        assert text_input.get_config() == {
            "lines": 1,
            "max_lines": 20,
            "placeholder": None,
            "value": "",
            "name": "textbox",
            "show_copy_button": False,
            "show_label": True,
            "type": "text",
            "label": None,
            "container": True,
            "min_width": 160,
            "scale": None,
            "elem_id": None,
            "elem_classes": None,
            "visible": True,
            "interactive": None,
            "root_url": None,
            "rtl": False,
            "text_align": None,
            "autofocus": False,
            "selectable": False,
            "info": None,
        }

    @pytest.mark.asyncio
    async def test_in_interface_as_input(self):
        """
        Interface, process, interpret,
        """
        iface = gr.Interface(lambda x: x[::-1], "textbox", "textbox")
        assert iface("Hello") == "olleH"
        iface = gr.Interface(
            lambda sentence: max([len(word) for word in sentence.split()]),
            gr.Textbox(),
            "number",
            interpretation="default",
        )
        scores = await iface.interpret(
            ["Return the length of the longest word in this sentence"]
        )
        assert scores[0]["interpretation"] == [
            ("Return", 0.0),
            (" ", 0),
            ("the", 0.0),
            (" ", 0),
            ("length", 0.0),
            (" ", 0),
            ("of", 0.0),
            (" ", 0),
            ("the", 0.0),
            (" ", 0),
            ("longest", 0.0),
            (" ", 0),
            ("word", 0.0),
            (" ", 0),
            ("in", 0.0),
            (" ", 0),
            ("this", 0.0),
            (" ", 0),
            ("sentence", 1.0),
            (" ", 0),
        ]

    def test_in_interface_as_output(self):
        """
        Interface, process

        """
        iface = gr.Interface(lambda x: x[-1], "textbox", gr.Textbox())
        assert iface("Hello") == "o"
        iface = gr.Interface(lambda x: x / 2, "number", gr.Textbox())
        assert iface(10) == "5.0"

    def test_static(self):
        """
        postprocess
        """
        component = gr.Textbox("abc")
        assert component.get_config().get("value") == "abc"

    def test_override_template(self):
        """
        override template
        """
        component = gr.TextArea(value="abc")
        assert component.get_config().get("value") == "abc"
        assert component.get_config().get("lines") == 7
        component = gr.TextArea(value="abc", lines=4)
        assert component.get_config().get("value") == "abc"
        assert component.get_config().get("lines") == 4

    def test_faulty_type(self):
        with pytest.raises(
            ValueError, match='`type` must be one of "text", "password", or "email".'
        ):
            gr.Textbox(type="boo")

    def test_max_lines(self):
        assert gr.Textbox(type="password").get_config().get("max_lines") == 1
        assert gr.Textbox(type="email").get_config().get("max_lines") == 1
        assert gr.Textbox(type="text").get_config().get("max_lines") == 20
        assert gr.Textbox().get_config().get("max_lines") == 20


class TestNumber:
    def test_component_functions(self):
        """
        Preprocess, postprocess, serialize, set_interpret_parameters, get_interpretation_neighbors, get_config

        """
        numeric_input = gr.Number(elem_id="num", elem_classes="first")
        assert numeric_input.preprocess(3) == 3.0
        assert numeric_input.preprocess(None) is None
        assert numeric_input.postprocess(3) == 3
        assert numeric_input.postprocess(3) == 3.0
        assert numeric_input.postprocess(2.14) == 2.14
        assert numeric_input.postprocess(None) is None
        assert numeric_input.serialize(3, True) == 3
        numeric_input.set_interpret_parameters(steps=3, delta=1, delta_type="absolute")
        assert numeric_input.get_interpretation_neighbors(1) == (
            [-2.0, -1.0, 0.0, 2.0, 3.0, 4.0],
            {},
        )
        numeric_input.set_interpret_parameters(steps=3, delta=1, delta_type="percent")
        assert numeric_input.get_interpretation_neighbors(1) == (
            [0.97, 0.98, 0.99, 1.01, 1.02, 1.03],
            {},
        )
        assert numeric_input.get_config() == {
            "value": None,
            "name": "number",
            "show_label": True,
            "step": 1,
            "label": None,
            "minimum": None,
            "maximum": None,
            "container": True,
            "min_width": 160,
            "scale": None,
            "elem_id": "num",
            "elem_classes": ["first"],
            "visible": True,
            "interactive": None,
            "root_url": None,
            "info": None,
            "precision": None,
        }

    def test_component_functions_integer(self):
        """
        Preprocess, postprocess, serialize, set_interpret_parameters, get_interpretation_neighbors, get_template_context

        """
        numeric_input = gr.Number(precision=0, value=42)
        assert numeric_input.preprocess(3) == 3
        assert numeric_input.preprocess(None) is None
        assert numeric_input.postprocess(3) == 3
        assert numeric_input.postprocess(3) == 3
        assert numeric_input.postprocess(2.85) == 3
        assert numeric_input.postprocess(None) is None
        assert numeric_input.serialize(3, True) == 3
        numeric_input.set_interpret_parameters(steps=3, delta=1, delta_type="absolute")
        assert numeric_input.get_interpretation_neighbors(1) == (
            [-2.0, -1.0, 0.0, 2.0, 3.0, 4.0],
            {},
        )
        numeric_input.set_interpret_parameters(steps=3, delta=1, delta_type="percent")
        assert numeric_input.get_interpretation_neighbors(100) == (
            [97.0, 98.0, 99.0, 101.0, 102.0, 103.0],
            {},
        )
        with pytest.raises(ValueError) as error:
            numeric_input.get_interpretation_neighbors(1)
            assert error.msg == "Cannot generate valid set of neighbors"
        numeric_input.set_interpret_parameters(
            steps=3, delta=1.24, delta_type="absolute"
        )
        with pytest.raises(ValueError) as error:
            numeric_input.get_interpretation_neighbors(4)
            assert error.msg == "Cannot generate valid set of neighbors"
        assert numeric_input.get_config() == {
            "value": 42,
            "name": "number",
            "show_label": True,
            "step": 1,
            "label": None,
            "minimum": None,
            "maximum": None,
            "container": True,
            "min_width": 160,
            "scale": None,
            "elem_id": None,
            "elem_classes": None,
            "visible": True,
            "interactive": None,
            "root_url": None,
            "info": None,
            "precision": 0,
        }

    def test_component_functions_precision(self):
        """
        Preprocess, postprocess, serialize, set_interpret_parameters, get_interpretation_neighbors, get_template_context

        """
        numeric_input = gr.Number(precision=2, value=42.3428)
        assert numeric_input.preprocess(3.231241) == 3.23
        assert numeric_input.preprocess(None) is None
        assert numeric_input.postprocess(-42.1241) == -42.12
        assert numeric_input.postprocess(5.6784) == 5.68
        assert numeric_input.postprocess(2.1421) == 2.14
        assert numeric_input.postprocess(None) is None

    @pytest.mark.asyncio
    async def test_in_interface_as_input(self):
        """
        Interface, process, interpret
        """
        iface = gr.Interface(lambda x: x**2, "number", "textbox")
        assert iface(2) == "4.0"
        iface = gr.Interface(
            lambda x: x**2, "number", "number", interpretation="default"
        )
        scores = (await iface.interpret([2]))[0]["interpretation"]
        assert scores == [
            (1.94, -0.23640000000000017),
            (1.96, -0.15840000000000032),
            (1.98, -0.07960000000000012),
            (2, None),
            (2.02, 0.08040000000000003),
            (2.04, 0.16159999999999997),
            (2.06, 0.24359999999999982),
        ]

    @pytest.mark.asyncio
    async def test_precision_0_in_interface(self):
        """
        Interface, process, interpret
        """
        iface = gr.Interface(lambda x: x**2, gr.Number(precision=0), "textbox")
        assert iface(2) == "4"
        iface = gr.Interface(
            lambda x: x**2, "number", gr.Number(precision=0), interpretation="default"
        )
        # Output gets rounded to 4 for all input so no change
        scores = (await iface.interpret([2]))[0]["interpretation"]
        assert scores == [
            (1.94, 0.0),
            (1.96, 0.0),
            (1.98, 0.0),
            (2, None),
            (2.02, 0.0),
            (2.04, 0.0),
            (2.06, 0.0),
        ]

    @pytest.mark.asyncio
    async def test_in_interface_as_output(self):
        """
        Interface, process, interpret
        """
        iface = gr.Interface(lambda x: int(x) ** 2, "textbox", "number")
        assert iface(2) == 4.0
        iface = gr.Interface(
            lambda x: x**2, "number", "number", interpretation="default"
        )
        scores = (await iface.interpret([2]))[0]["interpretation"]
        assert scores == [
            (1.94, -0.23640000000000017),
            (1.96, -0.15840000000000032),
            (1.98, -0.07960000000000012),
            (2, None),
            (2.02, 0.08040000000000003),
            (2.04, 0.16159999999999997),
            (2.06, 0.24359999999999982),
        ]

    def test_static(self):
        """
        postprocess
        """
        component = gr.Number()
        assert component.get_config().get("value") is None
        component = gr.Number(3)
        assert component.get_config().get("value") == 3.0


class TestSlider:
    def test_component_functions(self):
        """
        Preprocess, postprocess, serialize, get_config
        """
        slider_input = gr.Slider()
        assert slider_input.preprocess(3.0) == 3.0
        assert slider_input.postprocess(3) == 3
        assert slider_input.postprocess(3) == 3
        assert slider_input.postprocess(None) == 0
        assert slider_input.serialize(3, True) == 3

        slider_input = gr.Slider(10, 20, value=15, step=1, label="Slide Your Input")
        assert slider_input.get_config() == {
            "minimum": 10,
            "maximum": 20,
            "step": 1,
            "value": 15,
            "name": "slider",
            "show_label": True,
            "label": "Slide Your Input",
            "container": True,
            "min_width": 160,
            "scale": None,
            "elem_id": None,
            "elem_classes": None,
            "visible": True,
            "interactive": None,
            "root_url": None,
            "info": None,
        }

    @pytest.mark.asyncio
    async def test_in_interface(self):
        """ "
        Interface, process, interpret
        """
        iface = gr.Interface(lambda x: x**2, "slider", "textbox")
        assert iface(2) == "4"
        iface = gr.Interface(
            lambda x: x**2, "slider", "number", interpretation="default"
        )
        scores = (await iface.interpret([2]))[0]["interpretation"]
        assert scores == [
            -4.0,
            200.08163265306123,
            812.3265306122449,
            1832.7346938775513,
            3261.3061224489797,
            5098.040816326531,
            7342.938775510205,
            9996.0,
        ]

    def test_static(self):
        """
        postprocess
        """
        component = gr.Slider(0, 100, 5)
        assert component.get_config().get("value") == 5
        component = gr.Slider(0, 100, None)
        assert component.get_config().get("value") == 0

    @patch("gradio.Slider.get_random_value", return_value=7)
    def test_slider_get_random_value_on_load(self, mock_get_random_value):
        slider = gr.Slider(minimum=-5, maximum=10, randomize=True)
        assert slider.value == 7
        assert slider.load_event_to_attach[0]() == 7
        assert slider.load_event_to_attach[1] is None

    @patch("random.randint", return_value=3)
    def test_slider_rounds_when_using_default_randomizer(self, mock_randint):
        slider = gr.Slider(minimum=0, maximum=1, randomize=True, step=0.1)
        # If get_random_value didn't round, this test would fail
        # because 0.30000000000000004 != 0.3
        assert slider.get_random_value() == 0.3
        mock_randint.assert_called()


class TestCheckbox:
    def test_component_functions(self):
        """
        Preprocess, postprocess, serialize, get_config
        """
        bool_input = gr.Checkbox()
        assert bool_input.preprocess(True)
        assert bool_input.postprocess(True)
        assert bool_input.postprocess(True)
        assert bool_input.serialize(True, True)
        bool_input = gr.Checkbox(value=True, label="Check Your Input")
        assert bool_input.get_config() == {
            "value": True,
            "name": "checkbox",
            "show_label": True,
            "label": "Check Your Input",
            "container": True,
            "min_width": 160,
            "scale": None,
            "elem_id": None,
            "elem_classes": None,
            "visible": True,
            "interactive": None,
            "root_url": None,
            "selectable": False,
            "info": None,
        }

    @pytest.mark.asyncio
    async def test_in_interface(self):
        """
        Interface, process, interpret
        """
        iface = gr.Interface(lambda x: 1 if x else 0, "checkbox", "number")
        assert iface(True) == 1
        iface = gr.Interface(
            lambda x: 1 if x else 0, "checkbox", "number", interpretation="default"
        )
        scores = (await iface.interpret([False]))[0]["interpretation"]
        assert scores == (None, 1.0)
        scores = (await iface.interpret([True]))[0]["interpretation"]
        assert scores == (-1.0, None)


class TestCheckboxGroup:
    def test_component_functions(self):
        """
        Preprocess, postprocess, serialize, get_config
        """
        checkboxes_input = gr.CheckboxGroup(["a", "b", "c"])
        assert checkboxes_input.preprocess(["a", "c"]) == ["a", "c"]
        assert checkboxes_input.postprocess(["a", "c"]) == ["a", "c"]
        assert checkboxes_input.serialize(["a", "c"], True) == ["a", "c"]
        checkboxes_input = gr.CheckboxGroup(
            value=["a", "c"],
            choices=["a", "b", "c"],
            label="Check Your Inputs",
        )
        assert checkboxes_input.get_config() == {
            "choices": [("a", "a"), ("b", "b"), ("c", "c")],
            "value": ["a", "c"],
            "name": "checkboxgroup",
            "show_label": True,
            "label": "Check Your Inputs",
            "container": True,
            "min_width": 160,
            "scale": None,
            "elem_id": None,
            "elem_classes": None,
            "visible": True,
            "interactive": None,
            "root_url": None,
            "selectable": False,
            "type": "value",
            "info": None,
        }
        with pytest.raises(ValueError):
            gr.CheckboxGroup(["a"], type="unknown")

        cbox = gr.CheckboxGroup(choices=["a", "b"], value="c")
        assert cbox.get_config()["value"] == ["c"]
        assert cbox.postprocess("a") == ["a"]

    def test_in_interface(self):
        """
        Interface, process
        """
        checkboxes_input = gr.CheckboxGroup(["a", "b", "c"])
        iface = gr.Interface(lambda x: "|".join(x), checkboxes_input, "textbox")
        assert iface(["a", "c"]) == "a|c"
        assert iface([]) == ""
        _ = gr.CheckboxGroup(["a", "b", "c"], type="index")


class TestRadio:
    def test_component_functions(self):
        """
        Preprocess, postprocess, serialize, get_config

        """
        radio_input = gr.Radio(["a", "b", "c"])
        assert radio_input.preprocess("c") == "c"
        assert radio_input.postprocess("a") == "a"
        assert radio_input.serialize("a", True) == "a"
        radio_input = gr.Radio(
            choices=["a", "b", "c"], default="a", label="Pick Your One Input"
        )
        assert radio_input.get_config() == {
            "choices": [("a", "a"), ("b", "b"), ("c", "c")],
            "value": None,
            "name": "radio",
            "show_label": True,
            "label": "Pick Your One Input",
            "container": True,
            "min_width": 160,
            "scale": None,
            "elem_id": None,
            "elem_classes": None,
            "visible": True,
            "interactive": None,
            "root_url": None,
            "selectable": False,
            "type": "value",
            "info": None,
        }
        with pytest.raises(ValueError):
            gr.Radio(["a", "b"], type="unknown")

    @pytest.mark.asyncio
    async def test_in_interface(self):
        """
        Interface, process, interpret
        """
        radio_input = gr.Radio(["a", "b", "c"])
        iface = gr.Interface(lambda x: 2 * x, radio_input, "textbox")
        assert iface("c") == "cc"
        radio_input = gr.Radio(["a", "b", "c"], type="index")
        iface = gr.Interface(
            lambda x: 2 * x, radio_input, "number", interpretation="default"
        )
        assert iface("c") == 4
        scores = (await iface.interpret(["b"]))[0]["interpretation"]
        assert scores == [-2.0, None, 2.0]

    def test_update(self):
        update = gr.Radio.update(
            choices=[("zeroth", ""), "first", "second"], label="ordinal"
        )
        assert update["choices"] == [
            ("zeroth", ""),
            ("first", "first"),
            ("second", "second"),
        ]


class TestDropdown:
    def test_component_functions(self):
        """
        Preprocess, postprocess, serialize, get_config
        """
        dropdown_input = gr.Dropdown(["a", "b", "c"], multiselect=True)
        assert dropdown_input.preprocess("a") == "a"
        assert dropdown_input.postprocess("a") == "a"

        dropdown_input_multiselect = gr.Dropdown(["a", "b", "c"])
        assert dropdown_input_multiselect.preprocess(["a", "c"]) == ["a", "c"]
        assert dropdown_input_multiselect.postprocess(["a", "c"]) == ["a", "c"]
        assert dropdown_input_multiselect.serialize(["a", "c"], True) == ["a", "c"]
        dropdown_input_multiselect = gr.Dropdown(
            value=["a", "c"],
            choices=["a", "b", "c"],
            label="Select Your Inputs",
            multiselect=True,
            max_choices=2,
        )
        assert dropdown_input_multiselect.get_config() == {
            "allow_custom_value": False,
            "choices": ["a", "b", "c"],
            "value": ["a", "c"],
            "name": "dropdown",
            "show_label": True,
            "label": "Select Your Inputs",
            "container": True,
            "min_width": 160,
            "scale": None,
            "elem_id": None,
            "elem_classes": None,
            "visible": True,
            "interactive": None,
            "root_url": None,
            "multiselect": True,
            "max_choices": 2,
            "selectable": False,
            "type": "value",
            "info": None,
        }
        with pytest.raises(ValueError):
            gr.Dropdown(["a"], type="unknown")

        dropdown = gr.Dropdown(choices=["a", "b"], value="c")
        assert dropdown.get_config()["value"] == "c"
        assert dropdown.postprocess("a") == "a"

    def test_in_interface(self):
        """
        Interface, process
        """
        checkboxes_input = gr.CheckboxGroup(["a", "b", "c"])
        iface = gr.Interface(lambda x: "|".join(x), checkboxes_input, "textbox")
        assert iface(["a", "c"]) == "a|c"
        assert iface([]) == ""
        _ = gr.CheckboxGroup(["a", "b", "c"], type="index")


class TestImage:
    def test_component_functions(self):
        """
        Preprocess, postprocess, serialize, get_config, _segment_by_slic
        type: pil, file, filepath, numpy
        """
        img = deepcopy(media_data.BASE64_IMAGE)
        image_input = gr.Image()
        assert image_input.preprocess(img).shape == (68, 61, 3)
        image_input = gr.Image(shape=(25, 25), image_mode="L")
        assert image_input.preprocess(img).shape == (25, 25)
        image_input = gr.Image(shape=(30, 10), type="pil")
        assert image_input.preprocess(img).size == (30, 10)
        assert image_input.postprocess("test/test_files/bus.png") == img
        assert image_input.serialize("test/test_files/bus.png") == img
        image_input = gr.Image(type="filepath")
        image_temp_filepath = image_input.preprocess(img)
        assert image_temp_filepath in image_input.temp_files

        image_input = gr.Image(
            source="upload", tool="editor", type="pil", label="Upload Your Image"
        )
        assert image_input.get_config() == {
            "brush_radius": None,
            "brush_color": "#000000",
            "mask_opacity": 0.7,
            "image_mode": "RGB",
            "shape": None,
            "source": "upload",
            "tool": "editor",
            "name": "image",
            "show_share_button": False,
            "show_download_button": True,
            "streaming": False,
            "show_label": True,
            "label": "Upload Your Image",
            "container": True,
            "min_width": 160,
            "scale": None,
            "height": None,
            "width": None,
            "elem_id": None,
            "elem_classes": None,
            "visible": True,
            "value": None,
            "interactive": None,
            "root_url": None,
            "mirror_webcam": True,
            "selectable": False,
            "invert_colors": False,
            "type": "pil",
        }
        assert image_input.preprocess(None) is None
        image_input = gr.Image(invert_colors=True)
        assert image_input.preprocess(img) is not None
        image_input.preprocess(img)
        file_image = gr.Image(type="filepath")
        assert isinstance(file_image.preprocess(img), str)
        with pytest.raises(ValueError):
            gr.Image(type="unknown")
        image_input.shape = (30, 10)

        # Output functionalities
        y_img = gr.processing_utils.decode_base64_to_image(
            deepcopy(media_data.BASE64_IMAGE)
        )
        image_output = gr.Image()
        assert image_output.postprocess(y_img).startswith(
            "data:image/png;base64,iVBORw0KGgoAAA"
        )
        assert image_output.postprocess(np.array(y_img)).startswith(
            "data:image/png;base64,iVBORw0KGgoAAA"
        )
        with pytest.raises(ValueError):
            image_output.postprocess([1, 2, 3])
        image_output = gr.Image(type="numpy")
        assert image_output.postprocess(y_img).startswith("data:image/png;base64,")

    @pytest.mark.flaky
    def test_serialize_url(self):
        img = "https://gradio-builds.s3.amazonaws.com/demo-files/cheetah-002.jpg"
        expected = client_utils.encode_url_or_file_to_base64(img)
        assert gr.Image().serialize(img) == expected

    def test_in_interface_as_input(self):
        """
        Interface, process, interpret
        type: file
        interpretation: default, shap,
        """
        img = "test/test_files/bus.png"
        image_input = gr.Image()
        iface = gr.Interface(
            lambda x: PIL.Image.open(x).rotate(90, expand=True),
            gr.Image(shape=(30, 10), type="filepath"),
            "image",
        )
        output = iface(img)
        assert PIL.Image.open(output).size == (10, 30)
        iface = gr.Interface(
            lambda x: np.sum(x), image_input, "number", interpretation="default"
        )

    def test_in_interface_as_output(self):
        """
        Interface, process
        """

        def generate_noise(height, width):
            return np.random.randint(0, 256, (height, width, 3))

        iface = gr.Interface(generate_noise, ["slider", "slider"], "image")
        assert iface(10, 20).endswith(".png")

    def test_static(self):
        """
        postprocess
        """
        component = gr.Image("test/test_files/bus.png")
        assert component.get_config().get("value") == media_data.BASE64_IMAGE
        component = gr.Image(None)
        assert component.get_config().get("value") is None


class TestPlot:
    @pytest.mark.asyncio
    async def test_in_interface_as_output(self):
        """
        Interface, process
        """

        def plot(num):
            import matplotlib.pyplot as plt

            fig = plt.figure()
            plt.plot(range(num), range(num))
            return fig

        iface = gr.Interface(plot, "slider", "plot")
        with utils.MatplotlibBackendMananger():
            output = await iface.process_api(fn_index=0, inputs=[10], state={})
        assert output["data"][0]["type"] == "matplotlib"
        assert output["data"][0]["plot"].startswith("data:image/png;base64")

    def test_static(self):
        """
        postprocess
        """
        with utils.MatplotlibBackendMananger():
            import matplotlib.pyplot as plt

            fig = plt.figure()
            plt.plot([1, 2, 3], [1, 2, 3])

        component = gr.Plot(fig)
        assert component.get_config().get("value") is not None
        component = gr.Plot(None)
        assert component.get_config().get("value") is None

    def test_postprocess_altair(self):
        import altair as alt
        from vega_datasets import data

        cars = data.cars()
        chart = (
            alt.Chart(cars)
            .mark_point()
            .encode(
                x="Horsepower",
                y="Miles_per_Gallon",
                color="Origin",
            )
        )
        out = gr.Plot().postprocess(chart)
        assert isinstance(out["plot"], str)
        assert out["plot"] == chart.to_json()


class TestAudio:
    def test_component_functions(self):
        """
        Preprocess, postprocess serialize, get_config, deserialize
        type: filepath, numpy, file
        """
        x_wav = deepcopy(media_data.BASE64_AUDIO)
        audio_input = gr.Audio()
        output1 = audio_input.preprocess(x_wav)
        assert output1[0] == 8000
        assert output1[1].shape == (8046,)

        x_wav["is_file"] = True
        audio_input = gr.Audio(type="filepath")
        output1 = audio_input.preprocess(x_wav)
        assert Path(output1).name == "audio_sample-0-100.wav"

        assert filecmp.cmp(
            "test/test_files/audio_sample.wav",
            audio_input.serialize("test/test_files/audio_sample.wav")["name"],
        )

        audio_input = gr.Audio(label="Upload Your Audio")
        assert audio_input.get_config() == {
            "autoplay": False,
            "source": "upload",
            "name": "audio",
            "show_download_button": True,
            "show_share_button": False,
            "show_edit_button": True,
            "streaming": False,
            "show_label": True,
            "label": "Upload Your Audio",
            "container": True,
            "min_width": 160,
            "scale": None,
            "elem_id": None,
            "elem_classes": None,
            "visible": True,
            "value": None,
            "interactive": None,
            "root_url": None,
            "type": "numpy",
            "format": "wav",
        }
        assert audio_input.preprocess(None) is None
        x_wav["is_example"] = True
        x_wav["crop_min"], x_wav["crop_max"] = 1, 4
        output2 = audio_input.preprocess(x_wav)
        assert output2 is not None
        assert output1 != output2

        audio_input = gr.Audio(type="filepath")
        assert isinstance(audio_input.preprocess(x_wav), str)
        with pytest.raises(ValueError):
            gr.Audio(type="unknown")

        # Confirm Audio can be instantiated with a numpy array
        gr.Audio((100, np.random.random(size=(1000, 2))), label="Play your audio")

        # Output functionalities
        y_audio = client_utils.decode_base64_to_file(
            deepcopy(media_data.BASE64_AUDIO)["data"]
        )
        audio_output = gr.Audio(type="filepath")
        assert filecmp.cmp(y_audio.name, audio_output.postprocess(y_audio.name)["name"])
        assert audio_output.get_config() == {
            "autoplay": False,
            "name": "audio",
            "show_download_button": True,
            "show_share_button": False,
            "show_edit_button": True,
            "streaming": False,
            "show_label": True,
            "label": None,
            "source": "upload",
            "container": True,
            "min_width": 160,
            "scale": None,
            "elem_id": None,
            "elem_classes": None,
            "visible": True,
            "value": None,
            "interactive": None,
            "root_url": None,
            "type": "filepath",
            "format": "wav",
        }
        assert audio_output.deserialize(
            {
                "name": None,
                "data": deepcopy(media_data.BASE64_AUDIO)["data"],
                "is_file": False,
            }
        ).endswith(".wav")

        output1 = audio_output.postprocess(y_audio.name)
        output2 = audio_output.postprocess(Path(y_audio.name))
        assert output1 == output2

    def test_serialize(self):
        audio_input = gr.Audio()
        serialized_input = audio_input.serialize("test/test_files/audio_sample.wav")
        assert serialized_input["data"] == media_data.BASE64_AUDIO["data"]
        assert os.path.basename(serialized_input["name"]) == "audio_sample.wav"
        assert serialized_input["orig_name"] == "audio_sample.wav"
        assert not serialized_input["is_file"]

    def test_tokenize(self):
        """
        Tokenize, get_masked_inputs
        """
        x_wav = deepcopy(media_data.BASE64_AUDIO)
        audio_input = gr.Audio()
        tokens, _, _ = audio_input.tokenize(x_wav)
        assert len(tokens) == audio_input.interpretation_segments
        x_new = audio_input.get_masked_inputs(tokens, [[1] * len(tokens)])[0]
        similarity = SequenceMatcher(a=x_wav["data"], b=x_new).ratio()
        assert similarity > 0.9

    def test_in_interface(self):
        def reverse_audio(audio):
            sr, data = audio
            return (sr, np.flipud(data))

        iface = gr.Interface(reverse_audio, "audio", "audio")
        reversed_file = iface("test/test_files/audio_sample.wav")
        reversed_reversed_file = iface(reversed_file)
        reversed_reversed_data = client_utils.encode_url_or_file_to_base64(
            reversed_reversed_file
        )
        similarity = SequenceMatcher(
            a=reversed_reversed_data, b=media_data.BASE64_AUDIO["data"]
        ).ratio()
        assert similarity > 0.99

    def test_in_interface_as_output(self):
        """
        Interface, process
        """

        def generate_noise(duration):
            return 48000, np.random.randint(-256, 256, (duration, 3)).astype(np.int16)

        iface = gr.Interface(generate_noise, "slider", "audio")
        assert iface(100).endswith(".wav")

    def test_audio_preprocess_can_be_read_by_scipy(self):
        x_wav = deepcopy(media_data.BASE64_MICROPHONE)
        audio_input = gr.Audio(type="filepath")
        output = audio_input.preprocess(x_wav)
        wavfile.read(output)

    def test_prepost_process_to_mp3(self):
        x_wav = deepcopy(media_data.BASE64_MICROPHONE)
        audio_input = gr.Audio(type="filepath", format="mp3")
        output = audio_input.preprocess(x_wav)
        assert output.endswith("mp3")
        output = audio_input.postprocess(
            (48000, np.random.randint(-256, 256, (5, 3)).astype(np.int16))
        )
        assert output["name"].endswith("mp3")


class TestFile:
    def test_component_functions(self):
        """
        Preprocess, serialize, get_config, value
        """
        x_file = deepcopy(media_data.BASE64_FILE)
        file_input = gr.File()
        output = file_input.preprocess(x_file)
        assert isinstance(output, tempfile._TemporaryFileWrapper)
        serialized = file_input.serialize("test/test_files/sample_file.pdf")
        assert filecmp.cmp(
            serialized["name"],
            "test/test_files/sample_file.pdf",
        )
        assert serialized["orig_name"] == "sample_file.pdf"
        assert output.orig_name == "test/test_files/sample_file.pdf"

        x_file["is_file"] = True
        input1 = file_input.preprocess(x_file)
        input2 = file_input.preprocess(x_file)
        assert input1.name == input2.name
        assert Path(input1.name).name == "sample_file.pdf"

        file_input = gr.File(label="Upload Your File")
        assert file_input.get_config() == {
            "file_count": "single",
            "file_types": None,
            "name": "file",
            "show_label": True,
            "label": "Upload Your File",
            "container": True,
            "min_width": 160,
            "scale": None,
            "elem_id": None,
            "elem_classes": None,
            "visible": True,
            "value": None,
            "interactive": None,
            "root_url": None,
            "selectable": False,
            "height": None,
            "type": "file",
        }
        assert file_input.preprocess(None) is None
        x_file["is_example"] = True
        assert file_input.preprocess(x_file) is not None

        zero_size_file = {"name": "document.txt", "size": 0, "data": ""}
        temp_file = file_input.preprocess(zero_size_file)
        assert os.stat(temp_file.name).st_size == 0

        file_input = gr.File(type="binary")
        output = file_input.preprocess(x_file)
        assert type(output) == bytes

        output1 = file_input.postprocess("test/test_files/sample_file.pdf")
        output2 = file_input.postprocess("test/test_files/sample_file.pdf")
        assert output1 == output2

    def test_file_type_must_be_list(self):
        with pytest.raises(
            ValueError, match="Parameter file_types must be a list. Received str"
        ):
            gr.File(file_types=".json")

    def test_in_interface_as_input(self):
        """
        Interface, process
        """
        x_file = media_data.BASE64_FILE["name"]

        def get_size_of_file(file_obj):
            return os.path.getsize(file_obj.name)

        iface = gr.Interface(get_size_of_file, "file", "number")
        assert iface(x_file) == 10558

    def test_as_component_as_output(self):
        """
        Interface, process
        """

        def write_file(content):
            with open("test.txt", "w") as f:
                f.write(content)
            return "test.txt"

        iface = gr.Interface(write_file, "text", "file")
        assert iface("hello world").endswith(".txt")


class TestUploadButton:
    def test_component_functions(self):
        """
        preprocess
        """
        x_file = deepcopy(media_data.BASE64_FILE)
        upload_input = gr.UploadButton()
        input = upload_input.preprocess(x_file)
        assert isinstance(input, tempfile._TemporaryFileWrapper)

        x_file["is_file"] = True
        input1 = upload_input.preprocess(x_file)
        input2 = upload_input.preprocess(x_file)
        assert input1.name == input2.name

    def test_raises_if_file_types_is_not_list(self):
        with pytest.raises(
            ValueError, match="Parameter file_types must be a list. Received int"
        ):
            gr.UploadButton(file_types=2)


class TestDataframe:
    def test_component_functions(self):
        """
        Preprocess, serialize, get_config
        """
        x_data = {
            "data": [["Tim", 12, False], ["Jan", 24, True]],
            "headers": ["Name", "Age", "Member"],
        }
        dataframe_input = gr.Dataframe(headers=["Name", "Age", "Member"])
        output = dataframe_input.preprocess(x_data)
        assert output["Age"][1] == 24
        assert not output["Member"][0]
        assert dataframe_input.postprocess(x_data) == x_data

        dataframe_input = gr.Dataframe(
            headers=["Name", "Age", "Member"], label="Dataframe Input"
        )
        assert dataframe_input.get_config() == {
            "value": {"headers": ["Name", "Age", "Member"], "data": [["", "", ""]]},
            "selectable": False,
            "headers": ["Name", "Age", "Member"],
            "row_count": (1, "dynamic"),
            "col_count": (3, "dynamic"),
            "datatype": ["str", "str", "str"],
            "type": "pandas",
            "max_rows": 20,
            "max_cols": None,
            "overflow_row_behaviour": "paginate",
            "label": "Dataframe Input",
            "show_label": True,
            "scale": None,
            "min_width": 160,
            "interactive": None,
            "visible": True,
            "elem_id": None,
            "elem_classes": None,
            "wrap": False,
            "root_url": None,
            "name": "dataframe",
            "height": None,
            "latex_delimiters": [{"display": False, "left": "$", "right": "$"}],
        }
        dataframe_input = gr.Dataframe()
        output = dataframe_input.preprocess(x_data)
        assert output["Age"][1] == 24
        with pytest.raises(ValueError):
            gr.Dataframe(type="unknown")

        dataframe_output = gr.Dataframe()
        assert dataframe_output.get_config() == {
            "value": {"headers": [1, 2, 3], "data": [["", "", ""]]},
            "selectable": False,
            "headers": [1, 2, 3],
            "row_count": (1, "dynamic"),
            "col_count": (3, "dynamic"),
            "datatype": ["str", "str", "str"],
            "type": "pandas",
            "max_rows": 20,
            "max_cols": None,
            "overflow_row_behaviour": "paginate",
            "label": None,
            "show_label": True,
            "scale": None,
            "min_width": 160,
            "interactive": None,
            "visible": True,
            "elem_id": None,
            "elem_classes": None,
            "wrap": False,
            "root_url": None,
            "name": "dataframe",
            "height": None,
            "latex_delimiters": [{"display": False, "left": "$", "right": "$"}],
        }

    def test_postprocess(self):
        """
        postprocess
        """
        dataframe_output = gr.Dataframe()
        output = dataframe_output.postprocess([])
        assert output == {"data": [[]], "headers": []}
        output = dataframe_output.postprocess(np.zeros((2, 2)))
        assert output == {"data": [[0, 0], [0, 0]], "headers": [1, 2]}
        output = dataframe_output.postprocess([[1, 3, 5]])
        assert output == {"data": [[1, 3, 5]], "headers": [1, 2, 3]}
        output = dataframe_output.postprocess(
            pd.DataFrame([[2, True], [3, True], [4, False]], columns=["num", "prime"])
        )
        assert output == {
            "headers": ["num", "prime"],
            "data": [[2, True], [3, True], [4, False]],
        }
        with pytest.raises(ValueError):
            gr.Dataframe(type="unknown")

        # When the headers don't match the data
        dataframe_output = gr.Dataframe(headers=["one", "two", "three"])
        output = dataframe_output.postprocess([[2, True], [3, True]])
        assert output == {
            "headers": ["one", "two"],
            "data": [[2, True], [3, True]],
        }
        dataframe_output = gr.Dataframe(headers=["one", "two", "three"])
        output = dataframe_output.postprocess([[2, True, "ab", 4], [3, True, "cd", 5]])
        assert output == {
            "headers": ["one", "two", "three", 4],
            "data": [[2, True, "ab", 4], [3, True, "cd", 5]],
        }

    def test_dataframe_postprocess_all_types(self):
        df = pd.DataFrame(
            {
                "date_1": pd.date_range("2021-01-01", periods=2),
                "date_2": pd.date_range("2022-02-15", periods=2).strftime(
                    "%B %d, %Y, %r"
                ),
                "number": np.array([0.2233, 0.57281]),
                "number_2": np.array([84, 23]).astype(np.int64),
                "bool": [True, False],
                "markdown": ["# Hello", "# Goodbye"],
            }
        )
        component = gr.Dataframe(
            datatype=["date", "date", "number", "number", "bool", "markdown"]
        )
        output = component.postprocess(df)
        assert output == {
            "headers": list(df.columns),
            "data": [
                [
                    pd.Timestamp("2021-01-01 00:00:00"),
                    "February 15, 2022, 12:00:00 AM",
                    0.2233,
                    84,
                    True,
                    "# Hello",
                ],
                [
                    pd.Timestamp("2021-01-02 00:00:00"),
                    "February 16, 2022, 12:00:00 AM",
                    0.57281,
                    23,
                    False,
                    "# Goodbye",
                ],
            ],
        }

    def test_dataframe_postprocess_only_dates(self):
        df = pd.DataFrame(
            {
                "date_1": pd.date_range("2021-01-01", periods=2),
                "date_2": pd.date_range("2022-02-15", periods=2),
            }
        )
        component = gr.Dataframe(datatype=["date", "date"])
        output = component.postprocess(df)
        assert output == {
            "headers": list(df.columns),
            "data": [
                [
                    pd.Timestamp("2021-01-01 00:00:00"),
                    pd.Timestamp("2022-02-15 00:00:00"),
                ],
                [
                    pd.Timestamp("2021-01-02 00:00:00"),
                    pd.Timestamp("2022-02-16 00:00:00"),
                ],
            ],
        }


class TestDataset:
    def test_preprocessing(self):
        test_file_dir = Path(__file__).parent / "test_files"
        bus = str(Path(test_file_dir, "bus.png").resolve())

        dataset = gr.Dataset(
            components=["number", "textbox", "image", "html", "markdown"],
            samples=[
                [5, "hello", bus, "<b>Bold</b>", "**Bold**"],
                [15, "hi", bus, "<i>Italics</i>", "*Italics*"],
            ],
        )

        assert dataset.preprocess(1) == [
            15,
            "hi",
            bus,
            "<i>Italics</i>",
            "*Italics*",
        ]

        dataset = gr.Dataset(
            components=["number", "textbox", "image", "html", "markdown"],
            samples=[
                [5, "hello", bus, "<b>Bold</b>", "**Bold**"],
                [15, "hi", bus, "<i>Italics</i>", "*Italics*"],
            ],
            type="index",
        )

        assert dataset.preprocess(1) == 1

    def test_postprocessing(self):
        test_file_dir = Path(Path(__file__).parent, "test_files")
        bus = Path(test_file_dir, "bus.png")

        dataset = gr.Dataset(
            components=["number", "textbox", "image", "html", "markdown"], type="index"
        )

        output = dataset.postprocess(
            samples=[
                [5, "hello", bus, "<b>Bold</b>", "**Bold**"],
                [15, "hi", bus, "<i>Italics</i>", "*Italics*"],
            ],
        )

        assert output == {
            "samples": [
                [5, "hello", bus, "<b>Bold</b>", "**Bold**"],
                [15, "hi", bus, "<i>Italics</i>", "*Italics*"],
            ],
            "__type__": "update",
        }


class TestVideo:
    def test_component_functions(self):
        """
        Preprocess, serialize, deserialize, get_config
        """
        x_video = deepcopy(media_data.BASE64_VIDEO)
        video_input = gr.Video()
        output1 = video_input.preprocess(x_video)
        assert isinstance(output1, str)
        output2 = video_input.preprocess(x_video)
        assert output1 == output2

        video_input = gr.Video(include_audio=False)
        output1 = video_input.preprocess(x_video)
        output2 = video_input.preprocess(x_video)
        assert output1 == output2

        video_input = gr.Video(label="Upload Your Video")
        assert video_input.get_config() == {
            "autoplay": False,
            "source": "upload",
            "name": "video",
            "show_share_button": False,
            "show_label": True,
            "label": "Upload Your Video",
            "container": True,
            "min_width": 160,
            "scale": None,
            "height": None,
            "width": None,
            "elem_id": None,
            "elem_classes": None,
            "visible": True,
            "value": None,
            "interactive": None,
            "root_url": None,
            "mirror_webcam": True,
            "include_audio": True,
            "format": None,
        }
        assert video_input.preprocess(None) is None
        x_video["is_example"] = True
        assert video_input.preprocess(x_video) is not None
        video_input = gr.Video(format="avi")
        output_video = video_input.preprocess(x_video)
        assert output_video[-3:] == "avi"
        assert "flip" not in output_video

        assert filecmp.cmp(
            video_input.serialize(x_video["name"])[0]["name"], x_video["name"]
        )

        # Output functionalities
        y_vid_path = "test/test_files/video_sample.mp4"
        subtitles_path = "test/test_files/s1.srt"
        video_output = gr.Video()
        output1 = video_output.postprocess(y_vid_path)[0]["name"]
        assert output1.endswith("mp4")
        output2 = video_output.postprocess(y_vid_path)[0]["name"]
        assert output1 == output2
        assert (
            video_output.postprocess(y_vid_path)[0]["orig_name"] == "video_sample.mp4"
        )
        output_with_subtitles = video_output.postprocess((y_vid_path, subtitles_path))
        assert output_with_subtitles[1]["data"].startswith("data")

        assert video_output.deserialize(
            (
                {
                    "name": None,
                    "data": deepcopy(media_data.BASE64_VIDEO)["data"],
                    "is_file": False,
                },
                None,
            )
        ).endswith(".mp4")

        p_video = gr.Video()
        video_with_subtitle = gr.Video()
        postprocessed_video = p_video.postprocess(Path(y_vid_path))
        postprocessed_video_with_subtitle = video_with_subtitle.postprocess(
            (Path(y_vid_path), Path(subtitles_path))
        )

        processed_video = (
            {
                "name": "video_sample.mp4",
                "data": None,
                "is_file": True,
                "orig_name": "video_sample.mp4",
            },
            None,
        )

        processed_video_with_subtitle = (
            {
                "name": "video_sample.mp4",
                "data": None,
                "is_file": True,
                "orig_name": "video_sample.mp4",
            },
            {"name": None, "data": True, "is_file": False},
        )
        postprocessed_video[0]["name"] = os.path.basename(
            postprocessed_video[0]["name"]
        )
        assert processed_video == postprocessed_video
        postprocessed_video_with_subtitle[0]["name"] = os.path.basename(
            postprocessed_video_with_subtitle[0]["name"]
        )
        if postprocessed_video_with_subtitle[1]["data"]:
            postprocessed_video_with_subtitle[1]["data"] = True
        assert processed_video_with_subtitle == postprocessed_video_with_subtitle

    def test_in_interface(self):
        """
        Interface, process
        """
        x_video = media_data.BASE64_VIDEO["name"]
        iface = gr.Interface(lambda x: x, "video", "playable_video")
        assert iface(x_video).endswith(".mp4")

    def test_with_waveform(self):
        """
        Interface, process
        """
        x_audio = media_data.BASE64_AUDIO["name"]
        iface = gr.Interface(lambda x: gr.make_waveform(x), "audio", "video")
        assert iface(x_audio).endswith(".mp4")

    def test_video_postprocess_converts_to_playable_format(self):
        test_file_dir = Path(Path(__file__).parent, "test_files")
        # This file has a playable container but not playable codec
        with tempfile.NamedTemporaryFile(
            suffix="bad_video.mp4", delete=False
        ) as tmp_not_playable_vid:
            bad_vid = str(test_file_dir / "bad_video_sample.mp4")
            assert not processing_utils.video_is_playable(bad_vid)
            shutil.copy(bad_vid, tmp_not_playable_vid.name)
            output = gr.Video().postprocess(tmp_not_playable_vid.name)
            assert processing_utils.video_is_playable(output[0]["name"])

        # This file has a playable codec but not a playable container
        with tempfile.NamedTemporaryFile(
            suffix="playable_but_bad_container.mkv", delete=False
        ) as tmp_not_playable_vid:
            bad_vid = str(test_file_dir / "playable_but_bad_container.mkv")
            assert not processing_utils.video_is_playable(bad_vid)
            shutil.copy(bad_vid, tmp_not_playable_vid.name)
            output = gr.Video().postprocess(tmp_not_playable_vid.name)
            assert processing_utils.video_is_playable(output[0]["name"])

    @patch("pathlib.Path.exists", MagicMock(return_value=False))
    @patch("gradio.components.video.FFmpeg")
    def test_video_preprocessing_flips_video_for_webcam(self, mock_ffmpeg):
        # Ensures that the cached temp video file is not used so that ffmpeg is called for each test
        x_video = deepcopy(media_data.BASE64_VIDEO)
        video_input = gr.Video(source="webcam")
        _ = video_input.preprocess(x_video)

        # Dict mapping filename to FFmpeg options
        output_params = mock_ffmpeg.call_args_list[0][1]["outputs"]
        assert "hflip" in list(output_params.values())[0]
        assert "flip" in list(output_params.keys())[0]

        mock_ffmpeg.reset_mock()
        _ = gr.Video(
            source="webcam", mirror_webcam=False, include_audio=True
        ).preprocess(x_video)
        mock_ffmpeg.assert_not_called()

        mock_ffmpeg.reset_mock()
        _ = gr.Video(source="upload", format="mp4", include_audio=True).preprocess(
            x_video
        )
        mock_ffmpeg.assert_not_called()

        mock_ffmpeg.reset_mock()
        output_file = gr.Video(
            source="webcam", mirror_webcam=True, format="avi"
        ).preprocess(x_video)
        output_params = mock_ffmpeg.call_args_list[0][1]["outputs"]
        assert "hflip" in list(output_params.values())[0]
        assert "flip" in list(output_params.keys())[0]
        assert ".avi" in list(output_params.keys())[0]
        assert ".avi" in output_file

        mock_ffmpeg.reset_mock()
        output_file = gr.Video(
            source="webcam", mirror_webcam=False, format="avi", include_audio=False
        ).preprocess(x_video)
        output_params = mock_ffmpeg.call_args_list[0][1]["outputs"]
        assert list(output_params.values())[0] == ["-an"]
        assert "flip" not in Path(list(output_params.keys())[0]).name
        assert ".avi" in list(output_params.keys())[0]
        assert ".avi" in output_file

    @pytest.mark.flaky
    def test_preprocess_url(self):
        output = gr.Video().preprocess(
            {
                "name": "https://gradio-builds.s3.amazonaws.com/demo-files/a.mp4",
                "is_file": True,
                "data": None,
                "size": None,
                "orig_name": "https://gradio-builds.s3.amazonaws.com/demo-files/a.mp4",
            }
        )
        assert Path(output).name == "a.mp4" and not client_utils.probe_url(output)


class TestTimeseries:
    def test_component_functions(self):
        """
        Preprocess, postprocess,  get_config,
        """
        timeseries_input = gr.Timeseries(x="time", y=["retail", "food", "other"])
        x_timeseries = {
            "data": [[1] + [2] * len(timeseries_input.y)] * 4,
            "headers": [timeseries_input.x] + timeseries_input.y,
        }
        output = timeseries_input.preprocess(x_timeseries)
        assert isinstance(output, pd.core.frame.DataFrame)

        timeseries_input = gr.Timeseries(
            x="time", y="retail", label="Upload Your Timeseries"
        )
        assert timeseries_input.get_config() == {
            "x": "time",
            "y": ["retail"],
            "name": "timeseries",
            "show_label": True,
            "label": "Upload Your Timeseries",
            "colors": None,
            "container": True,
            "min_width": 160,
            "scale": None,
            "elem_id": None,
            "elem_classes": None,
            "visible": True,
            "value": None,
            "interactive": None,
            "root_url": None,
        }
        assert timeseries_input.preprocess(None) is None
        x_timeseries["range"] = (0, 1)
        assert timeseries_input.preprocess(x_timeseries) is not None

        # Output functionalities

        timeseries_output = gr.Timeseries(label="Disease")

        assert timeseries_output.get_config() == {
            "x": None,
            "y": None,
            "name": "timeseries",
            "show_label": True,
            "label": "Disease",
            "colors": None,
            "container": True,
            "min_width": 160,
            "scale": None,
            "elem_id": None,
            "elem_classes": None,
            "visible": True,
            "value": None,
            "interactive": None,
            "root_url": None,
        }
        data = {"Name": ["Tom", "nick", "krish", "jack"], "Age": [20, 21, 19, 18]}
        df = pd.DataFrame(data)
        assert timeseries_output.postprocess(df) == {
            "headers": ["Name", "Age"],
            "data": [["Tom", 20], ["nick", 21], ["krish", 19], ["jack", 18]],
        }

        timeseries_output = gr.Timeseries(y="Age", label="Disease")
        output = timeseries_output.postprocess(df)
        assert output == {
            "headers": ["Name", "Age"],
            "data": [["Tom", 20], ["nick", 21], ["krish", 19], ["jack", 18]],
        }


class TestNames:
    # This test ensures that `components.get_component_instance()` works correctly when instantiating from components
    def test_no_duplicate_uncased_names(self, io_components):
        unique_subclasses_uncased = {s.__name__.lower() for s in io_components}
        assert len(io_components) == len(unique_subclasses_uncased)


class TestLabel:
    def test_component_functions(self):
        """
        Process, postprocess, deserialize
        """
        y = "happy"
        label_output = gr.Label()
        label = label_output.postprocess(y)
        assert label == {"label": "happy"}
        with open(label_output.deserialize(label)) as f:
            assert json.load(f) == label

        y = {3: 0.7, 1: 0.2, 0: 0.1}
        label = label_output.postprocess(y)
        assert label == {
            "label": 3,
            "confidences": [
                {"label": 3, "confidence": 0.7},
                {"label": 1, "confidence": 0.2},
                {"label": 0, "confidence": 0.1},
            ],
        }
        label_output = gr.Label(num_top_classes=2)
        label = label_output.postprocess(y)

        assert label == {
            "label": 3,
            "confidences": [
                {"label": 3, "confidence": 0.7},
                {"label": 1, "confidence": 0.2},
            ],
        }
        with pytest.raises(ValueError):
            label_output.postprocess([1, 2, 3])

        test_file_dir = Path(Path(__file__).parent, "test_files")
        path = str(Path(test_file_dir, "test_label_json.json"))
        label_dict = label_output.postprocess(path)
        assert label_dict["label"] == "web site"

        assert label_output.get_config() == {
            "name": "label",
            "show_label": True,
            "num_top_classes": 2,
            "value": {},
            "label": None,
            "container": True,
            "min_width": 160,
            "scale": None,
            "elem_id": None,
            "elem_classes": None,
            "visible": True,
            "root_url": None,
            "color": None,
            "selectable": False,
        }

    def test_color_argument(self):
        label = gr.Label(value=-10, color="red")
        assert label.get_config()["color"] == "red"
        update_1 = gr.Label.update(value="bad", color="brown")
        assert update_1["color"] == "brown"
        update_2 = gr.Label.update(value="bad", color="#ff9966")
        assert update_2["color"] == "#ff9966"

        update_3 = gr.Label.update(
            value={"bad": 0.9, "good": 0.09, "so-so": 0.01}, color="green"
        )
        assert update_3["color"] == "green"

        update_4 = gr.Label.update(value={"bad": 0.8, "good": 0.18, "so-so": 0.02})
        assert update_4["color"] is None

        update_5 = gr.Label.update(
            value={"bad": 0.8, "good": 0.18, "so-so": 0.02}, color=None
        )
        assert update_5["color"] == "transparent"

    def test_in_interface(self):
        """
        Interface, process
        """
        x_img = "test/test_files/bus.png"

        def rgb_distribution(img):
            rgb_dist = np.mean(img, axis=(0, 1))
            rgb_dist /= np.sum(rgb_dist)
            rgb_dist = np.round(rgb_dist, decimals=2)
            return {
                "red": rgb_dist[0],
                "green": rgb_dist[1],
                "blue": rgb_dist[2],
            }

        iface = gr.Interface(rgb_distribution, "image", "label")
        output_filepath = iface(x_img)
        with open(output_filepath) as fp:
            assert json.load(fp) == {
                "label": "red",
                "confidences": [
                    {"label": "red", "confidence": 0.44},
                    {"label": "green", "confidence": 0.28},
                    {"label": "blue", "confidence": 0.28},
                ],
            }


class TestHighlightedText:
    def test_postprocess(self):
        """
        postprocess
        """
        component = gr.HighlightedText()
        result = [
            ("", None),
            ("Wolfgang", "PER"),
            (" lives in ", None),
            ("Berlin", "LOC"),
            ("", None),
        ]
        result_ = component.postprocess(result)
        assert result == result_

        text = "Wolfgang lives in Berlin"
        entities = [
            {"entity": "PER", "start": 0, "end": 8},
            {"entity": "LOC", "start": 18, "end": 24},
        ]
        result_ = component.postprocess({"text": text, "entities": entities})
        assert result == result_

        text = "Wolfgang lives in Berlin"
        entities = [
            {"entity_group": "PER", "start": 0, "end": 8},
            {"entity": "LOC", "start": 18, "end": 24},
        ]
        result_ = component.postprocess({"text": text, "entities": entities})
        assert result == result_

        # Test split entity is merged when combine adjacent is set
        text = "Wolfgang lives in Berlin"
        entities = [
            {"entity": "PER", "start": 0, "end": 4},
            {"entity": "PER", "start": 4, "end": 8},
            {"entity": "LOC", "start": 18, "end": 24},
        ]
        # After a merge empty entries are stripped except the leading one
        result_after_merge = [
            ("", None),
            ("Wolfgang", "PER"),
            (" lives in ", None),
            ("Berlin", "LOC"),
        ]
        result_ = component.postprocess({"text": text, "entities": entities})
        assert result != result_
        assert result_after_merge != result_

        component = gr.HighlightedText(combine_adjacent=True)
        result_ = component.postprocess({"text": text, "entities": entities})
        assert result_after_merge == result_

        component = gr.HighlightedText()

        text = "Wolfgang lives in Berlin"
        entities = [
            {"entity": "LOC", "start": 18, "end": 24},
            {"entity": "PER", "start": 0, "end": 8},
        ]
        result_ = component.postprocess({"text": text, "entities": entities})
        assert result == result_

        text = "I live there"
        entities = []
        result_ = component.postprocess({"text": text, "entities": entities})
        assert [(text, None)] == result_

        text = "Wolfgang"
        entities = [
            {"entity": "PER", "start": 0, "end": 8},
        ]
        result_ = component.postprocess({"text": text, "entities": entities})
        assert [("", None), (text, "PER"), ("", None)] == result_

    def test_component_functions(self):
        """
        get_config
        """
        ht_output = gr.HighlightedText(color_map={"pos": "green", "neg": "red"})
        assert ht_output.get_config() == {
            "color_map": {"pos": "green", "neg": "red"},
            "name": "highlightedtext",
            "show_label": True,
            "label": None,
            "show_legend": False,
            "container": True,
            "min_width": 160,
            "scale": None,
            "elem_id": None,
            "elem_classes": None,
            "visible": True,
            "value": None,
            "root_url": None,
            "selectable": False,
            "combine_adjacent": False,
            "adjacent_separator": "",
        }

    def test_in_interface(self):
        """
        Interface, process
        """

        def highlight_vowels(sentence):
            phrases, cur_phrase = [], ""
            vowels, mode = "aeiou", None
            for letter in sentence:
                letter_mode = "vowel" if letter in vowels else "non"
                if mode is None:
                    mode = letter_mode
                elif mode != letter_mode:
                    phrases.append((cur_phrase, mode))
                    cur_phrase = ""
                    mode = letter_mode
                cur_phrase += letter
            phrases.append((cur_phrase, mode))
            return phrases

        iface = gr.Interface(highlight_vowels, "text", "highlight")
        output_filepath = iface("Helloooo")
        with open(output_filepath) as fp:
            output = json.load(fp)
            assert output == [
                ["H", "non"],
                ["e", "vowel"],
                ["ll", "non"],
                ["oooo", "vowel"],
            ]


class TestAnnotatedImage:
    def test_postprocess(self):
        """
        postprocess
        """
        component = gr.AnnotatedImage()
        img = np.random.randint(0, 255, (100, 100, 3), dtype=np.uint8)
        mask1 = [40, 40, 50, 50]
        mask2 = np.zeros((100, 100), dtype=np.uint8)
        mask2[10:20, 10:20] = 1

        input = (img, [(mask1, "mask1"), (mask2, "mask2")])
        result = component.postprocess(input)

        base_img_out, (mask1_out, mask2_out) = result
        base_img_out = PIL.Image.open(base_img_out["name"])

        assert mask1_out[1] == "mask1"

        mask1_img_out = PIL.Image.open(mask1_out[0]["name"])
        assert mask1_img_out.size == base_img_out.size
        mask1_array_out = np.array(mask1_img_out)
        assert np.max(mask1_array_out[40:50, 40:50]) == 255
        assert np.max(mask1_array_out[50:60, 50:60]) == 0

    def test_component_functions(self):
        ht_output = gr.AnnotatedImage(label="sections", show_legend=False)
        assert ht_output.get_config() == {
            "name": "annotatedimage",
            "show_label": True,
            "label": "sections",
            "show_legend": False,
            "container": True,
            "min_width": 160,
            "scale": None,
            "color_map": None,
            "height": None,
            "width": None,
            "elem_id": None,
            "elem_classes": None,
            "visible": True,
            "value": None,
            "root_url": None,
            "selectable": False,
        }

    def test_in_interface(self):
        def mask(img):
            top_left_corner = [0, 0, 20, 20]
            random_mask = np.random.randint(0, 2, img.shape[:2])
            return (img, [(top_left_corner, "left corner"), (random_mask, "random")])

        iface = gr.Interface(mask, "image", gr.AnnotatedImage())
        output_json = iface("test/test_files/bus.png")
        with open(output_json) as fp:
            output = json.load(fp)
            output_img, (mask1, mask1) = output
        input_img = PIL.Image.open("test/test_files/bus.png")
        output_img = PIL.Image.open(output_img["name"])
        mask1_img = PIL.Image.open(mask1[0]["name"])

        assert output_img.size == input_img.size
        assert mask1_img.size == input_img.size


class TestChatbot:
    def test_component_functions(self):
        """
        Postprocess, get_config
        """
        chatbot = gr.Chatbot()
        assert chatbot.postprocess([["You are **cool**\nand fun", "so are *you*"]]) == [
            ["You are **cool**\nand fun", "so are *you*"]
        ]

        multimodal_msg = [
            [("test/test_files/video_sample.mp4",), "cool video"],
            [("test/test_files/audio_sample.wav",), "cool audio"],
            [("test/test_files/bus.png", "A bus"), "cool pic"],
            [(Path("test/test_files/video_sample.mp4"),), "cool video"],
            [(Path("test/test_files/audio_sample.wav"),), "cool audio"],
            [(Path("test/test_files/bus.png"), "A bus"), "cool pic"],
        ]
        processed_multimodal_msg = [
            [
                {
                    "name": "video_sample.mp4",
                    "mime_type": "video/mp4",
                    "alt_text": None,
                    "data": None,
                    "is_file": True,
                },
                "cool video",
            ],
            [
                {
                    "name": "audio_sample.wav",
                    "mime_type": "audio/wav",
                    "alt_text": None,
                    "data": None,
                    "is_file": True,
                },
                "cool audio",
            ],
            [
                {
                    "name": "bus.png",
                    "mime_type": "image/png",
                    "alt_text": "A bus",
                    "data": None,
                    "is_file": True,
                },
                "cool pic",
            ],
        ] * 2
        postprocessed_multimodal_msg = chatbot.postprocess(multimodal_msg)
        postprocessed_multimodal_msg_base_names = []
        for x, y in postprocessed_multimodal_msg:
            if isinstance(x, dict):
                x["name"] = os.path.basename(x["name"])
                postprocessed_multimodal_msg_base_names.append([x, y])
        assert postprocessed_multimodal_msg_base_names == processed_multimodal_msg

        preprocessed_multimodal_msg = chatbot.preprocess(processed_multimodal_msg)
        multimodal_msg_base_names = []
        for x, y in multimodal_msg:
            if isinstance(x, tuple):
                if len(x) > 1:
                    new_x = (os.path.basename(x[0]), x[1])
                else:
                    new_x = (os.path.basename(x[0]),)
                multimodal_msg_base_names.append([new_x, y])
        assert multimodal_msg_base_names == preprocessed_multimodal_msg

        assert chatbot.get_config() == {
            "value": [],
            "label": None,
            "show_label": True,
            "name": "chatbot",
            "show_share_button": False,
            "visible": True,
            "elem_id": None,
            "elem_classes": None,
            "container": True,
            "min_width": 160,
            "scale": None,
            "height": None,
            "root_url": None,
            "selectable": False,
            "rtl": False,
            "show_copy_button": False,
            "latex_delimiters": [{"left": "$$", "right": "$$", "display": True}],
            "avatar_images": (None, None),
            "sanitize_html": True,
            "bubble_full_width": True,
        }


class TestJSON:
    def test_component_functions(self):
        """
        Postprocess
        """
        js_output = gr.JSON()
        assert js_output.postprocess('{"a":1, "b": 2}'), '"{\\"a\\":1, \\"b\\": 2}"'
        assert js_output.get_config() == {
            "container": True,
            "min_width": 160,
            "scale": None,
            "elem_id": None,
            "elem_classes": None,
            "visible": True,
            "value": None,
            "show_label": True,
            "label": None,
            "name": "json",
            "root_url": None,
        }

    @pytest.mark.asyncio
    async def test_in_interface(self):
        """
        Interface, process
        """

        def get_avg_age_per_gender(data):
            return {
                "M": int(data[data["gender"] == "M"]["age"].mean()),
                "F": int(data[data["gender"] == "F"]["age"].mean()),
                "O": int(data[data["gender"] == "O"]["age"].mean()),
            }

        iface = gr.Interface(
            get_avg_age_per_gender,
            gr.Dataframe(headers=["gender", "age"]),
            "json",
        )
        y_data = [
            ["M", 30],
            ["F", 20],
            ["M", 40],
            ["O", 20],
            ["F", 30],
        ]
        assert (
            await iface.process_api(
                0, [{"data": y_data, "headers": ["gender", "age"]}], state={}
            )
        )["data"][0] == {
            "M": 35,
            "F": 25,
            "O": 20,
        }


class TestHTML:
    def test_component_functions(self):
        """
        get_config
        """
        html_component = gr.components.HTML("#Welcome onboard", label="HTML Input")
        assert html_component.get_config() == {
            "value": "#Welcome onboard",
            "label": "HTML Input",
            "show_label": True,
            "visible": True,
            "elem_id": None,
            "elem_classes": None,
            "root_url": None,
            "name": "html",
        }

    def test_in_interface(self):
        """
        Interface, process
        """

        def bold_text(text):
            return f"<strong>{text}</strong>"

        iface = gr.Interface(bold_text, "text", "html")
        assert iface("test") == "<strong>test</strong>"


class TestMarkdown:
    def test_component_functions(self):
        markdown_component = gr.Markdown("# Let's learn about $x$", label="Markdown")
        assert markdown_component.get_config()["value"] == "# Let's learn about $x$"

    def test_in_interface(self):
        """
        Interface, process
        """
        iface = gr.Interface(lambda x: x, "text", "markdown")
        input_data = "    Here's an [image](https://gradio.app/images/gradio_logo.png)"
        output_data = iface(input_data)
        assert output_data == input_data.strip()


class TestModel3D:
    def test_component_functions(self):
        """
        get_config
        """
<<<<<<< HEAD
        model_component = gr.components.Model3D(None, label="Model")
        assert model_component.get_config() == {
=======
        component = gr.components.Model3D(None, label="Model")
        assert {
            "clear_color": [0, 0, 0, 0],
>>>>>>> 97c3c7b1
            "value": None,
            "clear_color": [0, 0, 0, 0],
            "label": "Model",
            "show_label": True,
            "container": True,
            "scale": None,
            "min_width": 160,
            "visible": True,
            "elem_id": None,
            "elem_classes": None,
<<<<<<< HEAD
            "root_url": None,
            "name": "model3d",
        }
=======
            "container": True,
            "min_width": 160,
            "scale": None,
            "camera_position": (None, None, None),
        } == component.get_config()
>>>>>>> 97c3c7b1

        file = "test/test_files/Box.gltf"
        output1 = model_component.postprocess(file)
        output2 = model_component.postprocess(Path(file))
        assert output1 == output2

    def test_in_interface(self):
        """
        Interface, process
        """
        iface = gr.Interface(lambda x: x, "model3d", "model3d")
        input_data = "test/test_files/Box.gltf"
        output_data = iface(input_data)
        assert output_data.endswith(".gltf")


class TestColorPicker:
    def test_component_functions(self):
        """
        Preprocess, postprocess, serialize, tokenize, get_config
        """
        color_picker_input = gr.ColorPicker()
        assert color_picker_input.preprocess("#000000") == "#000000"
        assert color_picker_input.postprocess("#000000") == "#000000"
        assert color_picker_input.postprocess(None) is None
        assert color_picker_input.postprocess("#FFFFFF") == "#FFFFFF"
        assert color_picker_input.serialize("#000000", True) == "#000000"

        color_picker_input.interpretation_replacement = "unknown"

        assert color_picker_input.get_config() == {
            "value": None,
            "show_label": True,
            "label": None,
            "container": True,
            "min_width": 160,
            "scale": None,
            "elem_id": None,
            "elem_classes": None,
            "visible": True,
            "interactive": None,
            "root_url": None,
            "name": "colorpicker",
            "info": None,
        }

    def test_in_interface_as_input(self):
        """
        Interface, process, interpret,
        """
        iface = gr.Interface(lambda x: x, "colorpicker", "colorpicker")
        assert iface("#000000") == "#000000"

    def test_in_interface_as_output(self):
        """
        Interface, process

        """
        iface = gr.Interface(lambda x: x, "colorpicker", gr.ColorPicker())
        assert iface("#000000") == "#000000"

    def test_static(self):
        """
        postprocess
        """
        component = gr.ColorPicker("#000000")
        assert component.get_config().get("value") == "#000000"


class TestCarousel:
    def test_deprecation(self):
        test_file_dir = Path(Path(__file__).parent, "test_files")
        with pytest.raises(DeprecationWarning):
            gr.Carousel([Path(test_file_dir, "bus.png")])

    def test_deprecation_in_interface(self):
        with pytest.raises(DeprecationWarning):
            gr.Interface(lambda x: ["lion.jpg"], "textbox", "carousel")

    def test_deprecation_in_blocks(self):
        with pytest.raises(DeprecationWarning):
            with gr.Blocks():
                gr.Textbox()
                gr.Carousel()


class TestGallery:
    @patch("uuid.uuid4", return_value="my-uuid")
    def test_gallery(self, mock_uuid):
        gallery = gr.Gallery()
        test_file_dir = Path(Path(__file__).parent, "test_files")
        data = [
            client_utils.encode_file_to_base64(Path(test_file_dir, "bus.png")),
            client_utils.encode_file_to_base64(Path(test_file_dir, "cheetah1.jpg")),
        ]

        with tempfile.TemporaryDirectory() as tmpdir:
            path = gallery.deserialize(data, tmpdir)
            assert path.endswith("my-uuid")
            data_restored = gallery.serialize(path)
            data_restored = [d[0]["data"] for d in data_restored]
            assert sorted(data) == sorted(data_restored)

        postprocessed_gallery = gallery.postprocess([Path("test/test_files/bus.png")])
        processed_gallery = [{"name": "bus.png", "data": None, "is_file": True}]
        postprocessed_gallery[0]["name"] = os.path.basename(
            postprocessed_gallery[0]["name"]
        )
        assert processed_gallery == postprocessed_gallery


class TestState:
    def test_as_component(self):
        state = gr.State(value=5)
        assert state.preprocess(10) == 10
        assert state.preprocess("abc") == "abc"
        assert state.stateful

    @pytest.mark.asyncio
    async def test_in_interface(self):
        def test(x, y=" def"):
            return (x + y, x + y)

        io = gr.Interface(test, ["text", "state"], ["text", "state"])
        result = await io.call_function(0, ["abc"])
        assert result["prediction"][0] == "abc def"
        result = await io.call_function(0, ["abc", result["prediction"][0]])
        assert result["prediction"][0] == "abcabc def"

    @pytest.mark.asyncio
    async def test_in_blocks(self):
        with gr.Blocks() as demo:
            score = gr.State()
            btn = gr.Button()
            btn.click(lambda x: x + 1, score, score)

        result = await demo.call_function(0, [0])
        assert result["prediction"] == 1
        result = await demo.call_function(0, [result["prediction"]])
        assert result["prediction"] == 2

    @pytest.mark.asyncio
    async def test_variable_for_backwards_compatibility(self):
        with gr.Blocks() as demo:
            score = gr.Variable()
            btn = gr.Button()
            btn.click(lambda x: x + 1, score, score)

        result = await demo.call_function(0, [0])
        assert result["prediction"] == 1
        result = await demo.call_function(0, [result["prediction"]])
        assert result["prediction"] == 2


def test_dataframe_as_example_converts_dataframes():
    df_comp = gr.Dataframe()
    assert df_comp.as_example(pd.DataFrame({"a": [1, 2, 3, 4], "b": [5, 6, 7, 8]})) == [
        [1, 5],
        [2, 6],
        [3, 7],
        [4, 8],
    ]
    assert df_comp.as_example(np.array([[1, 2], [3, 4.0]])) == [[1.0, 2.0], [3.0, 4.0]]


@pytest.mark.parametrize("component", [gr.Model3D, gr.File, gr.Audio])
def test_as_example_returns_file_basename(component):
    component = component()
    assert component.as_example("/home/freddy/sources/example.ext") == "example.ext"
    assert component.as_example(None) == ""


@patch("gradio.components.IOComponent.as_example")
@patch("gradio.components.Image.as_example")
@patch("gradio.components.File.as_example")
@patch("gradio.components.Dataframe.as_example")
@patch("gradio.components.Model3D.as_example")
def test_dataset_calls_as_example(*mocks):
    gr.Dataset(
        components=[gr.Dataframe(), gr.File(), gr.Image(), gr.Model3D(), gr.Textbox()],
        samples=[
            [
                pd.DataFrame({"a": np.array([1, 2, 3])}),
                "foo.png",
                "bar.jpeg",
                "duck.obj",
                "hello",
            ]
        ],
    )
    assert all(m.called for m in mocks)


cars = vega_datasets.data.cars()
stocks = vega_datasets.data.stocks()
barley = vega_datasets.data.barley()
simple = pd.DataFrame(
    {
        "a": ["A", "B", "C", "D", "E", "F", "G", "H", "I"],
        "b": [28, 55, 43, 91, 81, 53, 19, 87, 52],
    }
)


class TestScatterPlot:
    @patch.dict("sys.modules", {"bokeh": MagicMock(__version__="3.0.3")})
    def test_get_config(self):
        print(gr.ScatterPlot().get_config())
        assert gr.ScatterPlot().get_config() == {
            "caption": None,
            "elem_id": None,
            "elem_classes": None,
            "interactive": None,
            "label": None,
            "name": "plot",
            "bokeh_version": "3.0.3",
            "root_url": None,
            "show_label": True,
            "container": True,
            "min_width": 160,
            "scale": None,
            "value": None,
            "visible": True,
            "x": None,
            "y": None,
            "color": None,
            "size": None,
            "shape": None,
            "title": None,
            "tooltip": None,
            "x_title": None,
            "y_title": None,
            "color_legend_title": None,
            "size_legend_title": None,
            "shape_legend_title": None,
            "color_legend_position": None,
            "size_legend_position": None,
            "shape_legend_position": None,
            "height": None,
            "width": None,
            "x_lim": None,
            "y_lim": None,
            "x_label_angle": None,
            "y_label_angle": None,
        }

    def test_no_color(self):
        plot = gr.ScatterPlot(
            x="Horsepower",
            y="Miles_per_Gallon",
            tooltip="Name",
            title="Car Data",
            x_title="Horse",
        )
        output = plot.postprocess(cars)
        assert sorted(output.keys()) == ["chart", "plot", "type"]
        config = json.loads(output["plot"])
        assert config["encoding"]["x"]["field"] == "Horsepower"
        assert config["encoding"]["x"]["title"] == "Horse"
        assert config["encoding"]["y"]["field"] == "Miles_per_Gallon"
        assert config["title"] == "Car Data"
        assert "height" not in config
        assert "width" not in config

    def test_no_interactive(self):
        plot = gr.ScatterPlot(
            x="Horsepower", y="Miles_per_Gallon", tooltip="Name", interactive=False
        )
        output = plot.postprocess(cars)
        assert sorted(output.keys()) == ["chart", "plot", "type"]
        config = json.loads(output["plot"])
        assert "selection" not in config

    def test_height_width(self):
        plot = gr.ScatterPlot(
            x="Horsepower", y="Miles_per_Gallon", height=100, width=200
        )
        output = plot.postprocess(cars)
        assert sorted(output.keys()) == ["chart", "plot", "type"]
        config = json.loads(output["plot"])
        assert config["height"] == 100
        assert config["width"] == 200

    def test_xlim_ylim(self):
        plot = gr.ScatterPlot(
            x="Horsepower", y="Miles_per_Gallon", x_lim=[200, 400], y_lim=[300, 500]
        )
        output = plot.postprocess(cars)
        config = json.loads(output["plot"])
        assert config["encoding"]["x"]["scale"] == {"domain": [200, 400]}
        assert config["encoding"]["y"]["scale"] == {"domain": [300, 500]}

    def test_color_encoding(self):
        plot = gr.ScatterPlot(
            x="Horsepower",
            y="Miles_per_Gallon",
            tooltip="Name",
            title="Car Data",
            color="Origin",
        )
        output = plot.postprocess(cars)
        config = json.loads(output["plot"])
        assert config["encoding"]["color"]["field"] == "Origin"
        assert config["encoding"]["color"]["scale"] == {
            "domain": ["USA", "Europe", "Japan"],
            "range": [0, 1, 2],
        }
        assert config["encoding"]["color"]["type"] == "nominal"

    def test_two_encodings(self):
        plot = gr.ScatterPlot(
            show_label=False,
            title="Two encodings",
            x="Horsepower",
            y="Miles_per_Gallon",
            color="Acceleration",
            shape="Origin",
        )
        output = plot.postprocess(cars)
        config = json.loads(output["plot"])
        assert config["encoding"]["color"]["field"] == "Acceleration"
        assert config["encoding"]["color"]["scale"] == {
            "domain": [cars.Acceleration.min(), cars.Acceleration.max()],
            "range": [0, 1],
        }
        assert config["encoding"]["color"]["type"] == "quantitative"

        assert config["encoding"]["shape"]["field"] == "Origin"
        assert config["encoding"]["shape"]["type"] == "nominal"

    def test_legend_position(self):
        plot = gr.ScatterPlot(
            show_label=False,
            title="Two encodings",
            x="Horsepower",
            y="Miles_per_Gallon",
            color="Acceleration",
            color_legend_position="none",
            color_legend_title="Foo",
            shape="Origin",
            shape_legend_position="none",
            shape_legend_title="Bar",
            size="Acceleration",
            size_legend_title="Accel",
            size_legend_position="none",
        )
        output = plot.postprocess(cars)
        config = json.loads(output["plot"])
        assert config["encoding"]["color"]["legend"] is None
        assert config["encoding"]["shape"]["legend"] is None
        assert config["encoding"]["size"]["legend"] is None

        output = gr.ScatterPlot.update(
            value=cars,
            title="Two encodings",
            x="Horsepower",
            y="Miles_per_Gallon",
            color="Acceleration",
            color_legend_position="top",
            color_legend_title="Foo",
            shape="Origin",
            shape_legend_position="bottom",
            shape_legend_title="Bar",
            size="Acceleration",
            size_legend_title="Accel",
            size_legend_position="left",
        )

        config = json.loads(output["value"]["plot"])
        assert config["encoding"]["color"]["legend"]["orient"] == "top"
        assert config["encoding"]["shape"]["legend"]["orient"] == "bottom"
        assert config["encoding"]["size"]["legend"]["orient"] == "left"

    def test_update(self):
        output = gr.ScatterPlot.update(value=cars, x="Horsepower", y="Miles_per_Gallon")
        postprocessed = gr.ScatterPlot().postprocess(output["value"])
        assert postprocessed == output["value"]

    def test_update_visibility(self):
        output = gr.ScatterPlot.update(visible=False)
        assert not output["visible"]
        assert output["value"] is gr.components._Keywords.NO_VALUE

    def test_update_errors(self):
        with pytest.raises(
            ValueError, match="In order to update plot properties the value parameter"
        ):
            gr.ScatterPlot.update(x="foo", y="bar")

        with pytest.raises(
            ValueError,
            match="In order to update plot properties, the x and y axis data",
        ):
            gr.ScatterPlot.update(value=cars, x="foo")

    def test_scatterplot_accepts_fn_as_value(self):
        plot = gr.ScatterPlot(
            value=lambda: cars.sample(frac=0.1, replace=False),
            x="Horsepower",
            y="Miles_per_Gallon",
            color="Origin",
        )
        assert isinstance(plot.value, dict)
        assert isinstance(plot.value["plot"], str)


class TestLinePlot:
    @patch.dict("sys.modules", {"bokeh": MagicMock(__version__="3.0.3")})
    def test_get_config(self):
        assert gr.LinePlot().get_config() == {
            "caption": None,
            "elem_id": None,
            "elem_classes": None,
            "interactive": None,
            "label": None,
            "name": "plot",
            "bokeh_version": "3.0.3",
            "root_url": None,
            "show_label": True,
            "container": True,
            "min_width": 160,
            "scale": None,
            "value": None,
            "visible": True,
            "x": None,
            "y": None,
            "color": None,
            "stroke_dash": None,
            "overlay_point": None,
            "title": None,
            "tooltip": None,
            "x_title": None,
            "y_title": None,
            "color_legend_title": None,
            "stroke_dash_legend_title": None,
            "color_legend_position": None,
            "stroke_dash_legend_position": None,
            "height": None,
            "width": None,
            "x_lim": None,
            "y_lim": None,
            "x_label_angle": None,
            "y_label_angle": None,
        }

    def test_no_color(self):
        plot = gr.LinePlot(
            x="date",
            y="price",
            tooltip=["symbol", "price"],
            title="Stock Performance",
            x_title="Trading Day",
        )
        output = plot.postprocess(stocks)
        assert sorted(output.keys()) == ["chart", "plot", "type"]
        config = json.loads(output["plot"])
        for layer in config["layer"]:
            assert layer["mark"]["type"] in ["line", "point"]
            assert layer["encoding"]["x"]["field"] == "date"
            assert layer["encoding"]["x"]["title"] == "Trading Day"
            assert layer["encoding"]["y"]["field"] == "price"

        assert config["title"] == "Stock Performance"
        assert "height" not in config
        assert "width" not in config

    def test_height_width(self):
        plot = gr.LinePlot(x="date", y="price", height=100, width=200)
        output = plot.postprocess(stocks)
        assert sorted(output.keys()) == ["chart", "plot", "type"]
        config = json.loads(output["plot"])
        assert config["height"] == 100
        assert config["width"] == 200

        output = gr.LinePlot.update(stocks, x="date", y="price", height=100, width=200)
        config = json.loads(output["value"]["plot"])
        assert config["height"] == 100
        assert config["width"] == 200

    def test_xlim_ylim(self):
        plot = gr.LinePlot(x="date", y="price", x_lim=[200, 400], y_lim=[300, 500])
        output = plot.postprocess(stocks)
        config = json.loads(output["plot"])
        for layer in config["layer"]:
            assert layer["encoding"]["x"]["scale"] == {"domain": [200, 400]}
            assert layer["encoding"]["y"]["scale"] == {"domain": [300, 500]}

    def test_color_encoding(self):
        plot = gr.LinePlot(
            x="date", y="price", tooltip="symbol", color="symbol", overlay_point=True
        )
        output = plot.postprocess(stocks)
        config = json.loads(output["plot"])
        for layer in config["layer"]:
            assert layer["encoding"]["color"]["field"] == "symbol"
            assert layer["encoding"]["color"]["scale"] == {
                "domain": ["MSFT", "AMZN", "IBM", "GOOG", "AAPL"],
                "range": [0, 1, 2, 3, 4],
            }
            assert layer["encoding"]["color"]["type"] == "nominal"
            if layer["mark"]["type"] == "point":
                assert layer["encoding"]["opacity"] == {}

    def test_two_encodings(self):
        output = gr.LinePlot.update(
            value=stocks,
            title="Two encodings",
            x="date",
            y="price",
            color="symbol",
            stroke_dash="symbol",
            color_legend_title="Color",
            stroke_dash_legend_title="Stroke Dash",
        )
        config = json.loads(output["value"]["plot"])
        for layer in config["layer"]:
            if layer["mark"]["type"] == "point":
                assert layer["encoding"]["opacity"] == {"value": 0}
            if layer["mark"]["type"] == "line":
                assert layer["encoding"]["strokeDash"]["field"] == "symbol"
                assert (
                    layer["encoding"]["strokeDash"]["legend"]["title"] == "Stroke Dash"
                )

    def test_legend_position(self):
        plot = gr.LinePlot(
            value=stocks,
            title="Two encodings",
            x="date",
            y="price",
            color="symbol",
            stroke_dash="symbol",
            color_legend_position="none",
            stroke_dash_legend_position="none",
        )
        output = plot.postprocess(stocks)
        config = json.loads(output["plot"])
        for layer in config["layer"]:
            if layer["mark"]["type"] == "point":
                assert layer["encoding"]["color"]["legend"] is None
            if layer["mark"]["type"] == "line":
                assert layer["encoding"]["strokeDash"]["legend"] is None
                assert layer["encoding"]["color"]["legend"] is None

        output = gr.LinePlot.update(
            value=stocks,
            title="Two encodings",
            x="date",
            y="price",
            color="symbol",
            stroke_dash="symbol",
            color_legend_position="top-right",
            stroke_dash_legend_position="top-left",
        )

        config = json.loads(output["value"]["plot"])
        for layer in config["layer"]:
            if layer["mark"]["type"] == "point":
                assert layer["encoding"]["color"]["legend"]["orient"] == "top-right"
            if layer["mark"]["type"] == "line":
                assert layer["encoding"]["strokeDash"]["legend"]["orient"] == "top-left"
                assert layer["encoding"]["color"]["legend"]["orient"] == "top-right"

    def test_update_visibility(self):
        output = gr.LinePlot.update(visible=False)
        assert not output["visible"]
        assert output["value"] is gr.components._Keywords.NO_VALUE

    def test_update_errors(self):
        with pytest.raises(
            ValueError, match="In order to update plot properties the value parameter"
        ):
            gr.LinePlot.update(x="foo", y="bar")

        with pytest.raises(
            ValueError,
            match="In order to update plot properties, the x and y axis data",
        ):
            gr.LinePlot.update(value=stocks, x="foo")

    def test_lineplot_accepts_fn_as_value(self):
        plot = gr.LinePlot(
            value=lambda: stocks.sample(frac=0.1, replace=False),
            x="date",
            y="price",
            color="symbol",
        )
        assert isinstance(plot.value, dict)
        assert isinstance(plot.value["plot"], str)


class TestBarPlot:
    @patch.dict("sys.modules", {"bokeh": MagicMock(__version__="3.0.3")})
    def test_get_config(self):
        assert gr.BarPlot().get_config() == {
            "caption": None,
            "elem_id": None,
            "elem_classes": None,
            "interactive": None,
            "label": None,
            "name": "plot",
            "bokeh_version": "3.0.3",
            "root_url": None,
            "show_label": True,
            "container": True,
            "min_width": 160,
            "scale": None,
            "value": None,
            "visible": True,
            "x": None,
            "y": None,
            "color": None,
            "vertical": True,
            "group": None,
            "title": None,
            "tooltip": None,
            "x_title": None,
            "y_title": None,
            "color_legend_title": None,
            "group_title": None,
            "color_legend_position": None,
            "height": None,
            "width": None,
            "y_lim": None,
            "x_label_angle": None,
            "y_label_angle": None,
        }

    def test_update_defaults_none(self):
        output = gr.BarPlot.update(simple, x="a", y="b", height=100, width=200)
        assert all(
            v is None for k, v in output.items() if k not in ["value", "__type__"]
        )

    def test_no_color(self):
        plot = gr.BarPlot(
            x="a",
            y="b",
            tooltip=["a", "b"],
            title="Made Up Bar Plot",
            x_title="Variable A",
        )
        output = plot.postprocess(simple)
        assert sorted(output.keys()) == ["chart", "plot", "type"]
        assert output["chart"] == "bar"
        config = json.loads(output["plot"])
        assert config["encoding"]["x"]["field"] == "a"
        assert config["encoding"]["x"]["title"] == "Variable A"
        assert config["encoding"]["y"]["field"] == "b"
        assert config["encoding"]["y"]["title"] == "b"

        assert config["title"] == "Made Up Bar Plot"
        assert "height" not in config
        assert "width" not in config

    def test_height_width(self):
        plot = gr.BarPlot(x="a", y="b", height=100, width=200)
        output = plot.postprocess(simple)
        assert sorted(output.keys()) == ["chart", "plot", "type"]
        config = json.loads(output["plot"])
        assert config["height"] == 100
        assert config["width"] == 200

        output = gr.BarPlot.update(simple, x="a", y="b", height=100, width=200)
        config = json.loads(output["value"]["plot"])
        assert config["height"] == 100
        assert config["width"] == 200

    def test_ylim(self):
        plot = gr.BarPlot(x="a", y="b", y_lim=[15, 100])
        output = plot.postprocess(simple)
        config = json.loads(output["plot"])
        assert config["encoding"]["y"]["scale"] == {"domain": [15, 100]}

    def test_horizontal(self):
        output = gr.BarPlot.update(
            simple,
            x="a",
            y="b",
            x_title="Variable A",
            y_title="Variable B",
            title="Simple Bar Plot with made up data",
            tooltip=["a", "b"],
            vertical=False,
            y_lim=[20, 100],
        )
        assert output["value"]["chart"] == "bar"
        config = json.loads(output["value"]["plot"])
        assert config["encoding"]["x"]["field"] == "b"
        assert config["encoding"]["x"]["scale"] == {"domain": [20, 100]}
        assert config["encoding"]["x"]["title"] == "Variable B"

        assert config["encoding"]["y"]["field"] == "a"
        assert config["encoding"]["y"]["title"] == "Variable A"

    def test_stack_via_color(self):
        output = gr.BarPlot.update(
            barley,
            x="variety",
            y="yield",
            color="site",
            title="Barley Yield Data",
            color_legend_title="Site",
            color_legend_position="bottom",
        )
        config = json.loads(output["value"]["plot"])
        assert config["encoding"]["color"]["field"] == "site"
        assert config["encoding"]["color"]["legend"] == {
            "title": "Site",
            "orient": "bottom",
        }
        assert config["encoding"]["color"]["scale"] == {
            "domain": [
                "University Farm",
                "Waseca",
                "Morris",
                "Crookston",
                "Grand Rapids",
                "Duluth",
            ],
            "range": [0, 1, 2, 3, 4, 5],
        }

    def test_group(self):
        output = gr.BarPlot.update(
            barley,
            x="year",
            y="yield",
            color="year",
            group="site",
            title="Barley Yield by Year and Site",
            group_title="",
            tooltip=["yield", "site", "year"],
        )
        config = json.loads(output["value"]["plot"])
        assert config["encoding"]["column"] == {"field": "site", "title": ""}

    def test_group_horizontal(self):
        output = gr.BarPlot.update(
            barley,
            x="year",
            y="yield",
            color="year",
            group="site",
            title="Barley Yield by Year and Site",
            group_title="Site Title",
            tooltip=["yield", "site", "year"],
            vertical=False,
        )
        config = json.loads(output["value"]["plot"])
        assert config["encoding"]["row"] == {"field": "site", "title": "Site Title"}

    def test_barplot_accepts_fn_as_value(self):
        plot = gr.BarPlot(
            value=lambda: barley.sample(frac=0.1, replace=False),
            x="year",
            y="yield",
        )
        assert isinstance(plot.value, dict)
        assert isinstance(plot.value["plot"], str)


class TestCode:
    def test_component_functions(self):
        """
        Preprocess, postprocess, serialize, get_config
        """
        code = gr.Code()

        assert code.preprocess("# hello friends") == "# hello friends"
        assert code.preprocess("def fn(a):\n  return a") == "def fn(a):\n  return a"

        assert (
            code.postprocess(
                """
            def fn(a):
                return a
            """
            )
            == """def fn(a):
                return a"""
        )

        test_file_dir = Path(Path(__file__).parent, "test_files")
        path = str(Path(test_file_dir, "test_label_json.json"))
        with open(path) as f:
            assert code.postprocess(path) == path
            assert code.postprocess((path,)) == f.read()

        assert code.serialize("def fn(a):\n  return a") == "def fn(a):\n  return a"
        assert code.deserialize("def fn(a):\n  return a") == "def fn(a):\n  return a"

        assert code.get_config() == {
            "value": None,
            "language": None,
            "lines": 5,
            "name": "code",
            "show_label": True,
            "label": None,
            "container": True,
            "min_width": 160,
            "scale": None,
            "elem_id": None,
            "elem_classes": None,
            "visible": True,
            "interactive": None,
            "root_url": None,
        }


class TestTempFileManagement:
    def test_hash_file(self):
        temp_file_manager = gr.File()
        h1 = temp_file_manager.hash_file("gradio/test_data/cheetah1.jpg")
        h2 = temp_file_manager.hash_file("gradio/test_data/cheetah1-copy.jpg")
        h3 = temp_file_manager.hash_file("gradio/test_data/cheetah2.jpg")
        assert h1 == h2
        assert h1 != h3

    @patch("shutil.copy2")
    def test_make_temp_copy_if_needed(self, mock_copy):
        temp_file_manager = gr.File()

        f = temp_file_manager.make_temp_copy_if_needed("gradio/test_data/cheetah1.jpg")
        try:  # Delete if already exists from before this test
            os.remove(f)
        except OSError:
            pass

        f = temp_file_manager.make_temp_copy_if_needed("gradio/test_data/cheetah1.jpg")
        assert mock_copy.called
        assert len(temp_file_manager.temp_files) == 1
        assert Path(f).name == "cheetah1.jpg"

        f = temp_file_manager.make_temp_copy_if_needed("gradio/test_data/cheetah1.jpg")
        assert len(temp_file_manager.temp_files) == 1

        f = temp_file_manager.make_temp_copy_if_needed(
            "gradio/test_data/cheetah1-copy.jpg"
        )
        assert len(temp_file_manager.temp_files) == 2
        assert Path(f).name == "cheetah1-copy.jpg"

    def test_base64_to_temp_file_if_needed(self):
        temp_file_manager = gr.File()

        base64_file_1 = media_data.BASE64_IMAGE
        base64_file_2 = media_data.BASE64_AUDIO["data"]

        f = temp_file_manager.base64_to_temp_file_if_needed(base64_file_1)
        try:  # Delete if already exists from before this test
            os.remove(f)
        except OSError:
            pass

        f = temp_file_manager.base64_to_temp_file_if_needed(base64_file_1)
        assert len(temp_file_manager.temp_files) == 1

        f = temp_file_manager.base64_to_temp_file_if_needed(base64_file_1)
        assert len(temp_file_manager.temp_files) == 1

        f = temp_file_manager.base64_to_temp_file_if_needed(base64_file_2)
        assert len(temp_file_manager.temp_files) == 2

        for file in temp_file_manager.temp_files:
            os.remove(file)

    @pytest.mark.flaky
    @patch("shutil.copyfileobj")
    def test_download_temp_copy_if_needed(self, mock_copy):
        temp_file_manager = gr.File()
        url1 = "https://raw.githubusercontent.com/gradio-app/gradio/main/gradio/test_data/test_image.png"
        url2 = "https://raw.githubusercontent.com/gradio-app/gradio/main/gradio/test_data/cheetah1.jpg"

        f = temp_file_manager.download_temp_copy_if_needed(url1)
        try:  # Delete if already exists from before this test
            os.remove(f)
        except OSError:
            pass

        f = temp_file_manager.download_temp_copy_if_needed(url1)
        assert mock_copy.called
        assert len(temp_file_manager.temp_files) == 1

        f = temp_file_manager.download_temp_copy_if_needed(url1)
        assert len(temp_file_manager.temp_files) == 1

        f = temp_file_manager.download_temp_copy_if_needed(url2)
        assert len(temp_file_manager.temp_files) == 2


def test_type_arg_deperecation_warning():
    with pytest.warns(GradioUnusedKwargWarning):
        gr.Video(type="filepath")


def test_plot_arg_deprecation_warning():
    with pytest.warns(GradioDeprecationWarning):
        gr.Image(plot=True)

    with pytest.warns(GradioUnusedKwargWarning):
        gr.File(plot=True)<|MERGE_RESOLUTION|>--- conflicted
+++ resolved
@@ -2145,14 +2145,8 @@
         """
         get_config
         """
-<<<<<<< HEAD
         model_component = gr.components.Model3D(None, label="Model")
         assert model_component.get_config() == {
-=======
-        component = gr.components.Model3D(None, label="Model")
-        assert {
-            "clear_color": [0, 0, 0, 0],
->>>>>>> 97c3c7b1
             "value": None,
             "clear_color": [0, 0, 0, 0],
             "label": "Model",
@@ -2163,17 +2157,10 @@
             "visible": True,
             "elem_id": None,
             "elem_classes": None,
-<<<<<<< HEAD
             "root_url": None,
             "name": "model3d",
-        }
-=======
-            "container": True,
-            "min_width": 160,
-            "scale": None,
             "camera_position": (None, None, None),
-        } == component.get_config()
->>>>>>> 97c3c7b1
+        }
 
         file = "test/test_files/Box.gltf"
         output1 = model_component.postprocess(file)
