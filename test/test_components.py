--- conflicted
+++ resolved
@@ -76,11 +76,8 @@
             "rtl": False,
             "text_align": None,
             "autofocus": False,
-<<<<<<< HEAD
             "custom_component": False,
-=======
             "autoscroll": True,
->>>>>>> 2772235a
         }
 
     @pytest.mark.asyncio
@@ -1645,11 +1642,8 @@
             "interactive": None,
             "root_url": None,
             "selectable": False,
-<<<<<<< HEAD
             "custom_component": False,
-=======
             "combine_adjacent": False,
->>>>>>> 2772235a
         }
 
     def test_in_interface(self):
@@ -1975,13 +1969,10 @@
             "container": True,
             "min_width": 160,
             "scale": None,
-<<<<<<< HEAD
             "custom_component": False,
-=======
             "camera_position": (None, None, None),
             "height": None,
             "zoom_speed": 1,
->>>>>>> 2772235a
         } == component.get_config()
 
         file = "test/test_files/Box.gltf"
