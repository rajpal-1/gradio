--- conflicted
+++ resolved
@@ -1,11 +1,7 @@
 {
   "version": "3.43.2",
   "mode": "blocks",
-<<<<<<< HEAD
-  "app_id": 10719260542010436297,
-=======
   "app_id": 1168406096942204620,
->>>>>>> 05715f55
   "dev_mode": false,
   "analytics_enabled": true,
   "components": [
