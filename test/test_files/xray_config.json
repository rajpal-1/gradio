--- conflicted
+++ resolved
@@ -1,11 +1,7 @@
 {
   "version": "3.43.2",
   "mode": "blocks",
-<<<<<<< HEAD
-  "app_id": 7499909059136458986,
-=======
   "app_id": 13795391484029587257,
->>>>>>> 05715f55
   "dev_mode": false,
   "analytics_enabled": true,
   "components": [
