name: Deploy PR to Spaces

on:
  workflow_run:
    workflows: [Build PR Artifacts]
    types:
      - completed

jobs:
  deploy-current-pr:
    outputs:
      pr_number: ${{ steps.set-outputs.outputs.pr_number }}
      space_url: ${{ steps.upload-demo.outputs.SPACE_URL }}
      sha: ${{ steps.set-outputs.outputs.gh_sha }}
      gradio_version: ${{ steps.set-outputs.outputs.gradio_version }}
    runs-on: ubuntu-latest
    if: >
      github.event.workflow_run.event == 'pull_request' &&
      github.event.workflow_run.conclusion == 'success'
    steps:
    - uses: actions/checkout@v3
    - name: Install Python
      uses: actions/setup-python@v4
      with:
        python-version: '3.9'
    - name: Install pip
      run: python -m pip install build requests
    - name: Download metadata
      run: python scripts/download_artifacts.py ${{github.event.workflow_run.id }} metadata.json ${{ secrets.COMMENT_TOKEN }} --owner ${{ github.repository_owner }}
    - run: unzip metadata.json.zip
    - name: set outputs
      id: set-outputs
      run: |
        echo "wheel_name=$(python -c 'import json; print(json.load(open("metadata.json"))["wheel"])')" >> $GITHUB_OUTPUT
        echo "gh_sha=$(python -c 'import json; print(json.load(open("metadata.json"))["gh_sha"])')" >> $GITHUB_OUTPUT
        echo "gradio_version=$(python -c 'import json; print(json.load(open("metadata.json"))["version"])')" >> $GITHUB_OUTPUT
        echo "pr_number=$(python -c 'import json; print(json.load(open("metadata.json"))["pr_number"])')" >> $GITHUB_OUTPUT
    - name: 'Download wheel'
      run: python scripts/download_artifacts.py ${{ github.event.workflow_run.id }} ${{ steps.set-outputs.outputs.wheel_name }} ${{ secrets.COMMENT_TOKEN }} --owner ${{ github.repository_owner }}
    - run: unzip ${{ steps.set-outputs.outputs.wheel_name }}.zip
    - name: Upload wheel
      run: |
        export AWS_ACCESS_KEY_ID=${{ secrets.PR_DEPLOY_KEY }}
        export AWS_SECRET_ACCESS_KEY=${{ secrets.PR_DEPLOY_SECRET }}
        export AWS_DEFAULT_REGION=us-east-1
        aws s3 cp ${{ steps.set-outputs.outputs.wheel_name }} s3://gradio-builds/${{ steps.set-outputs.outputs.gh_sha  }}/
    - name: Install Hub Client Library
      run: pip install huggingface-hub
    - name: 'Download all_demos'
      run: python scripts/download_artifacts.py ${{ github.event.workflow_run.id }} all_demos  ${{ secrets.COMMENT_TOKEN }} --owner ${{ github.repository_owner }}
    - run: unzip all_demos.zip -d all_demos
    - run: cp -R all_demos/* demo/all_demos
    - name: Upload demo to spaces
      id: upload-demo
      run: |
        python scripts/upload_demo_to_space.py all_demos \
        gradio-pr-deploys/pr-${{ steps.set-outputs.outputs.pr_number }}-all-demos \
        ${{ secrets.SPACES_DEPLOY_TOKEN }} \
<<<<<<< HEAD
        --gradio-version ${{ steps.set-outputs.outputs.gradio_version }} > url.txt
        echo "SPACE_URL=$(cat url.txt)" >> $GITHUB_OUTPUT
  comment-spaces-success:
    uses: "./.github/workflows/comment-queue.yml"
    needs: [deploy-current-pr]
    if: >
      github.event.workflow_run.event == 'pull_request' &&
      github.event.workflow_run.conclusion == 'success' &&
      needs.deploy-current-pr.result == 'success'
    secrets:
      gh_token: ${{ secrets.COMMENT_TOKEN }}
    with:
      pr_number: ${{ needs.deploy-current-pr.outputs.pr_number }}
      message: spaces~success~${{ needs.deploy-current-pr.outputs.space_url }}
      additional_text: |
        You can install the changes in this PR by running:
        ```bash
        pip install https://gradio-builds.s3.amazonaws.com/${{ needs.deploy-current-pr.outputs.sha }}/gradio-${{ needs.deploy-current-pr.outputs.gradio_version }}-py3-none-any.whl
        ```
  comment-spaces-failure:
    uses: "./.github/workflows/comment-queue.yml"
    needs: [deploy-current-pr]
    if: always() && needs.deploy-current-pr.result == 'failure'
    secrets:
      gh_token: ${{ secrets.COMMENT_TOKEN }}
    with:
      pr_number: ${{ needs.deploy-current-pr.outputs.pr_number }}
      message: spaces~failure~null
=======
        --gradio-version ${{ env.gradio_version }} > url.txt
        echo "SPACE_URL=$(cat url.txt)" >> $GITHUB_ENV
    - name: Comment On Release PR
      uses: thollander/actions-comment-pull-request@v2
      with:
        message: |
          All the demos for this PR have been deployed at ${{ env.SPACE_URL }}

          ---
          ### Install Gradio from this PR:
          ```bash
          pip install https://gradio-builds.s3.amazonaws.com/${{ env.gh_sha }}/gradio-${{ env.gradio_version }}-py3-none-any.whl
          ```

          ---
          ### Install Gradio Python Client from this PR
          ```bash
          pip install "gradio-client @ git+https://github.com/gradio-app/gradio@${{ github.sha }}#subdirectory=client/python"
          ```
        comment_tag: All the demos for this PR have been deployed at
        GITHUB_TOKEN: ${{ secrets.COMMENT_TOKEN }}
        pr_number: ${{ env.pr_number }}
>>>>>>> 3c00f0fb
<|MERGE_RESOLUTION|>--- conflicted
+++ resolved
@@ -56,7 +56,6 @@
         python scripts/upload_demo_to_space.py all_demos \
         gradio-pr-deploys/pr-${{ steps.set-outputs.outputs.pr_number }}-all-demos \
         ${{ secrets.SPACES_DEPLOY_TOKEN }} \
-<<<<<<< HEAD
         --gradio-version ${{ steps.set-outputs.outputs.gradio_version }} > url.txt
         echo "SPACE_URL=$(cat url.txt)" >> $GITHUB_OUTPUT
   comment-spaces-success:
@@ -72,9 +71,14 @@
       pr_number: ${{ needs.deploy-current-pr.outputs.pr_number }}
       message: spaces~success~${{ needs.deploy-current-pr.outputs.space_url }}
       additional_text: |
-        You can install the changes in this PR by running:
+        **Install Gradio from this PR**
         ```bash
         pip install https://gradio-builds.s3.amazonaws.com/${{ needs.deploy-current-pr.outputs.sha }}/gradio-${{ needs.deploy-current-pr.outputs.gradio_version }}-py3-none-any.whl
+        ```
+
+        **Install Gradio Python Client from this PR**
+        ```bash
+        pip install "gradio-client @ git+https://github.com/gradio-app/gradio@${{ needs.deploy-current-pr.outputs.sha }}#subdirectory=client/python"
         ```
   comment-spaces-failure:
     uses: "./.github/workflows/comment-queue.yml"
@@ -84,28 +88,4 @@
       gh_token: ${{ secrets.COMMENT_TOKEN }}
     with:
       pr_number: ${{ needs.deploy-current-pr.outputs.pr_number }}
-      message: spaces~failure~null
-=======
-        --gradio-version ${{ env.gradio_version }} > url.txt
-        echo "SPACE_URL=$(cat url.txt)" >> $GITHUB_ENV
-    - name: Comment On Release PR
-      uses: thollander/actions-comment-pull-request@v2
-      with:
-        message: |
-          All the demos for this PR have been deployed at ${{ env.SPACE_URL }}
-
-          ---
-          ### Install Gradio from this PR:
-          ```bash
-          pip install https://gradio-builds.s3.amazonaws.com/${{ env.gh_sha }}/gradio-${{ env.gradio_version }}-py3-none-any.whl
-          ```
-
-          ---
-          ### Install Gradio Python Client from this PR
-          ```bash
-          pip install "gradio-client @ git+https://github.com/gradio-app/gradio@${{ github.sha }}#subdirectory=client/python"
-          ```
-        comment_tag: All the demos for this PR have been deployed at
-        GITHUB_TOKEN: ${{ secrets.COMMENT_TOKEN }}
-        pr_number: ${{ env.pr_number }}
->>>>>>> 3c00f0fb
+      message: spaces~failure~null