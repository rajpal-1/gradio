--- conflicted
+++ resolved
@@ -52,13 +52,9 @@
         name: gradio-${{ steps.get_pr_number.outputs.GRADIO_VERSION }}-py3-none-any.whl
         path: dist/gradio-${{ steps.get_pr_number.outputs.GRADIO_VERSION }}-py3-none-any.whl
     - name: Set up Demos
-<<<<<<< HEAD
-      run: python scripts/copy_demos.py https://gradio-builds.s3.amazonaws.com/${{ github.sha }}/gradio-${{ steps.get_pr_number.outputs.GRADIO_VERSION }}-py3-none-any.whl
-=======
       run: |
-        python scripts/copy_demos.py https://gradio-builds.s3.amazonaws.com/${{ github.sha }}/gradio-${{ env.GRADIO_VERSION }}-py3-none-any.whl \
+        python scripts/copy_demos.py https://gradio-builds.s3.amazonaws.com/${{ github.sha }}/gradio-${{ steps.get_pr_number.outputs.GRADIO_VERSION }}-py3-none-any.whl \
         "gradio-client @ git+https://github.com/gradio-app/gradio@${{ github.sha }}#subdirectory=client/python"
->>>>>>> 3c00f0fb
     - name: Upload all_demos
       uses: actions/upload-artifact@v3
       with:
