--- conflicted
+++ resolved
@@ -39,12 +39,8 @@
 		"**/website/**/*",
 		"**/node_modules/**/*",
 		"**/venv/**/*",
-<<<<<<< HEAD
-		"client/js/**"
-=======
 		"client/js/**",
 		"js/_spaces-test/**"
->>>>>>> 2db0d842
 	],
 	"include": [
 		"**/*.d.ts",
