--- conflicted
+++ resolved
@@ -110,16 +110,14 @@
       padding: 10px;
     }
 
-<<<<<<< HEAD
     .gradio-container > :first-child {
       margin: 0 !important;
       padding: 0 !important;
-=======
+
     .hanging {
       padding-left: 22px;
       padding-top: 5px;
       text-indent: -6px;      
->>>>>>> ecda9d1c
     }
 
   </style>
