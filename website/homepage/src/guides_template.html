--- conflicted
+++ resolved
@@ -135,7 +135,6 @@
       });
     });
 
-<<<<<<< HEAD
     function copyCode(elem) {
         var text = elem.parentElement.innerText;
         navigator.clipboard.writeText(text);
@@ -144,7 +143,6 @@
           elem.firstChild.src = "/assets/img/copy-grey.svg"
         }, 600);
     };
-=======
 
     var spacesHolder, spaces;
     spacesHolder = document.getElementById("spaces-holder");
@@ -175,7 +173,6 @@
         color_counter = 0;
       }
     }
->>>>>>> e68c3188
 
   </script>
 
