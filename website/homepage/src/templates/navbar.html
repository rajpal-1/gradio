--- conflicted
+++ resolved
@@ -22,15 +22,12 @@
     <a class="thin-link flex items-center gap-3" href="/guides"
       ><span>💡</span> <span>Guides</span></a
     >
-<<<<<<< HEAD
     <a class="thin-link flex items-center gap-3" href="/playground"
       ><span>🎢</span> <span>Playground</span></a
     >
-=======
     <a class="thin-link flex items-center gap-3" href="/docs"
       ><span>✍️</span> <span>Docs</span>
     </a>
->>>>>>> c49a4264
     <div
       class="group relative flex cursor-pointer items-center gap-3"
       onclick='document.querySelector(".help-menu").classList.toggle("flex"),document.querySelector(".help-menu").classList.toggle("hidden")'
