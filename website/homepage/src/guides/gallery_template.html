<!DOCTYPE html>
<html lang="en">
  <head>
<<<<<<< HEAD
    {% with title="Gradio Guides", url="https://gradio.app/guides", image="/assets/img/guides-meta.png", description="Step-by-Step Gradio Tutorials", canonical="https://gradio.app/guides" %}
=======
    {% with title="Gradio Guides", url="https://gradio.app/guides", image="/assets/img/meta-image.png", description="Step-by-Step Gradio Tutorials" %}
>>>>>>> 5c32ba31
      {% include "templates/meta.html" %}
    {% endwith %}
    <link rel="stylesheet" href="/style.css">
    <link rel="stylesheet" href="/assets/prism.css">
  </head>
  <body>
    {% include "templates/navbar.html" %}
    <div class="container mx-auto px-4 relative pt-8 mb-12">
      <input id="search-by-tag"
             type="text"
             class="w-full border border-gray-200 p-1 rounded-full outline-none text-center text-lg mb-1 focus:placeholder-transparent focus:shadow-none focus:border-orange-500 focus:ring-0"
             placeholder="What do you want to build?"
             autocomplete="off"
             onkeyup="search(this.value);"/>
      <div class="text-gray-600 mb-6 mx-auto w-fit text-sm">
        Search through
        <span id="counter">{{ guides|length }}</span>
        Guides. <a class="link text-gray-600"
    href="https://github.com/gradio-app/gradio/tree/main/guides">Contribute here</a>
      </div>
      {% for category_guides in guides_by_category %}
        <div class="category mb-8">
          <h2 class="mb-4 text-2xl font-thin block">{{ category_guides["category"] }}</h2>
          <div class="grid grid-cols-1 lg:grid-cols-3 gap-6">
            {% for guide in category_guides["guides"] %}
              <a class="guide-box flex lg:col-span-1 flex-col group overflow-hidden relative rounded-xl shadow-sm hover:shadow-alternate transition-shadow bg-gradient-to-r"
                name="{{ guide.name }}"
                href="/{{ guide.name }}">
                <div class="flex flex-col p-4 h-min">
                  <h2 class="group-hover:underline text-lg">{{ guide.pretty_name }}</h2>
                  <div class="tags-holder">
                    {% if guide.tags is not none %}
                      <p class="text-gray-600"><!--
                        -->{% for tag in guide.tags %}<!--
                          -->{{ tag }}<!--
                          -->{% if not loop.last %}, {% endif %}<!--
                        -->{% endfor %}<!--
                    --></p>
                    {% endif %}
                  </div>
                </div>
              </a>
            {% endfor %}
          </div>
        </div>
      {% endfor %}
      <div class="no-guides hidden text-center text-xl text-gray-500">
        <p class="mb-4">Sorry, we couldn't find a guide :(</p>
        <p>
          Try a different term, or <a class="link" href="/docs">see the docs</a>
        </p>
      </div>
    </div>
    {% include 'templates/footer.html' %}
    <script>
    {% include 'templates/guide-color.js' %}
    </script>
    <script>
    const guides = {{ guides|tojson }};
    const search = query => {
      if (query.length > 0) {
        query = query.toLowerCase();
        var filtered_guides = guides
          .filter(guide => 
            guide.name.toLowerCase().includes(query) || guide.content.toLowerCase().includes(query))
          .map(guide => guide.name)
      } else {
        var filtered_guides = guides.map(guide => guide.name);
      }      
      if (filtered_guides.length === 0) {
        document.querySelector(".no-guides").classList.remove("hidden");
      } else {
        document.querySelector(".no-guides").classList.add("hidden");
      }
      document.querySelectorAll(".guide-box").forEach(guide => {
        if (filtered_guides.includes(guide.getAttribute("name"))) {
          guide.classList.remove("hidden");
        } else {
          guide.classList.add("hidden");
        }
      })
      document.querySelectorAll(".category").forEach(category => {
        if (category.querySelectorAll(".guide-box:not(.hidden)").length === 0) {
          category.classList.add("hidden");
        } else {
          category.classList.remove("hidden");
        }
      })
    }
    </script>
  </body>
</html><|MERGE_RESOLUTION|>--- conflicted
+++ resolved
@@ -1,11 +1,7 @@
 <!DOCTYPE html>
 <html lang="en">
   <head>
-<<<<<<< HEAD
-    {% with title="Gradio Guides", url="https://gradio.app/guides", image="/assets/img/guides-meta.png", description="Step-by-Step Gradio Tutorials", canonical="https://gradio.app/guides" %}
-=======
-    {% with title="Gradio Guides", url="https://gradio.app/guides", image="/assets/img/meta-image.png", description="Step-by-Step Gradio Tutorials" %}
->>>>>>> 5c32ba31
+    {% with title="Gradio Guides", url="https://gradio.app/guides", image="/assets/img/meta-image.png", description="Step-by-Step Gradio Tutorials", canonical="https://gradio.app/guides" %}
       {% include "templates/meta.html" %}
     {% endwith %}
     <link rel="stylesheet" href="/style.css">
