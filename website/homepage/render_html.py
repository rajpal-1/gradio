--- conflicted
+++ resolved
@@ -81,18 +81,11 @@
     filtered_guides = [guide for guide in guides if guide["name"] != "getting_started"]
     with open("src/guides_main_template.html", encoding="utf-8") as template_file:
         template = Template(template_file.read())
-<<<<<<< HEAD
         output_html = template.render(guides=filtered_guides, navbar_html=navbar_html)
-    with open(
-        os.path.join("generated", "guides.html"), "w", encoding="utf-8"
-    ) as generated_template:
-=======
-        output_html = template.render(guides=guides, navbar_html=navbar_html)
     os.makedirs(os.path.join("generated", "guides"), exist_ok=True)
     with open(os.path.join("generated", "guides", "index.html"), "w", encoding='utf-8') as generated_template:
         generated_template.write(output_html)
     with open(os.path.join("generated", "guides.html"), "w", encoding='utf-8') as generated_template:
->>>>>>> 64dfcbd3
         generated_template.write(output_html)
 
 
