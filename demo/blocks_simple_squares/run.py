import gradio as gr

demo = gr.Blocks(css="#btn {color: red}")

with demo:
    default_json = {"a": "a"}


    num = gr.Variable(value=0)
<<<<<<< HEAD
    squared = gr.Number(value=0)
    btn = gr.Button("Next Square", elem_id="btn").style(rounded=False)
=======
    squared = gr.Number(value=0).style(text_color="blue", container_bg_color="yellow")
    btn = gr.Button("Next Square", elem_id="btn").style(rounded=False, bg_color="purple")
    
    stats = gr.Variable(value=default_json)
    table = gr.JSON()

>>>>>>> 2eaf61cf

    def increase(var, stats_history):
        var += 1
        stats_history[str(var)] = var**2
        return var, var**2, stats_history, stats_history

    btn.click(increase, [num, stats], [num, squared, stats, table])

if __name__ == "__main__":
    demo.launch()<|MERGE_RESOLUTION|>--- conflicted
+++ resolved
@@ -5,19 +5,12 @@
 with demo:
     default_json = {"a": "a"}
 
-
     num = gr.Variable(value=0)
-<<<<<<< HEAD
     squared = gr.Number(value=0)
     btn = gr.Button("Next Square", elem_id="btn").style(rounded=False)
-=======
-    squared = gr.Number(value=0).style(text_color="blue", container_bg_color="yellow")
-    btn = gr.Button("Next Square", elem_id="btn").style(rounded=False, bg_color="purple")
-    
+
     stats = gr.Variable(value=default_json)
     table = gr.JSON()
-
->>>>>>> 2eaf61cf
 
     def increase(var, stats_history):
         var += 1
