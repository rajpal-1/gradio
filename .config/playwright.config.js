import { defineConfig } from "@playwright/test";

const base = defineConfig({
	use: {
		screenshot: "only-on-failure",
		trace: "retain-on-failure",
		permissions: ["clipboard-read", "clipboard-write", "microphone"],
		bypassCSP: true,
		launchOptions: {
			args: [
				"--disable-web-security",
				"--use-fake-device-for-media-stream",
				"--use-fake-ui-for-media-stream",
				"--use-file-for-fake-audio-capture=../gradio/test_data/test_audio.wav"
			]
		}
	},
	expect: { timeout: 15000 },
	timeout: 15000,
	testMatch: /.*.spec.ts/,
	testDir: "..",
	workers: process.env.CI ? 1 : undefined
});

const normal = defineConfig(base, {
	globalSetup: "./playwright-setup.js"
});
normal.projects = undefined; // Explicitly unset this field due to https://github.com/microsoft/playwright/issues/28795

const lite = defineConfig(base, {
	webServer: {
		command: "pnpm --filter @gradio/app dev:lite",
		url: "http://localhost:9876/lite.html",
		reuseExistingServer: !process.env.CI
	},
<<<<<<< HEAD
	testIgnore: [
		"**/clear_components.spec.ts", // `gr.Image()` with remote image is not supported in lite because it calls `httpx.stream` through `processing_utils.save_url_to_cache()`.
		"**/load_space.spec.ts" // `gr.load()`, which calls `httpx.get` is not supported in lite.
	]
=======
	testMatch: [
		"**/file_component_events.spec.ts",
		"**/chatbot_multimodal.spec.ts",
		"**/kitchen_sink.spec.ts"
	],
	workers: 1
>>>>>>> dff41095
});
lite.projects = undefined; // Explicitly unset this field due to https://github.com/microsoft/playwright/issues/28795

export default !!process.env.GRADIO_E2E_TEST_LITE ? lite : normal;<|MERGE_RESOLUTION|>--- conflicted
+++ resolved
@@ -33,19 +33,12 @@
 		url: "http://localhost:9876/lite.html",
 		reuseExistingServer: !process.env.CI
 	},
-<<<<<<< HEAD
-	testIgnore: [
-		"**/clear_components.spec.ts", // `gr.Image()` with remote image is not supported in lite because it calls `httpx.stream` through `processing_utils.save_url_to_cache()`.
-		"**/load_space.spec.ts" // `gr.load()`, which calls `httpx.get` is not supported in lite.
-	]
-=======
 	testMatch: [
 		"**/file_component_events.spec.ts",
 		"**/chatbot_multimodal.spec.ts",
 		"**/kitchen_sink.spec.ts"
 	],
 	workers: 1
->>>>>>> dff41095
 });
 lite.projects = undefined; // Explicitly unset this field due to https://github.com/microsoft/playwright/issues/28795
 
