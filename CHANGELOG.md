--- conflicted
+++ resolved
@@ -6,12 +6,10 @@
 
 ## Bug Fixes:
 
-<<<<<<< HEAD
+
 - Fixed bug where type hints in functions caused the event handler to crash by [@freddyaboulton](https://github.com/freddyaboulton) in [PR 4068](https://github.com/gradio-app/gradio/pull/4068)
-=======
 - Fix dropdown default value not appearing by [@aliabid94](https://github.com/aliabid94) in [PR 4072](https://github.com/gradio-app/gradio/pull/4072).
 - Soft theme label color fix by [@aliabid94](https://github.com/aliabid94) in [PR 4070](https://github.com/gradio-app/gradio/pull/4070) 
->>>>>>> f763912b
 
 ## Documentation Changes:
 
