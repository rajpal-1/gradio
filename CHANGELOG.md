# Upcoming Release

## New Features:

<<<<<<< HEAD
### The `Chatbot` component now supports audio, video, and images

The `Chatbot` component now supports audio, video, and images with a simple syntax: simply
pass in the name of the file as a standalone string, and the image/audio/video will be displayed:

```python
gr.Chatbot([
    ("driving.mp4", "cool video"),
    ("cantina.wav", "cool audio"),
    ("lion.jpg", "cool pic"),
]).style(height=800)
```

<img width="1054" alt="image" src="https://user-images.githubusercontent.com/1778297/224116682-5908db47-f0fa-405c-82ab-9c7453e8c4f1.png">


Note: images were previously supported via Markdown syntax and that is still supported for backwards compatibility. By [@dawoodkhan82](https://github.com/dawoodkhan82) in [PR 3413](https://github.com/gradio-app/gradio/pull/3413)
=======
- New code component allows you to enter, edit and display code with full syntax highlighting by [@pngwn](https://github.com/pngwn) in [PR 3421](https://github.com/gradio-app/gradio/pull/3421)

![](https://user-images.githubusercontent.com/12937446/224116643-5cfb94b3-93ce-43ee-bb7b-c25c3b66e0a1.png)

>>>>>>> 11bb732f

## Bug Fixes:
- Use `huggingface_hub` to send telemetry on `interface` and `blocks`; eventually to replace segment by [@dawoodkhan82](https://github.com/dawoodkhan82) in [PR 3342](https://github.com/gradio-app/gradio/pull/3342)
- Ensure load events created by components (randomize for slider, callable values) are never queued unless every is passed by [@freddyaboulton](https://github.com/freddyaboulton) in [PR 3391](https://github.com/gradio-app/gradio/pull/3391) 
- Prevent in-place updates of `generic_update` by shallow copying by [@gitgithan](https://github.com/gitgithan) in [PR 3405](https://github.com/gradio-app/gradio/pull/3405) to fix [#3282](https://github.com/gradio-app/gradio/issues/3282)
- Fix bug caused by not importing `BlockContext` in `utils.py` by [@freddyaboulton](https://github.com/freddyaboulton) in [PR 3424](https://github.com/gradio-app/gradio/pull/3424)
- Ensure dropdown does not highlight partial matches by [@pngwn](https://github.com/pngwn) in [PR 3421](https://github.com/gradio-app/gradio/pull/3421)

## Documentation Changes:
- Added a section on security and access when sharing Gradio apps by [@abidlabs](https://github.com/abidlabs) in [PR 3408](https://github.com/gradio-app/gradio/pull/3408) 
- Add Chinese README by [@uanu2002](https://github.com/uanu2002) in [PR 3394](https://github.com/gradio-app/gradio/pull/3394)
- Adds documentation for web components by [@abidlabs](https://github.com/abidlabs) in [PR 3407](https://github.com/gradio-app/gradio/pull/3407)
- Fixed link in Chinese readme  by [@eltociear](https://github.com/eltociear) in [PR 3417](https://github.com/gradio-app/gradio/pull/3417)
- Document Blocks methods by [@aliabd](https://github.com/aliabd) in [PR 3427](https://github.com/gradio-app/gradio/pull/3427)
- Fixed bug where event handlers were not showing up in documentation by [@freddyaboulton](https://github.com/freddyaboulton) in [PR 3434](https://github.com/gradio-app/gradio/pull/3434)   

## Testing and Infrastructure Changes:
- Fixes tests that were failing locally but passing on CI by [@abidlabs](https://github.com/abidlabs) in [PR 3411](https://github.com/gradio-app/gradio/pull/3411)
- Remove codecov from the repo by [@aliabd](https://github.com/aliabd) in [PR 3415](https://github.com/gradio-app/gradio/pull/3415)

## Breaking Changes:

No changes to highlight.

## Full Changelog:
- Prevent in-place updates of `generic_update` by shallow copying by [@gitgithan](https://github.com/gitgithan) in [PR 3405](https://github.com/gradio-app/gradio/pull/3405) to fix [#3282](https://github.com/gradio-app/gradio/issues/3282)
- Persist file names of files uploaded through any Gradio component by [@abidlabs](https://github.com/abidlabs) in [PR 3412](https://github.com/gradio-app/gradio/pull/3412)
- Fix markdown embedded component in docs by [@aliabd](https://github.com/aliabd) in [PR 3410](https://github.com/gradio-app/gradio/pull/3410)
- Clean up event listeners code by [@aliabid94](https://github.com/aliabid94) in [PR 3420](https://github.com/gradio-app/gradio/pull/3420) 
- Fix css issue with spaces logo by [@aliabd](https://github.com/aliabd) in [PR 3422](https://github.com/gradio-app/gradio/pull/3422)

## Contributors Shoutout:

No changes to highlight.

# 3.20.1

## New Features:

- Add `height` kwarg to style in `gr.Chatbot()` component by [@dawoodkhan82](https://github.com/dawoodkhan82) in [PR 3369](https://github.com/gradio-app/gradio/pull/3369)

```python
chatbot = gr.Chatbot().style(height=500)
```

## Bug Fixes:

- Ensure uploaded images are always shown in the sketch tool by [@pngwn](https://github.com/pngwn) in [PR 3386](https://github.com/gradio-app/gradio/pull/3386)
- Fixes bug where when if fn is a non-static class member, then self should be ignored as the first param of the fn by [@or25](https://github.com/or25) in [PR #3227](https://github.com/gradio-app/gradio/pull/3227)

## Documentation Changes:

No changes to highlight.

## Testing and Infrastructure Changes:

No changes to highlight.

## Breaking Changes:

No changes to highlight.

## Full Changelog:

No changes to highlight.

## Contributors Shoutout:

No changes to highlight.

# 3.20.0

## New Features:

### Release event for Slider

Now you can trigger your python function to run when the slider is released as opposed to every slider change value!

Simply use the `release` method on the slider

```python
slider.release(function, inputs=[...], outputs=[...], api_name="predict")
```

By [@freddyaboulton](https://github.com/freddyaboulton) in [PR 3353](https://github.com/gradio-app/gradio/pull/3353)

### Dropdown Component Updates

The standard dropdown component now supports searching for choices. Also when `multiselect` is `True`, you can specify `max_choices` to set the maximum number of choices you want the user to be able to select from the dropdown component.

```python
gr.Dropdown(label="Choose your favorite colors", choices=["red", "blue", "green", "yellow", "orange"], multiselect=True, max_choices=2)
```

by [@dawoodkhan82](https://github.com/dawoodkhan82) in [PR 3211](https://github.com/gradio-app/gradio/pull/3211)

### Download button for images 🖼️

Output images will now automatically have a download button displayed to make it easier to save and share
the results of Machine Learning art models.

![download_sketch](https://user-images.githubusercontent.com/41651716/221025113-e693bf41-eabd-42b3-a4f2-26f2708d98fe.gif)

By [@freddyaboulton](https://github.com/freddyaboulton) in [PR 3297](https://github.com/gradio-app/gradio/pull/3297)

- Updated image upload component to accept all image formats, including lossless formats like .webp by [@fienestar](https://github.com/fienestar) in [PR 3225](https://github.com/gradio-app/gradio/pull/3225)
- Adds a disabled mode to the `gr.Button` component by setting `interactive=False` by [@abidlabs](https://github.com/abidlabs) in [PR 3266](https://github.com/gradio-app/gradio/pull/3266) and [PR 3288](https://github.com/gradio-app/gradio/pull/3288)
- Adds visual feedback to the when the Flag button is clicked, by [@abidlabs](https://github.com/abidlabs) in [PR 3289](https://github.com/gradio-app/gradio/pull/3289)
- Adds ability to set `flagging_options` display text and saved flag separately by [@abidlabs](https://github.com/abidlabs) in [PR 3289](https://github.com/gradio-app/gradio/pull/3289)
- Allow the setting of `brush_radius` for the `Image` component both as a default and via `Image.update()` by [@pngwn](https://github.com/pngwn) in [PR 3277](https://github.com/gradio-app/gradio/pull/3277)
- Added `info=` argument to form components to enable extra context provided to users, by [@aliabid94](https://github.com/aliabid94) in [PR 3291](https://github.com/gradio-app/gradio/pull/3291)
- Allow developers to access the username of a logged-in user from the `gr.Request()` object using the `.username` attribute by [@abidlabs](https://github.com/abidlabs) in [PR 3296](https://github.com/gradio-app/gradio/pull/3296)
- Add `preview` option to `Gallery.style` that launches the gallery in preview mode when first loaded by [@freddyaboulton](https://github.com/freddyaboulton) in [PR 3345](https://github.com/gradio-app/gradio/pull/3345)

## Bug Fixes:

- Ensure `mirror_webcam` is always respected by [@pngwn](https://github.com/pngwn) in [PR 3245](https://github.com/gradio-app/gradio/pull/3245)
- Fix issue where updated markdown links were not being opened in a new tab by [@gante](https://github.com/gante) in [PR 3236](https://github.com/gradio-app/gradio/pull/3236)
- API Docs Fixes by [@aliabd](https://github.com/aliabd) in [PR 3287](https://github.com/gradio-app/gradio/pull/3287)
- Added a timeout to queue messages as some demos were experiencing infinitely growing queues from active jobs waiting forever for clients to respond by [@freddyaboulton](https://github.com/freddyaboulton) in [PR 3196](https://github.com/gradio-app/gradio/pull/3196)
- Fixes the height of rendered LaTeX images so that they match the height of surrounding text by [@abidlabs](https://github.com/abidlabs) in [PR 3258](https://github.com/gradio-app/gradio/pull/3258) and in [PR 3276](https://github.com/gradio-app/gradio/pull/3276)
- Fix bug where matplotlib images where always too small on the front end by [@freddyaboulton](https://github.com/freddyaboulton) in [PR 3274](https://github.com/gradio-app/gradio/pull/3274)
- Remove embed's `initial_height` when loading is complete so the embed finds its natural height once it is loaded [@pngwn](https://github.com/pngwn) in [PR 3292](https://github.com/gradio-app/gradio/pull/3292)
- Prevent Sketch from crashing when a default image is provided by [@pngwn](https://github.com/pngwn) in [PR 3277](https://github.com/gradio-app/gradio/pull/3277)
- Respect the `shape` argument on the front end when creating Image Sketches by [@pngwn](https://github.com/pngwn) in [PR 3277](https://github.com/gradio-app/gradio/pull/3277)
- Fix infinite loop caused by setting `Dropdown's` value to be `[]` and adding a change event on the dropdown by [@freddyaboulton](https://github.com/freddyaboulton) in [PR 3295](https://github.com/gradio-app/gradio/pull/3295)
- Fix change event listed twice in image docs by [@aliabd](https://github.com/aliabd) in [PR 3318](https://github.com/gradio-app/gradio/pull/3318)
- Fix bug that cause UI to be vertically centered at all times by [@pngwn](https://github.com/pngwn) in [PR 3336](https://github.com/gradio-app/gradio/pull/3336)
- Fix bug where `height` set in `Gallery.style` was not respected by the front-end by [@freddyaboulton](https://github.com/freddyaboulton) in [PR 3343](https://github.com/gradio-app/gradio/pull/3343)
- Ensure markdown lists are rendered correctly by [@pngwn](https://github.com/pngwn) in [PR 3341](https://github.com/gradio-app/gradio/pull/3341)
- Ensure that the initial empty value for `gr.Dropdown(Multiselect=True)` is an empty list and the initial value for `gr.Dropdown(Multiselect=False)` is an empty string by [@pngwn](https://github.com/pngwn) in [PR 3338](https://github.com/gradio-app/gradio/pull/3338)
- Ensure uploaded images respect the shape property when the canvas is also enabled by [@pngwn](https://github.com/pngwn) in [PR 3351](https://github.com/gradio-app/gradio/pull/3351)
- Ensure that Google Analytics works correctly when gradio apps are created with `analytics_enabled=True` by [@abidlabs](https://github.com/abidlabs) in [PR 3349](https://github.com/gradio-app/gradio/pull/3349)
- Fix bug where files were being re-uploaded after updates by [@freddyaboulton](https://github.com/freddyaboulton) in [PR 3375](https://github.com/gradio-app/gradio/pull/3375)
- Fix error when using backen_fn and custom js at the same time by [@jialeicui](https://github.com/jialeicui) in [PR 3358](https://github.com/gradio-app/gradio/pull/3358)
- Support new embeds for huggingface spaces subdomains by [@pngwn](https://github.com/pngwn) in [PR 3367](https://github.com/gradio-app/gradio/pull/3367)

## Documentation Changes:

- Added the `types` field to the dependency field in the config by [@freddyaboulton](https://github.com/freddyaboulton) in [PR 3315](https://github.com/gradio-app/gradio/pull/3315)
- Gradio Status Page by [@aliabd](https://github.com/aliabd) in [PR 3331](https://github.com/gradio-app/gradio/pull/3331)
- Adds a Guide on setting up a dashboard from Supabase data using the `gr.BarPlot`
  component by [@abidlabs](https://github.com/abidlabs) in [PR 3275](https://github.com/gradio-app/gradio/pull/3275)

## Testing and Infrastructure Changes:

- Adds a script to benchmark the performance of the queue and adds some instructions on how to use it. By [@freddyaboulton](https://github.com/freddyaboulton) and [@abidlabs](https://github.com/abidlabs) in [PR 3272](https://github.com/gradio-app/gradio/pull/3272)
- Flaky python tests no longer cancel non-flaky tests by [@freddyaboulton](https://github.com/freddyaboulton) in [PR 3344](https://github.com/gradio-app/gradio/pull/3344)

## Breaking Changes:

- Chatbot bubble colors can no longer be set by `chatbot.style(color_map=)` by [@aliabid94] in [PR 3370](https://github.com/gradio-app/gradio/pull/3370)

## Full Changelog:

- Fixed comment typo in components.py by [@eltociear](https://github.com/eltociear) in [PR 3235](https://github.com/gradio-app/gradio/pull/3235)
- Cleaned up chatbot ui look and feel by [@aliabid94] in [PR 3370](https://github.com/gradio-app/gradio/pull/3370)

## Contributors Shoutout:

No changes to highlight.

# 3.19.1

## New Features:

No changes to highlight.

## Bug Fixes:

- UI fixes including footer and API docs by [@aliabid94](https://github.com/aliabid94) in [PR 3242](https://github.com/gradio-app/gradio/pull/3242)
- Updated image upload component to accept all image formats, including lossless formats like .webp by [@fienestar](https://github.com/fienestar) in [PR 3225](https://github.com/gradio-app/gradio/pull/3225)

## Documentation Changes:

No changes to highlight.

## Testing and Infrastructure Changes:

No changes to highlight.

## Breaking Changes:

No changes to highlight.

## Full Changelog:

- Added backend support for themes by [@aliabid94](https://github.com/aliabid94) in [PR 2931](https://github.com/gradio-app/gradio/pull/2931)
- Added support for button sizes "lg" (default) and "sm".

## Contributors Shoutout:

No changes to highlight.

# 3.19.0

## New Features:

### Improved embedding experience

When embedding a spaces-hosted gradio app as a web component, you now get an improved UI linking back to the original space, better error handling and more intelligent load performance. No changes are required to your code to benefit from this enhanced experience; simply upgrade your gradio SDK to the latest version.

![](https://user-images.githubusercontent.com/12937446/219653294-86937632-72c1-4e93-a77c-af705d49382a.png)

This behaviour is configurable. You can disable the info panel at the bottom by passing `info="false"`. You can disable the container entirely by passing `container="false"`.

Error statuses are reported in the UI with an easy way for end-users to report problems to the original space author via the community tab of that Hugginface space:

![](https://user-images.githubusercontent.com/12937446/219655499-88019443-d694-44e7-9e6d-242e19d10a5c.png)

By default, gradio apps are lazy loaded, vastly improving performance when there are several demos on the page. Metadata is loaded ahead of time, but the space will only be loaded and rendered when it is in view.

This behaviour is configurable. You can pass `eager="true"` to load and render the space regardless of whether or not it is currently on the screen.

by [@pngwn](https://github.com/pngwn) in [PR 3205](https://github.com/gradio-app/gradio/pull/3205)

### New `gr.BarPlot` component! 📊

Create interactive bar plots from a high-level interface with `gr.BarPlot`.
No need to remember matplotlib syntax anymore!

Example usage:

```python
import gradio as gr
import pandas as pd

simple = pd.DataFrame({
    'a': ['A', 'B', 'C', 'D', 'E', 'F', 'G', 'H', 'I'],
    'b': [28, 55, 43, 91, 81, 53, 19, 87, 52]
})

with gr.Blocks() as demo:
    gr.BarPlot(
        simple,
        x="a",
        y="b",
        title="Simple Bar Plot with made up data",
        tooltip=['a', 'b'],
    )

demo.launch()
```

By [@freddyaboulton](https://github.com/freddyaboulton) in [PR 3157](https://github.com/gradio-app/gradio/pull/3157)

### Bokeh plots are back! 🌠

Fixed a bug that prevented bokeh plots from being displayed on the front end and extended support for both 2.x and 3.x versions of bokeh!

![image](https://user-images.githubusercontent.com/41651716/219468324-0d82e07f-8fb4-4ff9-b40c-8250b29e45f7.png)

By [@freddyaboulton](https://github.com/freddyaboulton) in [PR 3212](https://github.com/gradio-app/gradio/pull/3212)

## Bug Fixes:

- Adds ability to add a single message from the bot or user side. Ex: specify `None` as the second value in the tuple, to add a single message in the chatbot from the "bot" side.

```python
gr.Chatbot([("Hi, I'm DialoGPT. Try asking me a question.", None)])
```

By [@dawoodkhan82](https://github.com/dawoodkhan82) in [PR 3165](https://github.com/gradio-app/gradio/pull/3165)

- Fixes `gr.utils.delete_none` to only remove props whose values are `None` from the config by [@abidlabs](https://github.com/abidlabs) in [PR 3188](https://github.com/gradio-app/gradio/pull/3188)
- Fix bug where embedded demos were not loading files properly by [@freddyaboulton](https://github.com/freddyaboulton) in [PR 3177](https://github.com/gradio-app/gradio/pull/3177)
- The `change` event is now triggered when users click the 'Clear All' button of the multiselect DropDown component by [@freddyaboulton](https://github.com/freddyaboulton) in [PR 3195](https://github.com/gradio-app/gradio/pull/3195)
- Stops File component from freezing when a large file is uploaded by [@aliabid94](https://github.com/aliabid94) in [PR 3191](https://github.com/gradio-app/gradio/pull/3191)
- Support Chinese pinyin in Dataframe by [@aliabid94](https://github.com/aliabid94) in [PR 3206](https://github.com/gradio-app/gradio/pull/3206)
- The `clear` event is now triggered when images are cleared by [@freddyaboulton](https://github.com/freddyaboulton) in [PR 3218](https://github.com/gradio-app/gradio/pull/3218)
- Fix bug where auth cookies where not sent when connecting to an app via http by [@freddyaboulton](https://github.com/freddyaboulton) in [PR 3223](https://github.com/gradio-app/gradio/pull/3223)
- Ensure latext CSS is always applied in light and dark mode by [@pngwn](https://github.com/pngwn) in [PR 3233](https://github.com/gradio-app/gradio/pull/3233)

## Documentation Changes:

- Sort components in docs by alphabetic order by [@aliabd](https://github.com/aliabd) in [PR 3152](https://github.com/gradio-app/gradio/pull/3152)
- Changes to W&B guide by [@scottire](https://github.com/scottire) in [PR 3153](https://github.com/gradio-app/gradio/pull/3153)
- Keep pnginfo metadata for gallery by [@wfng92](https://github.com/wfng92) in [PR 3150](https://github.com/gradio-app/gradio/pull/3150)
- Add a section on how to run a Gradio app locally [@osanseviero](https://github.com/osanseviero) in [PR 3170](https://github.com/gradio-app/gradio/pull/3170)
- Fixed typos in gradio events function documentation by [@vidalmaxime](https://github.com/vidalmaxime) in [PR 3168](https://github.com/gradio-app/gradio/pull/3168)
- Added an example using Gradio's batch mode with the diffusers library by [@abidlabs](https://github.com/abidlabs) in [PR 3224](https://github.com/gradio-app/gradio/pull/3224)

## Testing and Infrastructure Changes:

No changes to highlight.

## Breaking Changes:

No changes to highlight.

## Full Changelog:

- Fix demos page css and add close demos button by [@aliabd](https://github.com/aliabd) in [PR 3151](https://github.com/gradio-app/gradio/pull/3151)
- Caches temp files from base64 input data by giving them a deterministic path based on the contents of data by [@abidlabs](https://github.com/abidlabs) in [PR 3197](https://github.com/gradio-app/gradio/pull/3197)
- Better warnings (when there is a mismatch between the number of output components and values returned by a function, or when the `File` component or `UploadButton` component includes a `file_types` parameter along with `file_count=="dir"`) by [@abidlabs](https://github.com/abidlabs) in [PR 3194](https://github.com/gradio-app/gradio/pull/3194)
- Raises a `gr.Error` instead of a regular Python error when you use `gr.Interface.load()` to load a model and there's an error querying the HF API by [@abidlabs](https://github.com/abidlabs) in [PR 3194](https://github.com/gradio-app/gradio/pull/3194)
- Fixed gradio share links so that they are persistent and do not reset if network
  connection is disrupted by by [XciD](https://github.com/XciD), [Wauplin](https://github.com/Wauplin), and [@abidlabs](https://github.com/abidlabs) in [PR 3149](https://github.com/gradio-app/gradio/pull/3149) and a follow-up to allow it to work for users upgrading from a previous Gradio version in [PR 3221](https://github.com/gradio-app/gradio/pull/3221)

## Contributors Shoutout:

No changes to highlight.

# Version 3.18.0

## New Features:

### Revamped Stop Button for Interfaces 🛑

If your Interface function is a generator, there used to be a separate `Stop` button displayed next
to the `Submit` button.

We've revamed the `Submit` button so that it turns into a `Stop` button during the generation process.
Clicking on the `Stop` button will cancel the generation and turn it back to a `Submit` button.
The `Stop` button will automatically turn back to a `Submit` button at the end of the generation if you don't use it!

By [@freddyaboulton](https://github.com/freddyaboulton) in [PR 3124](https://github.com/gradio-app/gradio/pull/3124)

### Queue now works with reload mode!

You can now call `queue` on your `demo` outside of the `if __name__ == "__main__"` block and
run the script in reload mode with the `gradio` command.

Any changes to the `app.py` file will be reflected in the webpage automatically and the queue will work
properly!

By [@freddyaboulton](https://github.com/freddyaboulton) in [PR 3089](https://github.com/gradio-app/gradio/pull/3089)

### Allow serving files from additional directories

```python
demo = gr.Interface(...)
demo.launch(
  file_directories=["/var/lib/demo/path/to/resources"]
)
```

By [@maxaudron](https://github.com/maxaudron) in [PR 3075](https://github.com/gradio-app/gradio/pull/3075)

## Bug Fixes:

- Fixes URL resolution on Windows by [@abidlabs](https://github.com/abidlabs) in [PR 3108](https://github.com/gradio-app/gradio/pull/3108)
- Example caching now works with components without a label attribute (e.g. `Column`) by [@abidlabs](https://github.com/abidlabs) in [PR 3123](https://github.com/gradio-app/gradio/pull/3123)
- Ensure the Video component correctly resets the UI state whe a new video source is loaded and reduce choppiness of UI by [@pngwn](https://github.com/abidlabs) in [PR 3117](https://github.com/gradio-app/gradio/pull/3117)
- Fixes loading private Spaces by [@abidlabs](https://github.com/abidlabs) in [PR 3068](https://github.com/gradio-app/gradio/pull/3068)
- Added a warning when attempting to launch an `Interface` via the `%%blocks` jupyter notebook magic command by [@freddyaboulton](https://github.com/freddyaboulton) in [PR 3126](https://github.com/gradio-app/gradio/pull/3126)
- Fixes bug where interactive output image cannot be set when in edit mode by [@dawoodkhan82](https://github.com/@dawoodkhan82) in [PR 3135](https://github.com/gradio-app/gradio/pull/3135)
- A share link will automatically be created when running on Sagemaker notebooks so that the front-end is properly displayed by [@abidlabs](https://github.com/abidlabs) in [PR 3137](https://github.com/gradio-app/gradio/pull/3137)
- Fixes a few dropdown component issues; hide checkmark next to options as expected, and keyboard hover is visible by [@dawoodkhan82](https://github.com/dawoodkhan82) in [PR 3145]https://github.com/gradio-app/gradio/pull/3145)
- Fixed bug where example pagination buttons were not visible in dark mode or displayed under the examples table. By [@freddyaboulton](https://github.com/freddyaboulton) in [PR 3144](https://github.com/gradio-app/gradio/pull/3144)
- Fixed bug where the font color of axis labels and titles for native plots did not respond to dark mode preferences. By [@freddyaboulton](https://github.com/freddyaboulton) in [PR 3146](https://github.com/gradio-app/gradio/pull/3146)

## Documentation Changes:

- Added a guide on the 4 kinds of Gradio Interfaces by [@yvrjsharma](https://github.com/yvrjsharma) and [@abidlabs](https://github.com/abidlabs) in [PR 3003](https://github.com/gradio-app/gradio/pull/3003)
- Explained that the parameters in `launch` will not be respected when using reload mode, e.g. `gradio` command by [@freddyaboulton](https://github.com/freddyaboulton) in [PR 3089](https://github.com/gradio-app/gradio/pull/3089)
- Added a demo to show how to set up variable numbers of outputs in Gradio by [@abidlabs](https://github.com/abidlabs) in [PR 3127](https://github.com/gradio-app/gradio/pull/3127)
- Updated docs to reflect that the `equal_height` parameter should be passed to the `.style()` method of `gr.Row()` by [@freddyaboulton](https://github.com/freddyaboulton) in [PR 3125](https://github.com/gradio-app/gradio/pull/3125)

## Testing and Infrastructure Changes:

No changes to highlight.

## Breaking Changes:

No changes to highlight.

## Full Changelog:

- Changed URL of final image for `fake_diffusion` demos by [@freddyaboulton](https://github.com/freddyaboulton) in [PR 3120](https://github.com/gradio-app/gradio/pull/3120)

## Contributors Shoutout:

No changes to highlight.

# Version 3.17.1

## New Features:

### iOS image rotation fixed 🔄

Previously photos uploaded via iOS would be rotated after processing. This has been fixed by [@freddyaboulton](https://github.com/freddyaboulton) in [PR 3089](https://github.com/gradio-app/gradio/pull/3091)

#### Before

![image](https://user-images.githubusercontent.com/41651716/215846507-a36e9d05-1ac2-4867-8ab3-ce045a9415d9.png)

#### After

![image](https://user-images.githubusercontent.com/41651716/215846554-e41773ed-70f0-491a-9952-6a18babf91ef.png)

### Run on Kaggle kernels 🧪

A share link will automatically be created when running on Kaggle kernels (notebooks) so that the front-end is properly displayed.

![image](https://user-images.githubusercontent.com/41651716/216104254-2cf55599-449c-436c-b57e-40f6a83f9eee.png)

By [@freddyaboulton](https://github.com/freddyaboulton) in [PR 3101](https://github.com/gradio-app/gradio/pull/3101)

## Bug Fixes:

- Fix bug where examples were not rendered correctly for demos created with Blocks api that had multiple input compinents by [@freddyaboulton](https://github.com/freddyaboulton) in [PR 3090](https://github.com/gradio-app/gradio/pull/3090)
- Fix change event listener for JSON, HighlightedText, Chatbot by [@aliabid94](https://github.com/aliabid94) in [PR 3095](https://github.com/gradio-app/gradio/pull/3095)
- Fixes bug where video and file change event not working [@tomchang25](https://github.com/tomchang25) in [PR 3098](https://github.com/gradio-app/gradio/pull/3098)
- Fixes bug where static_video play and pause event not working [@tomchang25](https://github.com/tomchang25) in [PR 3098](https://github.com/gradio-app/gradio/pull/3098)
- Fixed `Gallery.style(grid=...)` by by [@aliabd](https://github.com/aliabd) in [PR 3107](https://github.com/gradio-app/gradio/pull/3107)

## Documentation Changes:

- Update chatbot guide to include blocks demo and markdown support section by [@dawoodkhan82](https://github.com/dawoodkhan82) in [PR 3023](https://github.com/gradio-app/gradio/pull/3023)

* Fix a broken link in the Quick Start guide, by [@cakiki](https://github.com/cakiki) in [PR 3109](https://github.com/gradio-app/gradio/pull/3109)
* Better docs navigation on mobile by [@aliabd](https://github.com/aliabd) in [PR 3112](https://github.com/gradio-app/gradio/pull/3112)
* Add a guide on using Gradio with [Comet](https://comet.com/), by [@DN6](https://github.com/DN6/) in [PR 3058](https://github.com/gradio-app/gradio/pull/3058)

## Testing and Infrastructure Changes:

No changes to highlight.

## Breaking Changes:

No changes to highlight.

## Full Changelog:

- Set minimum `markdown-it-py` version to `2.0.0` so that the dollar math plugin is compatible by [@freddyaboulton](https://github.com/freddyaboulton) in [PR 3102](https://github.com/gradio-app/gradio/pull/3102)

## Contributors Shoutout:

No changes to highlight.

# Version 3.17.0

## New Features:

### Extended support for Interface.load! 🏗️

You can now load `image-to-text` and `conversational` pipelines from the hub!

### Image-to-text Demo

```python
io = gr.Interface.load("models/nlpconnect/vit-gpt2-image-captioning",
                       api_key="<optional-api-key>")
io.launch()
```

<img width="1087" alt="image" src="https://user-images.githubusercontent.com/41651716/213260197-dc5d80b4-6e50-4b3a-a764-94980930ac38.png">

### conversational Demo

```python
chatbot = gr.Interface.load("models/microsoft/DialoGPT-medium",
                           api_key="<optional-api-key>")
chatbot.launch()
```

![chatbot_load](https://user-images.githubusercontent.com/41651716/213260220-3eaa25b7-a38b-48c6-adeb-2718bdf297a2.gif)

By [@freddyaboulton](https://github.com/freddyaboulton) in [PR 3011](https://github.com/gradio-app/gradio/pull/3011)

### Download Button added to Model3D Output Component 📥

No need for an additional file output component to enable model3d file downloads anymore. We now added a download button to the model3d component itself.

<img width="739" alt="Screenshot 2023-01-18 at 3 52 45 PM" src="https://user-images.githubusercontent.com/12725292/213294198-5f4fda35-bde7-450c-864f-d5683e7fa29a.png">

By [@dawoodkhan82](https://github.com/dawoodkhan82) in [PR 3014](https://github.com/gradio-app/gradio/pull/3014)

### Fixing Auth on Spaces 🔑

Authentication on spaces works now! Third party cookies must be enabled on your browser to be able
to log in. Some browsers disable third party cookies by default (Safari, Chrome Incognito).

![auth_spaces](https://user-images.githubusercontent.com/41651716/215528417-09538933-0576-4d1d-b3b9-1e877ab01905.gif)

## Bug Fixes:

- Fixes bug where interpretation event was not configured correctly by [@freddyaboulton](https://github.com/freddyaboulton) in [PR 2993](https://github.com/gradio-app/gradio/pull/2993)
- Fix relative import bug in reload mode by [@freddyaboulton](https://github.com/freddyaboulton) in [PR 2992](https://github.com/gradio-app/gradio/pull/2992)
- Fixes bug where png files were not being recognized when uploading images by [@abidlabs](https://github.com/abidlabs) in [PR 3002](https://github.com/gradio-app/gradio/pull/3002)
- Fixes bug where external Spaces could not be loaded and used as functions if they returned files by [@abidlabs](https://github.com/abidlabs) in [PR 3004](https://github.com/gradio-app/gradio/pull/3004)
- Fix bug where file serialization output was not JSON serializable by [@freddyaboulton](https://github.com/freddyaboulton) in [PR 2999](https://github.com/gradio-app/gradio/pull/2999)
- Fixes bug where png files were not being recognized when uploading images by [@abidlabs](https://github.com/abidlabs) in [PR 3002](https://github.com/gradio-app/gradio/pull/3002)
- Fixes bug where temporary uploaded files were not being added to temp sets by [@abidlabs](https://github.com/abidlabs) in [PR 3005](https://github.com/gradio-app/gradio/pull/3005)
- Fixes issue where markdown support in chatbot breaks older demos [@dawoodkhan82](https://github.com/dawoodkhan82) in [PR 3006](https://github.com/gradio-app/gradio/pull/3006)
- Fixes the `/file/` route that was broken in a recent change in [PR 3010](https://github.com/gradio-app/gradio/pull/3010)
- Fix bug where the Image component could not serialize image urls by [@freddyaboulton](https://github.com/freddyaboulton) in [PR 2957](https://github.com/gradio-app/gradio/pull/2957)
- Fix forwarding for guides after SEO renaming by [@aliabd](https://github.com/aliabd) in [PR 3017](https://github.com/gradio-app/gradio/pull/3017)
- Switch all pages on the website to use latest stable gradio by [@aliabd](https://github.com/aliabd) in [PR 3016](https://github.com/gradio-app/gradio/pull/3016)
- Fix bug related to deprecated parameters in `huggingface_hub` for the HuggingFaceDatasetSaver in [PR 3025](https://github.com/gradio-app/gradio/pull/3025)
- Added better support for symlinks in the way absolute paths are resolved by [@abidlabs](https://github.com/abidlabs) in [PR 3037](https://github.com/gradio-app/gradio/pull/3037)
- Fix several minor frontend bugs (loading animation, examples as gallery) frontend [@aliabid94](https://github.com/3026) in [PR 2961](https://github.com/gradio-app/gradio/pull/3026).
- Fixes bug that the chatbot sample code does not work with certain input value by [@petrov826](https://github.com/petrov826) in [PR 3039](https://github.com/gradio-app/gradio/pull/3039).
- Fix shadows for form element and ensure focus styles more visible in dark mode [@pngwn](https://github.com/pngwn) in [PR 3042](https://github.com/gradio-app/gradio/pull/3042).
- Fixed bug where the Checkbox and Dropdown change events were not triggered in response to other component changes by [@freddyaboulton](https://github.com/freddyaboulton) in [PR 3045](https://github.com/gradio-app/gradio/pull/3045)
- Fix bug where the queue was not properly restarted after launching a `closed` app by [@freddyaboulton](https://github.com/freddyaboulton) in [PR 3022](https://github.com/gradio-app/gradio/pull/3022)
- Adding missing embedded components on docs by [@aliabd](https://github.com/aliabd) in [PR 3027](https://github.com/gradio-app/gradio/pull/3027)
- Fixes bug where app would crash if the `file_types` parameter of `gr.File` or `gr.UploadButton` was not a list by [@freddyaboulton](https://github.com/freddyaboulton) in [PR 3048](https://github.com/gradio-app/gradio/pull/3048)
- Ensure CSS mounts correctly regardless of how many Gradio instances are on the page [@pngwn](https://github.com/pngwn) in [PR 3059](https://github.com/gradio-app/gradio/pull/3059).
- Fix bug where input component was not hidden in the frontend for `UploadButton` by [@freddyaboulton](https://github.com/freddyaboulton) in [PR 3053](https://github.com/gradio-app/gradio/pull/3053)
- Fixes issue where after clicking submit or undo, the sketch output wouldn't clear. [@dawoodkhan82](https://github.com/dawoodkhan82) in [PR 3047](https://github.com/gradio-app/gradio/pull/3047)
- Ensure spaces embedded via the web component always use the correct URLs for server requests and change ports for testing to avoid strange collisions when users are working with embedded apps locally by [@pngwn](https://github.com/pngwn) in [PR 3065](https://github.com/gradio-app/gradio/pull/3065)
- Preserve selected image of Gallery through updated by [@freddyaboulton](https://github.com/freddyaboulton) in [PR 3061](https://github.com/gradio-app/gradio/pull/3061)
- Fix bug where auth was not respected on HF spaces by [@freddyaboulton](https://github.com/freddyaboulton) and [@aliabid94](https://github.com/aliabid94) in [PR 3049](https://github.com/gradio-app/gradio/pull/3049)
- Fixes bug where tabs selected attribute not working if manually change tab by [@tomchang25](https://github.com/tomchang25) in [3055](https://github.com/gradio-app/gradio/pull/3055)
- Change chatbot to show dots on progress, and fix bug where chatbot would not stick to bottom in the case of images by [@aliabid94](https://github.com/aliabid94) in [PR 3067](https://github.com/gradio-app/gradio/pull/3079)

## Documentation Changes:

- SEO improvements to guides by[@aliabd](https://github.com/aliabd) in [PR 2915](https://github.com/gradio-app/gradio/pull/2915)
- Use `gr.LinePlot` for the `blocks_kinematics` demo by [@freddyaboulton](https://github.com/freddyaboulton) in [PR 2998](https://github.com/gradio-app/gradio/pull/2998)
- Updated the `interface_series_load` to include some inline markdown code by [@abidlabs](https://github.com/abidlabs) in [PR 3051](https://github.com/gradio-app/gradio/pull/3051)

## Testing and Infrastructure Changes:

- Adds a GitHub action to test if any large files (> 5MB) are present by [@abidlabs](https://github.com/abidlabs) in [PR 3013](https://github.com/gradio-app/gradio/pull/3013)

## Breaking Changes:

No changes to highlight.

## Full Changelog:

- Rewrote frontend using CSS variables for themes by [@pngwn](https://github.com/pngwn) in [PR 2840](https://github.com/gradio-app/gradio/pull/2840)
- Moved telemetry requests to run on background threads by [@abidlabs](https://github.com/abidlabs) in [PR 3054](https://github.com/gradio-app/gradio/pull/3054)

## Contributors Shoutout:

No changes to highlight.

# Version 3.16.2

## New Features:

No changes to highlight.

## Bug Fixes:

- Fixed file upload fails for files with zero size by [@dawoodkhan82](https://github.com/dawoodkhan82) in [PR 2923](https://github.com/gradio-app/gradio/pull/2923)
- Fixed bug where `mount_gradio_app` would not launch if the queue was enabled in a gradio app by [@freddyaboulton](https://github.com/freddyaboulton) in [PR 2939](https://github.com/gradio-app/gradio/pull/2939)
- Fix custom long CSS handling in Blocks by [@anton-l](https://github.com/anton-l) in [PR 2953](https://github.com/gradio-app/gradio/pull/2953)
- Recovers the dropdown change event by [@abidlabs](https://github.com/abidlabs) in [PR 2954](https://github.com/gradio-app/gradio/pull/2954).
- Fix audio file output by [@aliabid94](https://github.com/aliabid94) in [PR 2961](https://github.com/gradio-app/gradio/pull/2961).
- Fixed bug where file extensions of really long files were not kept after download by [@freddyaboulton](https://github.com/freddyaboulton) in [PR 2929](https://github.com/gradio-app/gradio/pull/2929)
- Fix bug where outputs for examples where not being returned by the backend by [@freddyaboulton](https://github.com/freddyaboulton) in [PR 2955](https://github.com/gradio-app/gradio/pull/2955)
- Fix bug in `blocks_plug` demo that prevented switching tabs programmatically with python [@TashaSkyUp](https://github.com/https://github.com/TashaSkyUp) in [PR 2971](https://github.com/gradio-app/gradio/pull/2971).

## Documentation Changes:

No changes to highlight.

## Testing and Infrastructure Changes:

No changes to highlight.

## Breaking Changes:

No changes to highlight.

## Full Changelog:

No changes to highlight.

## Contributors Shoutout:

No changes to highlight.

# Version 3.16.1

## New Features:

No changes to highlight.

## Bug Fixes:

- Fix audio file output by [@aliabid94](https://github.com/aliabid94) in [PR 2950](https://github.com/gradio-app/gradio/pull/2950).

## Documentation Changes:

No changes to highlight.

## Testing and Infrastructure Changes:

No changes to highlight.

## Breaking Changes:

No changes to highlight.

## Full Changelog:

No changes to highlight.

## Contributors Shoutout:

No changes to highlight.

# Version 3.16.0

## New Features:

### Send custom progress updates by adding a `gr.Progress` argument after the input arguments to any function. Example:

```python
def reverse(word, progress=gr.Progress()):
    progress(0, desc="Starting")
    time.sleep(1)
    new_string = ""
    for letter in progress.tqdm(word, desc="Reversing"):
        time.sleep(0.25)
        new_string = letter + new_string
    return new_string

demo = gr.Interface(reverse, gr.Text(), gr.Text())
```

Progress indicator bar by [@aliabid94](https://github.com/aliabid94) in [PR 2750](https://github.com/gradio-app/gradio/pull/2750).

- Added `title` argument to `TabbedInterface` by @MohamedAliRashad in [#2888](https://github.com/gradio-app/gradio/pull/2888)
- Add support for specifying file extensions for `gr.File` and `gr.UploadButton`, using `file_types` parameter (e.g `gr.File(file_count="multiple", file_types=["text", ".json", ".csv"])`) by @dawoodkhan82 in [#2901](https://github.com/gradio-app/gradio/pull/2901)
- Added `multiselect` option to `Dropdown` by @dawoodkhan82 in [#2871](https://github.com/gradio-app/gradio/pull/2871)

### With `multiselect` set to `true` a user can now select multiple options from the `gr.Dropdown` component.

```python
gr.Dropdown(["angola", "pakistan", "canada"], multiselect=True, value=["angola"])
```

<img width="610" alt="Screenshot 2023-01-03 at 4 14 36 PM" src="https://user-images.githubusercontent.com/12725292/210442547-c86975c9-4b4f-4b8e-8803-9d96e6a8583a.png">

## Bug Fixes:

- Fixed bug where an error opening an audio file led to a crash by [@FelixDombek](https://github.com/FelixDombek) in [PR 2898](https://github.com/gradio-app/gradio/pull/2898)
- Fixed bug where setting `default_enabled=False` made it so that the entire queue did not start by [@freddyaboulton](https://github.com/freddyaboulton) in [PR 2876](https://github.com/gradio-app/gradio/pull/2876)
- Fixed bug where csv preview for DataFrame examples would show filename instead of file contents by [@freddyaboulton](https://github.com/freddyaboulton) in [PR 2877](https://github.com/gradio-app/gradio/pull/2877)
- Fixed bug where an error raised after yielding iterative output would not be displayed in the browser by
  [@JaySmithWpg](https://github.com/JaySmithWpg) in [PR 2889](https://github.com/gradio-app/gradio/pull/2889)
- Fixed bug in `blocks_style` demo that was preventing it from launching by [@freddyaboulton](https://github.com/freddyaboulton) in [PR 2890](https://github.com/gradio-app/gradio/pull/2890)
- Fixed bug where files could not be downloaded by [@freddyaboulton](https://github.com/freddyaboulton) in [PR 2926](https://github.com/gradio-app/gradio/pull/2926)
- Fixed bug where cached examples were not displaying properly by [@a-rogalska](https://github.com/a-rogalska) in [PR 2974](https://github.com/gradio-app/gradio/pull/2974)

## Documentation Changes:

- Added a Guide on using Google Sheets to create a real-time dashboard with Gradio's `DataFrame` and `LinePlot` component, by [@abidlabs](https://github.com/abidlabs) in [PR 2816](https://github.com/gradio-app/gradio/pull/2816)
- Add a components - events matrix on the docs by [@aliabd](https://github.com/aliabd) in [PR 2921](https://github.com/gradio-app/gradio/pull/2921)

## Testing and Infrastructure Changes:

- Deployed PRs from forks to spaces by [@freddyaboulton](https://github.com/freddyaboulton) in [PR 2895](https://github.com/gradio-app/gradio/pull/2895)

## Breaking Changes:

No changes to highlight.

## Full Changelog:

- The `default_enabled` parameter of the `Blocks.queue` method has no effect by [@freddyaboulton](https://github.com/freddyaboulton) in [PR 2876](https://github.com/gradio-app/gradio/pull/2876)
- Added typing to several Python files in codebase by [@abidlabs](https://github.com/abidlabs) in [PR 2887](https://github.com/gradio-app/gradio/pull/2887)
- Excluding untracked files from demo notebook check action by [@aliabd](https://github.com/aliabd) in [PR 2897](https://github.com/gradio-app/gradio/pull/2897)
- Optimize images and gifs by [@aliabd](https://github.com/aliabd) in [PR 2922](https://github.com/gradio-app/gradio/pull/2922)
- Updated typing by [@1nF0rmed](https://github.com/1nF0rmed) in [PR 2904](https://github.com/gradio-app/gradio/pull/2904)

## Contributors Shoutout:

- @JaySmithWpg for making their first contribution to gradio!
- @MohamedAliRashad for making their first contribution to gradio!

# Version 3.15.0

## New Features:

Gradio's newest plotting component `gr.LinePlot`! 📈

With this component you can easily create time series visualizations with customizable
appearance for your demos and dashboards ... all without having to know an external plotting library.

For an example of the api see below:

```python
gr.LinePlot(stocks,
            x="date",
            y="price",
            color="symbol",
            color_legend_position="bottom",
            width=600, height=400, title="Stock Prices")
```

![image](https://user-images.githubusercontent.com/41651716/208711646-81ae3745-149b-46a3-babd-0569aecdd409.png)

By [@freddyaboulton](https://github.com/freddyaboulton) in [PR 2807](https://github.com/gradio-app/gradio/pull/2807)

## Bug Fixes:

- Fixed bug where the `examples_per_page` parameter of the `Examples` component was not passed to the internal `Dataset` component by [@freddyaboulton](https://github.com/freddyaboulton) in [PR 2861](https://github.com/gradio-app/gradio/pull/2861)
- Fixes loading Spaces that have components with default values by [@abidlabs](https://github.com/abidlabs) in [PR 2855](https://github.com/gradio-app/gradio/pull/2855)
- Fixes flagging when `allow_flagging="auto"` in `gr.Interface()` by [@abidlabs](https://github.com/abidlabs) in [PR 2695](https://github.com/gradio-app/gradio/pull/2695)
- Fixed bug where passing a non-list value to `gr.CheckboxGroup` would crash the entire app by [@freddyaboulton](https://github.com/freddyaboulton) in [PR 2866](https://github.com/gradio-app/gradio/pull/2866)

## Documentation Changes:

- Added a Guide on using BigQuery with Gradio's `DataFrame` and `ScatterPlot` component,
  by [@abidlabs](https://github.com/abidlabs) in [PR 2794](https://github.com/gradio-app/gradio/pull/2794)

## Testing and Infrastructure Changes:

No changes to highlight.

## Breaking Changes:

No changes to highlight.

## Full Changelog:

- Fixed importing gradio can cause PIL.Image.registered_extensions() to break by `[@aliencaocao](https://github.com/aliencaocao)` in `[PR 2846](https://github.com/gradio-app/gradio/pull/2846)`
- Fix css glitch and navigation in docs by [@aliabd](https://github.com/aliabd) in [PR 2856](https://github.com/gradio-app/gradio/pull/2856)
- Added the ability to set `x_lim`, `y_lim` and legend positions for `gr.ScatterPlot` by [@freddyaboulton](https://github.com/freddyaboulton) in [PR 2807](https://github.com/gradio-app/gradio/pull/2807)
- Remove footers and min-height the correct way by [@aliabd](https://github.com/aliabd) in [PR 2860](https://github.com/gradio-app/gradio/pull/2860)

## Contributors Shoutout:

No changes to highlight.

# Version 3.14.0

## New Features:

### Add Waveform Visual Support to Audio

Adds a `gr.make_waveform()` function that creates a waveform video by combining an audio and an optional background image by [@dawoodkhan82](http://github.com/dawoodkhan82) and [@aliabid94](http://github.com/aliabid94) in [PR 2706](https://github.com/gradio-app/gradio/pull/2706. Helpful for making audio outputs much more shareable.

![waveform screenrecording](https://user-images.githubusercontent.com/7870876/206062396-164a5e71-451a-4fe0-94a7-cbe9269d57e6.gif)

### Allows Every Component to Accept an `every` Parameter

When a component's initial value is a function, the `every` parameter re-runs the function every `every` seconds. By [@abidlabs](https://github.com/abidlabs) in [PR 2806](https://github.com/gradio-app/gradio/pull/2806). Here's a code example:

```py
import gradio as gr

with gr.Blocks() as demo:
    df = gr.DataFrame(run_query, every=60*60)

demo.queue().launch()
```

## Bug Fixes:

- Fixed issue where too many temporary files were created, all with randomly generated
  filepaths. Now fewer temporary files are created and are assigned a path that is a
  hash based on the file contents by [@abidlabs](https://github.com/abidlabs) in [PR 2758](https://github.com/gradio-app/gradio/pull/2758)

## Documentation Changes:

No changes to highlight.

## Testing and Infrastructure Changes:

No changes to highlight.

## Breaking Changes:

No changes to highlight.

## Full Changelog:

No changes to highlight.

## Contributors Shoutout:

No changes to highlight.

# Version 3.13.2

## New Features:

No changes to highlight.

## Bug Fixes:

\*No changes to highlight.

-

## Documentation Changes:

- Improves documentation of several queuing-related parameters by [@abidlabs](https://github.com/abidlabs) in [PR 2825](https://github.com/gradio-app/gradio/pull/2825)

## Testing and Infrastructure Changes:

- Remove h11 pinning by [@ecederstrand](<[https://github.com/abidlabs](https://github.com/ecederstrand)>) in [PR 2820](<[https://github.com/gradio-app/gradio/pull/2808](https://github.com/gradio-app/gradio/pull/2820)>)

## Breaking Changes:

No changes to highlight.

## Full Changelog:

No changes to highlight.

## Contributors Shoutout:

No changes to highlight.

# Version 3.13.1

## New Features:

### New Shareable Links

Replaces tunneling logic based on ssh port-forwarding to that based on `frp` by [XciD](https://github.com/XciD) and [Wauplin](https://github.com/Wauplin) in [PR 2509](https://github.com/gradio-app/gradio/pull/2509)

You don't need to do anything differently, but when you set `share=True` in `launch()`,
you'll get this message and a public link that look a little bit different:

```bash
Setting up a public link... we have recently upgraded the way public links are generated. If you encounter any problems, please downgrade to gradio version 3.13.0
.
Running on public URL: https://bec81a83-5b5c-471e.gradio.live
```

These links are a more secure and scalable way to create shareable demos!

## Bug Fixes:

- Allows `gr.Dataframe()` to take a `pandas.DataFrame` that includes numpy array and other types as its initial value, by [@abidlabs](https://github.com/abidlabs) in [PR 2804](https://github.com/gradio-app/gradio/pull/2804)
- Add `altair` to requirements.txt by [@freddyaboulton](https://github.com/freddyaboulton) in [PR 2811](https://github.com/gradio-app/gradio/pull/2811)
- Added aria-labels to icon buttons that are built into UI components by [@emilyuhde](http://github.com/emilyuhde) in [PR 2791](https://github.com/gradio-app/gradio/pull/2791)

## Documentation Changes:

- Fixed some typos in the "Plot Component for Maps" guide by [@freddyaboulton](https://github.com/freddyaboulton) in [PR 2811](https://github.com/gradio-app/gradio/pull/2811)

## Testing and Infrastructure Changes:

- Fixed test for IP address by [@abidlabs](https://github.com/abidlabs) in [PR 2808](https://github.com/gradio-app/gradio/pull/2808)

## Breaking Changes:

No changes to highlight.

## Full Changelog:

- Fixed typo in parameter `visible` in classes in `templates.py` by [@abidlabs](https://github.com/abidlabs) in [PR 2805](https://github.com/gradio-app/gradio/pull/2805)
- Switched external service for getting IP address from `https://api.ipify.org` to `https://checkip.amazonaws.com/` by [@abidlabs](https://github.com/abidlabs) in [PR 2810](https://github.com/gradio-app/gradio/pull/2810)

## Contributors Shoutout:

No changes to highlight.

- Fixed typo in parameter `visible` in classes in `templates.py` by [@abidlabs](https://github.com/abidlabs) in [PR 2805](https://github.com/gradio-app/gradio/pull/2805)
- Switched external service for getting IP address from `https://api.ipify.org` to `https://checkip.amazonaws.com/` by [@abidlabs](https://github.com/abidlabs) in [PR 2810](https://github.com/gradio-app/gradio/pull/2810)

# Version 3.13.0

## New Features:

### Scatter plot component

It is now possible to create a scatter plot natively in Gradio!

The `gr.ScatterPlot` component accepts a pandas dataframe and some optional configuration parameters
and will automatically create a plot for you!

This is the first of many native plotting components in Gradio!

For an example of how to use `gr.ScatterPlot` see below:

```python
import gradio as gr
from vega_datasets import data

cars = data.cars()

with gr.Blocks() as demo:
    gr.ScatterPlot(show_label=False,
                   value=cars,
                   x="Horsepower",
                   y="Miles_per_Gallon",
                   color="Origin",
                   tooltip="Name",
                   title="Car Data",
                   y_title="Miles per Gallon",
                   color_legend_title="Origin of Car").style(container=False)

demo.launch()
```

<img width="404" alt="image" src="https://user-images.githubusercontent.com/41651716/206737726-4c4da5f0-dee8-4f0a-b1e1-e2b75c4638e9.png">

By [@freddyaboulton](https://github.com/freddyaboulton) in [PR 2764](https://github.com/gradio-app/gradio/pull/2764)

### Support for altair plots

The `Plot` component can now accept altair plots as values!
Simply return an altair plot from your event listener and gradio will display it in the front-end.
See the example below:

```python
import gradio as gr
import altair as alt
from vega_datasets import data

cars = data.cars()
chart = (
    alt.Chart(cars)
    .mark_point()
    .encode(
        x="Horsepower",
        y="Miles_per_Gallon",
        color="Origin",
    )
)

with gr.Blocks() as demo:
    gr.Plot(value=chart)
demo.launch()
```

<img width="1366" alt="image" src="https://user-images.githubusercontent.com/41651716/204660697-f994316f-5ca7-4e8a-93bc-eb5e0d556c91.png">

By [@freddyaboulton](https://github.com/freddyaboulton) in [PR 2741](https://github.com/gradio-app/gradio/pull/2741)

### Set the background color of a Label component

The `Label` component now accepts a `color` argument by [@freddyaboulton](https://github.com/freddyaboulton) in [PR 2736](https://github.com/gradio-app/gradio/pull/2736).
The `color` argument should either be a valid css color name or hexadecimal string.
You can update the color with `gr.Label.update`!

This lets you create Alert and Warning boxes with the `Label` component. See below:

```python
import gradio as gr
import random

def update_color(value):
    if value < 0:
        # This is bad so use red
        return "#FF0000"
    elif 0 <= value <= 20:
        # Ok but pay attention (use orange)
        return "#ff9966"
    else:
        # Nothing to worry about
        return None

def update_value():
    choice = random.choice(['good', 'bad', 'so-so'])
    color = update_color(choice)
    return gr.Label.update(value=choice, color=color)


with gr.Blocks() as demo:
    label = gr.Label(value=-10)
    demo.load(lambda: update_value(), inputs=None, outputs=[label], every=1)
demo.queue().launch()
```

![label_bg_color_update](https://user-images.githubusercontent.com/41651716/204400372-80e53857-f26f-4a38-a1ae-1acadff75e89.gif)

### Add Brazilian Portuguese translation

Add Brazilian Portuguese translation (pt-BR.json) by [@pstwh](http://github.com/pstwh) in [PR 2753](https://github.com/gradio-app/gradio/pull/2753):

<img width="951" alt="image" src="https://user-images.githubusercontent.com/1778297/206615305-4c52031e-3f7d-4df2-8805-a79894206911.png">

## Bug Fixes:

- Fixed issue where image thumbnails were not showing when an example directory was provided
  by [@abidlabs](https://github.com/abidlabs) in [PR 2745](https://github.com/gradio-app/gradio/pull/2745)
- Fixed bug loading audio input models from the hub by [@freddyaboulton](https://github.com/freddyaboulton) in [PR 2779](https://github.com/gradio-app/gradio/pull/2779).
- Fixed issue where entities were not merged when highlighted text was generated from the
  dictionary inputs [@payoto](https://github.com/payoto) in [PR 2767](https://github.com/gradio-app/gradio/pull/2767)
- Fixed bug where generating events did not finish running even if the websocket connection was closed by [@freddyaboulton](https://github.com/freddyaboulton) in [PR 2783](https://github.com/gradio-app/gradio/pull/2783).

## Documentation Changes:

No changes to highlight.

## Testing and Infrastructure Changes:

No changes to highlight.

## Breaking Changes:

No changes to highlight.

## Full Changelog:

- Images in the chatbot component are now resized if they exceed a max width by [@abidlabs](https://github.com/abidlabs) in [PR 2748](https://github.com/gradio-app/gradio/pull/2748)
- Missing parameters have been added to `gr.Blocks().load()` by [@abidlabs](https://github.com/abidlabs) in [PR 2755](https://github.com/gradio-app/gradio/pull/2755)
- Deindex share URLs from search by [@aliabd](https://github.com/aliabd) in [PR 2772](https://github.com/gradio-app/gradio/pull/2772)
- Redirect old links and fix broken ones by [@aliabd](https://github.com/aliabd) in [PR 2774](https://github.com/gradio-app/gradio/pull/2774)

## Contributors Shoutout:

No changes to highlight.

# Version 3.12.0

## New Features:

### The `Chatbot` component now supports a subset of Markdown (including bold, italics, code, images)

You can now pass in some Markdown to the Chatbot component and it will show up,
meaning that you can pass in images as well! by [@abidlabs](https://github.com/abidlabs) in [PR 2731](https://github.com/gradio-app/gradio/pull/2731)

Here's a simple example that references a local image `lion.jpg` that is in the same
folder as the Python script:

```py
import gradio as gr

with gr.Blocks() as demo:
    gr.Chatbot([("hi", "hello **abubakar**"), ("![](/file=lion.jpg)", "cool pic")])

demo.launch()
```

![Alt text](https://user-images.githubusercontent.com/1778297/204357455-5c1a4002-eee7-479d-9a1e-ba2c12522723.png)

To see a more realistic example, see the new demo `/demo/chatbot_multimodal/run.py`.

### Latex support

Added mathtext (a subset of latex) support to gr.Markdown. Added by [@kashif](https://github.com/kashif) and [@aliabid94](https://github.com/aliabid94) in [PR 2696](https://github.com/gradio-app/gradio/pull/2696).

Example of how it can be used:

```python
gr.Markdown(
    r"""
    # Hello World! $\frac{\sqrt{x + y}}{4}$ is today's lesson.
    """)
```

### Update Accordion properties from the backend

You can now update the Accordion `label` and `open` status with `gr.Accordion.update` by [@freddyaboulton](https://github.com/freddyaboulton) in [PR 2690](https://github.com/gradio-app/gradio/pull/2690)

```python
import gradio as gr

with gr.Blocks() as demo:
    with gr.Accordion(label="Open for greeting", open=False) as accordion:
        gr.Textbox("Hello!")
    open_btn = gr.Button(value="Open Accordion")
    close_btn = gr.Button(value="Close Accordion")
    open_btn.click(
        lambda: gr.Accordion.update(open=True, label="Open Accordion"),
        inputs=None,
        outputs=[accordion],
    )
    close_btn.click(
        lambda: gr.Accordion.update(open=False, label="Closed Accordion"),
        inputs=None,
        outputs=[accordion],
    )
demo.launch()
```

![update_accordion](https://user-images.githubusercontent.com/41651716/203164176-b102eae3-babe-4986-ae30-3ab4f400cedc.gif)

## Bug Fixes:

- Fixed bug where requests timeout is missing from utils.version_check() by [@yujiehecs](https://github.com/yujiehecs) in [PR 2729](https://github.com/gradio-app/gradio/pull/2729)
- Fixed bug where so that the `File` component can properly preprocess files to "binary" byte-string format by [CoffeeVampir3](https://github.com/CoffeeVampir3) in [PR 2727](https://github.com/gradio-app/gradio/pull/2727)
- Fixed bug to ensure that filenames are less than 200 characters even for non-English languages by [@SkyTNT](https://github.com/SkyTNT) in [PR 2685](https://github.com/gradio-app/gradio/pull/2685)

## Documentation Changes:

- Performance improvements to docs on mobile by [@aliabd](https://github.com/aliabd) in [PR 2730](https://github.com/gradio-app/gradio/pull/2730)

## Testing and Infrastructure Changes:

No changes to highlight.

## Breaking Changes:

No changes to highlight.

## Full Changelog:

- Make try examples button more prominent by [@aliabd](https://github.com/aliabd) in [PR 2705](https://github.com/gradio-app/gradio/pull/2705)
- Fix id clashes in docs by [@aliabd](https://github.com/aliabd) in [PR 2713](https://github.com/gradio-app/gradio/pull/2713)
- Fix typos in guide docs by [@andridns](https://github.com/andridns) in [PR 2722](https://github.com/gradio-app/gradio/pull/2722)
- Add option to `include_audio` in Video component. When `True`, for `source="webcam"` this will record audio and video, for `source="upload"` this will retain the audio in an uploaded video by [@mandargogate](https://github.com/MandarGogate) in [PR 2721](https://github.com/gradio-app/gradio/pull/2721)

## Contributors Shoutout:

- [@andridns](https://github.com/andridns) made their first contribution in [PR 2722](https://github.com/gradio-app/gradio/pull/2722)!

# Version 3.11.0

## New Features:

### Upload Button

There is now a new component called the `UploadButton` which is a file upload component but in button form! You can also specify what file types it should accept in the form of a list (ex: `image`, `video`, `audio`, `text`, or generic `file`). Added by [@dawoodkhan82](https://github.com/dawoodkhan82) in [PR 2591](https://github.com/gradio-app/gradio/pull/2591).

Example of how it can be used:

```python
import gradio as gr

def upload_file(files):
    file_paths = [file.name for file in files]
    return file_paths

with gr.Blocks() as demo:
    file_output = gr.File()
    upload_button = gr.UploadButton("Click to Upload a File", file_types=["image", "video"], file_count="multiple")
    upload_button.upload(upload_file, upload_button, file_output)

demo.launch()
```

### Revamped API documentation page

New API Docs page with in-browser playground and updated aesthetics. [@gary149](https://github.com/gary149) in [PR 2652](https://github.com/gradio-app/gradio/pull/2652)

### Revamped Login page

Previously our login page had its own CSS, had no dark mode, and had an ugly json message on the wrong credentials. Made the page more aesthetically consistent, added dark mode support, and a nicer error message. [@aliabid94](https://github.com/aliabid94) in [PR 2684](https://github.com/gradio-app/gradio/pull/2684)

### Accessing the Requests Object Directly

You can now access the Request object directly in your Python function by [@abidlabs](https://github.com/abidlabs) in [PR 2641](https://github.com/gradio-app/gradio/pull/2641). This means that you can access request headers, the client IP address, and so on. In order to use it, add a parameter to your function and set its type hint to be `gr.Request`. Here's a simple example:

```py
import gradio as gr

def echo(name, request: gr.Request):
    if request:
        print("Request headers dictionary:", request.headers)
        print("IP address:", request.client.host)
    return name

io = gr.Interface(echo, "textbox", "textbox").launch()
```

## Bug Fixes:

- Fixed bug that limited files from being sent over websockets to 16MB. The new limit
  is now 1GB by [@abidlabs](https://github.com/abidlabs) in [PR 2709](https://github.com/gradio-app/gradio/pull/2709)

## Documentation Changes:

- Updated documentation for embedding Gradio demos on Spaces as web components by
  [@julien-c](https://github.com/julien-c) in [PR 2698](https://github.com/gradio-app/gradio/pull/2698)
- Updated IFrames in Guides to use the host URL instead of the Space name to be consistent with the new method for embedding Spaces, by
  [@julien-c](https://github.com/julien-c) in [PR 2692](https://github.com/gradio-app/gradio/pull/2692)
- Colab buttons on every demo in the website! Just click open in colab, and run the demo there.

https://user-images.githubusercontent.com/9021060/202878400-cb16ed47-f4dd-4cb0-b2f0-102a9ff64135.mov

## Testing and Infrastructure Changes:

No changes to highlight.

## Breaking Changes:

No changes to highlight.

## Full Changelog:

- Better warnings and error messages for `gr.Interface.load()` by [@abidlabs](https://github.com/abidlabs) in [PR 2694](https://github.com/gradio-app/gradio/pull/2694)
- Add open in colab buttons to demos in docs and /demos by [@aliabd](https://github.com/aliabd) in [PR 2608](https://github.com/gradio-app/gradio/pull/2608)
- Apply different formatting for the types in component docstrings by [@aliabd](https://github.com/aliabd) in [PR 2707](https://github.com/gradio-app/gradio/pull/2707)

## Contributors Shoutout:

No changes to highlight.

# Version 3.10.1

## New Features:

No changes to highlight.

## Bug Fixes:

- Passes kwargs into `gr.Interface.load()` by [@abidlabs](https://github.com/abidlabs) in [PR 2669](https://github.com/gradio-app/gradio/pull/2669)

## Documentation Changes:

No changes to highlight.

## Testing and Infrastructure Changes:

No changes to highlight.

## Breaking Changes:

No changes to highlight.

## Full Changelog:

- Clean up printed statements in Embedded Colab Mode by [@aliabid94](https://github.com/aliabid94) in [PR 2612](https://github.com/gradio-app/gradio/pull/2612)

## Contributors Shoutout:

No changes to highlight.

# Version 3.10.0

- Add support for `'password'` and `'email'` types to `Textbox`. [@pngwn](https://github.com/pngwn) in [PR 2653](https://github.com/gradio-app/gradio/pull/2653)
- `gr.Textbox` component will now raise an exception if `type` is not "text", "email", or "password" [@pngwn](https://github.com/pngwn) in [PR 2653](https://github.com/gradio-app/gradio/pull/2653). This will cause demos using the deprecated `gr.Textbox(type="number")` to raise an exception.

## Bug Fixes:

- Updated the minimum FastApi used in tests to version 0.87 by [@freddyaboulton](https://github.com/freddyaboulton) in [PR 2647](https://github.com/gradio-app/gradio/pull/2647)
- Fixed bug where interfaces with examples could not be loaded with `gr.Interface.load` by [@freddyaboulton](https://github.com/freddyaboulton) [PR 2640](https://github.com/gradio-app/gradio/pull/2640)
- Fixed bug where the `interactive` property of a component could not be updated by [@freddyaboulton](https://github.com/freddyaboulton) in [PR 2639](https://github.com/gradio-app/gradio/pull/2639)
- Fixed bug where some URLs were not being recognized as valid URLs and thus were not
  loading correctly in various components by [@abidlabs](https://github.com/abidlabs) in [PR 2659](https://github.com/gradio-app/gradio/pull/2659)

## Documentation Changes:

- Fix some typos in the embedded demo names in "05_using_blocks_like_functions.md" by [@freddyaboulton](https://github.com/freddyaboulton) in [PR 2656](https://github.com/gradio-app/gradio/pull/2656)

## Testing and Infrastructure Changes:

No changes to highlight.

## Breaking Changes:

No changes to highlight.

## Full Changelog:

- Add support for `'password'` and `'email'` types to `Textbox`. [@pngwn](https://github.com/pngwn) in [PR 2653](https://github.com/gradio-app/gradio/pull/2653)

## Contributors Shoutout:

No changes to highlight.

# Version 3.9.1

## New Features:

No changes to highlight.

## Bug Fixes:

- Only set a min height on md and html when loading by [@pngwn](https://github.com/pngwn) in [PR 2623](https://github.com/gradio-app/gradio/pull/2623)

## Documentation Changes:

- See docs for the latest gradio commit to main as well the latest pip release:

![main-vs-pip](https://user-images.githubusercontent.com/9021060/199607887-aab1ae4e-a070-4527-966d-024397abe15b.gif)

- Modified the "Connecting To a Database Guide" to use `pd.read_sql` as opposed to low-level postgres connector by [@freddyaboulton](https://github.com/freddyaboulton) in [PR 2604](https://github.com/gradio-app/gradio/pull/2604)

## Testing and Infrastructure Changes:

No changes to highlight.

## Breaking Changes:

No changes to highlight.

## Full Changelog:

- Dropdown for seeing docs as latest or main by [@aliabd](https://github.com/aliabd) in [PR 2544](https://github.com/gradio-app/gradio/pull/2544)
- Allow `gr.Templates` to accept parameters to override the defaults by [@abidlabs](https://github.com/abidlabs) in [PR 2600](https://github.com/gradio-app/gradio/pull/2600)
- Components now throw a `ValueError()` if constructed with invalid parameters for `type` or `source` (for components that take those parameters) in [PR 2610](https://github.com/gradio-app/gradio/pull/2610)
- Allow auth with using queue by [@GLGDLY](https://github.com/GLGDLY) in [PR 2611](https://github.com/gradio-app/gradio/pull/2611)

## Contributors Shoutout:

No changes to highlight.

# Version 3.9

## New Features:

- Gradio is now embedded directly in colab without requiring the share link by [@aliabid94](https://github.com/aliabid94) in [PR 2455](https://github.com/gradio-app/gradio/pull/2455)

### Calling functions by api_name in loaded apps

When you load an upstream app with `gr.Blocks.load`, you can now specify which fn
to call with the `api_name` parameter.

```python
import gradio as gr
english_translator = gr.Blocks.load(name="spaces/gradio/english-translator")
german = english_translator("My name is Freddy", api_name='translate-to-german')
```

The `api_name` parameter will take precendence over the `fn_index` parameter.

## Bug Fixes:

- Fixed bug where None could not be used for File,Model3D, and Audio examples by [@freddyaboulton](https://github.com/freddyaboulton) in [PR 2588](https://github.com/gradio-app/gradio/pull/2588)
- Fixed links in Plotly map guide + demo by [@dawoodkhan82](https://github.com/dawoodkhan82) in [PR 2578](https://github.com/gradio-app/gradio/pull/2578)
- `gr.Blocks.load()` now correctly loads example files from Spaces [@abidlabs](https://github.com/abidlabs) in [PR 2594](https://github.com/gradio-app/gradio/pull/2594)
- Fixed bug when image clear started upload dialog [@mezotaken](https://github.com/mezotaken) in [PR 2577](https://github.com/gradio-app/gradio/pull/2577)

## Documentation Changes:

- Added a Guide on how to configure the queue for maximum performance by [@abidlabs](https://github.com/abidlabs) in [PR 2558](https://github.com/gradio-app/gradio/pull/2558)

## Testing and Infrastructure Changes:

No changes to highlight.

## Breaking Changes:

No changes to highlight.

## Full Changelog:

- Add `api_name` to `Blocks.__call__` by [@freddyaboulton](https://github.com/freddyaboulton) in [PR 2593](https://github.com/gradio-app/gradio/pull/2593)
- Update queue with using deque & update requirements by [@GLGDLY](https://github.com/GLGDLY) in [PR 2428](https://github.com/gradio-app/gradio/pull/2428)

## Contributors Shoutout:

No changes to highlight.

# Version 3.8.2

## Bug Fixes:

- Ensure gradio apps embedded via spaces use the correct endpoint for predictions. [@pngwn](https://github.com/pngwn) in [PR 2567](https://github.com/gradio-app/gradio/pull/2567)
- Ensure gradio apps embedded via spaces use the correct websocket protocol. [@pngwn](https://github.com/pngwn) in [PR 2571](https://github.com/gradio-app/gradio/pull/2571)

## New Features:

### Running Events Continuously

Gradio now supports the ability to run an event continuously on a fixed schedule. To use this feature,
pass `every=# of seconds` to the event definition. This will run the event every given number of seconds!

This can be used to:

- Create live visualizations that show the most up to date data
- Refresh the state of the frontend automatically in response to changes in the backend

Here is an example of a live plot that refreshes every half second:

```python
import math
import gradio as gr
import plotly.express as px
import numpy as np


plot_end = 2 * math.pi


def get_plot(period=1):
    global plot_end
    x = np.arange(plot_end - 2 * math.pi, plot_end, 0.02)
    y = np.sin(2*math.pi*period * x)
    fig = px.line(x=x, y=y)
    plot_end += 2 * math.pi
    return fig


with gr.Blocks() as demo:
    with gr.Row():
        with gr.Column():
            gr.Markdown("Change the value of the slider to automatically update the plot")
            period = gr.Slider(label="Period of plot", value=1, minimum=0, maximum=10, step=1)
            plot = gr.Plot(label="Plot (updates every half second)")

    dep = demo.load(get_plot, None, plot, every=0.5)
    period.change(get_plot, period, plot, every=0.5, cancels=[dep])

demo.queue().launch()
```

![live_demo](https://user-images.githubusercontent.com/41651716/198357377-633ce460-4e31-47bd-8202-1440cdd6fe19.gif)

## Bug Fixes:

No changes to highlight.

## Documentation Changes:

- Explained how to set up `queue` and `auth` when working with reload mode by by [@freddyaboulton](https://github.com/freddyaboulton) in [PR 3089](https://github.com/gradio-app/gradio/pull/3089)

## Testing and Infrastructure Changes:

No changes to highlight.

## Breaking Changes:

No changes to highlight.

## Full Changelog:

- Allows loading private Spaces by passing an an `api_key` to `gr.Interface.load()`
  by [@abidlabs](https://github.com/abidlabs) in [PR 2568](https://github.com/gradio-app/gradio/pull/2568)

## Contributors Shoutout:

No changes to highlight.

# Version 3.8

## New Features:

- Allows event listeners to accept a single dictionary as its argument, where the keys are the components and the values are the component values. This is set by passing the input components in the event listener as a set instead of a list. [@aliabid94](https://github.com/aliabid94) in [PR 2550](https://github.com/gradio-app/gradio/pull/2550)

## Bug Fixes:

- Fix whitespace issue when using plotly. [@dawoodkhan82](https://github.com/dawoodkhan82) in [PR 2548](https://github.com/gradio-app/gradio/pull/2548)
- Apply appropriate alt text to all gallery images. [@camenduru](https://github.com/camenduru) in [PR 2358](https://github.com/gradio-app/gradio/pull/2538)
- Removed erroneous tkinter import in gradio.blocks by [@freddyaboulton](https://github.com/freddyaboulton) in [PR 2555](https://github.com/gradio-app/gradio/pull/2555)

## Documentation Changes:

No changes to highlight.

## Testing and Infrastructure Changes:

No changes to highlight.

## Breaking Changes:

No changes to highlight.

## Full Changelog:

- Added the `every` keyword to event listeners that runs events on a fixed schedule by [@freddyaboulton](https://github.com/freddyaboulton) in [PR 2512](https://github.com/gradio-app/gradio/pull/2512)
- Fix whitespace issue when using plotly. [@dawoodkhan82](https://github.com/dawoodkhan82) in [PR 2548](https://github.com/gradio-app/gradio/pull/2548)
- Apply appropriate alt text to all gallery images. [@camenduru](https://github.com/camenduru) in [PR 2358](https://github.com/gradio-app/gradio/pull/2538)

## Contributors Shoutout:

No changes to highlight.

# Version 3.7

## New Features:

### Batched Functions

Gradio now supports the ability to pass _batched_ functions. Batched functions are just
functions which take in a list of inputs and return a list of predictions.

For example, here is a batched function that takes in two lists of inputs (a list of
words and a list of ints), and returns a list of trimmed words as output:

```py
import time

def trim_words(words, lens):
    trimmed_words = []
    time.sleep(5)
    for w, l in zip(words, lens):
        trimmed_words.append(w[:l])
    return [trimmed_words]
```

The advantage of using batched functions is that if you enable queuing, the Gradio
server can automatically _batch_ incoming requests and process them in parallel,
potentially speeding up your demo. Here's what the Gradio code looks like (notice
the `batch=True` and `max_batch_size=16` -- both of these parameters can be passed
into event triggers or into the `Interface` class)

```py
import gradio as gr

with gr.Blocks() as demo:
    with gr.Row():
        word = gr.Textbox(label="word", value="abc")
        leng = gr.Number(label="leng", precision=0, value=1)
        output = gr.Textbox(label="Output")
    with gr.Row():
        run = gr.Button()

    event = run.click(trim_words, [word, leng], output, batch=True, max_batch_size=16)

demo.queue()
demo.launch()
```

In the example above, 16 requests could be processed in parallel (for a total inference
time of 5 seconds), instead of each request being processed separately (for a total
inference time of 80 seconds).

### Upload Event

`Video`, `Audio`, `Image`, and `File` components now support a `upload()` event that is triggered when a user uploads a file into any of these components.

Example usage:

```py
import gradio as gr

with gr.Blocks() as demo:
    with gr.Row():
        input_video = gr.Video()
        output_video = gr.Video()

     # Clears the output video when an input video is uploaded
    input_video.upload(lambda : None, None, output_video)
```

## Bug Fixes:

- Fixes issue where plotly animations, interactivity, titles, legends, were not working properly. [@dawoodkhan82](https://github.com/dawoodkhan82) in [PR 2486](https://github.com/gradio-app/gradio/pull/2486)
- Prevent requests to the `/api` endpoint from skipping the queue if the queue is enabled for that event by [@freddyaboulton](https://github.com/freddyaboulton) in [PR 2493](https://github.com/gradio-app/gradio/pull/2493)
- Fixes a bug with `cancels` in event triggers so that it works properly if multiple
  Blocks are rendered by [@abidlabs](https://github.com/abidlabs) in [PR 2530](https://github.com/gradio-app/gradio/pull/2530)
- Prevent invalid targets of events from crashing the whole application. [@pngwn](https://github.com/pngwn) in [PR 2534](https://github.com/gradio-app/gradio/pull/2534)
- Properly dequeue cancelled events when multiple apps are rendered by [@freddyaboulton](https://github.com/freddyaboulton) in [PR 2540](https://github.com/gradio-app/gradio/pull/2540)

## Documentation Changes:

- Added an example interactive dashboard to the "Tabular & Plots" section of the Demos page by [@freddyaboulton](https://github.com/freddyaboulton) in [PR 2508](https://github.com/gradio-app/gradio/pull/2508)

## Testing and Infrastructure Changes:

No changes to highlight.

## Breaking Changes:

No changes to highlight.

## Full Changelog:

- Fixes the error message if a user builds Gradio locally and tries to use `share=True` by [@abidlabs](https://github.com/abidlabs) in [PR 2502](https://github.com/gradio-app/gradio/pull/2502)
- Allows the render() function to return self by [@Raul9595](https://github.com/Raul9595) in [PR 2514](https://github.com/gradio-app/gradio/pull/2514)
- Fixes issue where plotly animations, interactivity, titles, legends, were not working properly. [@dawoodkhan82](https://github.com/dawoodkhan82) in [PR 2486](https://github.com/gradio-app/gradio/pull/2486)
- Gradio now supports batched functions by [@abidlabs](https://github.com/abidlabs) in [PR 2218](https://github.com/gradio-app/gradio/pull/2218)
- Add `upload` event for `Video`, `Audio`, `Image`, and `File` components [@dawoodkhan82](https://github.com/dawoodkhan82) in [PR 2448](https://github.com/gradio-app/gradio/pull/2456)
- Changes websocket path for Spaces as it is no longer necessary to have a different URL for websocket connections on Spaces by [@abidlabs](https://github.com/abidlabs) in [PR 2528](https://github.com/gradio-app/gradio/pull/2528)
- Clearer error message when events are defined outside of a Blocks scope, and a warning if you
  try to use `Series` or `Parallel` with `Blocks` by [@abidlabs](https://github.com/abidlabs) in [PR 2543](https://github.com/gradio-app/gradio/pull/2543)
- Adds support for audio samples that are in `float64`, `float16`, or `uint16` formats by [@abidlabs](https://github.com/abidlabs) in [PR 2545](https://github.com/gradio-app/gradio/pull/2545)

## Contributors Shoutout:

No changes to highlight.

# Version 3.6

## New Features:

### Cancelling Running Events

Running events can be cancelled when other events are triggered! To test this feature, pass the `cancels` parameter to the event listener.
For this feature to work, the queue must be enabled.

![cancel_on_change_rl](https://user-images.githubusercontent.com/41651716/195952623-61a606bd-e82b-4e1a-802e-223154cb8727.gif)

Code:

```python
import time
import gradio as gr

def fake_diffusion(steps):
    for i in range(steps):
        time.sleep(1)
        yield str(i)

def long_prediction(*args, **kwargs):
    time.sleep(10)
    return 42


with gr.Blocks() as demo:
    with gr.Row():
        with gr.Column():
            n = gr.Slider(1, 10, value=9, step=1, label="Number Steps")
            run = gr.Button()
            output = gr.Textbox(label="Iterative Output")
            stop = gr.Button(value="Stop Iterating")
        with gr.Column():
            prediction = gr.Number(label="Expensive Calculation")
            run_pred = gr.Button(value="Run Expensive Calculation")
        with gr.Column():
            cancel_on_change = gr.Textbox(label="Cancel Iteration and Expensive Calculation on Change")

    click_event = run.click(fake_diffusion, n, output)
    stop.click(fn=None, inputs=None, outputs=None, cancels=[click_event])
    pred_event = run_pred.click(fn=long_prediction, inputs=None, outputs=prediction)

    cancel_on_change.change(None, None, None, cancels=[click_event, pred_event])


demo.queue(concurrency_count=1, max_size=20).launch()
```

For interfaces, a stop button will be added automatically if the function uses a `yield` statement.

```python
import gradio as gr
import time

def iteration(steps):
    for i in range(steps):
       time.sleep(0.5)
       yield i

gr.Interface(iteration,
             inputs=gr.Slider(minimum=1, maximum=10, step=1, value=5),
             outputs=gr.Number()).queue().launch()
```

![stop_interface_rl](https://user-images.githubusercontent.com/41651716/195952883-e7ca4235-aae3-4852-8f28-96d01d0c5822.gif)

## Bug Fixes:

- Add loading status tracker UI to HTML and Markdown components. [@pngwn](https://github.com/pngwn) in [PR 2474](https://github.com/gradio-app/gradio/pull/2474)
- Fixed videos being mirrored in the front-end if source is not webcam by [@freddyaboulton](https://github.com/freddyaboulton) in [PR 2475](https://github.com/gradio-app/gradio/pull/2475)
- Add clear button for timeseries component [@dawoodkhan82](https://github.com/dawoodkhan82) in [PR 2487](https://github.com/gradio-app/gradio/pull/2487)
- Removes special characters from temporary filenames so that the files can be served by components [@abidlabs](https://github.com/abidlabs) in [PR 2480](https://github.com/gradio-app/gradio/pull/2480)
- Fixed infinite reload loop when mounting gradio as a sub application by [@freddyaboulton](https://github.com/freddyaboulton) in [PR 2477](https://github.com/gradio-app/gradio/pull/2477)

## Documentation Changes:

- Adds a demo to show how a sound alert can be played upon completion of a prediction by [@abidlabs](https://github.com/abidlabs) in [PR 2478](https://github.com/gradio-app/gradio/pull/2478)

## Testing and Infrastructure Changes:

No changes to highlight.

## Breaking Changes:

No changes to highlight.

## Full Changelog:

- Enable running events to be cancelled from other events by [@freddyaboulton](https://github.com/freddyaboulton) in [PR 2433](https://github.com/gradio-app/gradio/pull/2433)
- Small fix for version check before reuploading demos by [@aliabd](https://github.com/aliabd) in [PR 2469](https://github.com/gradio-app/gradio/pull/2469)
- Add loading status tracker UI to HTML and Markdown components. [@pngwn](https://github.com/pngwn) in [PR 2400](https://github.com/gradio-app/gradio/pull/2474)
- Add clear button for timeseries component [@dawoodkhan82](https://github.com/dawoodkhan82) in [PR 2487](https://github.com/gradio-app/gradio/pull/2487)

## Contributors Shoutout:

No changes to highlight.

# Version 3.5

## Bug Fixes:

- Ensure that Gradio does not take control of the HTML page title when embedding a gradio app as a web component, this behaviour flipped by adding `control_page_title="true"` to the webcomponent. [@pngwn](https://github.com/pngwn) in [PR 2400](https://github.com/gradio-app/gradio/pull/2400)
- Decreased latency in iterative-output demos by making the iteration asynchronous [@freddyaboulton](https://github.com/freddyaboulton) in [PR 2409](https://github.com/gradio-app/gradio/pull/2409)
- Fixed queue getting stuck under very high load by [@freddyaboulton](https://github.com/freddyaboulton) in [PR 2374](https://github.com/gradio-app/gradio/pull/2374)
- Ensure that components always behave as if `interactive=True` were set when the following conditions are true:

  - no default value is provided,
  - they are not set as the input or output of an event,
  - `interactive` kwarg is not set.

  [@pngwn](https://github.com/pngwn) in [PR 2459](https://github.com/gradio-app/gradio/pull/2459)

## New Features:

- When an `Image` component is set to `source="upload"`, it is now possible to drag and drop and image to replace a previously uploaded image by [@pngwn](https://github.com/pngwn) in [PR 1711](https://github.com/gradio-app/gradio/issues/1711)
- The `gr.Dataset` component now accepts `HTML` and `Markdown` components by [@abidlabs](https://github.com/abidlabs) in [PR 2437](https://github.com/gradio-app/gradio/pull/2437)

## Documentation Changes:

- Improved documentation for the `gr.Dataset` component by [@abidlabs](https://github.com/abidlabs) in [PR 2437](https://github.com/gradio-app/gradio/pull/2437)

## Testing and Infrastructure Changes:

No changes to highlight.

## Breaking Changes:

- The `Carousel` component is officially deprecated. Since gradio 3.0, code containing the `Carousel` component would throw warnings. As of the next release, the `Carousel` component will raise an exception.

## Full Changelog:

- Speeds up Gallery component by using temporary files instead of base64 representation in the front-end by [@proxyphi](https://github.com/proxyphi), [@pngwn](https://github.com/pngwn), and [@abidlabs](https://github.com/abidlabs) in [PR 2265](https://github.com/gradio-app/gradio/pull/2265)
- Fixed some embedded demos in the guides by not loading the gradio web component in some guides by [@freddyaboulton](https://github.com/freddyaboulton) in [PR 2403](https://github.com/gradio-app/gradio/pull/2403)
- When an `Image` component is set to `source="upload"`, it is now possible to drag and drop and image to replace a previously uploaded image by [@pngwn](https://github.com/pngwn) in [PR 2400](https://github.com/gradio-app/gradio/pull/2410)
- Improve documentation of the `Blocks.load()` event by [@abidlabs](https://github.com/abidlabs) in [PR 2413](https://github.com/gradio-app/gradio/pull/2413)
- Decreased latency in iterative-output demos by making the iteration asynchronous [@freddyaboulton](https://github.com/freddyaboulton) in [PR 2409](https://github.com/gradio-app/gradio/pull/2409)
- Updated share link message to reference new Spaces Hardware [@abidlabs](https://github.com/abidlabs) in [PR 2423](https://github.com/gradio-app/gradio/pull/2423)
- Automatically restart spaces if they're down by [@aliabd](https://github.com/aliabd) in [PR 2405](https://github.com/gradio-app/gradio/pull/2405)
- Carousel component is now deprecated by [@abidlabs](https://github.com/abidlabs) in [PR 2434](https://github.com/gradio-app/gradio/pull/2434)
- Build Gradio from source in ui tests by by [@freddyaboulton](https://github.com/freddyaboulton) in [PR 2440](https://github.com/gradio-app/gradio/pull/2440)
- Change "return ValueError" to "raise ValueError" by [@vzakharov](https://github.com/vzakharov) in [PR 2445](https://github.com/gradio-app/gradio/pull/2445)
- Add guide on creating a map demo using the `gr.Plot()` component [@dawoodkhan82](https://github.com/dawoodkhan82) in [PR 2402](https://github.com/gradio-app/gradio/pull/2402)
- Add blur event for `Textbox` and `Number` components [@dawoodkhan82](https://github.com/dawoodkhan82) in [PR 2448](https://github.com/gradio-app/gradio/pull/2448)
- Stops a gradio launch from hogging a port even after it's been killed [@aliabid94](https://github.com/aliabid94) in [PR 2453](https://github.com/gradio-app/gradio/pull/2453)
- Fix embedded interfaces on touch screen devices by [@aliabd](https://github.com/aliabd) in [PR 2457](https://github.com/gradio-app/gradio/pull/2457)
- Upload all demos to spaces by [@aliabd](https://github.com/aliabd) in [PR 2281](https://github.com/gradio-app/gradio/pull/2281)

## Contributors Shoutout:

No changes to highlight.

# Version 3.4.1

## New Features:

### 1. See Past and Upcoming Changes in the Release History 👀

You can now see gradio's release history directly on the website, and also keep track of upcoming changes. Just go [here](https://gradio.app/changelog/).

![release-history](https://user-images.githubusercontent.com/9021060/193145458-3de699f7-7620-45de-aa73-a1c1b9b96257.gif)

## Bug Fixes:

1. Fix typo in guide image path by [@freddyaboulton](https://github.com/freddyaboulton) in [PR 2357](https://github.com/gradio-app/gradio/pull/2357)
2. Raise error if Blocks has duplicate component with same IDs by [@abidlabs](https://github.com/abidlabs) in [PR 2359](https://github.com/gradio-app/gradio/pull/2359)
3. Catch the permission exception on the audio component by [@Ian-GL](https://github.com/Ian-GL) in [PR 2330](https://github.com/gradio-app/gradio/pull/2330)
4. Fix image_classifier_interface_load demo by [@freddyaboulton](https://github.com/freddyaboulton) in [PR 2365](https://github.com/gradio-app/gradio/pull/2365)
5. Fix combining adjacent components without gaps by introducing `gr.Row(variant="compact")` by [@aliabid94](https://github.com/aliabid94) in [PR 2291](https://github.com/gradio-app/gradio/pull/2291) This comes with deprecation of the following arguments for `Component.style`: `round`, `margin`, `border`.
6. Fix audio streaming, which was previously choppy in [PR 2351](https://github.com/gradio-app/gradio/pull/2351). Big thanks to [@yannickfunk](https://github.com/yannickfunk) for the proposed solution.
7. Fix bug where new typeable slider doesn't respect the minimum and maximum values [@dawoodkhan82](https://github.com/dawoodkhan82) in [PR 2380](https://github.com/gradio-app/gradio/pull/2380)

## Documentation Changes:

1. New Guide: Connecting to a Database 🗄️

   A new guide by [@freddyaboulton](https://github.com/freddyaboulton) that explains how you can use Gradio to connect your app to a database. Read more [here](https://gradio.app/connecting_to_a_database/).

2. New Guide: Running Background Tasks 🥷

   A new guide by [@freddyaboulton](https://github.com/freddyaboulton) that explains how you can run background tasks from your gradio app. Read more [here](https://gradio.app/running_background_tasks/).

3. Small fixes to docs for `Image` component by [@abidlabs](https://github.com/abidlabs) in [PR 2372](https://github.com/gradio-app/gradio/pull/2372)

## Testing and Infrastructure Changes:

No changes to highlight.

## Breaking Changes:

No changes to highlight.

## Full Changelog:

- Create a guide on how to connect an app to a database hosted on the cloud by [@freddyaboulton](https://github.com/freddyaboulton) in [PR 2341](https://github.com/gradio-app/gradio/pull/2341)
- Removes `analytics` dependency by [@abidlabs](https://github.com/abidlabs) in [PR 2347](https://github.com/gradio-app/gradio/pull/2347)
- Add guide on launching background tasks from your app by [@freddyaboulton](https://github.com/freddyaboulton) in [PR 2350](https://github.com/gradio-app/gradio/pull/2350)
- Fix typo in guide image path by [@freddyaboulton](https://github.com/freddyaboulton) in [PR 2357](https://github.com/gradio-app/gradio/pull/2357)
- Raise error if Blocks has duplicate component with same IDs by [@abidlabs](https://github.com/abidlabs) in [PR 2359](https://github.com/gradio-app/gradio/pull/2359)
- Hotfix: fix version back to 3.4 by [@abidlabs](https://github.com/abidlabs) in [PR 2361](https://github.com/gradio-app/gradio/pull/2361)
- Change version.txt to 3.4 instead of 3.4.0 by [@aliabd](https://github.com/aliabd) in [PR 2363](https://github.com/gradio-app/gradio/pull/2363)
- Catch the permission exception on the audio component by [@Ian-GL](https://github.com/Ian-GL) in [PR 2330](https://github.com/gradio-app/gradio/pull/2330)
- Fix image_classifier_interface_load demo by [@freddyaboulton](https://github.com/freddyaboulton) in [PR 2365](https://github.com/gradio-app/gradio/pull/2365)
- Small fixes to docs for `Image` component by [@abidlabs](https://github.com/abidlabs) in [PR 2372](https://github.com/gradio-app/gradio/pull/2372)
- Automated Release Notes by [@freddyaboulton](https://github.com/freddyaboulton) in [PR 2306](https://github.com/gradio-app/gradio/pull/2306)
- Fixed small typos in the docs [@julien-c](https://github.com/julien-c) in [PR 2373](https://github.com/gradio-app/gradio/pull/2373)
- Adds ability to disable pre/post-processing for examples [@abidlabs](https://github.com/abidlabs) in [PR 2383](https://github.com/gradio-app/gradio/pull/2383)
- Copy changelog file in website docker by [@aliabd](https://github.com/aliabd) in [PR 2384](https://github.com/gradio-app/gradio/pull/2384)
- Lets users provide a `gr.update()` dictionary even if post-processing is diabled [@abidlabs](https://github.com/abidlabs) in [PR 2385](https://github.com/gradio-app/gradio/pull/2385)
- Fix bug where errors would cause apps run in reload mode to hang forever by [@freddyaboulton](https://github.com/freddyaboulton) in [PR 2394](https://github.com/gradio-app/gradio/pull/2394)
- Fix bug where new typeable slider doesn't respect the minimum and maximum values [@dawoodkhan82](https://github.com/dawoodkhan82) in [PR 2380](https://github.com/gradio-app/gradio/pull/2380)

## Contributors Shoutout:

No changes to highlight.

# Version 3.4

## New Features:

### 1. Gallery Captions 🖼️

You can now pass captions to images in the Gallery component. To do so you need to pass a {List} of (image, {str} caption) tuples. This is optional and the component also accepts just a list of the images.

Here's an example:

```python
import gradio as gr

images_with_captions = [
    ("https://images.unsplash.com/photo-1551969014-7d2c4cddf0b6", "Cheetah by David Groves"),
    ("https://images.unsplash.com/photo-1546182990-dffeafbe841d", "Lion by Francesco"),
    ("https://images.unsplash.com/photo-1561731216-c3a4d99437d5", "Tiger by Mike Marrah")
    ]

with gr.Blocks() as demo:
    gr.Gallery(value=images_with_captions)

demo.launch()
```

<img src="https://user-images.githubusercontent.com/9021060/192399521-7360b1a9-7ce0-443e-8e94-863a230a7dbe.gif" alt="gallery_captions" width="1000"/>

### 2. Type Values into the Slider 🔢

You can now type values directly on the Slider component! Here's what it looks like:

![type-slider](https://user-images.githubusercontent.com/9021060/192399877-76b662a1-fede-4417-a932-fc15f0da7360.gif)

### 3. Better Sketching and Inpainting 🎨

We've made a lot of changes to our Image component so that it can support better sketching and inpainting.

Now supports:

- A standalone black-and-white sketch

```python
import gradio as gr
demo = gr.Interface(lambda x: x, gr.Sketchpad(), gr.Image())
demo.launch()
```

![bw](https://user-images.githubusercontent.com/9021060/192410264-b08632b5-7b2a-4f86-afb0-5760e7b474cf.gif)

- A standalone color sketch

```python
import gradio as gr
demo = gr.Interface(lambda x: x, gr.Paint(), gr.Image())
demo.launch()
```

![color-sketch](https://user-images.githubusercontent.com/9021060/192410500-3c8c3e64-a5fd-4df2-a991-f0a5cef93728.gif)

- An uploadable image with black-and-white or color sketching

```python
import gradio as gr
demo = gr.Interface(lambda x: x, gr.Image(source='upload', tool='color-sketch'), gr.Image()) # for black and white, tool = 'sketch'
demo.launch()
```

![sketch-new](https://user-images.githubusercontent.com/9021060/192402422-e53cb7b6-024e-448c-87eb-d6a35a63c476.gif)

- Webcam with black-and-white or color sketching

```python
import gradio as gr
demo = gr.Interface(lambda x: x, gr.Image(source='webcam', tool='color-sketch'), gr.Image()) # for black and white, tool = 'sketch'
demo.launch()
```

![webcam-sketch](https://user-images.githubusercontent.com/9021060/192410820-0ffaf324-776e-4e1f-9de6-0fdbbf4940fa.gif)

As well as other fixes

## Bug Fixes:

1. Fix bug where max concurrency count is not respected in queue by [@freddyaboulton](https://github.com/freddyaboulton) in [PR 2286](https://github.com/gradio-app/gradio/pull/2286)
2. fix : queue could be blocked by [@SkyTNT](https://github.com/SkyTNT) in [PR 2288](https://github.com/gradio-app/gradio/pull/2288)
3. Supports `gr.update()` in example caching by [@abidlabs](https://github.com/abidlabs) in [PR 2309](https://github.com/gradio-app/gradio/pull/2309)
4. Clipboard fix for iframes by [@abidlabs](https://github.com/abidlabs) in [PR 2321](https://github.com/gradio-app/gradio/pull/2321)
5. Fix: Dataframe column headers are reset when you add a new column by [@dawoodkhan82](https://github.com/dawoodkhan82) in [PR 2318](https://github.com/gradio-app/gradio/pull/2318)
6. Added support for URLs for Video, Audio, and Image by [@abidlabs](https://github.com/abidlabs) in [PR 2256](https://github.com/gradio-app/gradio/pull/2256)
7. Add documentation about how to create and use the Gradio FastAPI app by [@abidlabs](https://github.com/abidlabs) in [PR 2263](https://github.com/gradio-app/gradio/pull/2263)

## Documentation Changes:

1. Adding a Playground Tab to the Website by [@aliabd](https://github.com/aliabd) in [PR 1860](https://github.com/gradio-app/gradio/pull/1860)
2. Gradio for Tabular Data Science Workflows Guide by [@merveenoyan](https://github.com/merveenoyan) in [PR 2199](https://github.com/gradio-app/gradio/pull/2199)
3. Promotes `postprocess` and `preprocess` to documented parameters by [@abidlabs](https://github.com/abidlabs) in [PR 2293](https://github.com/gradio-app/gradio/pull/2293)
4. Update 2)key_features.md by [@voidxd](https://github.com/voidxd) in [PR 2326](https://github.com/gradio-app/gradio/pull/2326)
5. Add docs to blocks context postprocessing function by [@Ian-GL](https://github.com/Ian-GL) in [PR 2332](https://github.com/gradio-app/gradio/pull/2332)

## Testing and Infrastructure Changes

1. Website fixes and refactoring by [@aliabd](https://github.com/aliabd) in [PR 2280](https://github.com/gradio-app/gradio/pull/2280)
2. Don't deploy to spaces on release by [@freddyaboulton](https://github.com/freddyaboulton) in [PR 2313](https://github.com/gradio-app/gradio/pull/2313)

## Full Changelog:

- Website fixes and refactoring by [@aliabd](https://github.com/aliabd) in [PR 2280](https://github.com/gradio-app/gradio/pull/2280)
- Fix bug where max concurrency count is not respected in queue by [@freddyaboulton](https://github.com/freddyaboulton) in [PR 2286](https://github.com/gradio-app/gradio/pull/2286)
- Promotes `postprocess` and `preprocess` to documented parameters by [@abidlabs](https://github.com/abidlabs) in [PR 2293](https://github.com/gradio-app/gradio/pull/2293)
- Raise warning when trying to cache examples but not all inputs have examples by [@freddyaboulton](https://github.com/freddyaboulton) in [PR 2279](https://github.com/gradio-app/gradio/pull/2279)
- fix : queue could be blocked by [@SkyTNT](https://github.com/SkyTNT) in [PR 2288](https://github.com/gradio-app/gradio/pull/2288)
- Don't deploy to spaces on release by [@freddyaboulton](https://github.com/freddyaboulton) in [PR 2313](https://github.com/gradio-app/gradio/pull/2313)
- Supports `gr.update()` in example caching by [@abidlabs](https://github.com/abidlabs) in [PR 2309](https://github.com/gradio-app/gradio/pull/2309)
- Respect Upstream Queue when loading interfaces/blocks from Spaces by [@freddyaboulton](https://github.com/freddyaboulton) in [PR 2294](https://github.com/gradio-app/gradio/pull/2294)
- Clipboard fix for iframes by [@abidlabs](https://github.com/abidlabs) in [PR 2321](https://github.com/gradio-app/gradio/pull/2321)
- Sketching + Inpainting Capabilities to Gradio by [@abidlabs](https://github.com/abidlabs) in [PR 2144](https://github.com/gradio-app/gradio/pull/2144)
- Update 2)key_features.md by [@voidxd](https://github.com/voidxd) in [PR 2326](https://github.com/gradio-app/gradio/pull/2326)
- release 3.4b3 by [@abidlabs](https://github.com/abidlabs) in [PR 2328](https://github.com/gradio-app/gradio/pull/2328)
- Fix: Dataframe column headers are reset when you add a new column by [@dawoodkhan82](https://github.com/dawoodkhan82) in [PR 2318](https://github.com/gradio-app/gradio/pull/2318)
- Start queue when gradio is a sub application by [@freddyaboulton](https://github.com/freddyaboulton) in [PR 2319](https://github.com/gradio-app/gradio/pull/2319)
- Fix Web Tracker Script by [@aliabd](https://github.com/aliabd) in [PR 2308](https://github.com/gradio-app/gradio/pull/2308)
- Add docs to blocks context postprocessing function by [@Ian-GL](https://github.com/Ian-GL) in [PR 2332](https://github.com/gradio-app/gradio/pull/2332)
- Fix typo in iterator variable name in run_predict function by [@freddyaboulton](https://github.com/freddyaboulton) in [PR 2340](https://github.com/gradio-app/gradio/pull/2340)
- Add captions to galleries by [@aliabid94](https://github.com/aliabid94) in [PR 2284](https://github.com/gradio-app/gradio/pull/2284)
- Typeable value on gradio.Slider by [@dawoodkhan82](https://github.com/dawoodkhan82) in [PR 2329](https://github.com/gradio-app/gradio/pull/2329)

## Contributors Shoutout:

- [@SkyTNT](https://github.com/SkyTNT) made their first contribution in [PR 2288](https://github.com/gradio-app/gradio/pull/2288)
- [@voidxd](https://github.com/voidxd) made their first contribution in [PR 2326](https://github.com/gradio-app/gradio/pull/2326)

# Version 3.3

## New Features:

### 1. Iterative Outputs ⏳

You can now create an iterative output simply by having your function return a generator!

Here's (part of) an example that was used to generate the interface below it. [See full code](https://colab.research.google.com/drive/1m9bWS6B82CT7bw-m4L6AJR8za7fEK7Ov?usp=sharing).

```python
def predict(steps, seed):
    generator = torch.manual_seed(seed)
    for i in range(1,steps):
        yield pipeline(generator=generator, num_inference_steps=i)["sample"][0]
```

![example](https://user-images.githubusercontent.com/9021060/189086273-f5e7087d-71fa-4158-90a9-08e84da0421c.mp4)

### 2. Accordion Layout 🆕

This version of Gradio introduces a new layout component to Blocks: the Accordion. Wrap your elements in a neat, expandable layout that allows users to toggle them as needed.

Usage: ([Read the docs](https://gradio.app/docs/#accordion))

```python
with gr.Accordion("open up"):
# components here
```

![accordion](https://user-images.githubusercontent.com/9021060/189088465-f0ffd7f0-fc6a-42dc-9249-11c5e1e0529b.gif)

### 3. Skops Integration 📈

Our new integration with [skops](https://huggingface.co/blog/skops) allows you to load tabular classification and regression models directly from the [hub](https://huggingface.co/models).

Here's a classification example showing how quick it is to set up an interface for a [model](https://huggingface.co/scikit-learn/tabular-playground).

```python
import gradio as gr
gr.Interface.load("models/scikit-learn/tabular-playground").launch()
```

![187936493-5c90c01d-a6dd-400f-aa42-833a096156a1](https://user-images.githubusercontent.com/9021060/189090519-328fbcb4-120b-43c8-aa54-d6fccfa6b7e8.png)

## Bug Fixes:

No changes to highlight.

## Documentation Changes:

No changes to highlight.

## Testing and Infrastructure Changes:

No changes to highlight.

## Breaking Changes:

No changes to highlight.

## Full Changelog:

- safari fixes by [@pngwn](https://github.com/pngwn) in [PR 2138](https://github.com/gradio-app/gradio/pull/2138)
- Fix roundedness and form borders by [@aliabid94](https://github.com/aliabid94) in [PR 2147](https://github.com/gradio-app/gradio/pull/2147)
- Better processing of example data prior to creating dataset component by [@freddyaboulton](https://github.com/freddyaboulton) in [PR 2147](https://github.com/gradio-app/gradio/pull/2147)
- Show error on Connection drops by [@aliabid94](https://github.com/aliabid94) in [PR 2147](https://github.com/gradio-app/gradio/pull/2147)
- 3.2 release! by [@abidlabs](https://github.com/abidlabs) in [PR 2139](https://github.com/gradio-app/gradio/pull/2139)
- Fixed Named API Requests by [@abidlabs](https://github.com/abidlabs) in [PR 2151](https://github.com/gradio-app/gradio/pull/2151)
- Quick Fix: Cannot upload Model3D image after clearing it by [@dawoodkhan82](https://github.com/dawoodkhan82) in [PR 2168](https://github.com/gradio-app/gradio/pull/2168)
- Fixed misleading log when server_name is '0.0.0.0' by [@lamhoangtung](https://github.com/lamhoangtung) in [PR 2176](https://github.com/gradio-app/gradio/pull/2176)
- Keep embedded PngInfo metadata by [@cobryan05](https://github.com/cobryan05) in [PR 2170](https://github.com/gradio-app/gradio/pull/2170)
- Skops integration: Load tabular classification and regression models from the hub by [@freddyaboulton](https://github.com/freddyaboulton) in [PR 2126](https://github.com/gradio-app/gradio/pull/2126)
- Respect original filename when cached example files are downloaded by [@freddyaboulton](https://github.com/freddyaboulton) in [PR 2145](https://github.com/gradio-app/gradio/pull/2145)
- Add manual trigger to deploy to pypi by [@abidlabs](https://github.com/abidlabs) in [PR 2192](https://github.com/gradio-app/gradio/pull/2192)
- Fix bugs with gr.update by [@freddyaboulton](https://github.com/freddyaboulton) in [PR 2157](https://github.com/gradio-app/gradio/pull/2157)
- Make queue per app by [@aliabid94](https://github.com/aliabid94) in [PR 2193](https://github.com/gradio-app/gradio/pull/2193)
- Preserve Labels In Interpretation Components by [@freddyaboulton](https://github.com/freddyaboulton) in [PR 2166](https://github.com/gradio-app/gradio/pull/2166)
- Quick Fix: Multiple file download not working by [@dawoodkhan82](https://github.com/dawoodkhan82) in [PR 2169](https://github.com/gradio-app/gradio/pull/2169)
- use correct MIME type for js-script file by [@daspartho](https://github.com/daspartho) in [PR 2200](https://github.com/gradio-app/gradio/pull/2200)
- Add accordion component by [@aliabid94](https://github.com/aliabid94) in [PR 2208](https://github.com/gradio-app/gradio/pull/2208)

## Contributors Shoutout:

- [@lamhoangtung](https://github.com/lamhoangtung) made their first contribution in [PR 2176](https://github.com/gradio-app/gradio/pull/2176)
- [@cobryan05](https://github.com/cobryan05) made their first contribution in [PR 2170](https://github.com/gradio-app/gradio/pull/2170)
- [@daspartho](https://github.com/daspartho) made their first contribution in [PR 2200](https://github.com/gradio-app/gradio/pull/2200)

# Version 3.2

## New Features:

### 1. Improvements to Queuing 🥇

We've implemented a brand new queuing system based on **web sockets** instead of HTTP long polling. Among other things, this allows us to manage queue sizes better on Hugging Face Spaces. There are also additional queue-related parameters you can add:

- Now supports concurrent workers (parallelization)

```python
demo = gr.Interface(...)
demo.queue(concurrency_count=3)
demo.launch()
```

- Configure a maximum queue size

```python
demo = gr.Interface(...)
demo.queue(max_size=100)
demo.launch()
```

- If a user closes their tab / browser, they leave the queue, which means the demo will run faster for everyone else

### 2. Fixes to Examples

- Dataframe examples will render properly, and look much clearer in the UI: (thanks to PR #2125)

![Screen Shot 2022-08-30 at 8 29 58 PM](https://user-images.githubusercontent.com/9021060/187586561-d915bafb-f968-4966-b9a2-ef41119692b2.png)

- Image and Video thumbnails are cropped to look neater and more uniform: (thanks to PR #2109)

![Screen Shot 2022-08-30 at 8 32 15 PM](https://user-images.githubusercontent.com/9021060/187586890-56e1e4f0-1b84-42d9-a82f-911772c41030.png)

- Other fixes in PR #2131 and #2064 make it easier to design and use Examples

### 3. Component Fixes 🧱

- Specify the width and height of an image in its style tag (thanks to PR #2133)

```python
components.Image().style(height=260, width=300)
```

- Automatic conversion of videos so they are playable in the browser (thanks to PR #2003). Gradio will check if a video's format is playable in the browser and, if it isn't, will automatically convert it to a format that is (mp4).
- Pass in a json filepath to the Label component (thanks to PR #2083)
- Randomize the default value of a Slider (thanks to PR #1935)

![slider-random](https://user-images.githubusercontent.com/9021060/187596230-3db9697f-9f4d-42f5-9387-d77573513448.gif)

- Improvements to State in PR #2100

### 4. Ability to Randomize Input Sliders and Reload Data whenever the Page Loads

- In some cases, you want to be able to show a different set of input data to every user as they load the page app. For example, you might want to randomize the value of a "seed" `Slider` input. Or you might want to show a `Textbox` with the current date. We now supporting passing _functions_ as the default value in input components. When you pass in a function, it gets **re-evaluated** every time someone loads the demo, allowing you to reload / change data for different users.

Here's an example loading the current date time into an input Textbox:

```python
import gradio as gr
import datetime

with gr.Blocks() as demo:
    gr.Textbox(datetime.datetime.now)

demo.launch()
```

Note that we don't evaluate the function -- `datetime.datetime.now()` -- we pass in the function itself to get this behavior -- `datetime.datetime.now`

Because randomizing the initial value of `Slider` is a common use case, we've added a `randomize` keyword argument you can use to randomize its initial value:

```python
import gradio as gr
demo = gr.Interface(lambda x:x, gr.Slider(0, 10, randomize=True), "number")
demo.launch()
```

### 5. New Guide 🖊️

- [Gradio and W&B Integration](https://gradio.app/Gradio_and_Wandb_Integration/)

## Full Changelog:

- Reset components to original state by setting value to None by [@freddyaboulton](https://github.com/freddyaboulton) in [PR 2044](https://github.com/gradio-app/gradio/pull/2044)
- Cleaning up the way data is processed for components by [@abidlabs](https://github.com/abidlabs) in [PR 1967](https://github.com/gradio-app/gradio/pull/1967)
- version 3.1.8b by [@abidlabs](https://github.com/abidlabs) in [PR 2063](https://github.com/gradio-app/gradio/pull/2063)
- Wandb guide by [@AK391](https://github.com/AK391) in [PR 1898](https://github.com/gradio-app/gradio/pull/1898)
- Add a flagging callback to save json files to a hugging face dataset by [@chrisemezue](https://github.com/chrisemezue) in [PR 1821](https://github.com/gradio-app/gradio/pull/1821)
- Add data science demos to landing page by [@freddyaboulton](https://github.com/freddyaboulton) in [PR 2067](https://github.com/gradio-app/gradio/pull/2067)
- Hide time series + xgboost demos by default by [@freddyaboulton](https://github.com/freddyaboulton) in [PR 2079](https://github.com/gradio-app/gradio/pull/2079)
- Encourage people to keep trying when queue full by [@apolinario](https://github.com/apolinario) in [PR 2076](https://github.com/gradio-app/gradio/pull/2076)
- Updated our analytics on creation of Blocks/Interface by [@abidlabs](https://github.com/abidlabs) in [PR 2082](https://github.com/gradio-app/gradio/pull/2082)
- `Label` component now accepts file paths to `.json` files by [@abidlabs](https://github.com/abidlabs) in [PR 2083](https://github.com/gradio-app/gradio/pull/2083)
- Fix issues related to demos in Spaces by [@abidlabs](https://github.com/abidlabs) in [PR 2086](https://github.com/gradio-app/gradio/pull/2086)
- Fix TimeSeries examples not properly displayed in UI by [@dawoodkhan82](https://github.com/dawoodkhan82) in [PR 2064](https://github.com/gradio-app/gradio/pull/2064)
- Fix infinite requests when doing tab item select by [@freddyaboulton](https://github.com/freddyaboulton) in [PR 2070](https://github.com/gradio-app/gradio/pull/2070)
- Accept deprecated `file` route as well by [@abidlabs](https://github.com/abidlabs) in [PR 2099](https://github.com/gradio-app/gradio/pull/2099)
- Allow frontend method execution on Block.load event by [@codedealer](https://github.com/codedealer) in [PR 2108](https://github.com/gradio-app/gradio/pull/2108)
- Improvements to `State` by [@abidlabs](https://github.com/abidlabs) in [PR 2100](https://github.com/gradio-app/gradio/pull/2100)
- Catch IndexError, KeyError in video_is_playable by [@freddyaboulton](https://github.com/freddyaboulton) in [PR 2113](https://github.com/gradio-app/gradio/pull/2113)
- Fix: Download button does not respect the filepath returned by the function by [@dawoodkhan82](https://github.com/dawoodkhan82) in [PR 2073](https://github.com/gradio-app/gradio/pull/2073)
- Refactoring Layout: Adding column widths, forms, and more. by [@aliabid94](https://github.com/aliabid94) in [PR 2097](https://github.com/gradio-app/gradio/pull/2097)
- Update CONTRIBUTING.md by [@abidlabs](https://github.com/abidlabs) in [PR 2118](https://github.com/gradio-app/gradio/pull/2118)
- 2092 df ex by [@pngwn](https://github.com/pngwn) in [PR 2125](https://github.com/gradio-app/gradio/pull/2125)
- feat(samples table/gallery): Crop thumbs to square by [@ronvoluted](https://github.com/ronvoluted) in [PR 2109](https://github.com/gradio-app/gradio/pull/2109)
- Some enhancements to `gr.Examples` by [@abidlabs](https://github.com/abidlabs) in [PR 2131](https://github.com/gradio-app/gradio/pull/2131)
- Image size fix by [@aliabid94](https://github.com/aliabid94) in [PR 2133](https://github.com/gradio-app/gradio/pull/2133)

## Contributors Shoutout:

- [@chrisemezue](https://github.com/chrisemezue) made their first contribution in [PR 1821](https://github.com/gradio-app/gradio/pull/1821)
- [@apolinario](https://github.com/apolinario) made their first contribution in [PR 2076](https://github.com/gradio-app/gradio/pull/2076)
- [@codedealer](https://github.com/codedealer) made their first contribution in [PR 2108](https://github.com/gradio-app/gradio/pull/2108)

# Version 3.1

## New Features:

### 1. Embedding Demos on Any Website 💻

With PR #1444, Gradio is now distributed as a web component. This means demos can be natively embedded on websites. You'll just need to add two lines: one to load the gradio javascript, and one to link to the demos backend.

Here's a simple example that embeds the demo from a Hugging Face space:

```html
<script
  type="module"
  src="https://gradio.s3-us-west-2.amazonaws.com/3.0.18/gradio.js"
></script>
<gradio-app space="abidlabs/pytorch-image-classifier"></gradio-app>
```

But you can also embed demos that are running anywhere, you just need to link the demo to `src` instead of `space`. In fact, all the demos on the gradio website are embedded this way:

<img width="1268" alt="Screen Shot 2022-07-14 at 2 41 44 PM" src="https://user-images.githubusercontent.com/9021060/178997124-b2f05af2-c18f-4716-bf1b-cb971d012636.png">

Read more in the [Embedding Gradio Demos](https://gradio.app/embedding_gradio_demos) guide.

### 2. Reload Mode 👨‍💻

Reload mode helps developers create gradio demos faster by automatically reloading the demo whenever the code changes. It can support development on Python IDEs (VS Code, PyCharm, etc), the terminal, as well as Jupyter notebooks.

If your demo code is in a script named `app.py`, instead of running `python app.py` you can now run `gradio app.py` and that will launch the demo in reload mode:

```bash
Launching in reload mode on: http://127.0.0.1:7860 (Press CTRL+C to quit)
Watching...
WARNING: The --reload flag should not be used in production on Windows.
```

If you're working from a Jupyter or Colab Notebook, use these magic commands instead: `%load_ext gradio` when you import gradio, and `%%blocks` in the top of the cell with the demo code. Here's an example that shows how much faster the development becomes:

![Blocks](https://user-images.githubusercontent.com/9021060/178986488-ed378cc8-5141-4330-ba41-672b676863d0.gif)

### 3. Inpainting Support on `gr.Image()` 🎨

We updated the Image component to add support for inpainting demos. It works by adding `tool="sketch"` as a parameter, that passes both an image and a sketchable mask to your prediction function.

Here's an example from the [LAMA space](https://huggingface.co/spaces/akhaliq/lama):

![FXApVlFVsAALSD-](https://user-images.githubusercontent.com/9021060/178989479-549867c8-7fb0-436a-a97d-1e91c9f5e611.jpeg)

### 4. Markdown and HTML support in Dataframes 🔢

We upgraded the Dataframe component in PR #1684 to support rendering Markdown and HTML inside the cells.

This means you can build Dataframes that look like the following:

![image (8)](https://user-images.githubusercontent.com/9021060/178991233-41cb07a5-e7a3-433e-89b8-319bc78eb9c2.png)

### 5. `gr.Examples()` for Blocks 🧱

We've added the `gr.Examples` component helper to allow you to add examples to any Blocks demo. This class is a wrapper over the `gr.Dataset` component.

<img width="1271" alt="Screen Shot 2022-07-14 at 2 23 50 PM" src="https://user-images.githubusercontent.com/9021060/178992715-c8bc7550-bc3d-4ddc-9fcb-548c159cd153.png">

gr.Examples takes two required parameters:

- `examples` which takes in a nested list
- `inputs` which takes in a component or list of components

You can read more in the [Examples docs](https://gradio.app/docs/#examples) or the [Adding Examples to your Demos guide](https://gradio.app/adding_examples_to_your_app/).

### 6. Fixes to Audio Streaming

With [PR 1828](https://github.com/gradio-app/gradio/pull/1828) we now hide the status loading animation, as well as remove the echo in streaming. Check out the [stream_audio](https://github.com/gradio-app/gradio/blob/main/demo/stream_audio/run.py) demo for more or read through our [Real Time Speech Recognition](https://gradio.app/real_time_speech_recognition/) guide.

<img width="785" alt="Screen Shot 2022-07-19 at 6 02 35 PM" src="https://user-images.githubusercontent.com/9021060/179808136-9e84502c-f9ee-4f30-b5e9-1086f678fe91.png">

## Full Changelog:

- File component: list multiple files and allow for download #1446 by [@dawoodkhan82](https://github.com/dawoodkhan82) in [PR 1681](https://github.com/gradio-app/gradio/pull/1681)
- Add ColorPicker to docs by [@freddyaboulton](https://github.com/freddyaboulton) in [PR 1768](https://github.com/gradio-app/gradio/pull/1768)
- Mock out requests in TestRequest unit tests by [@freddyaboulton](https://github.com/freddyaboulton) in [PR 1794](https://github.com/gradio-app/gradio/pull/1794)
- Add requirements.txt and test_files to source dist by [@freddyaboulton](https://github.com/freddyaboulton) in [PR 1817](https://github.com/gradio-app/gradio/pull/1817)
- refactor: f-string for tunneling.py by [@nhankiet](https://github.com/nhankiet) in [PR 1819](https://github.com/gradio-app/gradio/pull/1819)
- Miscellaneous formatting improvements to website by [@aliabd](https://github.com/aliabd) in [PR 1754](https://github.com/gradio-app/gradio/pull/1754)
- `integrate()` method moved to `Blocks` by [@abidlabs](https://github.com/abidlabs) in [PR 1776](https://github.com/gradio-app/gradio/pull/1776)
- Add python-3.7 tests by [@freddyaboulton](https://github.com/freddyaboulton) in [PR 1818](https://github.com/gradio-app/gradio/pull/1818)
- Copy test dir in website dockers by [@aliabd](https://github.com/aliabd) in [PR 1827](https://github.com/gradio-app/gradio/pull/1827)
- Add info to docs on how to set default values for components by [@freddyaboulton](https://github.com/freddyaboulton) in [PR 1788](https://github.com/gradio-app/gradio/pull/1788)
- Embedding Components on Docs by [@aliabd](https://github.com/aliabd) in [PR 1726](https://github.com/gradio-app/gradio/pull/1726)
- Remove usage of deprecated gr.inputs and gr.outputs from website by [@freddyaboulton](https://github.com/freddyaboulton) in [PR 1796](https://github.com/gradio-app/gradio/pull/1796)
- Some cleanups to the docs page by [@abidlabs](https://github.com/abidlabs) in [PR 1822](https://github.com/gradio-app/gradio/pull/1822)

## Contributors Shoutout:

- [@nhankiet](https://github.com/nhankiet) made their first contribution in [PR 1819](https://github.com/gradio-app/gradio/pull/1819)

# Version 3.0

### 🔥 Gradio 3.0 is the biggest update to the library, ever.

## New Features:

### 1. Blocks 🧱

Blocks is a new, low-level API that allows you to have full control over the data flows and layout of your application. It allows you to build very complex, multi-step applications. For example, you might want to:

- Group together related demos as multiple tabs in one web app
- Change the layout of your demo instead of just having all of the inputs on the left and outputs on the right
- Have multi-step interfaces, in which the output of one model becomes the input to the next model, or have more flexible data flows in general
- Change a component's properties (for example, the choices in a Dropdown) or its visibility based on user input

Here's a simple example that creates the demo below it:

```python
import gradio as gr

def update(name):
    return f"Welcome to Gradio, {name}!"

demo = gr.Blocks()

with demo:
    gr.Markdown(
    """
    # Hello World!
    Start typing below to see the output.
    """)
    inp = gr.Textbox(placeholder="What is your name?")
    out = gr.Textbox()

    inp.change(fn=update,
               inputs=inp,
               outputs=out)

demo.launch()
```

![hello-blocks](https://user-images.githubusercontent.com/9021060/168684108-78cbd24b-e6bd-4a04-a8d9-20d535203434.gif)

Read our [Introduction to Blocks](http://gradio.app/introduction_to_blocks/) guide for more, and join the 🎈 [Gradio Blocks Party](https://huggingface.co/spaces/Gradio-Blocks/README)!

### 2. Our Revamped Design 🎨

We've upgraded our design across the entire library: from components, and layouts all the way to dark mode.

![kitchen_sink](https://user-images.githubusercontent.com/9021060/168686333-7a6e3096-3e23-4309-abf2-5cd7736e0463.gif)

### 3. A New Website 💻

We've upgraded [gradio.app](https://gradio.app) to make it cleaner, faster and easier to use. Our docs now come with components and demos embedded directly on the page. So you can quickly get up to speed with what you're looking for.

![website](https://user-images.githubusercontent.com/9021060/168687191-10d6a3bd-101f-423a-8193-48f47a5e077d.gif)

### 4. New Components: Model3D, Dataset, and More..

We've introduced a lot of new components in `3.0`, including `Model3D`, `Dataset`, `Markdown`, `Button` and `Gallery`. You can find all the components and play around with them [here](https://gradio.app/docs/#components).

![Model3d](https://user-images.githubusercontent.com/9021060/168689062-6ad77151-8cc5-467d-916c-f7c78e52ec0c.gif)

## Full Changelog:

- Gradio dash fe by [@pngwn](https://github.com/pngwn) in [PR 807](https://github.com/gradio-app/gradio/pull/807)
- Blocks components by [@FarukOzderim](https://github.com/FarukOzderim) in [PR 765](https://github.com/gradio-app/gradio/pull/765)
- Blocks components V2 by [@FarukOzderim](https://github.com/FarukOzderim) in [PR 843](https://github.com/gradio-app/gradio/pull/843)
- Blocks-Backend-Events by [@FarukOzderim](https://github.com/FarukOzderim) in [PR 844](https://github.com/gradio-app/gradio/pull/844)
- Interfaces from Blocks by [@aliabid94](https://github.com/aliabid94) in [PR 849](https://github.com/gradio-app/gradio/pull/849)
- Blocks dev by [@aliabid94](https://github.com/aliabid94) in [PR 853](https://github.com/gradio-app/gradio/pull/853)
- Started updating demos to use the new `gradio.components` syntax by [@abidlabs](https://github.com/abidlabs) in [PR 848](https://github.com/gradio-app/gradio/pull/848)
- add test infra + add browser tests to CI by [@pngwn](https://github.com/pngwn) in [PR 852](https://github.com/gradio-app/gradio/pull/852)
- 854 textbox by [@pngwn](https://github.com/pngwn) in [PR 859](https://github.com/gradio-app/gradio/pull/859)
- Getting old Python unit tests to pass on `blocks-dev` by [@abidlabs](https://github.com/abidlabs) in [PR 861](https://github.com/gradio-app/gradio/pull/861)
- initialise chatbot with empty array of messages by [@pngwn](https://github.com/pngwn) in [PR 867](https://github.com/gradio-app/gradio/pull/867)
- add test for output to input by [@pngwn](https://github.com/pngwn) in [PR 866](https://github.com/gradio-app/gradio/pull/866)
- More Interface -> Blocks features by [@aliabid94](https://github.com/aliabid94) in [PR 864](https://github.com/gradio-app/gradio/pull/864)
- Fixing external.py in blocks-dev to reflect the new HF Spaces paths by [@abidlabs](https://github.com/abidlabs) in [PR 879](https://github.com/gradio-app/gradio/pull/879)
- backend_default_value_refactoring by [@FarukOzderim](https://github.com/FarukOzderim) in [PR 871](https://github.com/gradio-app/gradio/pull/871)
- fix default_value by [@pngwn](https://github.com/pngwn) in [PR 869](https://github.com/gradio-app/gradio/pull/869)
- fix buttons by [@aliabid94](https://github.com/aliabid94) in [PR 883](https://github.com/gradio-app/gradio/pull/883)
- Checking and updating more demos to use 3.0 syntax by [@abidlabs](https://github.com/abidlabs) in [PR 892](https://github.com/gradio-app/gradio/pull/892)
- Blocks Tests by [@FarukOzderim](https://github.com/FarukOzderim) in [PR 902](https://github.com/gradio-app/gradio/pull/902)
- Interface fix by [@pngwn](https://github.com/pngwn) in [PR 901](https://github.com/gradio-app/gradio/pull/901)
- Quick fix: Issue 893 by [@dawoodkhan82](https://github.com/dawoodkhan82) in [PR 907](https://github.com/gradio-app/gradio/pull/907)
- 3d Image Component by [@dawoodkhan82](https://github.com/dawoodkhan82) in [PR 775](https://github.com/gradio-app/gradio/pull/775)
- fix endpoint url in prod by [@pngwn](https://github.com/pngwn) in [PR 911](https://github.com/gradio-app/gradio/pull/911)
- rename Model3d to Image3D by [@dawoodkhan82](https://github.com/dawoodkhan82) in [PR 912](https://github.com/gradio-app/gradio/pull/912)
- update pypi to 2.9.1 by [@abidlabs](https://github.com/abidlabs) in [PR 916](https://github.com/gradio-app/gradio/pull/916)
- blocks-with-fix by [@FarukOzderim](https://github.com/FarukOzderim) in [PR 917](https://github.com/gradio-app/gradio/pull/917)
- Restore Interpretation, Live, Auth, Queueing by [@aliabid94](https://github.com/aliabid94) in [PR 915](https://github.com/gradio-app/gradio/pull/915)
- Allow `Blocks` instances to be used like a `Block` in other `Blocks` by [@abidlabs](https://github.com/abidlabs) in [PR 919](https://github.com/gradio-app/gradio/pull/919)
- Redesign 1 by [@pngwn](https://github.com/pngwn) in [PR 918](https://github.com/gradio-app/gradio/pull/918)
- blocks-components-tests by [@FarukOzderim](https://github.com/FarukOzderim) in [PR 904](https://github.com/gradio-app/gradio/pull/904)
- fix unit + browser tests by [@pngwn](https://github.com/pngwn) in [PR 926](https://github.com/gradio-app/gradio/pull/926)
- blocks-move-test-data by [@FarukOzderim](https://github.com/FarukOzderim) in [PR 927](https://github.com/gradio-app/gradio/pull/927)
- remove debounce from form inputs by [@pngwn](https://github.com/pngwn) in [PR 932](https://github.com/gradio-app/gradio/pull/932)
- reimplement webcam video by [@pngwn](https://github.com/pngwn) in [PR 928](https://github.com/gradio-app/gradio/pull/928)
- blocks-move-test-data by [@FarukOzderim](https://github.com/FarukOzderim) in [PR 941](https://github.com/gradio-app/gradio/pull/941)
- allow audio components to take a string value by [@pngwn](https://github.com/pngwn) in [PR 930](https://github.com/gradio-app/gradio/pull/930)
- static mode for textbox by [@pngwn](https://github.com/pngwn) in [PR 929](https://github.com/gradio-app/gradio/pull/929)
- fix file upload text by [@pngwn](https://github.com/pngwn) in [PR 931](https://github.com/gradio-app/gradio/pull/931)
- tabbed-interface-rewritten by [@FarukOzderim](https://github.com/FarukOzderim) in [PR 958](https://github.com/gradio-app/gradio/pull/958)
- Gan demo fix by [@abidlabs](https://github.com/abidlabs) in [PR 965](https://github.com/gradio-app/gradio/pull/965)
- Blocks analytics by [@abidlabs](https://github.com/abidlabs) in [PR 947](https://github.com/gradio-app/gradio/pull/947)
- Blocks page load by [@FarukOzderim](https://github.com/FarukOzderim) in [PR 963](https://github.com/gradio-app/gradio/pull/963)
- add frontend for page load events by [@pngwn](https://github.com/pngwn) in [PR 967](https://github.com/gradio-app/gradio/pull/967)
- fix i18n and some tweaks by [@pngwn](https://github.com/pngwn) in [PR 966](https://github.com/gradio-app/gradio/pull/966)
- add jinja2 to reqs by [@FarukOzderim](https://github.com/FarukOzderim) in [PR 969](https://github.com/gradio-app/gradio/pull/969)
- Cleaning up `Launchable()` by [@abidlabs](https://github.com/abidlabs) in [PR 968](https://github.com/gradio-app/gradio/pull/968)
- Fix #944 by [@FarukOzderim](https://github.com/FarukOzderim) in [PR 971](https://github.com/gradio-app/gradio/pull/971)
- New Blocks Demo: neural instrument cloning by [@abidlabs](https://github.com/abidlabs) in [PR 975](https://github.com/gradio-app/gradio/pull/975)
- Add huggingface_hub client library by [@FarukOzderim](https://github.com/FarukOzderim) in [PR 973](https://github.com/gradio-app/gradio/pull/973)
- State and variables by [@aliabid94](https://github.com/aliabid94) in [PR 977](https://github.com/gradio-app/gradio/pull/977)
- update-components by [@FarukOzderim](https://github.com/FarukOzderim) in [PR 986](https://github.com/gradio-app/gradio/pull/986)
- ensure dataframe updates as expected by [@pngwn](https://github.com/pngwn) in [PR 981](https://github.com/gradio-app/gradio/pull/981)
- test-guideline by [@FarukOzderim](https://github.com/FarukOzderim) in [PR 990](https://github.com/gradio-app/gradio/pull/990)
- Issue #785: add footer by [@dawoodkhan82](https://github.com/dawoodkhan82) in [PR 972](https://github.com/gradio-app/gradio/pull/972)
- indentation fix by [@abidlabs](https://github.com/abidlabs) in [PR 993](https://github.com/gradio-app/gradio/pull/993)
- missing quote by [@aliabd](https://github.com/aliabd) in [PR 996](https://github.com/gradio-app/gradio/pull/996)
- added interactive parameter to components by [@abidlabs](https://github.com/abidlabs) in [PR 992](https://github.com/gradio-app/gradio/pull/992)
- custom-components by [@FarukOzderim](https://github.com/FarukOzderim) in [PR 985](https://github.com/gradio-app/gradio/pull/985)
- Refactor component shortcuts by [@FarukOzderim](https://github.com/FarukOzderim) in [PR 995](https://github.com/gradio-app/gradio/pull/995)
- Plot Component by [@dawoodkhan82](https://github.com/dawoodkhan82) in [PR 805](https://github.com/gradio-app/gradio/pull/805)
- updated PyPi version to 2.9.2 by [@abidlabs](https://github.com/abidlabs) in [PR 1002](https://github.com/gradio-app/gradio/pull/1002)
- Release 2.9.3 by [@abidlabs](https://github.com/abidlabs) in [PR 1003](https://github.com/gradio-app/gradio/pull/1003)
- Image3D Examples Fix by [@dawoodkhan82](https://github.com/dawoodkhan82) in [PR 1001](https://github.com/gradio-app/gradio/pull/1001)
- release 2.9.4 by [@abidlabs](https://github.com/abidlabs) in [PR 1006](https://github.com/gradio-app/gradio/pull/1006)
- templates import hotfix by [@FarukOzderim](https://github.com/FarukOzderim) in [PR 1008](https://github.com/gradio-app/gradio/pull/1008)
- Progress indicator bar by [@aliabid94](https://github.com/aliabid94) in [PR 997](https://github.com/gradio-app/gradio/pull/997)
- Fixed image input for absolute path by [@JefferyChiang](https://github.com/JefferyChiang) in [PR 1004](https://github.com/gradio-app/gradio/pull/1004)
- Model3D + Plot Components by [@dawoodkhan82](https://github.com/dawoodkhan82) in [PR 1010](https://github.com/gradio-app/gradio/pull/1010)
- Gradio Guides: Creating CryptoPunks with GANs by [@NimaBoscarino](https://github.com/NimaBoscarino) in [PR 1000](https://github.com/gradio-app/gradio/pull/1000)
- [BIG PR] Gradio blocks & redesigned components by [@abidlabs](https://github.com/abidlabs) in [PR 880](https://github.com/gradio-app/gradio/pull/880)
- fixed failing test on main by [@abidlabs](https://github.com/abidlabs) in [PR 1023](https://github.com/gradio-app/gradio/pull/1023)
- Use smaller ASR model in external test by [@abidlabs](https://github.com/abidlabs) in [PR 1024](https://github.com/gradio-app/gradio/pull/1024)
- updated PyPi version to 2.9.0b by [@abidlabs](https://github.com/abidlabs) in [PR 1026](https://github.com/gradio-app/gradio/pull/1026)
- Fixing import issues so that the package successfully installs on colab notebooks by [@abidlabs](https://github.com/abidlabs) in [PR 1027](https://github.com/gradio-app/gradio/pull/1027)
- Update website tracker slackbot by [@aliabd](https://github.com/aliabd) in [PR 1037](https://github.com/gradio-app/gradio/pull/1037)
- textbox-autoheight by [@FarukOzderim](https://github.com/FarukOzderim) in [PR 1009](https://github.com/gradio-app/gradio/pull/1009)
- Model3D Examples fixes by [@dawoodkhan82](https://github.com/dawoodkhan82) in [PR 1035](https://github.com/gradio-app/gradio/pull/1035)
- GAN Gradio Guide: Adjustments to iframe heights by [@NimaBoscarino](https://github.com/NimaBoscarino) in [PR 1042](https://github.com/gradio-app/gradio/pull/1042)
- added better default labels to form components by [@abidlabs](https://github.com/abidlabs) in [PR 1040](https://github.com/gradio-app/gradio/pull/1040)
- Slackbot web tracker fix by [@aliabd](https://github.com/aliabd) in [PR 1043](https://github.com/gradio-app/gradio/pull/1043)
- Plot fixes by [@dawoodkhan82](https://github.com/dawoodkhan82) in [PR 1044](https://github.com/gradio-app/gradio/pull/1044)
- Small fixes to the demos by [@abidlabs](https://github.com/abidlabs) in [PR 1030](https://github.com/gradio-app/gradio/pull/1030)
- fixing demo issue with website by [@aliabd](https://github.com/aliabd) in [PR 1047](https://github.com/gradio-app/gradio/pull/1047)
- [hotfix] HighlightedText by [@aliabid94](https://github.com/aliabid94) in [PR 1046](https://github.com/gradio-app/gradio/pull/1046)
- Update text by [@ronvoluted](https://github.com/ronvoluted) in [PR 1050](https://github.com/gradio-app/gradio/pull/1050)
- Update CONTRIBUTING.md by [@FarukOzderim](https://github.com/FarukOzderim) in [PR 1052](https://github.com/gradio-app/gradio/pull/1052)
- fix(ui): Increase contrast for footer by [@ronvoluted](https://github.com/ronvoluted) in [PR 1048](https://github.com/gradio-app/gradio/pull/1048)
- UI design update by [@gary149](https://github.com/gary149) in [PR 1041](https://github.com/gradio-app/gradio/pull/1041)
- updated PyPi version to 2.9.0b8 by [@abidlabs](https://github.com/abidlabs) in [PR 1059](https://github.com/gradio-app/gradio/pull/1059)
- Running, testing, and fixing demos by [@abidlabs](https://github.com/abidlabs) in [PR 1060](https://github.com/gradio-app/gradio/pull/1060)
- Form layout by [@pngwn](https://github.com/pngwn) in [PR 1054](https://github.com/gradio-app/gradio/pull/1054)
- inputless-interfaces by [@FarukOzderim](https://github.com/FarukOzderim) in [PR 1038](https://github.com/gradio-app/gradio/pull/1038)
- Update PULL_REQUEST_TEMPLATE.md by [@FarukOzderim](https://github.com/FarukOzderim) in [PR 1068](https://github.com/gradio-app/gradio/pull/1068)
- Upgrading node memory to 4gb in website Docker by [@aliabd](https://github.com/aliabd) in [PR 1069](https://github.com/gradio-app/gradio/pull/1069)
- Website reload error by [@aliabd](https://github.com/aliabd) in [PR 1079](https://github.com/gradio-app/gradio/pull/1079)
- fixed favicon issue by [@abidlabs](https://github.com/abidlabs) in [PR 1064](https://github.com/gradio-app/gradio/pull/1064)
- remove-queue-from-events by [@FarukOzderim](https://github.com/FarukOzderim) in [PR 1056](https://github.com/gradio-app/gradio/pull/1056)
- Enable vertex colors for OBJs files by [@radames](https://github.com/radames) in [PR 1074](https://github.com/gradio-app/gradio/pull/1074)
- Dark text by [@ronvoluted](https://github.com/ronvoluted) in [PR 1049](https://github.com/gradio-app/gradio/pull/1049)
- Scroll to output by [@pngwn](https://github.com/pngwn) in [PR 1077](https://github.com/gradio-app/gradio/pull/1077)
- Explicitly list pnpm version 6 in contributing guide by [@freddyaboulton](https://github.com/freddyaboulton) in [PR 1085](https://github.com/gradio-app/gradio/pull/1085)
- hotfix for encrypt issue by [@abidlabs](https://github.com/abidlabs) in [PR 1096](https://github.com/gradio-app/gradio/pull/1096)
- Release 2.9b9 by [@abidlabs](https://github.com/abidlabs) in [PR 1098](https://github.com/gradio-app/gradio/pull/1098)
- tweak node circleci settings by [@pngwn](https://github.com/pngwn) in [PR 1091](https://github.com/gradio-app/gradio/pull/1091)
- Website Reload Error by [@aliabd](https://github.com/aliabd) in [PR 1099](https://github.com/gradio-app/gradio/pull/1099)
- Website Reload: README in demos docker by [@aliabd](https://github.com/aliabd) in [PR 1100](https://github.com/gradio-app/gradio/pull/1100)
- Flagging fixes by [@abidlabs](https://github.com/abidlabs) in [PR 1081](https://github.com/gradio-app/gradio/pull/1081)
- Backend for optional labels by [@abidlabs](https://github.com/abidlabs) in [PR 1080](https://github.com/gradio-app/gradio/pull/1080)
- Optional labels fe by [@pngwn](https://github.com/pngwn) in [PR 1105](https://github.com/gradio-app/gradio/pull/1105)
- clean-deprecated-parameters by [@FarukOzderim](https://github.com/FarukOzderim) in [PR 1090](https://github.com/gradio-app/gradio/pull/1090)
- Blocks rendering fix by [@abidlabs](https://github.com/abidlabs) in [PR 1102](https://github.com/gradio-app/gradio/pull/1102)
- Redos #1106 by [@abidlabs](https://github.com/abidlabs) in [PR 1112](https://github.com/gradio-app/gradio/pull/1112)
- Interface types: handle input-only, output-only, and unified interfaces by [@abidlabs](https://github.com/abidlabs) in [PR 1108](https://github.com/gradio-app/gradio/pull/1108)
- Hotfix + New pypi release 2.9b11 by [@abidlabs](https://github.com/abidlabs) in [PR 1118](https://github.com/gradio-app/gradio/pull/1118)
- issue-checkbox by [@FarukOzderim](https://github.com/FarukOzderim) in [PR 1122](https://github.com/gradio-app/gradio/pull/1122)
- issue-checkbox-hotfix by [@FarukOzderim](https://github.com/FarukOzderim) in [PR 1127](https://github.com/gradio-app/gradio/pull/1127)
- Fix demos in website by [@aliabd](https://github.com/aliabd) in [PR 1130](https://github.com/gradio-app/gradio/pull/1130)
- Guide for Gradio ONNX model zoo on Huggingface by [@AK391](https://github.com/AK391) in [PR 1073](https://github.com/gradio-app/gradio/pull/1073)
- ONNX guide fixes by [@aliabd](https://github.com/aliabd) in [PR 1131](https://github.com/gradio-app/gradio/pull/1131)
- Stacked form inputs css by [@gary149](https://github.com/gary149) in [PR 1134](https://github.com/gradio-app/gradio/pull/1134)
- made default value in textbox empty string by [@abidlabs](https://github.com/abidlabs) in [PR 1135](https://github.com/gradio-app/gradio/pull/1135)
- Examples UI by [@gary149](https://github.com/gary149) in [PR 1121](https://github.com/gradio-app/gradio/pull/1121)
- Chatbot custom color support by [@dawoodkhan82](https://github.com/dawoodkhan82) in [PR 1092](https://github.com/gradio-app/gradio/pull/1092)
- highlighted text colors by [@pngwn](https://github.com/pngwn) in [PR 1119](https://github.com/gradio-app/gradio/pull/1119)
- pin to pnpm 6 for now by [@pngwn](https://github.com/pngwn) in [PR 1147](https://github.com/gradio-app/gradio/pull/1147)
- Restore queue in Blocks by [@aliabid94](https://github.com/aliabid94) in [PR 1137](https://github.com/gradio-app/gradio/pull/1137)
- add select event for tabitems by [@pngwn](https://github.com/pngwn) in [PR 1154](https://github.com/gradio-app/gradio/pull/1154)
- max_lines + autoheight for textbox by [@pngwn](https://github.com/pngwn) in [PR 1153](https://github.com/gradio-app/gradio/pull/1153)
- use color palette for chatbot by [@pngwn](https://github.com/pngwn) in [PR 1152](https://github.com/gradio-app/gradio/pull/1152)
- Timeseries improvements by [@pngwn](https://github.com/pngwn) in [PR 1149](https://github.com/gradio-app/gradio/pull/1149)
- move styling for interface panels to frontend by [@pngwn](https://github.com/pngwn) in [PR 1146](https://github.com/gradio-app/gradio/pull/1146)
- html tweaks by [@pngwn](https://github.com/pngwn) in [PR 1145](https://github.com/gradio-app/gradio/pull/1145)
- Issue #768: Support passing none to resize and crop image by [@dawoodkhan82](https://github.com/dawoodkhan82) in [PR 1144](https://github.com/gradio-app/gradio/pull/1144)
- image gallery component + img css by [@aliabid94](https://github.com/aliabid94) in [PR 1140](https://github.com/gradio-app/gradio/pull/1140)
- networking tweak by [@abidlabs](https://github.com/abidlabs) in [PR 1143](https://github.com/gradio-app/gradio/pull/1143)
- Allow enabling queue per event listener by [@aliabid94](https://github.com/aliabid94) in [PR 1155](https://github.com/gradio-app/gradio/pull/1155)
- config hotfix and v. 2.9b23 by [@abidlabs](https://github.com/abidlabs) in [PR 1158](https://github.com/gradio-app/gradio/pull/1158)
- Custom JS calls by [@aliabid94](https://github.com/aliabid94) in [PR 1082](https://github.com/gradio-app/gradio/pull/1082)
- Small fixes: queue default fix, ffmpeg installation message by [@abidlabs](https://github.com/abidlabs) in [PR 1159](https://github.com/gradio-app/gradio/pull/1159)
- formatting by [@abidlabs](https://github.com/abidlabs) in [PR 1161](https://github.com/gradio-app/gradio/pull/1161)
- enable flex grow for gr-box by [@radames](https://github.com/radames) in [PR 1165](https://github.com/gradio-app/gradio/pull/1165)
- 1148 loading by [@pngwn](https://github.com/pngwn) in [PR 1164](https://github.com/gradio-app/gradio/pull/1164)
- Put enable_queue kwarg back in launch() by [@aliabid94](https://github.com/aliabid94) in [PR 1167](https://github.com/gradio-app/gradio/pull/1167)
- A few small fixes by [@abidlabs](https://github.com/abidlabs) in [PR 1171](https://github.com/gradio-app/gradio/pull/1171)
- Hotfix for dropdown component by [@abidlabs](https://github.com/abidlabs) in [PR 1172](https://github.com/gradio-app/gradio/pull/1172)
- use secondary buttons in interface by [@pngwn](https://github.com/pngwn) in [PR 1173](https://github.com/gradio-app/gradio/pull/1173)
- 1183 component height by [@pngwn](https://github.com/pngwn) in [PR 1185](https://github.com/gradio-app/gradio/pull/1185)
- 962 dataframe by [@pngwn](https://github.com/pngwn) in [PR 1186](https://github.com/gradio-app/gradio/pull/1186)
- update-contributing by [@FarukOzderim](https://github.com/FarukOzderim) in [PR 1188](https://github.com/gradio-app/gradio/pull/1188)
- Table tweaks by [@pngwn](https://github.com/pngwn) in [PR 1195](https://github.com/gradio-app/gradio/pull/1195)
- wrap tab content in column by [@pngwn](https://github.com/pngwn) in [PR 1200](https://github.com/gradio-app/gradio/pull/1200)
- WIP: Add dark mode support by [@gary149](https://github.com/gary149) in [PR 1187](https://github.com/gradio-app/gradio/pull/1187)
- Restored /api/predict/ endpoint for Interfaces by [@abidlabs](https://github.com/abidlabs) in [PR 1199](https://github.com/gradio-app/gradio/pull/1199)
- hltext-label by [@pngwn](https://github.com/pngwn) in [PR 1204](https://github.com/gradio-app/gradio/pull/1204)
- add copy functionality to json by [@pngwn](https://github.com/pngwn) in [PR 1205](https://github.com/gradio-app/gradio/pull/1205)
- Update component config by [@aliabid94](https://github.com/aliabid94) in [PR 1089](https://github.com/gradio-app/gradio/pull/1089)
- fix placeholder prompt by [@pngwn](https://github.com/pngwn) in [PR 1215](https://github.com/gradio-app/gradio/pull/1215)
- ensure webcam video value is propogated correctly by [@pngwn](https://github.com/pngwn) in [PR 1218](https://github.com/gradio-app/gradio/pull/1218)
- Automatic word-break in highlighted text, combine_adjacent support by [@aliabid94](https://github.com/aliabid94) in [PR 1209](https://github.com/gradio-app/gradio/pull/1209)
- async-function-support by [@FarukOzderim](https://github.com/FarukOzderim) in [PR 1190](https://github.com/gradio-app/gradio/pull/1190)
- Sharing fix for assets by [@aliabid94](https://github.com/aliabid94) in [PR 1208](https://github.com/gradio-app/gradio/pull/1208)
- Hotfixes for course demos by [@abidlabs](https://github.com/abidlabs) in [PR 1222](https://github.com/gradio-app/gradio/pull/1222)
- Allow Custom CSS by [@aliabid94](https://github.com/aliabid94) in [PR 1170](https://github.com/gradio-app/gradio/pull/1170)
- share-hotfix by [@FarukOzderim](https://github.com/FarukOzderim) in [PR 1226](https://github.com/gradio-app/gradio/pull/1226)
- tweaks by [@pngwn](https://github.com/pngwn) in [PR 1229](https://github.com/gradio-app/gradio/pull/1229)
- white space for class concatenation by [@radames](https://github.com/radames) in [PR 1228](https://github.com/gradio-app/gradio/pull/1228)
- Tweaks by [@pngwn](https://github.com/pngwn) in [PR 1230](https://github.com/gradio-app/gradio/pull/1230)
- css tweaks by [@pngwn](https://github.com/pngwn) in [PR 1235](https://github.com/gradio-app/gradio/pull/1235)
- ensure defaults height match for media inputs by [@pngwn](https://github.com/pngwn) in [PR 1236](https://github.com/gradio-app/gradio/pull/1236)
- Default Label label value by [@radames](https://github.com/radames) in [PR 1239](https://github.com/gradio-app/gradio/pull/1239)
- update-shortcut-syntax by [@FarukOzderim](https://github.com/FarukOzderim) in [PR 1234](https://github.com/gradio-app/gradio/pull/1234)
- Update version.txt by [@FarukOzderim](https://github.com/FarukOzderim) in [PR 1244](https://github.com/gradio-app/gradio/pull/1244)
- Layout bugs by [@pngwn](https://github.com/pngwn) in [PR 1246](https://github.com/gradio-app/gradio/pull/1246)
- Update demo by [@FarukOzderim](https://github.com/FarukOzderim) in [PR 1253](https://github.com/gradio-app/gradio/pull/1253)
- Button default name by [@FarukOzderim](https://github.com/FarukOzderim) in [PR 1243](https://github.com/gradio-app/gradio/pull/1243)
- Labels spacing by [@gary149](https://github.com/gary149) in [PR 1254](https://github.com/gradio-app/gradio/pull/1254)
- add global loader for gradio app by [@pngwn](https://github.com/pngwn) in [PR 1251](https://github.com/gradio-app/gradio/pull/1251)
- ui apis for dalle-mini by [@pngwn](https://github.com/pngwn) in [PR 1258](https://github.com/gradio-app/gradio/pull/1258)
- Add precision to Number, backend only by [@freddyaboulton](https://github.com/freddyaboulton) in [PR 1125](https://github.com/gradio-app/gradio/pull/1125)
- Website Design Changes by [@abidlabs](https://github.com/abidlabs) in [PR 1015](https://github.com/gradio-app/gradio/pull/1015)
- Small fixes for multiple demos compatible with 3.0 by [@radames](https://github.com/radames) in [PR 1257](https://github.com/gradio-app/gradio/pull/1257)
- Issue #1160: Model 3D component not destroyed correctly by [@dawoodkhan82](https://github.com/dawoodkhan82) in [PR 1219](https://github.com/gradio-app/gradio/pull/1219)
- Fixes to components by [@abidlabs](https://github.com/abidlabs) in [PR 1260](https://github.com/gradio-app/gradio/pull/1260)
- layout docs by [@abidlabs](https://github.com/abidlabs) in [PR 1263](https://github.com/gradio-app/gradio/pull/1263)
- Static forms by [@pngwn](https://github.com/pngwn) in [PR 1264](https://github.com/gradio-app/gradio/pull/1264)
- Cdn assets by [@pngwn](https://github.com/pngwn) in [PR 1265](https://github.com/gradio-app/gradio/pull/1265)
- update logo by [@gary149](https://github.com/gary149) in [PR 1266](https://github.com/gradio-app/gradio/pull/1266)
- fix slider by [@aliabid94](https://github.com/aliabid94) in [PR 1268](https://github.com/gradio-app/gradio/pull/1268)
- maybe fix auth in iframes by [@pngwn](https://github.com/pngwn) in [PR 1261](https://github.com/gradio-app/gradio/pull/1261)
- Improves "Getting Started" guide by [@abidlabs](https://github.com/abidlabs) in [PR 1269](https://github.com/gradio-app/gradio/pull/1269)
- Add embedded demos to website by [@aliabid94](https://github.com/aliabid94) in [PR 1270](https://github.com/gradio-app/gradio/pull/1270)
- Label hotfixes by [@abidlabs](https://github.com/abidlabs) in [PR 1281](https://github.com/gradio-app/gradio/pull/1281)
- General tweaks by [@pngwn](https://github.com/pngwn) in [PR 1276](https://github.com/gradio-app/gradio/pull/1276)
- only affect links within the document by [@pngwn](https://github.com/pngwn) in [PR 1282](https://github.com/gradio-app/gradio/pull/1282)
- release 3.0b9 by [@abidlabs](https://github.com/abidlabs) in [PR 1283](https://github.com/gradio-app/gradio/pull/1283)
- Dm by [@pngwn](https://github.com/pngwn) in [PR 1284](https://github.com/gradio-app/gradio/pull/1284)
- Website fixes by [@aliabd](https://github.com/aliabd) in [PR 1286](https://github.com/gradio-app/gradio/pull/1286)
- Create Streamables by [@aliabid94](https://github.com/aliabid94) in [PR 1279](https://github.com/gradio-app/gradio/pull/1279)
- ensure table works on mobile by [@pngwn](https://github.com/pngwn) in [PR 1277](https://github.com/gradio-app/gradio/pull/1277)
- changes by [@aliabid94](https://github.com/aliabid94) in [PR 1287](https://github.com/gradio-app/gradio/pull/1287)
- demo alignment on landing page by [@aliabd](https://github.com/aliabd) in [PR 1288](https://github.com/gradio-app/gradio/pull/1288)
- New meta img by [@aliabd](https://github.com/aliabd) in [PR 1289](https://github.com/gradio-app/gradio/pull/1289)
- updated PyPi version to 3.0 by [@abidlabs](https://github.com/abidlabs) in [PR 1290](https://github.com/gradio-app/gradio/pull/1290)
- Fix site by [@aliabid94](https://github.com/aliabid94) in [PR 1291](https://github.com/gradio-app/gradio/pull/1291)
- Mobile responsive guides by [@aliabd](https://github.com/aliabd) in [PR 1293](https://github.com/gradio-app/gradio/pull/1293)
- Update readme by [@abidlabs](https://github.com/abidlabs) in [PR 1292](https://github.com/gradio-app/gradio/pull/1292)
- gif by [@abidlabs](https://github.com/abidlabs) in [PR 1296](https://github.com/gradio-app/gradio/pull/1296)

## Contributors Shoutout:

- [@JefferyChiang](https://github.com/JefferyChiang) made their first contribution in [PR 1004](https://github.com/gradio-app/gradio/pull/1004)
- [@NimaBoscarino](https://github.com/NimaBoscarino) made their first contribution in [PR 1000](https://github.com/gradio-app/gradio/pull/1000)
- [@ronvoluted](https://github.com/ronvoluted) made their first contribution in [PR 1050](https://github.com/gradio-app/gradio/pull/1050)
- [@radames](https://github.com/radames) made their first contribution in [PR 1074](https://github.com/gradio-app/gradio/pull/1074)
- [@freddyaboulton](https://github.com/freddyaboulton) made their first contribution in [PR 1085](https://github.com/gradio-app/gradio/pull/1085)<|MERGE_RESOLUTION|>--- conflicted
+++ resolved
@@ -2,7 +2,6 @@
 
 ## New Features:
 
-<<<<<<< HEAD
 ### The `Chatbot` component now supports audio, video, and images
 
 The `Chatbot` component now supports audio, video, and images with a simple syntax: simply
@@ -20,12 +19,11 @@
 
 
 Note: images were previously supported via Markdown syntax and that is still supported for backwards compatibility. By [@dawoodkhan82](https://github.com/dawoodkhan82) in [PR 3413](https://github.com/gradio-app/gradio/pull/3413)
-=======
-- New code component allows you to enter, edit and display code with full syntax highlighting by [@pngwn](https://github.com/pngwn) in [PR 3421](https://github.com/gradio-app/gradio/pull/3421)
+
+- A new `Code` component allows you to enter, edit and display code with full syntax highlighting by [@pngwn](https://github.com/pngwn) in [PR 3421](https://github.com/gradio-app/gradio/pull/3421)
 
 ![](https://user-images.githubusercontent.com/12937446/224116643-5cfb94b3-93ce-43ee-bb7b-c25c3b66e0a1.png)
 
->>>>>>> 11bb732f
 
 ## Bug Fixes:
 - Use `huggingface_hub` to send telemetry on `interface` and `blocks`; eventually to replace segment by [@dawoodkhan82](https://github.com/dawoodkhan82) in [PR 3342](https://github.com/gradio-app/gradio/pull/3342)
