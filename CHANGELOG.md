# Upcoming Release

## New Features:

- The reloader command (`gradio app.py`) can now accept command line arguments by [@micky2be](https://github.com/micky2be) in [PR 4119](https://github.com/gradio-app/gradio/pull/4119)
- Added `format` argument to `Audio` component by [@freddyaboulton](https://github.com/freddyaboulton) in [PR 4178](https://github.com/gradio-app/gradio/pull/4178)
- Add JS client code snippets to use via api page by [@aliabd](https://github.com/aliabd) in [PR 3927](https://github.com/gradio-app/gradio/pull/3927).

## Bug Fixes:

- The deprecation warnings for kwargs now show the actual stack level for the invocation, by [@akx](https://github.com/akx) in [PR 4203](https://github.com/gradio-app/gradio/pull/4203).
- Fix "TypeError: issubclass() arg 1 must be a class" When use Optional[Types] by [@lingfengchencn](https://github.com/lingfengchencn) in [PR 4200](https://github.com/gradio-app/gradio/pull/4200). 

## Other Changes:

<<<<<<< HEAD
- Change `gr.Chatbot()` markdown parsing to frontend using `marked` library and `prism` by [@dawoodkhan82](https://github.com/dawoodkhan82) in [PR 4150](https://github.com/gradio-app/gradio/pull/4150)
=======
- Update the js client by [@pngwn](https://github.com/pngwn) in [PR 3899](https://github.com/gradio-app/gradio/pull/3899)
- Fix documentation for the shape of the numpy array produced by the `Image` component by [@der3318](https://github.com/der3318) in [PR 4204](https://github.com/gradio-app/gradio/pull/4204).
>>>>>>> 03213200

## Breaking Changes:

No changes to highlight.

# 3.30.0

## New Features:

- Adds a `root_path` parameter to `launch()` that allows running Gradio applications on subpaths (e.g. www.example.com/app) behind a proxy, by [@abidlabs](https://github.com/abidlabs) in [PR 4133](https://github.com/gradio-app/gradio/pull/4133)
- Fix dropdown change listener to trigger on change when updated as an output by [@aliabid94](https://github.com/aliabid94) in [PR 4128](https://github.com/gradio-app/gradio/pull/4128). 

## Bug Fixes:

- Records username when flagging by [@abidlabs](https://github.com/abidlabs) in [PR 4135](https://github.com/gradio-app/gradio/pull/4135)
- Fix website build issue by [@aliabd](https://github.com/aliabd) in [PR 4142](https://github.com/gradio-app/gradio/pull/4142)
- Fix lang agnostic type info for `gr.File(file_count='multiple')` output components by [@freddyaboulton](https://github.com/freddyaboulton) in [PR 4153](https://github.com/gradio-app/gradio/pull/4153)


## Other Changes:

No changes to highlight.

## Breaking Changes:

No changes to highlight.

# 3.29.0

## New Features:

- Returning language agnostic types in the `/info` route by [@freddyaboulton](https://github.com/freddyaboulton) in [PR 4039](https://github.com/gradio-app/gradio/pull/4039)

## Bug Fixes:

- Allow users to upload audio files in Audio component on iOS by by [@aliabid94](https://github.com/aliabid94) in [PR 4071](https://github.com/gradio-app/gradio/pull/4071). 
- Fixes the gradio theme builder error that appeared on launch by [@aliabid94](https://github.com/aliabid94) and [@abidlabs](https://github.com/abidlabs) in [PR 4080](https://github.com/gradio-app/gradio/pull/4080) 
- Keep Accordion content in DOM by [@aliabid94](https://github.com/aliabid94) in [PR 4070](https://github.com/gradio-app/gradio/pull/4073) 
- Fixed bug where type hints in functions caused the event handler to crash by [@freddyaboulton](https://github.com/freddyaboulton) in [PR 4068](https://github.com/gradio-app/gradio/pull/4068)
- Fix dropdown default value not appearing by [@aliabid94](https://github.com/aliabid94) in [PR 4072](https://github.com/gradio-app/gradio/pull/4072).
- Soft theme label color fix by [@aliabid94](https://github.com/aliabid94) in [PR 4070](https://github.com/gradio-app/gradio/pull/4070) 
- Fix `gr.Slider` `release` event not triggering on mobile by [@space-nuko](https://github.com/space-nuko) in [PR 4098](https://github.com/gradio-app/gradio/pull/4098) 
- Removes extraneous `State` component info from the `/info` route by [@abidlabs](https://github.com/freddyaboulton) in [PR 4107](https://github.com/gradio-app/gradio/pull/4107)
- Make .then() work even if first event fails by [@aliabid94](https://github.com/aliabid94) in [PR 4115](https://github.com/gradio-app/gradio/pull/4115).

## Documentation Changes:

No changes to highlight.

## Testing and Infrastructure Changes:

No changes to highlight.

## Breaking Changes:

No changes to highlight.

## Full Changelog:

- Allow users to submit with enter in Interfaces with textbox / number inputs [@aliabid94](https://github.com/aliabid94) in [PR 4090](https://github.com/gradio-app/gradio/pull/4090).
- Updates gradio's requirements.txt to requires uvicorn>=0.14.0 by [@abidlabs](https://github.com/abidlabs) in [PR 4086](https://github.com/gradio-app/gradio/pull/4086) 
- Updates some error messaging by [@abidlabs](https://github.com/abidlabs) in [PR 4086](https://github.com/gradio-app/gradio/pull/4086) 
- Renames simplified Chinese translation file from `zh-cn.json` to `zh-CN.json` by [@abidlabs](https://github.com/abidlabs) in [PR 4086](https://github.com/gradio-app/gradio/pull/4086) 

## Contributors Shoutout:

No changes to highlight.

# 3.28.3

## New Features:

No changes to highlight.

## Bug Fixes:

- Fixes issue with indentation in `gr.Code()` component with streaming by [@dawoodkhan82](https://github.com/dawoodkhan82) in [PR 4043](https://github.com/gradio-app/gradio/pull/4043)

## Documentation Changes:

No changes to highlight.

## Testing and Infrastructure Changes:

No changes to highlight.

## Breaking Changes:

No changes to highlight.

## Full Changelog:

No changes to highlight.

## Contributors Shoutout:

No changes to highlight.

# 3.28.2

## Bug Fixes

- Code component visual updates by [@pngwn](https://github.com/pngwn) in [PR 4051](https://github.com/gradio-app/gradio/pull/4051)

## New Features:

- Add support for `visual-question-answering`, `document-question-answering`, and `image-to-text` using `gr.Interface.load("models/...")` and `gr.Interface.from_pipeline` by [@osanseviero](https://github.com/osanseviero) in [PR 3887](https://github.com/gradio-app/gradio/pull/3887)
- Add code block support in `gr.Chatbot()`, by [@dawoodkhan82](https://github.com/dawoodkhan82) in [PR 4048](https://github.com/gradio-app/gradio/pull/4048)
- Adds the ability to blocklist filepaths (and also improves the allowlist mechanism) by [@abidlabs](https://github.com/abidlabs) in [PR 4047](https://github.com/gradio-app/gradio/pull/4047).
- Adds the ability to specify the upload directory via an environment variable by [@abidlabs](https://github.com/abidlabs) in [PR 4047](https://github.com/gradio-app/gradio/pull/4047).

## Bug Fixes:

- Fixes issue with `matplotlib` not rendering correctly if the backend was not set to `Agg` by [@abidlabs](https://github.com/abidlabs) in [PR 4029](https://github.com/gradio-app/gradio/pull/4029)
- Fixes bug where rendering the same `gr.State` across different Interfaces/Blocks within larger Blocks would not work by [@abidlabs](https://github.com/abidlabs) in [PR 4030](https://github.com/gradio-app/gradio/pull/4030)
- Code component visual updates by [@pngwn](https://github.com/pngwn) in [PR 4051](https://github.com/gradio-app/gradio/pull/4051)

## Documentation Changes:

- Adds a Guide on how to use the Python Client within a FastAPI app, by [@abidlabs](https://github.com/abidlabs) in [PR 3892](https://github.com/gradio-app/gradio/pull/3892)

## Testing and Infrastructure Changes:

No changes to highlight.

## Breaking Changes:

- `gr.HuggingFaceDatasetSaver` behavior changed internally. The `flagging/` folder is not a `.git/` folder anymore when using it. `organization` parameter is now ignored in favor of passing a full dataset id as `dataset_name` (e.g. `"username/my-dataset"`).
- New lines (`\n`) are not automatically converted to `<br>` in `gr.Markdown()` or  `gr.Chatbot()`. For multiple new lines, a developer must add multiple `<br>` tags.

## Full Changelog:

- Safer version of `gr.HuggingFaceDatasetSaver` using HTTP methods instead of git pull/push by [@Wauplin](https://github.com/Wauplin) in [PR 3973](https://github.com/gradio-app/gradio/pull/3973)

## Contributors Shoutout:

No changes to highlight.

# 3.28.1

## New Features:

- Add a "clear mask" button to `gr.Image` sketch modes, by [@space-nuko](https://github.com/space-nuko) in [PR 3615](https://github.com/gradio-app/gradio/pull/3615)

## Bug Fixes:

- Fix dropdown default value not appearing by [@aliabid94](https://github.com/aliabid94) in [PR 3996](https://github.com/gradio-app/gradio/pull/3996).
- Fix faded coloring of output textboxes in iOS / Safari by [@aliabid94](https://github.com/aliabid94) in [PR 3993](https://github.com/gradio-app/gradio/pull/3993)

## Documentation Changes:

No changes to highlight.

## Testing and Infrastructure Changes:

- CI: Simplified Python CI workflow by [@akx](https://github.com/akx) in [PR 3982](https://github.com/gradio-app/gradio/pull/3982)
- Upgrade pyright to 1.1.305 by [@akx](https://github.com/akx) in [PR 4042](https://github.com/gradio-app/gradio/pull/4042)
- More Ruff rules are enabled and lint errors fixed by [@akx](https://github.com/akx) in [PR 4038](https://github.com/gradio-app/gradio/pull/4038)

## Breaking Changes:

No changes to highlight.

## Full Changelog:

No changes to highlight.

## Contributors Shoutout:

No changes to highlight.

# 3.28.0

## Bug Fixes:

- Fix duplicate play commands in full-screen mode of 'video'. by [@tomchang25](https://github.com/tomchang25) in [PR 3968](https://github.com/gradio-app/gradio/pull/3968).
- Fix the issue of the UI stuck caused by the 'selected' of DataFrame not being reset. by [@tomchang25](https://github.com/tomchang25) in [PR 3916](https://github.com/gradio-app/gradio/pull/3916).
- Fix issue where `gr.Video()` would not work inside a `gr.Tab()` by [@dawoodkhan82](https://github.com/dawoodkhan82) in [PR 3891](https://github.com/gradio-app/gradio/pull/3891)
- Fixed issue with old_value check in File. by [@tomchang25](https://github.com/tomchang25) in [PR 3859](https://github.com/gradio-app/gradio/pull/3859).
- Fixed bug where all bokeh plots appeared in the same div by [@freddyaboulton](https://github.com/freddyaboulton) in [PR 3896](https://github.com/gradio-app/gradio/pull/3896)
- Fixed image outputs to automatically take full output image height, unless explicitly set, by [@aliabid94](https://github.com/aliabid94) in [PR 3905](https://github.com/gradio-app/gradio/pull/3905)
- Fix issue in `gr.Gallery()` where setting height causes aspect ratio of images to collapse by [@dawoodkhan82](https://github.com/dawoodkhan82) in [PR 3830](https://github.com/gradio-app/gradio/pull/3830)
- Fix issue where requesting for a non-existing file would trigger a 500 error by [@micky2be](https://github.com/micky2be) in `[PR 3895](https://github.com/gradio-app/gradio/pull/3895)`.
- Fix bugs with abspath about symlinks, and unresolvable path on Windows by [@micky2be](https://github.com/micky2be) in `[PR 3895](https://github.com/gradio-app/gradio/pull/3895)`.
- Fixes type in client `Status` enum by [@10zinten](https://github.com/10zinten) in [PR 3931](https://github.com/gradio-app/gradio/pull/3931)
- Fix `gr.ChatBot` to handle image url [tye-singwa](https://github.com/tye-signwa) in [PR 3953](https://github.com/gradio-app/gradio/pull/3953)
- Move Google Tag Manager related initialization code to analytics-enabled block by [@akx](https://github.com/akx) in [PR 3956](https://github.com/gradio-app/gradio/pull/3956)
- Fix bug where port was not reused if the demo was closed and then re-launched by [@freddyaboulton](https://github.com/freddyaboulton) in [PR 3896](https://github.com/gradio-app/gradio/pull/3959)
- Fixes issue where dropdown does not position itself at selected element when opened [@dawoodkhan82](https://github.com/dawoodkhan82) in [PR 3639](https://github.com/gradio-app/gradio/pull/3639)

## Documentation Changes:

- Make use of `gr` consistent across the docs by [@duerrsimon](https://github.com/duerrsimon) in [PR 3901](https://github.com/gradio-app/gradio/pull/3901)
- Fixed typo in theming-guide.md by [@eltociear](https://github.com/eltociear) in [PR 3952](https://github.com/gradio-app/gradio/pull/3952)

## Testing and Infrastructure Changes:

- CI: Python backend lint is only run once, by [@akx](https://github.com/akx) in [PR 3960](https://github.com/gradio-app/gradio/pull/3960)
- Format invocations and concatenations were replaced by f-strings where possible by [@akx](https://github.com/akx) in [PR 3984](https://github.com/gradio-app/gradio/pull/3984)
- Linting rules were made more strict and issues fixed by [@akx](https://github.com/akx) in [PR 3979](https://github.com/gradio-app/gradio/pull/3979).

## Breaking Changes:

- Some re-exports in `gradio.themes` utilities (introduced in 3.24.0) have been eradicated.
  By [@akx](https://github.com/akx) in [PR 3958](https://github.com/gradio-app/gradio/pull/3958)

## Full Changelog:

- Add DESCRIPTION.md to image_segmentation demo by [@aliabd](https://github.com/aliabd) in [PR 3866](https://github.com/gradio-app/gradio/pull/3866)
- Fix error in running `gr.themes.builder()` by [@deepkyu](https://github.com/deepkyu) in [PR 3869](https://github.com/gradio-app/gradio/pull/3869)
- Fixed a JavaScript TypeError when loading custom JS with `_js` and setting `outputs` to `None` in `gradio.Blocks()` by [@DavG25](https://github.com/DavG25) in [PR 3883](https://github.com/gradio-app/gradio/pull/3883)
- Fixed bg_background_fill theme property to expand to whole background, block_radius to affect form elements as well, and added block_label_shadow theme property by [@aliabid94](https://github.com/aliabid94) in [PR 3590](https://github.com/gradio-app/gradio/pull/3590)

## Contributors Shoutout:

No changes to highlight.

# Version 3.27.0

## New Features:

### AnnotatedImage Component

New AnnotatedImage component allows users to highlight regions of an image, either by providing bounding boxes, or 0-1 pixel masks. This component is useful for tasks such as image segmentation, object detection, and image captioning.

![AnnotatedImage screenshot](https://user-images.githubusercontent.com/7870876/232142720-86e0020f-beaf-47b9-a843-689c9621f09c.gif)

Example usage:

```python
with gr.Blocks() as demo:
    img = gr.Image()
    img_section = gr.AnnotatedImage()
    def mask(img):
        top_left_corner = [0, 0, 20, 20]
        random_mask = np.random.randint(0, 2, img.shape[:2])
        return (img, [(top_left_corner, "left corner"), (random_mask, "random")])
    img.change(mask, img, img_section)
```

See the [image_segmentation demo](https://github.com/gradio-app/gradio/tree/main/demo/image_segmentation) for a full example. By [@aliabid94](https://github.com/aliabid94) in [PR 3836](https://github.com/gradio-app/gradio/pull/3836)

## Bug Fixes:

No changes to highlight.

## Documentation Changes:

No changes to highlight.

## Testing and Infrastructure Changes:

No changes to highlight.

## Breaking Changes:

No changes to highlight.

## Full Changelog:

No changes to highlight.

## Contributors Shoutout:

No changes to highlight.

# Version 3.26.0

## New Features:

### `Video` component supports subtitles

- Allow the video component to accept subtitles as input, by [@tomchang25](https://github.com/tomchang25) in [PR 3673](https://github.com/gradio-app/gradio/pull/3673). To provide subtitles, simply return a tuple consisting of `(path_to_video, path_to_subtitles)` from your function. Both `.srt` and `.vtt` formats are supported:

```py
with gr.Blocks() as demo:
    gr.Video(("video.mp4", "captions.srt"))
```

## Bug Fixes:

- Fix code markdown support in `gr.Chatbot()` component by [@dawoodkhan82](https://github.com/dawoodkhan82) in [PR 3816](https://github.com/gradio-app/gradio/pull/3816)

## Documentation Changes:

- Updates the "view API" page in Gradio apps to use the `gradio_client` library by [@aliabd](https://github.com/aliabd) in [PR 3765](https://github.com/gradio-app/gradio/pull/3765)

- Read more about how to use the `gradio_client` library here: https://gradio.app/getting-started-with-the-python-client/

## Testing and Infrastructure Changes:

No changes to highlight.

## Breaking Changes:

No changes to highlight.

## Full Changelog:

No changes to highlight.

## Contributors Shoutout:

No changes to highlight.

# Version 3.25.0

## New Features:

- Improve error messages when number of inputs/outputs to event handlers mismatch, by [@space-nuko](https://github.com/space-nuko) in [PR 3519](https://github.com/gradio-app/gradio/pull/3519)

- Add `select` listener to Images, allowing users to click on any part of an image and get the coordinates of the click by [@aliabid94](https://github.com/aliabid94) in [PR 3786](https://github.com/gradio-app/gradio/pull/3786).

```python
with gr.Blocks() as demo:
    img = gr.Image()
    textbox = gr.Textbox()

    def select_handler(img, evt: gr.SelectData):
        selected_pixel = img[evt.index[1], evt.index[0]]
        return f"Selected pixel: {selected_pixel}"

    img.select(select_handler, img, textbox)
```

![Recording 2023-04-08 at 17 44 39](https://user-images.githubusercontent.com/7870876/230748572-90a2a8d5-116d-4769-bb53-5516555fbd0f.gif)

## Bug Fixes:

- Increase timeout for sending analytics data by [@dawoodkhan82](https://github.com/dawoodkhan82) in [PR 3647](https://github.com/gradio-app/gradio/pull/3647)
- Fix bug where http token was not accessed over websocket connections by [@freddyaboulton](https://github.com/freddyaboulton) in [PR 3735](https://github.com/gradio-app/gradio/pull/3735)
- Add ability to specify `rows`, `columns` and `object-fit` in `style()` for `gr.Gallery()` component by [@dawoodkhan82](https://github.com/dawoodkhan82) in [PR 3586](https://github.com/gradio-app/gradio/pull/3586)
- Fix bug where recording an audio file through the microphone resulted in a corrupted file name by [@abidlabs](https://github.com/abidlabs) in [PR 3770](https://github.com/gradio-app/gradio/pull/3770)
- Added "ssl_verify" to blocks.launch method to allow for use of self-signed certs by [@garrettsutula](https://github.com/garrettsutula) in [PR 3873](https://github.com/gradio-app/gradio/pull/3873)
- Fix bug where iterators where not being reset for processes that terminated early by [@freddyaboulton](https://github.com/freddyaboulton) in [PR 3777](https://github.com/gradio-app/gradio/pull/3777)
- Fix bug where the upload button was not properly handling the `file_count='multiple'` case by [@freddyaboulton](https://github.com/freddyaboulton) in [PR 3782](https://github.com/gradio-app/gradio/pull/3782)
- Fix bug where use Via API button was giving error by [@Devang-C](https://github.com/Devang-C) in [PR 3783](https://github.com/gradio-app/gradio/pull/3783)

## Documentation Changes:

- Fix invalid argument docstrings, by [@akx](https://github.com/akx) in [PR 3740](https://github.com/gradio-app/gradio/pull/3740)

## Testing and Infrastructure Changes:

No changes to highlight.

## Breaking Changes:

No changes to highlight.

## Full Changelog:

- Fixed IPv6 listening to work with bracket [::1] notation, by [@dsully](https://github.com/dsully) in [PR 3695](https://github.com/gradio-app/gradio/pull/3695)

## Contributors Shoutout:

No changes to highlight.

# Version 3.24.1

## New Features:

- No changes to highlight.

## Bug Fixes:

- Fixes Chatbot issue where new lines were being created every time a message was sent back and forth by [@aliabid94](https://github.com/aliabid94) in [PR 3717](https://github.com/gradio-app/gradio/pull/3717).
- Fixes data updating in DataFrame invoking a `select` event once the dataframe has been selected. By [@yiyuezhuo](https://github.com/yiyuezhuo) in [PR 3861](https://github.com/gradio-app/gradio/pull/3861)
- Fixes false positive warning which is due to too strict type checking by [@yiyuezhuo](https://github.com/yiyuezhuo) in [PR 3837](https://github.com/gradio-app/gradio/pull/3837).

## Documentation Changes:

No changes to highlight.

## Testing and Infrastructure Changes:

No changes to highlight.

## Breaking Changes:

No changes to highlight.

## Full Changelog:

No changes to highlight.

## Contributors Shoutout:

No changes to highlight.

# Version 3.24.0

## New Features:

- Trigger the release event when Slider number input is released or unfocused by [@freddyaboulton](https://github.com/freddyaboulton) in [PR 3589](https://github.com/gradio-app/gradio/pull/3589)
- Created Theme Builder, which allows users to create themes without writing any code, by [@aliabid94](https://github.com/aliabid94) in [PR 3664](https://github.com/gradio-app/gradio/pull/3664). Launch by:

  ```python
  import gradio as gr
  gr.themes.builder()
  ```

  ![Theme Builder](https://user-images.githubusercontent.com/7870876/228204929-d71cbba5-69c2-45b3-bd20-e3a201d98b12.png)

- The `Dropdown` component now has a `allow_custom_value` parameter that lets users type in custom values not in the original list of choices.
- The `Colorpicker` component now has a `.blur()` event

### Added a download button for videos! 📥

![download_video](https://user-images.githubusercontent.com/41651716/227009612-9bc5fb72-2a44-4c55-9b7b-a0fa098e7f25.gif)

By [@freddyaboulton](https://github.com/freddyaboulton) in [PR 3581](https://github.com/gradio-app/gradio/pull/3581).

- Trigger the release event when Slider number input is released or unfocused by [@freddyaboulton](https://github.com/freddyaboulton) in [PR 3589](https://github.com/gradio-app/gradio/pull/3589)

## Bug Fixes:

- Fixed bug where text for altair plots was not legible in dark mode by [@freddyaboulton](https://github.com/freddyaboulton) in [PR 3555](https://github.com/gradio-app/gradio/pull/3555)
- Fixes `Chatbot` and `Image` components so that files passed during processing are added to a directory where they can be served from, by [@abidlabs](https://github.com/abidlabs) in [PR 3523](https://github.com/gradio-app/gradio/pull/3523)
- Use Gradio API server to send telemetry using `huggingface_hub` [@dawoodkhan82](https://github.com/dawoodkhan82) in [PR 3488](https://github.com/gradio-app/gradio/pull/3488)
- Fixes an an issue where if the Blocks scope was not exited, then State could be shared across sessions, by [@abidlabs](https://github.com/abidlabs) in [PR 3600](https://github.com/gradio-app/gradio/pull/3600)
- Ensures that `gr.load()` loads and applies the upstream theme, by [@abidlabs](https://github.com/abidlabs) in [PR 3641](https://github.com/gradio-app/gradio/pull/3641)
- Fixed bug where "or" was not being localized in file upload text by [@freddyaboulton](https://github.com/freddyaboulton) in [PR 3599](https://github.com/gradio-app/gradio/pull/3599)
- Fixed bug where chatbot does not autoscroll inside of a tab, row or column by [@dawoodkhan82](https://github.com/dawoodkhan82) in [PR 3637](https://github.com/gradio-app/gradio/pull/3637)
- Fixed bug where textbox shrinks when `lines` set to larger than 20 by [@dawoodkhan82](https://github.com/dawoodkhan82) in [PR 3637](https://github.com/gradio-app/gradio/pull/3637)
- Ensure CSS has fully loaded before rendering the application, by [@pngwn](https://github.com/pngwn) in [PR 3573](https://github.com/gradio-app/gradio/pull/3573)
- Support using an empty list as `gr.Dataframe` value, by [@space-nuko](https://github.com/space-nuko) in [PR 3646](https://github.com/gradio-app/gradio/pull/3646)
- Fixed `gr.Image` not filling the entire element size, by [@space-nuko](https://github.com/space-nuko) in [PR 3649](https://github.com/gradio-app/gradio/pull/3649)
- Make `gr.Code` support the `lines` property, by [@space-nuko](https://github.com/space-nuko) in [PR 3651](https://github.com/gradio-app/gradio/pull/3651)
- Fixes certain `_js` return values being double wrapped in an array, by [@space-nuko](https://github.com/space-nuko) in [PR 3594](https://github.com/gradio-app/gradio/pull/3594)
- Correct the documentation of `gr.File` component to state that its preprocessing method converts the uploaded file to a temporary file, by @RussellLuo in [PR 3660](https://github.com/gradio-app/gradio/pull/3660)
- Fixed bug in Serializer ValueError text by [@osanseviero](https://github.com/osanseviero) in [PR 3669](https://github.com/gradio-app/gradio/pull/3669)
- Fix default parameter argument and `gr.Progress` used in same function, by [@space-nuko](https://github.com/space-nuko) in [PR 3671](https://github.com/gradio-app/gradio/pull/3671)
- Hide `Remove All` button in `gr.Dropdown` single-select mode by [@space-nuko](https://github.com/space-nuko) in [PR 3678](https://github.com/gradio-app/gradio/pull/3678)
- Fix broken spaces in docs by [@aliabd](https://github.com/aliabd) in [PR 3698](https://github.com/gradio-app/gradio/pull/3698)
- Fix items in `gr.Dropdown` besides the selected item receiving a checkmark, by [@space-nuko](https://github.com/space-nuko) in [PR 3644](https://github.com/gradio-app/gradio/pull/3644)
- Fix several `gr.Dropdown` issues and improve usability, by [@space-nuko](https://github.com/space-nuko) in [PR 3705](https://github.com/gradio-app/gradio/pull/3705)

## Documentation Changes:

- Makes some fixes to the Theme Guide related to naming of variables, by [@abidlabs](https://github.com/abidlabs) in [PR 3561](https://github.com/gradio-app/gradio/pull/3561)
- Documented `HuggingFaceDatasetJSONSaver` by [@osanseviero](https://github.com/osanseviero) in [PR 3604](https://github.com/gradio-app/gradio/pull/3604)
- Makes some additions to documentation of `Audio` and `State` components, and fixes the `pictionary` demo by [@abidlabs](https://github.com/abidlabs) in [PR 3611](https://github.com/gradio-app/gradio/pull/3611)
- Fix outdated sharing your app guide by [@aliabd](https://github.com/aliabd) in [PR 3699](https://github.com/gradio-app/gradio/pull/3699)

## Testing and Infrastructure Changes:

- Removed heavily-mocked tests related to comet_ml, wandb, and mlflow as they added a significant amount of test dependencies that prevented installation of test dependencies on Windows environments. By [@abidlabs](https://github.com/abidlabs) in [PR 3608](https://github.com/gradio-app/gradio/pull/3608)
- Added Windows continuous integration, by [@space-nuko](https://github.com/space-nuko) in [PR 3628](https://github.com/gradio-app/gradio/pull/3628)
- Switched linting from flake8 + isort to `ruff`, by [@akx](https://github.com/akx) in [PR 3710](https://github.com/gradio-app/gradio/pull/3710)

## Breaking Changes:

No changes to highlight.

## Full Changelog:

- Mobile responsive iframes in themes guide by [@aliabd](https://github.com/aliabd) in [PR 3562](https://github.com/gradio-app/gradio/pull/3562)
- Remove extra $demo from theme guide by [@aliabd](https://github.com/aliabd) in [PR 3563](https://github.com/gradio-app/gradio/pull/3563)
- Set the theme name to be the upstream repo name when loading from the hub by [@freddyaboulton](https://github.com/freddyaboulton) in [PR 3595](https://github.com/gradio-app/gradio/pull/3595)
- Copy everything in website Dockerfile, fix build issues by [@aliabd](https://github.com/aliabd) in [PR 3659](https://github.com/gradio-app/gradio/pull/3659)
- Raise error when an event is queued but the queue is not configured by [@freddyaboulton](https://github.com/freddyaboulton) in [PR 3640](https://github.com/gradio-app/gradio/pull/3640)
- Allows users to apss in a string name for a built-in theme, by [@abidlabs](https://github.com/abidlabs) in [PR 3641](https://github.com/gradio-app/gradio/pull/3641)
- Added `orig_name` to Video output in the backend so that the front end can set the right name for downloaded video files by [@freddyaboulton](https://github.com/freddyaboulton) in [PR 3700](https://github.com/gradio-app/gradio/pull/3700)

## Contributors Shoutout:

No changes to highlight.

# Version 3.23.0

## New Features:

### Theme Sharing!

Once you have created a theme, you can upload it to the HuggingFace Hub to let others view it, use it, and build off of it! You can also download, reuse, and remix other peoples' themes. See https://gradio.app/theming-guide/ for more details.

By [@freddyaboulton](https://github.com/freddyaboulton) in [PR 3428](https://github.com/gradio-app/gradio/pull/3428)

## Bug Fixes:

- Removes leading spaces from all lines of code uniformly in the `gr.Code()` component. By [@abidlabs](https://github.com/abidlabs) in [PR 3556](https://github.com/gradio-app/gradio/pull/3556)
- Fixed broken login page, by [@aliabid94](https://github.com/aliabid94) in [PR 3529](https://github.com/gradio-app/gradio/pull/3529)

## Documentation Changes:

No changes to highlight.

## Testing and Infrastructure Changes:

No changes to highlight.

## Breaking Changes:

No changes to highlight.

## Full Changelog:

- Fix rendering of dropdowns to take more space, and related bugs, by [@aliabid94](https://github.com/aliabid94) in [PR 3549](https://github.com/gradio-app/gradio/pull/3549)

## Contributors Shoutout:

No changes to highlight.

# Version 3.22.1

## New Features:

No changes to highlight.

## Bug Fixes:

- Restore label bars by [@aliabid94](https://github.com/aliabid94) in [PR 3507](https://github.com/gradio-app/gradio/pull/3507)

## Documentation Changes:

No changes to highlight.

## Testing and Infrastructure Changes:

No changes to highlight.

## Breaking Changes:

No changes to highlight.

## Full Changelog:

No changes to highlight.

## Contributors Shoutout:

No changes to highlight.

# Version 3.22.0

## New Features:

### Official Theme release

Gradio now supports a new theme system, which allows you to customize the look and feel of your app. You can now use the `theme=` kwarg to pass in a prebuilt theme, or customize your own! See https://gradio.app/theming-guide/ for more details. By [@aliabid94](https://github.com/aliabid94) in [PR 3470](https://github.com/gradio-app/gradio/pull/3470) and [PR 3497](https://github.com/gradio-app/gradio/pull/3497)

### `elem_classes`

Add keyword argument `elem_classes` to Components to control class names of components, in the same manner as existing `elem_id`.
By [@aliabid94](https://github.com/aliabid94) in [PR 3466](https://github.com/gradio-app/gradio/pull/3466)

## Bug Fixes:

- Fixes the File.upload() event trigger which broke as part of the change in how we uploaded files by [@abidlabs](https://github.com/abidlabs) in [PR 3462](https://github.com/gradio-app/gradio/pull/3462)
- Fixed issue with `gr.Request` object failing to handle dictionaries when nested keys couldn't be converted to variable names [#3454](https://github.com/gradio-app/gradio/issues/3454) by [@radames](https://github.com/radames) in [PR 3459](https://github.com/gradio-app/gradio/pull/3459)
- Fixed bug where css and client api was not working properly when mounted in a subpath by [@freddyaboulton](https://github.com/freddyaboulton) in [PR 3482](https://github.com/gradio-app/gradio/pull/3482)

## Documentation Changes:

- Document gr.Error in the docs by [@aliabd](https://github.com/aliabd) in [PR 3465](https://github.com/gradio-app/gradio/pull/3465)

## Testing and Infrastructure Changes:

- Pinned `pyright==1.1.298` for stability by [@abidlabs](https://github.com/abidlabs) in [PR 3475](https://github.com/gradio-app/gradio/pull/3475)
- Removed `IOComponent.add_interactive_to_config()` by [@space-nuko](https://github.com/space-nuko) in [PR 3476](https://github.com/gradio-app/gradio/pull/3476)
- Removed `IOComponent.generate_sample()` by [@space-nuko](https://github.com/space-nuko) in [PR 3475](https://github.com/gradio-app/gradio/pull/3483)

## Breaking Changes:

No changes to highlight.

## Full Changelog:

- Revert primary button background color in dark mode by [@aliabid94](https://github.com/aliabid94) in [PR 3468](https://github.com/gradio-app/gradio/pull/3468)

## Contributors Shoutout:

No changes to highlight.

# Version 3.21.0

## New Features:

### Theme Sharing 🎨 🤝

You can now share your gradio themes with the world!

After creating a theme, you can upload it to the HuggingFace Hub to let others view it, use it, and build off of it!

### Uploading

There are two ways to upload a theme, via the theme class instance or the command line.

1. Via the class instance

```python
my_theme.push_to_hub(repo_name="my_theme",
                     version="0.2.0",
                     hf_token="...")
```

2. Via the command line

First save the theme to disk

```python
my_theme.dump(filename="my_theme.json")
```

Then use the `upload_theme` command:

```bash
upload_theme\
"my_theme.json"\
"my_theme"\
"0.2.0"\
"<hf-token>"
```

The `version` must be a valid [semantic version](https://www.geeksforgeeks.org/introduction-semantic-versioning/) string.

This creates a space on the huggingface hub to host the theme files and show potential users a preview of your theme.

An example theme space is here: https://huggingface.co/spaces/freddyaboulton/dracula_revamped

### Downloading

To use a theme from the hub, use the `from_hub` method on the `ThemeClass` and pass it to your app:

```python
my_theme = gr.Theme.from_hub("freddyaboulton/my_theme")

with gr.Blocks(theme=my_theme) as demo:
    ....
```

You can also pass the theme string directly to `Blocks` or `Interface` (`gr.Blocks(theme="freddyaboulton/my_theme")`)

You can pin your app to an upstream theme version by using semantic versioning expressions.

For example, the following would ensure the theme we load from the `my_theme` repo was between versions `0.1.0` and `0.2.0`:

```python
with gr.Blocks(theme="freddyaboulton/my_theme@>=0.1.0,<0.2.0") as demo:
    ....
```

by [@freddyaboulton](https://github.com/freddyaboulton) in [PR 3428](https://github.com/gradio-app/gradio/pull/3428)

### Code component 🦾

New code component allows you to enter, edit and display code with full syntax highlighting by [@pngwn](https://github.com/pngwn) in [PR 3421](https://github.com/gradio-app/gradio/pull/3421)

### The `Chatbot` component now supports audio, video, and images

The `Chatbot` component now supports audio, video, and images with a simple syntax: simply
pass in a tuple with the URL or filepath (the second optional element of the tuple is alt text), and the image/audio/video will be displayed:

```python
gr.Chatbot([
    (("driving.mp4",), "cool video"),
    (("cantina.wav",), "cool audio"),
    (("lion.jpg", "A lion"), "cool pic"),
]).style(height=800)
```

<img width="1054" alt="image" src="https://user-images.githubusercontent.com/1778297/224116682-5908db47-f0fa-405c-82ab-9c7453e8c4f1.png">

Note: images were previously supported via Markdown syntax and that is still supported for backwards compatibility. By [@dawoodkhan82](https://github.com/dawoodkhan82) in [PR 3413](https://github.com/gradio-app/gradio/pull/3413)

- Allow consecutive function triggers with `.then` and `.success` by [@aliabid94](https://github.com/aliabid94) in [PR 3430](https://github.com/gradio-app/gradio/pull/3430)

- New code component allows you to enter, edit and display code with full syntax highlighting by [@pngwn](https://github.com/pngwn) in [PR 3421](https://github.com/gradio-app/gradio/pull/3421)

![](https://user-images.githubusercontent.com/12937446/224116643-5cfb94b3-93ce-43ee-bb7b-c25c3b66e0a1.png)

- Added the `.select()` event listener, which also includes event data that can be passed as an argument to a function with type hint `gr.SelectData`. The following components support the `.select()` event listener: Chatbot, CheckboxGroup, Dataframe, Dropdown, File, Gallery, HighlightedText, Label, Radio, TabItem, Tab, Textbox. Example usage:

```python
import gradio as gr

with gr.Blocks() as demo:
    gallery = gr.Gallery(["images/1.jpg", "images/2.jpg", "images/3.jpg"])
    selected_index = gr.Textbox()

    def on_select(evt: gr.SelectData):
        return evt.index

    gallery.select(on_select, None, selected_index)
```

By [@aliabid94](https://github.com/aliabid94) in [PR 3399](https://github.com/gradio-app/gradio/pull/3399)

- The `Textbox` component now includes a copy button by [@abidlabs](https://github.com/abidlabs) in [PR 3452](https://github.com/gradio-app/gradio/pull/3452)

## Bug Fixes:

- Use `huggingface_hub` to send telemetry on `interface` and `blocks`; eventually to replace segment by [@dawoodkhan82](https://github.com/dawoodkhan82) in [PR 3342](https://github.com/gradio-app/gradio/pull/3342)
- Ensure load events created by components (randomize for slider, callable values) are never queued unless every is passed by [@freddyaboulton](https://github.com/freddyaboulton) in [PR 3391](https://github.com/gradio-app/gradio/pull/3391)
- Prevent in-place updates of `generic_update` by shallow copying by [@gitgithan](https://github.com/gitgithan) in [PR 3405](https://github.com/gradio-app/gradio/pull/3405) to fix [#3282](https://github.com/gradio-app/gradio/issues/3282)
- Fix bug caused by not importing `BlockContext` in `utils.py` by [@freddyaboulton](https://github.com/freddyaboulton) in [PR 3424](https://github.com/gradio-app/gradio/pull/3424)
- Ensure dropdown does not highlight partial matches by [@pngwn](https://github.com/pngwn) in [PR 3421](https://github.com/gradio-app/gradio/pull/3421)
- Fix mic button display by [@aliabid94](https://github.com/aliabid94) in [PR 3456](https://github.com/gradio-app/gradio/pull/3456)

## Documentation Changes:

- Added a section on security and access when sharing Gradio apps by [@abidlabs](https://github.com/abidlabs) in [PR 3408](https://github.com/gradio-app/gradio/pull/3408)
- Add Chinese README by [@uanu2002](https://github.com/uanu2002) in [PR 3394](https://github.com/gradio-app/gradio/pull/3394)
- Adds documentation for web components by [@abidlabs](https://github.com/abidlabs) in [PR 3407](https://github.com/gradio-app/gradio/pull/3407)
- Fixed link in Chinese readme by [@eltociear](https://github.com/eltociear) in [PR 3417](https://github.com/gradio-app/gradio/pull/3417)
- Document Blocks methods by [@aliabd](https://github.com/aliabd) in [PR 3427](https://github.com/gradio-app/gradio/pull/3427)
- Fixed bug where event handlers were not showing up in documentation by [@freddyaboulton](https://github.com/freddyaboulton) in [PR 3434](https://github.com/gradio-app/gradio/pull/3434)

## Testing and Infrastructure Changes:

- Fixes tests that were failing locally but passing on CI by [@abidlabs](https://github.com/abidlabs) in [PR 3411](https://github.com/gradio-app/gradio/pull/3411)
- Remove codecov from the repo by [@aliabd](https://github.com/aliabd) in [PR 3415](https://github.com/gradio-app/gradio/pull/3415)

## Breaking Changes:

No changes to highlight.

## Full Changelog:

- Prevent in-place updates of `generic_update` by shallow copying by [@gitgithan](https://github.com/gitgithan) in [PR 3405](https://github.com/gradio-app/gradio/pull/3405) to fix [#3282](https://github.com/gradio-app/gradio/issues/3282)
- Persist file names of files uploaded through any Gradio component by [@abidlabs](https://github.com/abidlabs) in [PR 3412](https://github.com/gradio-app/gradio/pull/3412)
- Fix markdown embedded component in docs by [@aliabd](https://github.com/aliabd) in [PR 3410](https://github.com/gradio-app/gradio/pull/3410)
- Clean up event listeners code by [@aliabid94](https://github.com/aliabid94) in [PR 3420](https://github.com/gradio-app/gradio/pull/3420)
- Fix css issue with spaces logo by [@aliabd](https://github.com/aliabd) in [PR 3422](https://github.com/gradio-app/gradio/pull/3422)
- Makes a few fixes to the `JSON` component (show_label parameter, icons) in [@abidlabs](https://github.com/abidlabs) in [PR 3451](https://github.com/gradio-app/gradio/pull/3451)

## Contributors Shoutout:

No changes to highlight.

# Version 3.20.1

## New Features:

- Add `height` kwarg to style in `gr.Chatbot()` component by [@dawoodkhan82](https://github.com/dawoodkhan82) in [PR 3369](https://github.com/gradio-app/gradio/pull/3369)

```python
chatbot = gr.Chatbot().style(height=500)
```

## Bug Fixes:

- Ensure uploaded images are always shown in the sketch tool by [@pngwn](https://github.com/pngwn) in [PR 3386](https://github.com/gradio-app/gradio/pull/3386)
- Fixes bug where when if fn is a non-static class member, then self should be ignored as the first param of the fn by [@or25](https://github.com/or25) in [PR #3227](https://github.com/gradio-app/gradio/pull/3227)

## Documentation Changes:

No changes to highlight.

## Testing and Infrastructure Changes:

No changes to highlight.

## Breaking Changes:

No changes to highlight.

## Full Changelog:

No changes to highlight.

## Contributors Shoutout:

No changes to highlight.

# Version 3.20.0

## New Features:

### Release event for Slider

Now you can trigger your python function to run when the slider is released as opposed to every slider change value!

Simply use the `release` method on the slider

```python
slider.release(function, inputs=[...], outputs=[...], api_name="predict")
```

By [@freddyaboulton](https://github.com/freddyaboulton) in [PR 3353](https://github.com/gradio-app/gradio/pull/3353)

### Dropdown Component Updates

The standard dropdown component now supports searching for choices. Also when `multiselect` is `True`, you can specify `max_choices` to set the maximum number of choices you want the user to be able to select from the dropdown component.

```python
gr.Dropdown(label="Choose your favorite colors", choices=["red", "blue", "green", "yellow", "orange"], multiselect=True, max_choices=2)
```

by [@dawoodkhan82](https://github.com/dawoodkhan82) in [PR 3211](https://github.com/gradio-app/gradio/pull/3211)

### Download button for images 🖼️

Output images will now automatically have a download button displayed to make it easier to save and share
the results of Machine Learning art models.

![download_sketch](https://user-images.githubusercontent.com/41651716/221025113-e693bf41-eabd-42b3-a4f2-26f2708d98fe.gif)

By [@freddyaboulton](https://github.com/freddyaboulton) in [PR 3297](https://github.com/gradio-app/gradio/pull/3297)

- Updated image upload component to accept all image formats, including lossless formats like .webp by [@fienestar](https://github.com/fienestar) in [PR 3225](https://github.com/gradio-app/gradio/pull/3225)
- Adds a disabled mode to the `gr.Button` component by setting `interactive=False` by [@abidlabs](https://github.com/abidlabs) in [PR 3266](https://github.com/gradio-app/gradio/pull/3266) and [PR 3288](https://github.com/gradio-app/gradio/pull/3288)
- Adds visual feedback to the when the Flag button is clicked, by [@abidlabs](https://github.com/abidlabs) in [PR 3289](https://github.com/gradio-app/gradio/pull/3289)
- Adds ability to set `flagging_options` display text and saved flag separately by [@abidlabs](https://github.com/abidlabs) in [PR 3289](https://github.com/gradio-app/gradio/pull/3289)
- Allow the setting of `brush_radius` for the `Image` component both as a default and via `Image.update()` by [@pngwn](https://github.com/pngwn) in [PR 3277](https://github.com/gradio-app/gradio/pull/3277)
- Added `info=` argument to form components to enable extra context provided to users, by [@aliabid94](https://github.com/aliabid94) in [PR 3291](https://github.com/gradio-app/gradio/pull/3291)
- Allow developers to access the username of a logged-in user from the `gr.Request()` object using the `.username` attribute by [@abidlabs](https://github.com/abidlabs) in [PR 3296](https://github.com/gradio-app/gradio/pull/3296)
- Add `preview` option to `Gallery.style` that launches the gallery in preview mode when first loaded by [@freddyaboulton](https://github.com/freddyaboulton) in [PR 3345](https://github.com/gradio-app/gradio/pull/3345)

## Bug Fixes:

- Ensure `mirror_webcam` is always respected by [@pngwn](https://github.com/pngwn) in [PR 3245](https://github.com/gradio-app/gradio/pull/3245)
- Fix issue where updated markdown links were not being opened in a new tab by [@gante](https://github.com/gante) in [PR 3236](https://github.com/gradio-app/gradio/pull/3236)
- API Docs Fixes by [@aliabd](https://github.com/aliabd) in [PR 3287](https://github.com/gradio-app/gradio/pull/3287)
- Added a timeout to queue messages as some demos were experiencing infinitely growing queues from active jobs waiting forever for clients to respond by [@freddyaboulton](https://github.com/freddyaboulton) in [PR 3196](https://github.com/gradio-app/gradio/pull/3196)
- Fixes the height of rendered LaTeX images so that they match the height of surrounding text by [@abidlabs](https://github.com/abidlabs) in [PR 3258](https://github.com/gradio-app/gradio/pull/3258) and in [PR 3276](https://github.com/gradio-app/gradio/pull/3276)
- Fix bug where matplotlib images where always too small on the front end by [@freddyaboulton](https://github.com/freddyaboulton) in [PR 3274](https://github.com/gradio-app/gradio/pull/3274)
- Remove embed's `initial_height` when loading is complete so the embed finds its natural height once it is loaded [@pngwn](https://github.com/pngwn) in [PR 3292](https://github.com/gradio-app/gradio/pull/3292)
- Prevent Sketch from crashing when a default image is provided by [@pngwn](https://github.com/pngwn) in [PR 3277](https://github.com/gradio-app/gradio/pull/3277)
- Respect the `shape` argument on the front end when creating Image Sketches by [@pngwn](https://github.com/pngwn) in [PR 3277](https://github.com/gradio-app/gradio/pull/3277)
- Fix infinite loop caused by setting `Dropdown's` value to be `[]` and adding a change event on the dropdown by [@freddyaboulton](https://github.com/freddyaboulton) in [PR 3295](https://github.com/gradio-app/gradio/pull/3295)
- Fix change event listed twice in image docs by [@aliabd](https://github.com/aliabd) in [PR 3318](https://github.com/gradio-app/gradio/pull/3318)
- Fix bug that cause UI to be vertically centered at all times by [@pngwn](https://github.com/pngwn) in [PR 3336](https://github.com/gradio-app/gradio/pull/3336)
- Fix bug where `height` set in `Gallery.style` was not respected by the front-end by [@freddyaboulton](https://github.com/freddyaboulton) in [PR 3343](https://github.com/gradio-app/gradio/pull/3343)
- Ensure markdown lists are rendered correctly by [@pngwn](https://github.com/pngwn) in [PR 3341](https://github.com/gradio-app/gradio/pull/3341)
- Ensure that the initial empty value for `gr.Dropdown(Multiselect=True)` is an empty list and the initial value for `gr.Dropdown(Multiselect=False)` is an empty string by [@pngwn](https://github.com/pngwn) in [PR 3338](https://github.com/gradio-app/gradio/pull/3338)
- Ensure uploaded images respect the shape property when the canvas is also enabled by [@pngwn](https://github.com/pngwn) in [PR 3351](https://github.com/gradio-app/gradio/pull/3351)
- Ensure that Google Analytics works correctly when gradio apps are created with `analytics_enabled=True` by [@abidlabs](https://github.com/abidlabs) in [PR 3349](https://github.com/gradio-app/gradio/pull/3349)
- Fix bug where files were being re-uploaded after updates by [@freddyaboulton](https://github.com/freddyaboulton) in [PR 3375](https://github.com/gradio-app/gradio/pull/3375)
- Fix error when using backen_fn and custom js at the same time by [@jialeicui](https://github.com/jialeicui) in [PR 3358](https://github.com/gradio-app/gradio/pull/3358)
- Support new embeds for huggingface spaces subdomains by [@pngwn](https://github.com/pngwn) in [PR 3367](https://github.com/gradio-app/gradio/pull/3367)

## Documentation Changes:

- Added the `types` field to the dependency field in the config by [@freddyaboulton](https://github.com/freddyaboulton) in [PR 3315](https://github.com/gradio-app/gradio/pull/3315)
- Gradio Status Page by [@aliabd](https://github.com/aliabd) in [PR 3331](https://github.com/gradio-app/gradio/pull/3331)
- Adds a Guide on setting up a dashboard from Supabase data using the `gr.BarPlot`
  component by [@abidlabs](https://github.com/abidlabs) in [PR 3275](https://github.com/gradio-app/gradio/pull/3275)

## Testing and Infrastructure Changes:

- Adds a script to benchmark the performance of the queue and adds some instructions on how to use it. By [@freddyaboulton](https://github.com/freddyaboulton) and [@abidlabs](https://github.com/abidlabs) in [PR 3272](https://github.com/gradio-app/gradio/pull/3272)
- Flaky python tests no longer cancel non-flaky tests by [@freddyaboulton](https://github.com/freddyaboulton) in [PR 3344](https://github.com/gradio-app/gradio/pull/3344)

## Breaking Changes:

- Chatbot bubble colors can no longer be set by `chatbot.style(color_map=)` by [@aliabid94] in [PR 3370](https://github.com/gradio-app/gradio/pull/3370)

## Full Changelog:

- Fixed comment typo in components.py by [@eltociear](https://github.com/eltociear) in [PR 3235](https://github.com/gradio-app/gradio/pull/3235)
- Cleaned up chatbot ui look and feel by [@aliabid94] in [PR 3370](https://github.com/gradio-app/gradio/pull/3370)

## Contributors Shoutout:

No changes to highlight.

# Version 3.19.1

## New Features:

No changes to highlight.

## Bug Fixes:

- UI fixes including footer and API docs by [@aliabid94](https://github.com/aliabid94) in [PR 3242](https://github.com/gradio-app/gradio/pull/3242)
- Updated image upload component to accept all image formats, including lossless formats like .webp by [@fienestar](https://github.com/fienestar) in [PR 3225](https://github.com/gradio-app/gradio/pull/3225)

## Documentation Changes:

No changes to highlight.

## Testing and Infrastructure Changes:

No changes to highlight.

## Breaking Changes:

No changes to highlight.

## Full Changelog:

- Added backend support for themes by [@aliabid94](https://github.com/aliabid94) in [PR 2931](https://github.com/gradio-app/gradio/pull/2931)
- Added support for button sizes "lg" (default) and "sm".

## Contributors Shoutout:

No changes to highlight.

# Version 3.19.0

## New Features:

### Improved embedding experience

When embedding a spaces-hosted gradio app as a web component, you now get an improved UI linking back to the original space, better error handling and more intelligent load performance. No changes are required to your code to benefit from this enhanced experience; simply upgrade your gradio SDK to the latest version.

![](https://user-images.githubusercontent.com/12937446/219653294-86937632-72c1-4e93-a77c-af705d49382a.png)

This behaviour is configurable. You can disable the info panel at the bottom by passing `info="false"`. You can disable the container entirely by passing `container="false"`.

Error statuses are reported in the UI with an easy way for end-users to report problems to the original space author via the community tab of that Hugginface space:

![](https://user-images.githubusercontent.com/12937446/219655499-88019443-d694-44e7-9e6d-242e19d10a5c.png)

By default, gradio apps are lazy loaded, vastly improving performance when there are several demos on the page. Metadata is loaded ahead of time, but the space will only be loaded and rendered when it is in view.

This behaviour is configurable. You can pass `eager="true"` to load and render the space regardless of whether or not it is currently on the screen.

by [@pngwn](https://github.com/pngwn) in [PR 3205](https://github.com/gradio-app/gradio/pull/3205)

### New `gr.BarPlot` component! 📊

Create interactive bar plots from a high-level interface with `gr.BarPlot`.
No need to remember matplotlib syntax anymore!

Example usage:

```python
import gradio as gr
import pandas as pd

simple = pd.DataFrame({
    'a': ['A', 'B', 'C', 'D', 'E', 'F', 'G', 'H', 'I'],
    'b': [28, 55, 43, 91, 81, 53, 19, 87, 52]
})

with gr.Blocks() as demo:
    gr.BarPlot(
        simple,
        x="a",
        y="b",
        title="Simple Bar Plot with made up data",
        tooltip=['a', 'b'],
    )

demo.launch()
```

By [@freddyaboulton](https://github.com/freddyaboulton) in [PR 3157](https://github.com/gradio-app/gradio/pull/3157)

### Bokeh plots are back! 🌠

Fixed a bug that prevented bokeh plots from being displayed on the front end and extended support for both 2.x and 3.x versions of bokeh!

![image](https://user-images.githubusercontent.com/41651716/219468324-0d82e07f-8fb4-4ff9-b40c-8250b29e45f7.png)

By [@freddyaboulton](https://github.com/freddyaboulton) in [PR 3212](https://github.com/gradio-app/gradio/pull/3212)

## Bug Fixes:

- Adds ability to add a single message from the bot or user side. Ex: specify `None` as the second value in the tuple, to add a single message in the chatbot from the "bot" side.

```python
gr.Chatbot([("Hi, I'm DialoGPT. Try asking me a question.", None)])
```

By [@dawoodkhan82](https://github.com/dawoodkhan82) in [PR 3165](https://github.com/gradio-app/gradio/pull/3165)

- Fixes `gr.utils.delete_none` to only remove props whose values are `None` from the config by [@abidlabs](https://github.com/abidlabs) in [PR 3188](https://github.com/gradio-app/gradio/pull/3188)
- Fix bug where embedded demos were not loading files properly by [@freddyaboulton](https://github.com/freddyaboulton) in [PR 3177](https://github.com/gradio-app/gradio/pull/3177)
- The `change` event is now triggered when users click the 'Clear All' button of the multiselect DropDown component by [@freddyaboulton](https://github.com/freddyaboulton) in [PR 3195](https://github.com/gradio-app/gradio/pull/3195)
- Stops File component from freezing when a large file is uploaded by [@aliabid94](https://github.com/aliabid94) in [PR 3191](https://github.com/gradio-app/gradio/pull/3191)
- Support Chinese pinyin in Dataframe by [@aliabid94](https://github.com/aliabid94) in [PR 3206](https://github.com/gradio-app/gradio/pull/3206)
- The `clear` event is now triggered when images are cleared by [@freddyaboulton](https://github.com/freddyaboulton) in [PR 3218](https://github.com/gradio-app/gradio/pull/3218)
- Fix bug where auth cookies where not sent when connecting to an app via http by [@freddyaboulton](https://github.com/freddyaboulton) in [PR 3223](https://github.com/gradio-app/gradio/pull/3223)
- Ensure latext CSS is always applied in light and dark mode by [@pngwn](https://github.com/pngwn) in [PR 3233](https://github.com/gradio-app/gradio/pull/3233)

## Documentation Changes:

- Sort components in docs by alphabetic order by [@aliabd](https://github.com/aliabd) in [PR 3152](https://github.com/gradio-app/gradio/pull/3152)
- Changes to W&B guide by [@scottire](https://github.com/scottire) in [PR 3153](https://github.com/gradio-app/gradio/pull/3153)
- Keep pnginfo metadata for gallery by [@wfng92](https://github.com/wfng92) in [PR 3150](https://github.com/gradio-app/gradio/pull/3150)
- Add a section on how to run a Gradio app locally [@osanseviero](https://github.com/osanseviero) in [PR 3170](https://github.com/gradio-app/gradio/pull/3170)
- Fixed typos in gradio events function documentation by [@vidalmaxime](https://github.com/vidalmaxime) in [PR 3168](https://github.com/gradio-app/gradio/pull/3168)
- Added an example using Gradio's batch mode with the diffusers library by [@abidlabs](https://github.com/abidlabs) in [PR 3224](https://github.com/gradio-app/gradio/pull/3224)

## Testing and Infrastructure Changes:

No changes to highlight.

## Breaking Changes:

No changes to highlight.

## Full Changelog:

- Fix demos page css and add close demos button by [@aliabd](https://github.com/aliabd) in [PR 3151](https://github.com/gradio-app/gradio/pull/3151)
- Caches temp files from base64 input data by giving them a deterministic path based on the contents of data by [@abidlabs](https://github.com/abidlabs) in [PR 3197](https://github.com/gradio-app/gradio/pull/3197)
- Better warnings (when there is a mismatch between the number of output components and values returned by a function, or when the `File` component or `UploadButton` component includes a `file_types` parameter along with `file_count=="dir"`) by [@abidlabs](https://github.com/abidlabs) in [PR 3194](https://github.com/gradio-app/gradio/pull/3194)
- Raises a `gr.Error` instead of a regular Python error when you use `gr.Interface.load()` to load a model and there's an error querying the HF API by [@abidlabs](https://github.com/abidlabs) in [PR 3194](https://github.com/gradio-app/gradio/pull/3194)
- Fixed gradio share links so that they are persistent and do not reset if network
  connection is disrupted by by [XciD](https://github.com/XciD), [Wauplin](https://github.com/Wauplin), and [@abidlabs](https://github.com/abidlabs) in [PR 3149](https://github.com/gradio-app/gradio/pull/3149) and a follow-up to allow it to work for users upgrading from a previous Gradio version in [PR 3221](https://github.com/gradio-app/gradio/pull/3221)

## Contributors Shoutout:

No changes to highlight.

# Version 3.18.0

## New Features:

### Revamped Stop Button for Interfaces 🛑

If your Interface function is a generator, there used to be a separate `Stop` button displayed next
to the `Submit` button.

We've revamed the `Submit` button so that it turns into a `Stop` button during the generation process.
Clicking on the `Stop` button will cancel the generation and turn it back to a `Submit` button.
The `Stop` button will automatically turn back to a `Submit` button at the end of the generation if you don't use it!

By [@freddyaboulton](https://github.com/freddyaboulton) in [PR 3124](https://github.com/gradio-app/gradio/pull/3124)

### Queue now works with reload mode!

You can now call `queue` on your `demo` outside of the `if __name__ == "__main__"` block and
run the script in reload mode with the `gradio` command.

Any changes to the `app.py` file will be reflected in the webpage automatically and the queue will work
properly!

By [@freddyaboulton](https://github.com/freddyaboulton) in [PR 3089](https://github.com/gradio-app/gradio/pull/3089)

### Allow serving files from additional directories

```python
demo = gr.Interface(...)
demo.launch(
  file_directories=["/var/lib/demo/path/to/resources"]
)
```

By [@maxaudron](https://github.com/maxaudron) in [PR 3075](https://github.com/gradio-app/gradio/pull/3075)

## Bug Fixes:

- Fixes URL resolution on Windows by [@abidlabs](https://github.com/abidlabs) in [PR 3108](https://github.com/gradio-app/gradio/pull/3108)
- Example caching now works with components without a label attribute (e.g. `Column`) by [@abidlabs](https://github.com/abidlabs) in [PR 3123](https://github.com/gradio-app/gradio/pull/3123)
- Ensure the Video component correctly resets the UI state when a new video source is loaded and reduce choppiness of UI by [@pngwn](https://github.com/abidlabs) in [PR 3117](https://github.com/gradio-app/gradio/pull/3117)
- Fixes loading private Spaces by [@abidlabs](https://github.com/abidlabs) in [PR 3068](https://github.com/gradio-app/gradio/pull/3068)
- Added a warning when attempting to launch an `Interface` via the `%%blocks` jupyter notebook magic command by [@freddyaboulton](https://github.com/freddyaboulton) in [PR 3126](https://github.com/gradio-app/gradio/pull/3126)
- Fixes bug where interactive output image cannot be set when in edit mode by [@dawoodkhan82](https://github.com/@dawoodkhan82) in [PR 3135](https://github.com/gradio-app/gradio/pull/3135)
- A share link will automatically be created when running on Sagemaker notebooks so that the front-end is properly displayed by [@abidlabs](https://github.com/abidlabs) in [PR 3137](https://github.com/gradio-app/gradio/pull/3137)
- Fixes a few dropdown component issues; hide checkmark next to options as expected, and keyboard hover is visible by [@dawoodkhan82](https://github.com/dawoodkhan82) in [PR 3145]https://github.com/gradio-app/gradio/pull/3145)
- Fixed bug where example pagination buttons were not visible in dark mode or displayed under the examples table. By [@freddyaboulton](https://github.com/freddyaboulton) in [PR 3144](https://github.com/gradio-app/gradio/pull/3144)
- Fixed bug where the font color of axis labels and titles for native plots did not respond to dark mode preferences. By [@freddyaboulton](https://github.com/freddyaboulton) in [PR 3146](https://github.com/gradio-app/gradio/pull/3146)

## Documentation Changes:

- Added a guide on the 4 kinds of Gradio Interfaces by [@yvrjsharma](https://github.com/yvrjsharma) and [@abidlabs](https://github.com/abidlabs) in [PR 3003](https://github.com/gradio-app/gradio/pull/3003)
- Explained that the parameters in `launch` will not be respected when using reload mode, e.g. `gradio` command by [@freddyaboulton](https://github.com/freddyaboulton) in [PR 3089](https://github.com/gradio-app/gradio/pull/3089)
- Added a demo to show how to set up variable numbers of outputs in Gradio by [@abidlabs](https://github.com/abidlabs) in [PR 3127](https://github.com/gradio-app/gradio/pull/3127)
- Updated docs to reflect that the `equal_height` parameter should be passed to the `.style()` method of `gr.Row()` by [@freddyaboulton](https://github.com/freddyaboulton) in [PR 3125](https://github.com/gradio-app/gradio/pull/3125)

## Testing and Infrastructure Changes:

No changes to highlight.

## Breaking Changes:

No changes to highlight.

## Full Changelog:

- Changed URL of final image for `fake_diffusion` demos by [@freddyaboulton](https://github.com/freddyaboulton) in [PR 3120](https://github.com/gradio-app/gradio/pull/3120)

## Contributors Shoutout:

No changes to highlight.

# Version 3.17.1

## New Features:

### iOS image rotation fixed 🔄

Previously photos uploaded via iOS would be rotated after processing. This has been fixed by [@freddyaboulton](https://github.com/freddyaboulton) in [PR 3089](https://github.com/gradio-app/gradio/pull/3091)

#### Before

![image](https://user-images.githubusercontent.com/41651716/215846507-a36e9d05-1ac2-4867-8ab3-ce045a9415d9.png)

#### After

![image](https://user-images.githubusercontent.com/41651716/215846554-e41773ed-70f0-491a-9952-6a18babf91ef.png)

### Run on Kaggle kernels 🧪

A share link will automatically be created when running on Kaggle kernels (notebooks) so that the front-end is properly displayed.

![image](https://user-images.githubusercontent.com/41651716/216104254-2cf55599-449c-436c-b57e-40f6a83f9eee.png)

By [@freddyaboulton](https://github.com/freddyaboulton) in [PR 3101](https://github.com/gradio-app/gradio/pull/3101)

## Bug Fixes:

- Fix bug where examples were not rendered correctly for demos created with Blocks api that had multiple input compinents by [@freddyaboulton](https://github.com/freddyaboulton) in [PR 3090](https://github.com/gradio-app/gradio/pull/3090)
- Fix change event listener for JSON, HighlightedText, Chatbot by [@aliabid94](https://github.com/aliabid94) in [PR 3095](https://github.com/gradio-app/gradio/pull/3095)
- Fixes bug where video and file change event not working [@tomchang25](https://github.com/tomchang25) in [PR 3098](https://github.com/gradio-app/gradio/pull/3098)
- Fixes bug where static_video play and pause event not working [@tomchang25](https://github.com/tomchang25) in [PR 3098](https://github.com/gradio-app/gradio/pull/3098)
- Fixed `Gallery.style(grid=...)` by by [@aliabd](https://github.com/aliabd) in [PR 3107](https://github.com/gradio-app/gradio/pull/3107)

## Documentation Changes:

- Update chatbot guide to include blocks demo and markdown support section by [@dawoodkhan82](https://github.com/dawoodkhan82) in [PR 3023](https://github.com/gradio-app/gradio/pull/3023)

* Fix a broken link in the Quick Start guide, by [@cakiki](https://github.com/cakiki) in [PR 3109](https://github.com/gradio-app/gradio/pull/3109)
* Better docs navigation on mobile by [@aliabd](https://github.com/aliabd) in [PR 3112](https://github.com/gradio-app/gradio/pull/3112)
* Add a guide on using Gradio with [Comet](https://comet.com/), by [@DN6](https://github.com/DN6/) in [PR 3058](https://github.com/gradio-app/gradio/pull/3058)

## Testing and Infrastructure Changes:

No changes to highlight.

## Breaking Changes:

No changes to highlight.

## Full Changelog:

- Set minimum `markdown-it-py` version to `2.0.0` so that the dollar math plugin is compatible by [@freddyaboulton](https://github.com/freddyaboulton) in [PR 3102](https://github.com/gradio-app/gradio/pull/3102)

## Contributors Shoutout:

No changes to highlight.

# Version 3.17.0

## New Features:

### Extended support for Interface.load! 🏗️

You can now load `image-to-text` and `conversational` pipelines from the hub!

### Image-to-text Demo

```python
io = gr.Interface.load("models/nlpconnect/vit-gpt2-image-captioning",
                       api_key="<optional-api-key>")
io.launch()
```

<img width="1087" alt="image" src="https://user-images.githubusercontent.com/41651716/213260197-dc5d80b4-6e50-4b3a-a764-94980930ac38.png">

### conversational Demo

```python
chatbot = gr.Interface.load("models/microsoft/DialoGPT-medium",
                           api_key="<optional-api-key>")
chatbot.launch()
```

![chatbot_load](https://user-images.githubusercontent.com/41651716/213260220-3eaa25b7-a38b-48c6-adeb-2718bdf297a2.gif)

By [@freddyaboulton](https://github.com/freddyaboulton) in [PR 3011](https://github.com/gradio-app/gradio/pull/3011)

### Download Button added to Model3D Output Component 📥

No need for an additional file output component to enable model3d file downloads anymore. We now added a download button to the model3d component itself.

<img width="739" alt="Screenshot 2023-01-18 at 3 52 45 PM" src="https://user-images.githubusercontent.com/12725292/213294198-5f4fda35-bde7-450c-864f-d5683e7fa29a.png">

By [@dawoodkhan82](https://github.com/dawoodkhan82) in [PR 3014](https://github.com/gradio-app/gradio/pull/3014)

### Fixing Auth on Spaces 🔑

Authentication on spaces works now! Third party cookies must be enabled on your browser to be able
to log in. Some browsers disable third party cookies by default (Safari, Chrome Incognito).

![auth_spaces](https://user-images.githubusercontent.com/41651716/215528417-09538933-0576-4d1d-b3b9-1e877ab01905.gif)

## Bug Fixes:

- Fixes bug where interpretation event was not configured correctly by [@freddyaboulton](https://github.com/freddyaboulton) in [PR 2993](https://github.com/gradio-app/gradio/pull/2993)
- Fix relative import bug in reload mode by [@freddyaboulton](https://github.com/freddyaboulton) in [PR 2992](https://github.com/gradio-app/gradio/pull/2992)
- Fixes bug where png files were not being recognized when uploading images by [@abidlabs](https://github.com/abidlabs) in [PR 3002](https://github.com/gradio-app/gradio/pull/3002)
- Fixes bug where external Spaces could not be loaded and used as functions if they returned files by [@abidlabs](https://github.com/abidlabs) in [PR 3004](https://github.com/gradio-app/gradio/pull/3004)
- Fix bug where file serialization output was not JSON serializable by [@freddyaboulton](https://github.com/freddyaboulton) in [PR 2999](https://github.com/gradio-app/gradio/pull/2999)
- Fixes bug where png files were not being recognized when uploading images by [@abidlabs](https://github.com/abidlabs) in [PR 3002](https://github.com/gradio-app/gradio/pull/3002)
- Fixes bug where temporary uploaded files were not being added to temp sets by [@abidlabs](https://github.com/abidlabs) in [PR 3005](https://github.com/gradio-app/gradio/pull/3005)
- Fixes issue where markdown support in chatbot breaks older demos [@dawoodkhan82](https://github.com/dawoodkhan82) in [PR 3006](https://github.com/gradio-app/gradio/pull/3006)
- Fixes the `/file/` route that was broken in a recent change in [PR 3010](https://github.com/gradio-app/gradio/pull/3010)
- Fix bug where the Image component could not serialize image urls by [@freddyaboulton](https://github.com/freddyaboulton) in [PR 2957](https://github.com/gradio-app/gradio/pull/2957)
- Fix forwarding for guides after SEO renaming by [@aliabd](https://github.com/aliabd) in [PR 3017](https://github.com/gradio-app/gradio/pull/3017)
- Switch all pages on the website to use latest stable gradio by [@aliabd](https://github.com/aliabd) in [PR 3016](https://github.com/gradio-app/gradio/pull/3016)
- Fix bug related to deprecated parameters in `huggingface_hub` for the HuggingFaceDatasetSaver in [PR 3025](https://github.com/gradio-app/gradio/pull/3025)
- Added better support for symlinks in the way absolute paths are resolved by [@abidlabs](https://github.com/abidlabs) in [PR 3037](https://github.com/gradio-app/gradio/pull/3037)
- Fix several minor frontend bugs (loading animation, examples as gallery) frontend [@aliabid94](https://github.com/3026) in [PR 2961](https://github.com/gradio-app/gradio/pull/3026).
- Fixes bug that the chatbot sample code does not work with certain input value by [@petrov826](https://github.com/petrov826) in [PR 3039](https://github.com/gradio-app/gradio/pull/3039).
- Fix shadows for form element and ensure focus styles more visible in dark mode [@pngwn](https://github.com/pngwn) in [PR 3042](https://github.com/gradio-app/gradio/pull/3042).
- Fixed bug where the Checkbox and Dropdown change events were not triggered in response to other component changes by [@freddyaboulton](https://github.com/freddyaboulton) in [PR 3045](https://github.com/gradio-app/gradio/pull/3045)
- Fix bug where the queue was not properly restarted after launching a `closed` app by [@freddyaboulton](https://github.com/freddyaboulton) in [PR 3022](https://github.com/gradio-app/gradio/pull/3022)
- Adding missing embedded components on docs by [@aliabd](https://github.com/aliabd) in [PR 3027](https://github.com/gradio-app/gradio/pull/3027)
- Fixes bug where app would crash if the `file_types` parameter of `gr.File` or `gr.UploadButton` was not a list by [@freddyaboulton](https://github.com/freddyaboulton) in [PR 3048](https://github.com/gradio-app/gradio/pull/3048)
- Ensure CSS mounts correctly regardless of how many Gradio instances are on the page [@pngwn](https://github.com/pngwn) in [PR 3059](https://github.com/gradio-app/gradio/pull/3059).
- Fix bug where input component was not hidden in the frontend for `UploadButton` by [@freddyaboulton](https://github.com/freddyaboulton) in [PR 3053](https://github.com/gradio-app/gradio/pull/3053)
- Fixes issue where after clicking submit or undo, the sketch output wouldn't clear. [@dawoodkhan82](https://github.com/dawoodkhan82) in [PR 3047](https://github.com/gradio-app/gradio/pull/3047)
- Ensure spaces embedded via the web component always use the correct URLs for server requests and change ports for testing to avoid strange collisions when users are working with embedded apps locally by [@pngwn](https://github.com/pngwn) in [PR 3065](https://github.com/gradio-app/gradio/pull/3065)
- Preserve selected image of Gallery through updated by [@freddyaboulton](https://github.com/freddyaboulton) in [PR 3061](https://github.com/gradio-app/gradio/pull/3061)
- Fix bug where auth was not respected on HF spaces by [@freddyaboulton](https://github.com/freddyaboulton) and [@aliabid94](https://github.com/aliabid94) in [PR 3049](https://github.com/gradio-app/gradio/pull/3049)
- Fixes bug where tabs selected attribute not working if manually change tab by [@tomchang25](https://github.com/tomchang25) in [3055](https://github.com/gradio-app/gradio/pull/3055)
- Change chatbot to show dots on progress, and fix bug where chatbot would not stick to bottom in the case of images by [@aliabid94](https://github.com/aliabid94) in [PR 3067](https://github.com/gradio-app/gradio/pull/3079)

## Documentation Changes:

- SEO improvements to guides by[@aliabd](https://github.com/aliabd) in [PR 2915](https://github.com/gradio-app/gradio/pull/2915)
- Use `gr.LinePlot` for the `blocks_kinematics` demo by [@freddyaboulton](https://github.com/freddyaboulton) in [PR 2998](https://github.com/gradio-app/gradio/pull/2998)
- Updated the `interface_series_load` to include some inline markdown code by [@abidlabs](https://github.com/abidlabs) in [PR 3051](https://github.com/gradio-app/gradio/pull/3051)

## Testing and Infrastructure Changes:

- Adds a GitHub action to test if any large files (> 5MB) are present by [@abidlabs](https://github.com/abidlabs) in [PR 3013](https://github.com/gradio-app/gradio/pull/3013)

## Breaking Changes:

No changes to highlight.

## Full Changelog:

- Rewrote frontend using CSS variables for themes by [@pngwn](https://github.com/pngwn) in [PR 2840](https://github.com/gradio-app/gradio/pull/2840)
- Moved telemetry requests to run on background threads by [@abidlabs](https://github.com/abidlabs) in [PR 3054](https://github.com/gradio-app/gradio/pull/3054)

## Contributors Shoutout:

No changes to highlight.

# Version 3.16.2

## New Features:

No changes to highlight.

## Bug Fixes:

- Fixed file upload fails for files with zero size by [@dawoodkhan82](https://github.com/dawoodkhan82) in [PR 2923](https://github.com/gradio-app/gradio/pull/2923)
- Fixed bug where `mount_gradio_app` would not launch if the queue was enabled in a gradio app by [@freddyaboulton](https://github.com/freddyaboulton) in [PR 2939](https://github.com/gradio-app/gradio/pull/2939)
- Fix custom long CSS handling in Blocks by [@anton-l](https://github.com/anton-l) in [PR 2953](https://github.com/gradio-app/gradio/pull/2953)
- Recovers the dropdown change event by [@abidlabs](https://github.com/abidlabs) in [PR 2954](https://github.com/gradio-app/gradio/pull/2954).
- Fix audio file output by [@aliabid94](https://github.com/aliabid94) in [PR 2961](https://github.com/gradio-app/gradio/pull/2961).
- Fixed bug where file extensions of really long files were not kept after download by [@freddyaboulton](https://github.com/freddyaboulton) in [PR 2929](https://github.com/gradio-app/gradio/pull/2929)
- Fix bug where outputs for examples where not being returned by the backend by [@freddyaboulton](https://github.com/freddyaboulton) in [PR 2955](https://github.com/gradio-app/gradio/pull/2955)
- Fix bug in `blocks_plug` demo that prevented switching tabs programmatically with python [@TashaSkyUp](https://github.com/https://github.com/TashaSkyUp) in [PR 2971](https://github.com/gradio-app/gradio/pull/2971).

## Documentation Changes:

No changes to highlight.

## Testing and Infrastructure Changes:

No changes to highlight.

## Breaking Changes:

No changes to highlight.

## Full Changelog:

No changes to highlight.

## Contributors Shoutout:

No changes to highlight.

# Version 3.16.1

## New Features:

No changes to highlight.

## Bug Fixes:

- Fix audio file output by [@aliabid94](https://github.com/aliabid94) in [PR 2950](https://github.com/gradio-app/gradio/pull/2950).

## Documentation Changes:

No changes to highlight.

## Testing and Infrastructure Changes:

No changes to highlight.

## Breaking Changes:

No changes to highlight.

## Full Changelog:

No changes to highlight.

## Contributors Shoutout:

No changes to highlight.

# Version 3.16.0

## New Features:

### Send custom progress updates by adding a `gr.Progress` argument after the input arguments to any function. Example:

```python
def reverse(word, progress=gr.Progress()):
    progress(0, desc="Starting")
    time.sleep(1)
    new_string = ""
    for letter in progress.tqdm(word, desc="Reversing"):
        time.sleep(0.25)
        new_string = letter + new_string
    return new_string

demo = gr.Interface(reverse, gr.Text(), gr.Text())
```

Progress indicator bar by [@aliabid94](https://github.com/aliabid94) in [PR 2750](https://github.com/gradio-app/gradio/pull/2750).

- Added `title` argument to `TabbedInterface` by @MohamedAliRashad in [#2888](https://github.com/gradio-app/gradio/pull/2888)
- Add support for specifying file extensions for `gr.File` and `gr.UploadButton`, using `file_types` parameter (e.g `gr.File(file_count="multiple", file_types=["text", ".json", ".csv"])`) by @dawoodkhan82 in [#2901](https://github.com/gradio-app/gradio/pull/2901)
- Added `multiselect` option to `Dropdown` by @dawoodkhan82 in [#2871](https://github.com/gradio-app/gradio/pull/2871)

### With `multiselect` set to `true` a user can now select multiple options from the `gr.Dropdown` component.

```python
gr.Dropdown(["angola", "pakistan", "canada"], multiselect=True, value=["angola"])
```

<img width="610" alt="Screenshot 2023-01-03 at 4 14 36 PM" src="https://user-images.githubusercontent.com/12725292/210442547-c86975c9-4b4f-4b8e-8803-9d96e6a8583a.png">

## Bug Fixes:

- Fixed bug where an error opening an audio file led to a crash by [@FelixDombek](https://github.com/FelixDombek) in [PR 2898](https://github.com/gradio-app/gradio/pull/2898)
- Fixed bug where setting `default_enabled=False` made it so that the entire queue did not start by [@freddyaboulton](https://github.com/freddyaboulton) in [PR 2876](https://github.com/gradio-app/gradio/pull/2876)
- Fixed bug where csv preview for DataFrame examples would show filename instead of file contents by [@freddyaboulton](https://github.com/freddyaboulton) in [PR 2877](https://github.com/gradio-app/gradio/pull/2877)
- Fixed bug where an error raised after yielding iterative output would not be displayed in the browser by
  [@JaySmithWpg](https://github.com/JaySmithWpg) in [PR 2889](https://github.com/gradio-app/gradio/pull/2889)
- Fixed bug in `blocks_style` demo that was preventing it from launching by [@freddyaboulton](https://github.com/freddyaboulton) in [PR 2890](https://github.com/gradio-app/gradio/pull/2890)
- Fixed bug where files could not be downloaded by [@freddyaboulton](https://github.com/freddyaboulton) in [PR 2926](https://github.com/gradio-app/gradio/pull/2926)
- Fixed bug where cached examples were not displaying properly by [@a-rogalska](https://github.com/a-rogalska) in [PR 2974](https://github.com/gradio-app/gradio/pull/2974)

## Documentation Changes:

- Added a Guide on using Google Sheets to create a real-time dashboard with Gradio's `DataFrame` and `LinePlot` component, by [@abidlabs](https://github.com/abidlabs) in [PR 2816](https://github.com/gradio-app/gradio/pull/2816)
- Add a components - events matrix on the docs by [@aliabd](https://github.com/aliabd) in [PR 2921](https://github.com/gradio-app/gradio/pull/2921)

## Testing and Infrastructure Changes:

- Deployed PRs from forks to spaces by [@freddyaboulton](https://github.com/freddyaboulton) in [PR 2895](https://github.com/gradio-app/gradio/pull/2895)

## Breaking Changes:

No changes to highlight.

## Full Changelog:

- The `default_enabled` parameter of the `Blocks.queue` method has no effect by [@freddyaboulton](https://github.com/freddyaboulton) in [PR 2876](https://github.com/gradio-app/gradio/pull/2876)
- Added typing to several Python files in codebase by [@abidlabs](https://github.com/abidlabs) in [PR 2887](https://github.com/gradio-app/gradio/pull/2887)
- Excluding untracked files from demo notebook check action by [@aliabd](https://github.com/aliabd) in [PR 2897](https://github.com/gradio-app/gradio/pull/2897)
- Optimize images and gifs by [@aliabd](https://github.com/aliabd) in [PR 2922](https://github.com/gradio-app/gradio/pull/2922)
- Updated typing by [@1nF0rmed](https://github.com/1nF0rmed) in [PR 2904](https://github.com/gradio-app/gradio/pull/2904)

## Contributors Shoutout:

- @JaySmithWpg for making their first contribution to gradio!
- @MohamedAliRashad for making their first contribution to gradio!

# Version 3.15.0

## New Features:

Gradio's newest plotting component `gr.LinePlot`! 📈

With this component you can easily create time series visualizations with customizable
appearance for your demos and dashboards ... all without having to know an external plotting library.

For an example of the api see below:

```python
gr.LinePlot(stocks,
            x="date",
            y="price",
            color="symbol",
            color_legend_position="bottom",
            width=600, height=400, title="Stock Prices")
```

![image](https://user-images.githubusercontent.com/41651716/208711646-81ae3745-149b-46a3-babd-0569aecdd409.png)

By [@freddyaboulton](https://github.com/freddyaboulton) in [PR 2807](https://github.com/gradio-app/gradio/pull/2807)

## Bug Fixes:

- Fixed bug where the `examples_per_page` parameter of the `Examples` component was not passed to the internal `Dataset` component by [@freddyaboulton](https://github.com/freddyaboulton) in [PR 2861](https://github.com/gradio-app/gradio/pull/2861)
- Fixes loading Spaces that have components with default values by [@abidlabs](https://github.com/abidlabs) in [PR 2855](https://github.com/gradio-app/gradio/pull/2855)
- Fixes flagging when `allow_flagging="auto"` in `gr.Interface()` by [@abidlabs](https://github.com/abidlabs) in [PR 2695](https://github.com/gradio-app/gradio/pull/2695)
- Fixed bug where passing a non-list value to `gr.CheckboxGroup` would crash the entire app by [@freddyaboulton](https://github.com/freddyaboulton) in [PR 2866](https://github.com/gradio-app/gradio/pull/2866)

## Documentation Changes:

- Added a Guide on using BigQuery with Gradio's `DataFrame` and `ScatterPlot` component,
  by [@abidlabs](https://github.com/abidlabs) in [PR 2794](https://github.com/gradio-app/gradio/pull/2794)

## Testing and Infrastructure Changes:

No changes to highlight.

## Breaking Changes:

No changes to highlight.

## Full Changelog:

- Fixed importing gradio can cause PIL.Image.registered_extensions() to break by `[@aliencaocao](https://github.com/aliencaocao)` in `[PR 2846](https://github.com/gradio-app/gradio/pull/2846)`
- Fix css glitch and navigation in docs by [@aliabd](https://github.com/aliabd) in [PR 2856](https://github.com/gradio-app/gradio/pull/2856)
- Added the ability to set `x_lim`, `y_lim` and legend positions for `gr.ScatterPlot` by [@freddyaboulton](https://github.com/freddyaboulton) in [PR 2807](https://github.com/gradio-app/gradio/pull/2807)
- Remove footers and min-height the correct way by [@aliabd](https://github.com/aliabd) in [PR 2860](https://github.com/gradio-app/gradio/pull/2860)

## Contributors Shoutout:

No changes to highlight.

# Version 3.14.0

## New Features:

### Add Waveform Visual Support to Audio

Adds a `gr.make_waveform()` function that creates a waveform video by combining an audio and an optional background image by [@dawoodkhan82](http://github.com/dawoodkhan82) and [@aliabid94](http://github.com/aliabid94) in [PR 2706](https://github.com/gradio-app/gradio/pull/2706. Helpful for making audio outputs much more shareable.

![waveform screenrecording](https://user-images.githubusercontent.com/7870876/206062396-164a5e71-451a-4fe0-94a7-cbe9269d57e6.gif)

### Allows Every Component to Accept an `every` Parameter

When a component's initial value is a function, the `every` parameter re-runs the function every `every` seconds. By [@abidlabs](https://github.com/abidlabs) in [PR 2806](https://github.com/gradio-app/gradio/pull/2806). Here's a code example:

```py
import gradio as gr

with gr.Blocks() as demo:
    df = gr.DataFrame(run_query, every=60*60)

demo.queue().launch()
```

## Bug Fixes:

- Fixed issue where too many temporary files were created, all with randomly generated
  filepaths. Now fewer temporary files are created and are assigned a path that is a
  hash based on the file contents by [@abidlabs](https://github.com/abidlabs) in [PR 2758](https://github.com/gradio-app/gradio/pull/2758)

## Documentation Changes:

No changes to highlight.

## Testing and Infrastructure Changes:

No changes to highlight.

## Breaking Changes:

No changes to highlight.

## Full Changelog:

No changes to highlight.

## Contributors Shoutout:

No changes to highlight.

# Version 3.13.2

## New Features:

No changes to highlight.

## Bug Fixes:

\*No changes to highlight.

-

## Documentation Changes:

- Improves documentation of several queuing-related parameters by [@abidlabs](https://github.com/abidlabs) in [PR 2825](https://github.com/gradio-app/gradio/pull/2825)

## Testing and Infrastructure Changes:

- Remove h11 pinning by [@ecederstrand](<[https://github.com/abidlabs](https://github.com/ecederstrand)>) in [PR 2820](<[https://github.com/gradio-app/gradio/pull/2808](https://github.com/gradio-app/gradio/pull/2820)>)

## Breaking Changes:

No changes to highlight.

## Full Changelog:

No changes to highlight.

## Contributors Shoutout:

No changes to highlight.

# Version 3.13.1

## New Features:

### New Shareable Links

Replaces tunneling logic based on ssh port-forwarding to that based on `frp` by [XciD](https://github.com/XciD) and [Wauplin](https://github.com/Wauplin) in [PR 2509](https://github.com/gradio-app/gradio/pull/2509)

You don't need to do anything differently, but when you set `share=True` in `launch()`,
you'll get this message and a public link that look a little bit different:

```bash
Setting up a public link... we have recently upgraded the way public links are generated. If you encounter any problems, please downgrade to gradio version 3.13.0
.
Running on public URL: https://bec81a83-5b5c-471e.gradio.live
```

These links are a more secure and scalable way to create shareable demos!

## Bug Fixes:

- Allows `gr.Dataframe()` to take a `pandas.DataFrame` that includes numpy array and other types as its initial value, by [@abidlabs](https://github.com/abidlabs) in [PR 2804](https://github.com/gradio-app/gradio/pull/2804)
- Add `altair` to requirements.txt by [@freddyaboulton](https://github.com/freddyaboulton) in [PR 2811](https://github.com/gradio-app/gradio/pull/2811)
- Added aria-labels to icon buttons that are built into UI components by [@emilyuhde](http://github.com/emilyuhde) in [PR 2791](https://github.com/gradio-app/gradio/pull/2791)

## Documentation Changes:

- Fixed some typos in the "Plot Component for Maps" guide by [@freddyaboulton](https://github.com/freddyaboulton) in [PR 2811](https://github.com/gradio-app/gradio/pull/2811)

## Testing and Infrastructure Changes:

- Fixed test for IP address by [@abidlabs](https://github.com/abidlabs) in [PR 2808](https://github.com/gradio-app/gradio/pull/2808)

## Breaking Changes:

No changes to highlight.

## Full Changelog:

- Fixed typo in parameter `visible` in classes in `templates.py` by [@abidlabs](https://github.com/abidlabs) in [PR 2805](https://github.com/gradio-app/gradio/pull/2805)
- Switched external service for getting IP address from `https://api.ipify.org` to `https://checkip.amazonaws.com/` by [@abidlabs](https://github.com/abidlabs) in [PR 2810](https://github.com/gradio-app/gradio/pull/2810)

## Contributors Shoutout:

No changes to highlight.

- Fixed typo in parameter `visible` in classes in `templates.py` by [@abidlabs](https://github.com/abidlabs) in [PR 2805](https://github.com/gradio-app/gradio/pull/2805)
- Switched external service for getting IP address from `https://api.ipify.org` to `https://checkip.amazonaws.com/` by [@abidlabs](https://github.com/abidlabs) in [PR 2810](https://github.com/gradio-app/gradio/pull/2810)

# Version 3.13.0

## New Features:

### Scatter plot component

It is now possible to create a scatter plot natively in Gradio!

The `gr.ScatterPlot` component accepts a pandas dataframe and some optional configuration parameters
and will automatically create a plot for you!

This is the first of many native plotting components in Gradio!

For an example of how to use `gr.ScatterPlot` see below:

```python
import gradio as gr
from vega_datasets import data

cars = data.cars()

with gr.Blocks() as demo:
    gr.ScatterPlot(show_label=False,
                   value=cars,
                   x="Horsepower",
                   y="Miles_per_Gallon",
                   color="Origin",
                   tooltip="Name",
                   title="Car Data",
                   y_title="Miles per Gallon",
                   color_legend_title="Origin of Car").style(container=False)

demo.launch()
```

<img width="404" alt="image" src="https://user-images.githubusercontent.com/41651716/206737726-4c4da5f0-dee8-4f0a-b1e1-e2b75c4638e9.png">

By [@freddyaboulton](https://github.com/freddyaboulton) in [PR 2764](https://github.com/gradio-app/gradio/pull/2764)

### Support for altair plots

The `Plot` component can now accept altair plots as values!
Simply return an altair plot from your event listener and gradio will display it in the front-end.
See the example below:

```python
import gradio as gr
import altair as alt
from vega_datasets import data

cars = data.cars()
chart = (
    alt.Chart(cars)
    .mark_point()
    .encode(
        x="Horsepower",
        y="Miles_per_Gallon",
        color="Origin",
    )
)

with gr.Blocks() as demo:
    gr.Plot(value=chart)
demo.launch()
```

<img width="1366" alt="image" src="https://user-images.githubusercontent.com/41651716/204660697-f994316f-5ca7-4e8a-93bc-eb5e0d556c91.png">

By [@freddyaboulton](https://github.com/freddyaboulton) in [PR 2741](https://github.com/gradio-app/gradio/pull/2741)

### Set the background color of a Label component

The `Label` component now accepts a `color` argument by [@freddyaboulton](https://github.com/freddyaboulton) in [PR 2736](https://github.com/gradio-app/gradio/pull/2736).
The `color` argument should either be a valid css color name or hexadecimal string.
You can update the color with `gr.Label.update`!

This lets you create Alert and Warning boxes with the `Label` component. See below:

```python
import gradio as gr
import random

def update_color(value):
    if value < 0:
        # This is bad so use red
        return "#FF0000"
    elif 0 <= value <= 20:
        # Ok but pay attention (use orange)
        return "#ff9966"
    else:
        # Nothing to worry about
        return None

def update_value():
    choice = random.choice(['good', 'bad', 'so-so'])
    color = update_color(choice)
    return gr.Label.update(value=choice, color=color)


with gr.Blocks() as demo:
    label = gr.Label(value=-10)
    demo.load(lambda: update_value(), inputs=None, outputs=[label], every=1)
demo.queue().launch()
```

![label_bg_color_update](https://user-images.githubusercontent.com/41651716/204400372-80e53857-f26f-4a38-a1ae-1acadff75e89.gif)

### Add Brazilian Portuguese translation

Add Brazilian Portuguese translation (pt-BR.json) by [@pstwh](http://github.com/pstwh) in [PR 2753](https://github.com/gradio-app/gradio/pull/2753):

<img width="951" alt="image" src="https://user-images.githubusercontent.com/1778297/206615305-4c52031e-3f7d-4df2-8805-a79894206911.png">

## Bug Fixes:

- Fixed issue where image thumbnails were not showing when an example directory was provided
  by [@abidlabs](https://github.com/abidlabs) in [PR 2745](https://github.com/gradio-app/gradio/pull/2745)
- Fixed bug loading audio input models from the hub by [@freddyaboulton](https://github.com/freddyaboulton) in [PR 2779](https://github.com/gradio-app/gradio/pull/2779).
- Fixed issue where entities were not merged when highlighted text was generated from the
  dictionary inputs [@payoto](https://github.com/payoto) in [PR 2767](https://github.com/gradio-app/gradio/pull/2767)
- Fixed bug where generating events did not finish running even if the websocket connection was closed by [@freddyaboulton](https://github.com/freddyaboulton) in [PR 2783](https://github.com/gradio-app/gradio/pull/2783).

## Documentation Changes:

No changes to highlight.

## Testing and Infrastructure Changes:

No changes to highlight.

## Breaking Changes:

No changes to highlight.

## Full Changelog:

- Images in the chatbot component are now resized if they exceed a max width by [@abidlabs](https://github.com/abidlabs) in [PR 2748](https://github.com/gradio-app/gradio/pull/2748)
- Missing parameters have been added to `gr.Blocks().load()` by [@abidlabs](https://github.com/abidlabs) in [PR 2755](https://github.com/gradio-app/gradio/pull/2755)
- Deindex share URLs from search by [@aliabd](https://github.com/aliabd) in [PR 2772](https://github.com/gradio-app/gradio/pull/2772)
- Redirect old links and fix broken ones by [@aliabd](https://github.com/aliabd) in [PR 2774](https://github.com/gradio-app/gradio/pull/2774)

## Contributors Shoutout:

No changes to highlight.

# Version 3.12.0

## New Features:

### The `Chatbot` component now supports a subset of Markdown (including bold, italics, code, images)

You can now pass in some Markdown to the Chatbot component and it will show up,
meaning that you can pass in images as well! by [@abidlabs](https://github.com/abidlabs) in [PR 2731](https://github.com/gradio-app/gradio/pull/2731)

Here's a simple example that references a local image `lion.jpg` that is in the same
folder as the Python script:

```py
import gradio as gr

with gr.Blocks() as demo:
    gr.Chatbot([("hi", "hello **abubakar**"), ("![](/file=lion.jpg)", "cool pic")])

demo.launch()
```

![Alt text](https://user-images.githubusercontent.com/1778297/204357455-5c1a4002-eee7-479d-9a1e-ba2c12522723.png)

To see a more realistic example, see the new demo `/demo/chatbot_multimodal/run.py`.

### Latex support

Added mathtext (a subset of latex) support to gr.Markdown. Added by [@kashif](https://github.com/kashif) and [@aliabid94](https://github.com/aliabid94) in [PR 2696](https://github.com/gradio-app/gradio/pull/2696).

Example of how it can be used:

```python
gr.Markdown(
    r"""
    # Hello World! $\frac{\sqrt{x + y}}{4}$ is today's lesson.
    """)
```

### Update Accordion properties from the backend

You can now update the Accordion `label` and `open` status with `gr.Accordion.update` by [@freddyaboulton](https://github.com/freddyaboulton) in [PR 2690](https://github.com/gradio-app/gradio/pull/2690)

```python
import gradio as gr

with gr.Blocks() as demo:
    with gr.Accordion(label="Open for greeting", open=False) as accordion:
        gr.Textbox("Hello!")
    open_btn = gr.Button(value="Open Accordion")
    close_btn = gr.Button(value="Close Accordion")
    open_btn.click(
        lambda: gr.Accordion.update(open=True, label="Open Accordion"),
        inputs=None,
        outputs=[accordion],
    )
    close_btn.click(
        lambda: gr.Accordion.update(open=False, label="Closed Accordion"),
        inputs=None,
        outputs=[accordion],
    )
demo.launch()
```

![update_accordion](https://user-images.githubusercontent.com/41651716/203164176-b102eae3-babe-4986-ae30-3ab4f400cedc.gif)

## Bug Fixes:

- Fixed bug where requests timeout is missing from utils.version_check() by [@yujiehecs](https://github.com/yujiehecs) in [PR 2729](https://github.com/gradio-app/gradio/pull/2729)
- Fixed bug where so that the `File` component can properly preprocess files to "binary" byte-string format by [CoffeeVampir3](https://github.com/CoffeeVampir3) in [PR 2727](https://github.com/gradio-app/gradio/pull/2727)
- Fixed bug to ensure that filenames are less than 200 characters even for non-English languages by [@SkyTNT](https://github.com/SkyTNT) in [PR 2685](https://github.com/gradio-app/gradio/pull/2685)

## Documentation Changes:

- Performance improvements to docs on mobile by [@aliabd](https://github.com/aliabd) in [PR 2730](https://github.com/gradio-app/gradio/pull/2730)

## Testing and Infrastructure Changes:

No changes to highlight.

## Breaking Changes:

No changes to highlight.

## Full Changelog:

- Make try examples button more prominent by [@aliabd](https://github.com/aliabd) in [PR 2705](https://github.com/gradio-app/gradio/pull/2705)
- Fix id clashes in docs by [@aliabd](https://github.com/aliabd) in [PR 2713](https://github.com/gradio-app/gradio/pull/2713)
- Fix typos in guide docs by [@andridns](https://github.com/andridns) in [PR 2722](https://github.com/gradio-app/gradio/pull/2722)
- Add option to `include_audio` in Video component. When `True`, for `source="webcam"` this will record audio and video, for `source="upload"` this will retain the audio in an uploaded video by [@mandargogate](https://github.com/MandarGogate) in [PR 2721](https://github.com/gradio-app/gradio/pull/2721)

## Contributors Shoutout:

- [@andridns](https://github.com/andridns) made their first contribution in [PR 2722](https://github.com/gradio-app/gradio/pull/2722)!

# Version 3.11.0

## New Features:

### Upload Button

There is now a new component called the `UploadButton` which is a file upload component but in button form! You can also specify what file types it should accept in the form of a list (ex: `image`, `video`, `audio`, `text`, or generic `file`). Added by [@dawoodkhan82](https://github.com/dawoodkhan82) in [PR 2591](https://github.com/gradio-app/gradio/pull/2591).

Example of how it can be used:

```python
import gradio as gr

def upload_file(files):
    file_paths = [file.name for file in files]
    return file_paths

with gr.Blocks() as demo:
    file_output = gr.File()
    upload_button = gr.UploadButton("Click to Upload a File", file_types=["image", "video"], file_count="multiple")
    upload_button.upload(upload_file, upload_button, file_output)

demo.launch()
```

### Revamped API documentation page

New API Docs page with in-browser playground and updated aesthetics. [@gary149](https://github.com/gary149) in [PR 2652](https://github.com/gradio-app/gradio/pull/2652)

### Revamped Login page

Previously our login page had its own CSS, had no dark mode, and had an ugly json message on the wrong credentials. Made the page more aesthetically consistent, added dark mode support, and a nicer error message. [@aliabid94](https://github.com/aliabid94) in [PR 2684](https://github.com/gradio-app/gradio/pull/2684)

### Accessing the Requests Object Directly

You can now access the Request object directly in your Python function by [@abidlabs](https://github.com/abidlabs) in [PR 2641](https://github.com/gradio-app/gradio/pull/2641). This means that you can access request headers, the client IP address, and so on. In order to use it, add a parameter to your function and set its type hint to be `gr.Request`. Here's a simple example:

```py
import gradio as gr

def echo(name, request: gr.Request):
    if request:
        print("Request headers dictionary:", request.headers)
        print("IP address:", request.client.host)
    return name

io = gr.Interface(echo, "textbox", "textbox").launch()
```

## Bug Fixes:

- Fixed bug that limited files from being sent over websockets to 16MB. The new limit
  is now 1GB by [@abidlabs](https://github.com/abidlabs) in [PR 2709](https://github.com/gradio-app/gradio/pull/2709)

## Documentation Changes:

- Updated documentation for embedding Gradio demos on Spaces as web components by
  [@julien-c](https://github.com/julien-c) in [PR 2698](https://github.com/gradio-app/gradio/pull/2698)
- Updated IFrames in Guides to use the host URL instead of the Space name to be consistent with the new method for embedding Spaces, by
  [@julien-c](https://github.com/julien-c) in [PR 2692](https://github.com/gradio-app/gradio/pull/2692)
- Colab buttons on every demo in the website! Just click open in colab, and run the demo there.

https://user-images.githubusercontent.com/9021060/202878400-cb16ed47-f4dd-4cb0-b2f0-102a9ff64135.mov

## Testing and Infrastructure Changes:

No changes to highlight.

## Breaking Changes:

No changes to highlight.

## Full Changelog:

- Better warnings and error messages for `gr.Interface.load()` by [@abidlabs](https://github.com/abidlabs) in [PR 2694](https://github.com/gradio-app/gradio/pull/2694)
- Add open in colab buttons to demos in docs and /demos by [@aliabd](https://github.com/aliabd) in [PR 2608](https://github.com/gradio-app/gradio/pull/2608)
- Apply different formatting for the types in component docstrings by [@aliabd](https://github.com/aliabd) in [PR 2707](https://github.com/gradio-app/gradio/pull/2707)

## Contributors Shoutout:

No changes to highlight.

# Version 3.10.1

## New Features:

No changes to highlight.

## Bug Fixes:

- Passes kwargs into `gr.Interface.load()` by [@abidlabs](https://github.com/abidlabs) in [PR 2669](https://github.com/gradio-app/gradio/pull/2669)

## Documentation Changes:

No changes to highlight.

## Testing and Infrastructure Changes:

No changes to highlight.

## Breaking Changes:

No changes to highlight.

## Full Changelog:

- Clean up printed statements in Embedded Colab Mode by [@aliabid94](https://github.com/aliabid94) in [PR 2612](https://github.com/gradio-app/gradio/pull/2612)

## Contributors Shoutout:

No changes to highlight.

# Version 3.10.0

- Add support for `'password'` and `'email'` types to `Textbox`. [@pngwn](https://github.com/pngwn) in [PR 2653](https://github.com/gradio-app/gradio/pull/2653)
- `gr.Textbox` component will now raise an exception if `type` is not "text", "email", or "password" [@pngwn](https://github.com/pngwn) in [PR 2653](https://github.com/gradio-app/gradio/pull/2653). This will cause demos using the deprecated `gr.Textbox(type="number")` to raise an exception.

## Bug Fixes:

- Updated the minimum FastApi used in tests to version 0.87 by [@freddyaboulton](https://github.com/freddyaboulton) in [PR 2647](https://github.com/gradio-app/gradio/pull/2647)
- Fixed bug where interfaces with examples could not be loaded with `gr.Interface.load` by [@freddyaboulton](https://github.com/freddyaboulton) [PR 2640](https://github.com/gradio-app/gradio/pull/2640)
- Fixed bug where the `interactive` property of a component could not be updated by [@freddyaboulton](https://github.com/freddyaboulton) in [PR 2639](https://github.com/gradio-app/gradio/pull/2639)
- Fixed bug where some URLs were not being recognized as valid URLs and thus were not
  loading correctly in various components by [@abidlabs](https://github.com/abidlabs) in [PR 2659](https://github.com/gradio-app/gradio/pull/2659)

## Documentation Changes:

- Fix some typos in the embedded demo names in "05_using_blocks_like_functions.md" by [@freddyaboulton](https://github.com/freddyaboulton) in [PR 2656](https://github.com/gradio-app/gradio/pull/2656)

## Testing and Infrastructure Changes:

No changes to highlight.

## Breaking Changes:

No changes to highlight.

## Full Changelog:

- Add support for `'password'` and `'email'` types to `Textbox`. [@pngwn](https://github.com/pngwn) in [PR 2653](https://github.com/gradio-app/gradio/pull/2653)

## Contributors Shoutout:

No changes to highlight.

# Version 3.9.1

## New Features:

No changes to highlight.

## Bug Fixes:

- Only set a min height on md and html when loading by [@pngwn](https://github.com/pngwn) in [PR 2623](https://github.com/gradio-app/gradio/pull/2623)

## Documentation Changes:

- See docs for the latest gradio commit to main as well the latest pip release:

![main-vs-pip](https://user-images.githubusercontent.com/9021060/199607887-aab1ae4e-a070-4527-966d-024397abe15b.gif)

- Modified the "Connecting To a Database Guide" to use `pd.read_sql` as opposed to low-level postgres connector by [@freddyaboulton](https://github.com/freddyaboulton) in [PR 2604](https://github.com/gradio-app/gradio/pull/2604)

## Testing and Infrastructure Changes:

No changes to highlight.

## Breaking Changes:

No changes to highlight.

## Full Changelog:

- Dropdown for seeing docs as latest or main by [@aliabd](https://github.com/aliabd) in [PR 2544](https://github.com/gradio-app/gradio/pull/2544)
- Allow `gr.Templates` to accept parameters to override the defaults by [@abidlabs](https://github.com/abidlabs) in [PR 2600](https://github.com/gradio-app/gradio/pull/2600)
- Components now throw a `ValueError()` if constructed with invalid parameters for `type` or `source` (for components that take those parameters) in [PR 2610](https://github.com/gradio-app/gradio/pull/2610)
- Allow auth with using queue by [@GLGDLY](https://github.com/GLGDLY) in [PR 2611](https://github.com/gradio-app/gradio/pull/2611)

## Contributors Shoutout:

No changes to highlight.

# Version 3.9

## New Features:

- Gradio is now embedded directly in colab without requiring the share link by [@aliabid94](https://github.com/aliabid94) in [PR 2455](https://github.com/gradio-app/gradio/pull/2455)

### Calling functions by api_name in loaded apps

When you load an upstream app with `gr.Blocks.load`, you can now specify which fn
to call with the `api_name` parameter.

```python
import gradio as gr
english_translator = gr.Blocks.load(name="spaces/gradio/english-translator")
german = english_translator("My name is Freddy", api_name='translate-to-german')
```

The `api_name` parameter will take precedence over the `fn_index` parameter.

## Bug Fixes:

- Fixed bug where None could not be used for File,Model3D, and Audio examples by [@freddyaboulton](https://github.com/freddyaboulton) in [PR 2588](https://github.com/gradio-app/gradio/pull/2588)
- Fixed links in Plotly map guide + demo by [@dawoodkhan82](https://github.com/dawoodkhan82) in [PR 2578](https://github.com/gradio-app/gradio/pull/2578)
- `gr.Blocks.load()` now correctly loads example files from Spaces [@abidlabs](https://github.com/abidlabs) in [PR 2594](https://github.com/gradio-app/gradio/pull/2594)
- Fixed bug when image clear started upload dialog [@mezotaken](https://github.com/mezotaken) in [PR 2577](https://github.com/gradio-app/gradio/pull/2577)

## Documentation Changes:

- Added a Guide on how to configure the queue for maximum performance by [@abidlabs](https://github.com/abidlabs) in [PR 2558](https://github.com/gradio-app/gradio/pull/2558)

## Testing and Infrastructure Changes:

No changes to highlight.

## Breaking Changes:

No changes to highlight.

## Full Changelog:

- Add `api_name` to `Blocks.__call__` by [@freddyaboulton](https://github.com/freddyaboulton) in [PR 2593](https://github.com/gradio-app/gradio/pull/2593)
- Update queue with using deque & update requirements by [@GLGDLY](https://github.com/GLGDLY) in [PR 2428](https://github.com/gradio-app/gradio/pull/2428)

## Contributors Shoutout:

No changes to highlight.

# Version 3.8.2

## Bug Fixes:

- Ensure gradio apps embedded via spaces use the correct endpoint for predictions. [@pngwn](https://github.com/pngwn) in [PR 2567](https://github.com/gradio-app/gradio/pull/2567)
- Ensure gradio apps embedded via spaces use the correct websocket protocol. [@pngwn](https://github.com/pngwn) in [PR 2571](https://github.com/gradio-app/gradio/pull/2571)

## New Features:

### Running Events Continuously

Gradio now supports the ability to run an event continuously on a fixed schedule. To use this feature,
pass `every=# of seconds` to the event definition. This will run the event every given number of seconds!

This can be used to:

- Create live visualizations that show the most up to date data
- Refresh the state of the frontend automatically in response to changes in the backend

Here is an example of a live plot that refreshes every half second:

```python
import math
import gradio as gr
import plotly.express as px
import numpy as np


plot_end = 2 * math.pi


def get_plot(period=1):
    global plot_end
    x = np.arange(plot_end - 2 * math.pi, plot_end, 0.02)
    y = np.sin(2*math.pi*period * x)
    fig = px.line(x=x, y=y)
    plot_end += 2 * math.pi
    return fig


with gr.Blocks() as demo:
    with gr.Row():
        with gr.Column():
            gr.Markdown("Change the value of the slider to automatically update the plot")
            period = gr.Slider(label="Period of plot", value=1, minimum=0, maximum=10, step=1)
            plot = gr.Plot(label="Plot (updates every half second)")

    dep = demo.load(get_plot, None, plot, every=0.5)
    period.change(get_plot, period, plot, every=0.5, cancels=[dep])

demo.queue().launch()
```

![live_demo](https://user-images.githubusercontent.com/41651716/198357377-633ce460-4e31-47bd-8202-1440cdd6fe19.gif)

## Bug Fixes:

No changes to highlight.

## Documentation Changes:

- Explained how to set up `queue` and `auth` when working with reload mode by by [@freddyaboulton](https://github.com/freddyaboulton) in [PR 3089](https://github.com/gradio-app/gradio/pull/3089)

## Testing and Infrastructure Changes:

No changes to highlight.

## Breaking Changes:

No changes to highlight.

## Full Changelog:

- Allows loading private Spaces by passing an an `api_key` to `gr.Interface.load()`
  by [@abidlabs](https://github.com/abidlabs) in [PR 2568](https://github.com/gradio-app/gradio/pull/2568)

## Contributors Shoutout:

No changes to highlight.

# Version 3.8

## New Features:

- Allows event listeners to accept a single dictionary as its argument, where the keys are the components and the values are the component values. This is set by passing the input components in the event listener as a set instead of a list. [@aliabid94](https://github.com/aliabid94) in [PR 2550](https://github.com/gradio-app/gradio/pull/2550)

## Bug Fixes:

- Fix whitespace issue when using plotly. [@dawoodkhan82](https://github.com/dawoodkhan82) in [PR 2548](https://github.com/gradio-app/gradio/pull/2548)
- Apply appropriate alt text to all gallery images. [@camenduru](https://github.com/camenduru) in [PR 2358](https://github.com/gradio-app/gradio/pull/2538)
- Removed erroneous tkinter import in gradio.blocks by [@freddyaboulton](https://github.com/freddyaboulton) in [PR 2555](https://github.com/gradio-app/gradio/pull/2555)

## Documentation Changes:

No changes to highlight.

## Testing and Infrastructure Changes:

No changes to highlight.

## Breaking Changes:

No changes to highlight.

## Full Changelog:

- Added the `every` keyword to event listeners that runs events on a fixed schedule by [@freddyaboulton](https://github.com/freddyaboulton) in [PR 2512](https://github.com/gradio-app/gradio/pull/2512)
- Fix whitespace issue when using plotly. [@dawoodkhan82](https://github.com/dawoodkhan82) in [PR 2548](https://github.com/gradio-app/gradio/pull/2548)
- Apply appropriate alt text to all gallery images. [@camenduru](https://github.com/camenduru) in [PR 2358](https://github.com/gradio-app/gradio/pull/2538)

## Contributors Shoutout:

No changes to highlight.

# Version 3.7

## New Features:

### Batched Functions

Gradio now supports the ability to pass _batched_ functions. Batched functions are just
functions which take in a list of inputs and return a list of predictions.

For example, here is a batched function that takes in two lists of inputs (a list of
words and a list of ints), and returns a list of trimmed words as output:

```py
import time

def trim_words(words, lens):
    trimmed_words = []
    time.sleep(5)
    for w, l in zip(words, lens):
        trimmed_words.append(w[:l])
    return [trimmed_words]
```

The advantage of using batched functions is that if you enable queuing, the Gradio
server can automatically _batch_ incoming requests and process them in parallel,
potentially speeding up your demo. Here's what the Gradio code looks like (notice
the `batch=True` and `max_batch_size=16` -- both of these parameters can be passed
into event triggers or into the `Interface` class)

```py
import gradio as gr

with gr.Blocks() as demo:
    with gr.Row():
        word = gr.Textbox(label="word", value="abc")
        leng = gr.Number(label="leng", precision=0, value=1)
        output = gr.Textbox(label="Output")
    with gr.Row():
        run = gr.Button()

    event = run.click(trim_words, [word, leng], output, batch=True, max_batch_size=16)

demo.queue()
demo.launch()
```

In the example above, 16 requests could be processed in parallel (for a total inference
time of 5 seconds), instead of each request being processed separately (for a total
inference time of 80 seconds).

### Upload Event

`Video`, `Audio`, `Image`, and `File` components now support a `upload()` event that is triggered when a user uploads a file into any of these components.

Example usage:

```py
import gradio as gr

with gr.Blocks() as demo:
    with gr.Row():
        input_video = gr.Video()
        output_video = gr.Video()

     # Clears the output video when an input video is uploaded
    input_video.upload(lambda : None, None, output_video)
```

## Bug Fixes:

- Fixes issue where plotly animations, interactivity, titles, legends, were not working properly. [@dawoodkhan82](https://github.com/dawoodkhan82) in [PR 2486](https://github.com/gradio-app/gradio/pull/2486)
- Prevent requests to the `/api` endpoint from skipping the queue if the queue is enabled for that event by [@freddyaboulton](https://github.com/freddyaboulton) in [PR 2493](https://github.com/gradio-app/gradio/pull/2493)
- Fixes a bug with `cancels` in event triggers so that it works properly if multiple
  Blocks are rendered by [@abidlabs](https://github.com/abidlabs) in [PR 2530](https://github.com/gradio-app/gradio/pull/2530)
- Prevent invalid targets of events from crashing the whole application. [@pngwn](https://github.com/pngwn) in [PR 2534](https://github.com/gradio-app/gradio/pull/2534)
- Properly dequeue cancelled events when multiple apps are rendered by [@freddyaboulton](https://github.com/freddyaboulton) in [PR 2540](https://github.com/gradio-app/gradio/pull/2540)

## Documentation Changes:

- Added an example interactive dashboard to the "Tabular & Plots" section of the Demos page by [@freddyaboulton](https://github.com/freddyaboulton) in [PR 2508](https://github.com/gradio-app/gradio/pull/2508)

## Testing and Infrastructure Changes:

No changes to highlight.

## Breaking Changes:

No changes to highlight.

## Full Changelog:

- Fixes the error message if a user builds Gradio locally and tries to use `share=True` by [@abidlabs](https://github.com/abidlabs) in [PR 2502](https://github.com/gradio-app/gradio/pull/2502)
- Allows the render() function to return self by [@Raul9595](https://github.com/Raul9595) in [PR 2514](https://github.com/gradio-app/gradio/pull/2514)
- Fixes issue where plotly animations, interactivity, titles, legends, were not working properly. [@dawoodkhan82](https://github.com/dawoodkhan82) in [PR 2486](https://github.com/gradio-app/gradio/pull/2486)
- Gradio now supports batched functions by [@abidlabs](https://github.com/abidlabs) in [PR 2218](https://github.com/gradio-app/gradio/pull/2218)
- Add `upload` event for `Video`, `Audio`, `Image`, and `File` components [@dawoodkhan82](https://github.com/dawoodkhan82) in [PR 2448](https://github.com/gradio-app/gradio/pull/2456)
- Changes websocket path for Spaces as it is no longer necessary to have a different URL for websocket connections on Spaces by [@abidlabs](https://github.com/abidlabs) in [PR 2528](https://github.com/gradio-app/gradio/pull/2528)
- Clearer error message when events are defined outside of a Blocks scope, and a warning if you
  try to use `Series` or `Parallel` with `Blocks` by [@abidlabs](https://github.com/abidlabs) in [PR 2543](https://github.com/gradio-app/gradio/pull/2543)
- Adds support for audio samples that are in `float64`, `float16`, or `uint16` formats by [@abidlabs](https://github.com/abidlabs) in [PR 2545](https://github.com/gradio-app/gradio/pull/2545)

## Contributors Shoutout:

No changes to highlight.

# Version 3.6

## New Features:

### Cancelling Running Events

Running events can be cancelled when other events are triggered! To test this feature, pass the `cancels` parameter to the event listener.
For this feature to work, the queue must be enabled.

![cancel_on_change_rl](https://user-images.githubusercontent.com/41651716/195952623-61a606bd-e82b-4e1a-802e-223154cb8727.gif)

Code:

```python
import time
import gradio as gr

def fake_diffusion(steps):
    for i in range(steps):
        time.sleep(1)
        yield str(i)

def long_prediction(*args, **kwargs):
    time.sleep(10)
    return 42


with gr.Blocks() as demo:
    with gr.Row():
        with gr.Column():
            n = gr.Slider(1, 10, value=9, step=1, label="Number Steps")
            run = gr.Button()
            output = gr.Textbox(label="Iterative Output")
            stop = gr.Button(value="Stop Iterating")
        with gr.Column():
            prediction = gr.Number(label="Expensive Calculation")
            run_pred = gr.Button(value="Run Expensive Calculation")
        with gr.Column():
            cancel_on_change = gr.Textbox(label="Cancel Iteration and Expensive Calculation on Change")

    click_event = run.click(fake_diffusion, n, output)
    stop.click(fn=None, inputs=None, outputs=None, cancels=[click_event])
    pred_event = run_pred.click(fn=long_prediction, inputs=None, outputs=prediction)

    cancel_on_change.change(None, None, None, cancels=[click_event, pred_event])


demo.queue(concurrency_count=1, max_size=20).launch()
```

For interfaces, a stop button will be added automatically if the function uses a `yield` statement.

```python
import gradio as gr
import time

def iteration(steps):
    for i in range(steps):
       time.sleep(0.5)
       yield i

gr.Interface(iteration,
             inputs=gr.Slider(minimum=1, maximum=10, step=1, value=5),
             outputs=gr.Number()).queue().launch()
```

![stop_interface_rl](https://user-images.githubusercontent.com/41651716/195952883-e7ca4235-aae3-4852-8f28-96d01d0c5822.gif)

## Bug Fixes:

- Add loading status tracker UI to HTML and Markdown components. [@pngwn](https://github.com/pngwn) in [PR 2474](https://github.com/gradio-app/gradio/pull/2474)
- Fixed videos being mirrored in the front-end if source is not webcam by [@freddyaboulton](https://github.com/freddyaboulton) in [PR 2475](https://github.com/gradio-app/gradio/pull/2475)
- Add clear button for timeseries component [@dawoodkhan82](https://github.com/dawoodkhan82) in [PR 2487](https://github.com/gradio-app/gradio/pull/2487)
- Removes special characters from temporary filenames so that the files can be served by components [@abidlabs](https://github.com/abidlabs) in [PR 2480](https://github.com/gradio-app/gradio/pull/2480)
- Fixed infinite reload loop when mounting gradio as a sub application by [@freddyaboulton](https://github.com/freddyaboulton) in [PR 2477](https://github.com/gradio-app/gradio/pull/2477)

## Documentation Changes:

- Adds a demo to show how a sound alert can be played upon completion of a prediction by [@abidlabs](https://github.com/abidlabs) in [PR 2478](https://github.com/gradio-app/gradio/pull/2478)

## Testing and Infrastructure Changes:

No changes to highlight.

## Breaking Changes:

No changes to highlight.

## Full Changelog:

- Enable running events to be cancelled from other events by [@freddyaboulton](https://github.com/freddyaboulton) in [PR 2433](https://github.com/gradio-app/gradio/pull/2433)
- Small fix for version check before reuploading demos by [@aliabd](https://github.com/aliabd) in [PR 2469](https://github.com/gradio-app/gradio/pull/2469)
- Add loading status tracker UI to HTML and Markdown components. [@pngwn](https://github.com/pngwn) in [PR 2400](https://github.com/gradio-app/gradio/pull/2474)
- Add clear button for timeseries component [@dawoodkhan82](https://github.com/dawoodkhan82) in [PR 2487](https://github.com/gradio-app/gradio/pull/2487)

## Contributors Shoutout:

No changes to highlight.

# Version 3.5

## Bug Fixes:

- Ensure that Gradio does not take control of the HTML page title when embedding a gradio app as a web component, this behaviour flipped by adding `control_page_title="true"` to the webcomponent. [@pngwn](https://github.com/pngwn) in [PR 2400](https://github.com/gradio-app/gradio/pull/2400)
- Decreased latency in iterative-output demos by making the iteration asynchronous [@freddyaboulton](https://github.com/freddyaboulton) in [PR 2409](https://github.com/gradio-app/gradio/pull/2409)
- Fixed queue getting stuck under very high load by [@freddyaboulton](https://github.com/freddyaboulton) in [PR 2374](https://github.com/gradio-app/gradio/pull/2374)
- Ensure that components always behave as if `interactive=True` were set when the following conditions are true:

  - no default value is provided,
  - they are not set as the input or output of an event,
  - `interactive` kwarg is not set.

  [@pngwn](https://github.com/pngwn) in [PR 2459](https://github.com/gradio-app/gradio/pull/2459)

## New Features:

- When an `Image` component is set to `source="upload"`, it is now possible to drag and drop and image to replace a previously uploaded image by [@pngwn](https://github.com/pngwn) in [PR 1711](https://github.com/gradio-app/gradio/issues/1711)
- The `gr.Dataset` component now accepts `HTML` and `Markdown` components by [@abidlabs](https://github.com/abidlabs) in [PR 2437](https://github.com/gradio-app/gradio/pull/2437)

## Documentation Changes:

- Improved documentation for the `gr.Dataset` component by [@abidlabs](https://github.com/abidlabs) in [PR 2437](https://github.com/gradio-app/gradio/pull/2437)

## Testing and Infrastructure Changes:

No changes to highlight.

## Breaking Changes:

- The `Carousel` component is officially deprecated. Since gradio 3.0, code containing the `Carousel` component would throw warnings. As of the next release, the `Carousel` component will raise an exception.

## Full Changelog:

- Speeds up Gallery component by using temporary files instead of base64 representation in the front-end by [@proxyphi](https://github.com/proxyphi), [@pngwn](https://github.com/pngwn), and [@abidlabs](https://github.com/abidlabs) in [PR 2265](https://github.com/gradio-app/gradio/pull/2265)
- Fixed some embedded demos in the guides by not loading the gradio web component in some guides by [@freddyaboulton](https://github.com/freddyaboulton) in [PR 2403](https://github.com/gradio-app/gradio/pull/2403)
- When an `Image` component is set to `source="upload"`, it is now possible to drag and drop and image to replace a previously uploaded image by [@pngwn](https://github.com/pngwn) in [PR 2400](https://github.com/gradio-app/gradio/pull/2410)
- Improve documentation of the `Blocks.load()` event by [@abidlabs](https://github.com/abidlabs) in [PR 2413](https://github.com/gradio-app/gradio/pull/2413)
- Decreased latency in iterative-output demos by making the iteration asynchronous [@freddyaboulton](https://github.com/freddyaboulton) in [PR 2409](https://github.com/gradio-app/gradio/pull/2409)
- Updated share link message to reference new Spaces Hardware [@abidlabs](https://github.com/abidlabs) in [PR 2423](https://github.com/gradio-app/gradio/pull/2423)
- Automatically restart spaces if they're down by [@aliabd](https://github.com/aliabd) in [PR 2405](https://github.com/gradio-app/gradio/pull/2405)
- Carousel component is now deprecated by [@abidlabs](https://github.com/abidlabs) in [PR 2434](https://github.com/gradio-app/gradio/pull/2434)
- Build Gradio from source in ui tests by by [@freddyaboulton](https://github.com/freddyaboulton) in [PR 2440](https://github.com/gradio-app/gradio/pull/2440)
- Change "return ValueError" to "raise ValueError" by [@vzakharov](https://github.com/vzakharov) in [PR 2445](https://github.com/gradio-app/gradio/pull/2445)
- Add guide on creating a map demo using the `gr.Plot()` component [@dawoodkhan82](https://github.com/dawoodkhan82) in [PR 2402](https://github.com/gradio-app/gradio/pull/2402)
- Add blur event for `Textbox` and `Number` components [@dawoodkhan82](https://github.com/dawoodkhan82) in [PR 2448](https://github.com/gradio-app/gradio/pull/2448)
- Stops a gradio launch from hogging a port even after it's been killed [@aliabid94](https://github.com/aliabid94) in [PR 2453](https://github.com/gradio-app/gradio/pull/2453)
- Fix embedded interfaces on touch screen devices by [@aliabd](https://github.com/aliabd) in [PR 2457](https://github.com/gradio-app/gradio/pull/2457)
- Upload all demos to spaces by [@aliabd](https://github.com/aliabd) in [PR 2281](https://github.com/gradio-app/gradio/pull/2281)

## Contributors Shoutout:

No changes to highlight.

# Version 3.4.1

## New Features:

### 1. See Past and Upcoming Changes in the Release History 👀

You can now see gradio's release history directly on the website, and also keep track of upcoming changes. Just go [here](https://gradio.app/changelog/).

![release-history](https://user-images.githubusercontent.com/9021060/193145458-3de699f7-7620-45de-aa73-a1c1b9b96257.gif)

## Bug Fixes:

1. Fix typo in guide image path by [@freddyaboulton](https://github.com/freddyaboulton) in [PR 2357](https://github.com/gradio-app/gradio/pull/2357)
2. Raise error if Blocks has duplicate component with same IDs by [@abidlabs](https://github.com/abidlabs) in [PR 2359](https://github.com/gradio-app/gradio/pull/2359)
3. Catch the permission exception on the audio component by [@Ian-GL](https://github.com/Ian-GL) in [PR 2330](https://github.com/gradio-app/gradio/pull/2330)
4. Fix image_classifier_interface_load demo by [@freddyaboulton](https://github.com/freddyaboulton) in [PR 2365](https://github.com/gradio-app/gradio/pull/2365)
5. Fix combining adjacent components without gaps by introducing `gr.Row(variant="compact")` by [@aliabid94](https://github.com/aliabid94) in [PR 2291](https://github.com/gradio-app/gradio/pull/2291) This comes with deprecation of the following arguments for `Component.style`: `round`, `margin`, `border`.
6. Fix audio streaming, which was previously choppy in [PR 2351](https://github.com/gradio-app/gradio/pull/2351). Big thanks to [@yannickfunk](https://github.com/yannickfunk) for the proposed solution.
7. Fix bug where new typeable slider doesn't respect the minimum and maximum values [@dawoodkhan82](https://github.com/dawoodkhan82) in [PR 2380](https://github.com/gradio-app/gradio/pull/2380)

## Documentation Changes:

1. New Guide: Connecting to a Database 🗄️

   A new guide by [@freddyaboulton](https://github.com/freddyaboulton) that explains how you can use Gradio to connect your app to a database. Read more [here](https://gradio.app/connecting_to_a_database/).

2. New Guide: Running Background Tasks 🥷

   A new guide by [@freddyaboulton](https://github.com/freddyaboulton) that explains how you can run background tasks from your gradio app. Read more [here](https://gradio.app/running_background_tasks/).

3. Small fixes to docs for `Image` component by [@abidlabs](https://github.com/abidlabs) in [PR 2372](https://github.com/gradio-app/gradio/pull/2372)

## Testing and Infrastructure Changes:

No changes to highlight.

## Breaking Changes:

No changes to highlight.

## Full Changelog:

- Create a guide on how to connect an app to a database hosted on the cloud by [@freddyaboulton](https://github.com/freddyaboulton) in [PR 2341](https://github.com/gradio-app/gradio/pull/2341)
- Removes `analytics` dependency by [@abidlabs](https://github.com/abidlabs) in [PR 2347](https://github.com/gradio-app/gradio/pull/2347)
- Add guide on launching background tasks from your app by [@freddyaboulton](https://github.com/freddyaboulton) in [PR 2350](https://github.com/gradio-app/gradio/pull/2350)
- Fix typo in guide image path by [@freddyaboulton](https://github.com/freddyaboulton) in [PR 2357](https://github.com/gradio-app/gradio/pull/2357)
- Raise error if Blocks has duplicate component with same IDs by [@abidlabs](https://github.com/abidlabs) in [PR 2359](https://github.com/gradio-app/gradio/pull/2359)
- Hotfix: fix version back to 3.4 by [@abidlabs](https://github.com/abidlabs) in [PR 2361](https://github.com/gradio-app/gradio/pull/2361)
- Change version.txt to 3.4 instead of 3.4.0 by [@aliabd](https://github.com/aliabd) in [PR 2363](https://github.com/gradio-app/gradio/pull/2363)
- Catch the permission exception on the audio component by [@Ian-GL](https://github.com/Ian-GL) in [PR 2330](https://github.com/gradio-app/gradio/pull/2330)
- Fix image_classifier_interface_load demo by [@freddyaboulton](https://github.com/freddyaboulton) in [PR 2365](https://github.com/gradio-app/gradio/pull/2365)
- Small fixes to docs for `Image` component by [@abidlabs](https://github.com/abidlabs) in [PR 2372](https://github.com/gradio-app/gradio/pull/2372)
- Automated Release Notes by [@freddyaboulton](https://github.com/freddyaboulton) in [PR 2306](https://github.com/gradio-app/gradio/pull/2306)
- Fixed small typos in the docs [@julien-c](https://github.com/julien-c) in [PR 2373](https://github.com/gradio-app/gradio/pull/2373)
- Adds ability to disable pre/post-processing for examples [@abidlabs](https://github.com/abidlabs) in [PR 2383](https://github.com/gradio-app/gradio/pull/2383)
- Copy changelog file in website docker by [@aliabd](https://github.com/aliabd) in [PR 2384](https://github.com/gradio-app/gradio/pull/2384)
- Lets users provide a `gr.update()` dictionary even if post-processing is disabled [@abidlabs](https://github.com/abidlabs) in [PR 2385](https://github.com/gradio-app/gradio/pull/2385)
- Fix bug where errors would cause apps run in reload mode to hang forever by [@freddyaboulton](https://github.com/freddyaboulton) in [PR 2394](https://github.com/gradio-app/gradio/pull/2394)
- Fix bug where new typeable slider doesn't respect the minimum and maximum values [@dawoodkhan82](https://github.com/dawoodkhan82) in [PR 2380](https://github.com/gradio-app/gradio/pull/2380)

## Contributors Shoutout:

No changes to highlight.

# Version 3.4

## New Features:

### 1. Gallery Captions 🖼️

You can now pass captions to images in the Gallery component. To do so you need to pass a {List} of (image, {str} caption) tuples. This is optional and the component also accepts just a list of the images.

Here's an example:

```python
import gradio as gr

images_with_captions = [
    ("https://images.unsplash.com/photo-1551969014-7d2c4cddf0b6", "Cheetah by David Groves"),
    ("https://images.unsplash.com/photo-1546182990-dffeafbe841d", "Lion by Francesco"),
    ("https://images.unsplash.com/photo-1561731216-c3a4d99437d5", "Tiger by Mike Marrah")
    ]

with gr.Blocks() as demo:
    gr.Gallery(value=images_with_captions)

demo.launch()
```

<img src="https://user-images.githubusercontent.com/9021060/192399521-7360b1a9-7ce0-443e-8e94-863a230a7dbe.gif" alt="gallery_captions" width="1000"/>

### 2. Type Values into the Slider 🔢

You can now type values directly on the Slider component! Here's what it looks like:

![type-slider](https://user-images.githubusercontent.com/9021060/192399877-76b662a1-fede-4417-a932-fc15f0da7360.gif)

### 3. Better Sketching and Inpainting 🎨

We've made a lot of changes to our Image component so that it can support better sketching and inpainting.

Now supports:

- A standalone black-and-white sketch

```python
import gradio as gr
demo = gr.Interface(lambda x: x, gr.Sketchpad(), gr.Image())
demo.launch()
```

![bw](https://user-images.githubusercontent.com/9021060/192410264-b08632b5-7b2a-4f86-afb0-5760e7b474cf.gif)

- A standalone color sketch

```python
import gradio as gr
demo = gr.Interface(lambda x: x, gr.Paint(), gr.Image())
demo.launch()
```

![color-sketch](https://user-images.githubusercontent.com/9021060/192410500-3c8c3e64-a5fd-4df2-a991-f0a5cef93728.gif)

- An uploadable image with black-and-white or color sketching

```python
import gradio as gr
demo = gr.Interface(lambda x: x, gr.Image(source='upload', tool='color-sketch'), gr.Image()) # for black and white, tool = 'sketch'
demo.launch()
```

![sketch-new](https://user-images.githubusercontent.com/9021060/192402422-e53cb7b6-024e-448c-87eb-d6a35a63c476.gif)

- Webcam with black-and-white or color sketching

```python
import gradio as gr
demo = gr.Interface(lambda x: x, gr.Image(source='webcam', tool='color-sketch'), gr.Image()) # for black and white, tool = 'sketch'
demo.launch()
```

![webcam-sketch](https://user-images.githubusercontent.com/9021060/192410820-0ffaf324-776e-4e1f-9de6-0fdbbf4940fa.gif)

As well as other fixes

## Bug Fixes:

1. Fix bug where max concurrency count is not respected in queue by [@freddyaboulton](https://github.com/freddyaboulton) in [PR 2286](https://github.com/gradio-app/gradio/pull/2286)
2. fix : queue could be blocked by [@SkyTNT](https://github.com/SkyTNT) in [PR 2288](https://github.com/gradio-app/gradio/pull/2288)
3. Supports `gr.update()` in example caching by [@abidlabs](https://github.com/abidlabs) in [PR 2309](https://github.com/gradio-app/gradio/pull/2309)
4. Clipboard fix for iframes by [@abidlabs](https://github.com/abidlabs) in [PR 2321](https://github.com/gradio-app/gradio/pull/2321)
5. Fix: Dataframe column headers are reset when you add a new column by [@dawoodkhan82](https://github.com/dawoodkhan82) in [PR 2318](https://github.com/gradio-app/gradio/pull/2318)
6. Added support for URLs for Video, Audio, and Image by [@abidlabs](https://github.com/abidlabs) in [PR 2256](https://github.com/gradio-app/gradio/pull/2256)
7. Add documentation about how to create and use the Gradio FastAPI app by [@abidlabs](https://github.com/abidlabs) in [PR 2263](https://github.com/gradio-app/gradio/pull/2263)

## Documentation Changes:

1. Adding a Playground Tab to the Website by [@aliabd](https://github.com/aliabd) in [PR 1860](https://github.com/gradio-app/gradio/pull/1860)
2. Gradio for Tabular Data Science Workflows Guide by [@merveenoyan](https://github.com/merveenoyan) in [PR 2199](https://github.com/gradio-app/gradio/pull/2199)
3. Promotes `postprocess` and `preprocess` to documented parameters by [@abidlabs](https://github.com/abidlabs) in [PR 2293](https://github.com/gradio-app/gradio/pull/2293)
4. Update 2)key_features.md by [@voidxd](https://github.com/voidxd) in [PR 2326](https://github.com/gradio-app/gradio/pull/2326)
5. Add docs to blocks context postprocessing function by [@Ian-GL](https://github.com/Ian-GL) in [PR 2332](https://github.com/gradio-app/gradio/pull/2332)

## Testing and Infrastructure Changes

1. Website fixes and refactoring by [@aliabd](https://github.com/aliabd) in [PR 2280](https://github.com/gradio-app/gradio/pull/2280)
2. Don't deploy to spaces on release by [@freddyaboulton](https://github.com/freddyaboulton) in [PR 2313](https://github.com/gradio-app/gradio/pull/2313)

## Full Changelog:

- Website fixes and refactoring by [@aliabd](https://github.com/aliabd) in [PR 2280](https://github.com/gradio-app/gradio/pull/2280)
- Fix bug where max concurrency count is not respected in queue by [@freddyaboulton](https://github.com/freddyaboulton) in [PR 2286](https://github.com/gradio-app/gradio/pull/2286)
- Promotes `postprocess` and `preprocess` to documented parameters by [@abidlabs](https://github.com/abidlabs) in [PR 2293](https://github.com/gradio-app/gradio/pull/2293)
- Raise warning when trying to cache examples but not all inputs have examples by [@freddyaboulton](https://github.com/freddyaboulton) in [PR 2279](https://github.com/gradio-app/gradio/pull/2279)
- fix : queue could be blocked by [@SkyTNT](https://github.com/SkyTNT) in [PR 2288](https://github.com/gradio-app/gradio/pull/2288)
- Don't deploy to spaces on release by [@freddyaboulton](https://github.com/freddyaboulton) in [PR 2313](https://github.com/gradio-app/gradio/pull/2313)
- Supports `gr.update()` in example caching by [@abidlabs](https://github.com/abidlabs) in [PR 2309](https://github.com/gradio-app/gradio/pull/2309)
- Respect Upstream Queue when loading interfaces/blocks from Spaces by [@freddyaboulton](https://github.com/freddyaboulton) in [PR 2294](https://github.com/gradio-app/gradio/pull/2294)
- Clipboard fix for iframes by [@abidlabs](https://github.com/abidlabs) in [PR 2321](https://github.com/gradio-app/gradio/pull/2321)
- Sketching + Inpainting Capabilities to Gradio by [@abidlabs](https://github.com/abidlabs) in [PR 2144](https://github.com/gradio-app/gradio/pull/2144)
- Update 2)key_features.md by [@voidxd](https://github.com/voidxd) in [PR 2326](https://github.com/gradio-app/gradio/pull/2326)
- release 3.4b3 by [@abidlabs](https://github.com/abidlabs) in [PR 2328](https://github.com/gradio-app/gradio/pull/2328)
- Fix: Dataframe column headers are reset when you add a new column by [@dawoodkhan82](https://github.com/dawoodkhan82) in [PR 2318](https://github.com/gradio-app/gradio/pull/2318)
- Start queue when gradio is a sub application by [@freddyaboulton](https://github.com/freddyaboulton) in [PR 2319](https://github.com/gradio-app/gradio/pull/2319)
- Fix Web Tracker Script by [@aliabd](https://github.com/aliabd) in [PR 2308](https://github.com/gradio-app/gradio/pull/2308)
- Add docs to blocks context postprocessing function by [@Ian-GL](https://github.com/Ian-GL) in [PR 2332](https://github.com/gradio-app/gradio/pull/2332)
- Fix typo in iterator variable name in run_predict function by [@freddyaboulton](https://github.com/freddyaboulton) in [PR 2340](https://github.com/gradio-app/gradio/pull/2340)
- Add captions to galleries by [@aliabid94](https://github.com/aliabid94) in [PR 2284](https://github.com/gradio-app/gradio/pull/2284)
- Typeable value on gradio.Slider by [@dawoodkhan82](https://github.com/dawoodkhan82) in [PR 2329](https://github.com/gradio-app/gradio/pull/2329)

## Contributors Shoutout:

- [@SkyTNT](https://github.com/SkyTNT) made their first contribution in [PR 2288](https://github.com/gradio-app/gradio/pull/2288)
- [@voidxd](https://github.com/voidxd) made their first contribution in [PR 2326](https://github.com/gradio-app/gradio/pull/2326)

# Version 3.3

## New Features:

### 1. Iterative Outputs ⏳

You can now create an iterative output simply by having your function return a generator!

Here's (part of) an example that was used to generate the interface below it. [See full code](https://colab.research.google.com/drive/1m9bWS6B82CT7bw-m4L6AJR8za7fEK7Ov?usp=sharing).

```python
def predict(steps, seed):
    generator = torch.manual_seed(seed)
    for i in range(1,steps):
        yield pipeline(generator=generator, num_inference_steps=i)["sample"][0]
```

![example](https://user-images.githubusercontent.com/9021060/189086273-f5e7087d-71fa-4158-90a9-08e84da0421c.mp4)

### 2. Accordion Layout 🆕

This version of Gradio introduces a new layout component to Blocks: the Accordion. Wrap your elements in a neat, expandable layout that allows users to toggle them as needed.

Usage: ([Read the docs](https://gradio.app/docs/#accordion))

```python
with gr.Accordion("open up"):
# components here
```

![accordion](https://user-images.githubusercontent.com/9021060/189088465-f0ffd7f0-fc6a-42dc-9249-11c5e1e0529b.gif)

### 3. Skops Integration 📈

Our new integration with [skops](https://huggingface.co/blog/skops) allows you to load tabular classification and regression models directly from the [hub](https://huggingface.co/models).

Here's a classification example showing how quick it is to set up an interface for a [model](https://huggingface.co/scikit-learn/tabular-playground).

```python
import gradio as gr
gr.Interface.load("models/scikit-learn/tabular-playground").launch()
```

![187936493-5c90c01d-a6dd-400f-aa42-833a096156a1](https://user-images.githubusercontent.com/9021060/189090519-328fbcb4-120b-43c8-aa54-d6fccfa6b7e8.png)

## Bug Fixes:

No changes to highlight.

## Documentation Changes:

No changes to highlight.

## Testing and Infrastructure Changes:

No changes to highlight.

## Breaking Changes:

No changes to highlight.

## Full Changelog:

- safari fixes by [@pngwn](https://github.com/pngwn) in [PR 2138](https://github.com/gradio-app/gradio/pull/2138)
- Fix roundedness and form borders by [@aliabid94](https://github.com/aliabid94) in [PR 2147](https://github.com/gradio-app/gradio/pull/2147)
- Better processing of example data prior to creating dataset component by [@freddyaboulton](https://github.com/freddyaboulton) in [PR 2147](https://github.com/gradio-app/gradio/pull/2147)
- Show error on Connection drops by [@aliabid94](https://github.com/aliabid94) in [PR 2147](https://github.com/gradio-app/gradio/pull/2147)
- 3.2 release! by [@abidlabs](https://github.com/abidlabs) in [PR 2139](https://github.com/gradio-app/gradio/pull/2139)
- Fixed Named API Requests by [@abidlabs](https://github.com/abidlabs) in [PR 2151](https://github.com/gradio-app/gradio/pull/2151)
- Quick Fix: Cannot upload Model3D image after clearing it by [@dawoodkhan82](https://github.com/dawoodkhan82) in [PR 2168](https://github.com/gradio-app/gradio/pull/2168)
- Fixed misleading log when server_name is '0.0.0.0' by [@lamhoangtung](https://github.com/lamhoangtung) in [PR 2176](https://github.com/gradio-app/gradio/pull/2176)
- Keep embedded PngInfo metadata by [@cobryan05](https://github.com/cobryan05) in [PR 2170](https://github.com/gradio-app/gradio/pull/2170)
- Skops integration: Load tabular classification and regression models from the hub by [@freddyaboulton](https://github.com/freddyaboulton) in [PR 2126](https://github.com/gradio-app/gradio/pull/2126)
- Respect original filename when cached example files are downloaded by [@freddyaboulton](https://github.com/freddyaboulton) in [PR 2145](https://github.com/gradio-app/gradio/pull/2145)
- Add manual trigger to deploy to pypi by [@abidlabs](https://github.com/abidlabs) in [PR 2192](https://github.com/gradio-app/gradio/pull/2192)
- Fix bugs with gr.update by [@freddyaboulton](https://github.com/freddyaboulton) in [PR 2157](https://github.com/gradio-app/gradio/pull/2157)
- Make queue per app by [@aliabid94](https://github.com/aliabid94) in [PR 2193](https://github.com/gradio-app/gradio/pull/2193)
- Preserve Labels In Interpretation Components by [@freddyaboulton](https://github.com/freddyaboulton) in [PR 2166](https://github.com/gradio-app/gradio/pull/2166)
- Quick Fix: Multiple file download not working by [@dawoodkhan82](https://github.com/dawoodkhan82) in [PR 2169](https://github.com/gradio-app/gradio/pull/2169)
- use correct MIME type for js-script file by [@daspartho](https://github.com/daspartho) in [PR 2200](https://github.com/gradio-app/gradio/pull/2200)
- Add accordion component by [@aliabid94](https://github.com/aliabid94) in [PR 2208](https://github.com/gradio-app/gradio/pull/2208)

## Contributors Shoutout:

- [@lamhoangtung](https://github.com/lamhoangtung) made their first contribution in [PR 2176](https://github.com/gradio-app/gradio/pull/2176)
- [@cobryan05](https://github.com/cobryan05) made their first contribution in [PR 2170](https://github.com/gradio-app/gradio/pull/2170)
- [@daspartho](https://github.com/daspartho) made their first contribution in [PR 2200](https://github.com/gradio-app/gradio/pull/2200)

# Version 3.2

## New Features:

### 1. Improvements to Queuing 🥇

We've implemented a brand new queuing system based on **web sockets** instead of HTTP long polling. Among other things, this allows us to manage queue sizes better on Hugging Face Spaces. There are also additional queue-related parameters you can add:

- Now supports concurrent workers (parallelization)

```python
demo = gr.Interface(...)
demo.queue(concurrency_count=3)
demo.launch()
```

- Configure a maximum queue size

```python
demo = gr.Interface(...)
demo.queue(max_size=100)
demo.launch()
```

- If a user closes their tab / browser, they leave the queue, which means the demo will run faster for everyone else

### 2. Fixes to Examples

- Dataframe examples will render properly, and look much clearer in the UI: (thanks to PR #2125)

![Screen Shot 2022-08-30 at 8 29 58 PM](https://user-images.githubusercontent.com/9021060/187586561-d915bafb-f968-4966-b9a2-ef41119692b2.png)

- Image and Video thumbnails are cropped to look neater and more uniform: (thanks to PR #2109)

![Screen Shot 2022-08-30 at 8 32 15 PM](https://user-images.githubusercontent.com/9021060/187586890-56e1e4f0-1b84-42d9-a82f-911772c41030.png)

- Other fixes in PR #2131 and #2064 make it easier to design and use Examples

### 3. Component Fixes 🧱

- Specify the width and height of an image in its style tag (thanks to PR #2133)

```python
components.Image().style(height=260, width=300)
```

- Automatic conversion of videos so they are playable in the browser (thanks to PR #2003). Gradio will check if a video's format is playable in the browser and, if it isn't, will automatically convert it to a format that is (mp4).
- Pass in a json filepath to the Label component (thanks to PR #2083)
- Randomize the default value of a Slider (thanks to PR #1935)

![slider-random](https://user-images.githubusercontent.com/9021060/187596230-3db9697f-9f4d-42f5-9387-d77573513448.gif)

- Improvements to State in PR #2100

### 4. Ability to Randomize Input Sliders and Reload Data whenever the Page Loads

- In some cases, you want to be able to show a different set of input data to every user as they load the page app. For example, you might want to randomize the value of a "seed" `Slider` input. Or you might want to show a `Textbox` with the current date. We now supporting passing _functions_ as the default value in input components. When you pass in a function, it gets **re-evaluated** every time someone loads the demo, allowing you to reload / change data for different users.

Here's an example loading the current date time into an input Textbox:

```python
import gradio as gr
import datetime

with gr.Blocks() as demo:
    gr.Textbox(datetime.datetime.now)

demo.launch()
```

Note that we don't evaluate the function -- `datetime.datetime.now()` -- we pass in the function itself to get this behavior -- `datetime.datetime.now`

Because randomizing the initial value of `Slider` is a common use case, we've added a `randomize` keyword argument you can use to randomize its initial value:

```python
import gradio as gr
demo = gr.Interface(lambda x:x, gr.Slider(0, 10, randomize=True), "number")
demo.launch()
```

### 5. New Guide 🖊️

- [Gradio and W&B Integration](https://gradio.app/Gradio_and_Wandb_Integration/)

## Full Changelog:

- Reset components to original state by setting value to None by [@freddyaboulton](https://github.com/freddyaboulton) in [PR 2044](https://github.com/gradio-app/gradio/pull/2044)
- Cleaning up the way data is processed for components by [@abidlabs](https://github.com/abidlabs) in [PR 1967](https://github.com/gradio-app/gradio/pull/1967)
- version 3.1.8b by [@abidlabs](https://github.com/abidlabs) in [PR 2063](https://github.com/gradio-app/gradio/pull/2063)
- Wandb guide by [@AK391](https://github.com/AK391) in [PR 1898](https://github.com/gradio-app/gradio/pull/1898)
- Add a flagging callback to save json files to a hugging face dataset by [@chrisemezue](https://github.com/chrisemezue) in [PR 1821](https://github.com/gradio-app/gradio/pull/1821)
- Add data science demos to landing page by [@freddyaboulton](https://github.com/freddyaboulton) in [PR 2067](https://github.com/gradio-app/gradio/pull/2067)
- Hide time series + xgboost demos by default by [@freddyaboulton](https://github.com/freddyaboulton) in [PR 2079](https://github.com/gradio-app/gradio/pull/2079)
- Encourage people to keep trying when queue full by [@apolinario](https://github.com/apolinario) in [PR 2076](https://github.com/gradio-app/gradio/pull/2076)
- Updated our analytics on creation of Blocks/Interface by [@abidlabs](https://github.com/abidlabs) in [PR 2082](https://github.com/gradio-app/gradio/pull/2082)
- `Label` component now accepts file paths to `.json` files by [@abidlabs](https://github.com/abidlabs) in [PR 2083](https://github.com/gradio-app/gradio/pull/2083)
- Fix issues related to demos in Spaces by [@abidlabs](https://github.com/abidlabs) in [PR 2086](https://github.com/gradio-app/gradio/pull/2086)
- Fix TimeSeries examples not properly displayed in UI by [@dawoodkhan82](https://github.com/dawoodkhan82) in [PR 2064](https://github.com/gradio-app/gradio/pull/2064)
- Fix infinite requests when doing tab item select by [@freddyaboulton](https://github.com/freddyaboulton) in [PR 2070](https://github.com/gradio-app/gradio/pull/2070)
- Accept deprecated `file` route as well by [@abidlabs](https://github.com/abidlabs) in [PR 2099](https://github.com/gradio-app/gradio/pull/2099)
- Allow frontend method execution on Block.load event by [@codedealer](https://github.com/codedealer) in [PR 2108](https://github.com/gradio-app/gradio/pull/2108)
- Improvements to `State` by [@abidlabs](https://github.com/abidlabs) in [PR 2100](https://github.com/gradio-app/gradio/pull/2100)
- Catch IndexError, KeyError in video_is_playable by [@freddyaboulton](https://github.com/freddyaboulton) in [PR 2113](https://github.com/gradio-app/gradio/pull/2113)
- Fix: Download button does not respect the filepath returned by the function by [@dawoodkhan82](https://github.com/dawoodkhan82) in [PR 2073](https://github.com/gradio-app/gradio/pull/2073)
- Refactoring Layout: Adding column widths, forms, and more. by [@aliabid94](https://github.com/aliabid94) in [PR 2097](https://github.com/gradio-app/gradio/pull/2097)
- Update CONTRIBUTING.md by [@abidlabs](https://github.com/abidlabs) in [PR 2118](https://github.com/gradio-app/gradio/pull/2118)
- 2092 df ex by [@pngwn](https://github.com/pngwn) in [PR 2125](https://github.com/gradio-app/gradio/pull/2125)
- feat(samples table/gallery): Crop thumbs to square by [@ronvoluted](https://github.com/ronvoluted) in [PR 2109](https://github.com/gradio-app/gradio/pull/2109)
- Some enhancements to `gr.Examples` by [@abidlabs](https://github.com/abidlabs) in [PR 2131](https://github.com/gradio-app/gradio/pull/2131)
- Image size fix by [@aliabid94](https://github.com/aliabid94) in [PR 2133](https://github.com/gradio-app/gradio/pull/2133)

## Contributors Shoutout:

- [@chrisemezue](https://github.com/chrisemezue) made their first contribution in [PR 1821](https://github.com/gradio-app/gradio/pull/1821)
- [@apolinario](https://github.com/apolinario) made their first contribution in [PR 2076](https://github.com/gradio-app/gradio/pull/2076)
- [@codedealer](https://github.com/codedealer) made their first contribution in [PR 2108](https://github.com/gradio-app/gradio/pull/2108)

# Version 3.1

## New Features:

### 1. Embedding Demos on Any Website 💻

With PR #1444, Gradio is now distributed as a web component. This means demos can be natively embedded on websites. You'll just need to add two lines: one to load the gradio javascript, and one to link to the demos backend.

Here's a simple example that embeds the demo from a Hugging Face space:

```html
<script
	type="module"
	src="https://gradio.s3-us-west-2.amazonaws.com/3.0.18/gradio.js"
></script>
<gradio-app space="abidlabs/pytorch-image-classifier"></gradio-app>
```

But you can also embed demos that are running anywhere, you just need to link the demo to `src` instead of `space`. In fact, all the demos on the gradio website are embedded this way:

<img width="1268" alt="Screen Shot 2022-07-14 at 2 41 44 PM" src="https://user-images.githubusercontent.com/9021060/178997124-b2f05af2-c18f-4716-bf1b-cb971d012636.png">

Read more in the [Embedding Gradio Demos](https://gradio.app/embedding_gradio_demos) guide.

### 2. Reload Mode 👨‍💻

Reload mode helps developers create gradio demos faster by automatically reloading the demo whenever the code changes. It can support development on Python IDEs (VS Code, PyCharm, etc), the terminal, as well as Jupyter notebooks.

If your demo code is in a script named `app.py`, instead of running `python app.py` you can now run `gradio app.py` and that will launch the demo in reload mode:

```bash
Launching in reload mode on: http://127.0.0.1:7860 (Press CTRL+C to quit)
Watching...
WARNING: The --reload flag should not be used in production on Windows.
```

If you're working from a Jupyter or Colab Notebook, use these magic commands instead: `%load_ext gradio` when you import gradio, and `%%blocks` in the top of the cell with the demo code. Here's an example that shows how much faster the development becomes:

![Blocks](https://user-images.githubusercontent.com/9021060/178986488-ed378cc8-5141-4330-ba41-672b676863d0.gif)

### 3. Inpainting Support on `gr.Image()` 🎨

We updated the Image component to add support for inpainting demos. It works by adding `tool="sketch"` as a parameter, that passes both an image and a sketchable mask to your prediction function.

Here's an example from the [LAMA space](https://huggingface.co/spaces/akhaliq/lama):

![FXApVlFVsAALSD-](https://user-images.githubusercontent.com/9021060/178989479-549867c8-7fb0-436a-a97d-1e91c9f5e611.jpeg)

### 4. Markdown and HTML support in Dataframes 🔢

We upgraded the Dataframe component in PR #1684 to support rendering Markdown and HTML inside the cells.

This means you can build Dataframes that look like the following:

![image (8)](https://user-images.githubusercontent.com/9021060/178991233-41cb07a5-e7a3-433e-89b8-319bc78eb9c2.png)

### 5. `gr.Examples()` for Blocks 🧱

We've added the `gr.Examples` component helper to allow you to add examples to any Blocks demo. This class is a wrapper over the `gr.Dataset` component.

<img width="1271" alt="Screen Shot 2022-07-14 at 2 23 50 PM" src="https://user-images.githubusercontent.com/9021060/178992715-c8bc7550-bc3d-4ddc-9fcb-548c159cd153.png">

gr.Examples takes two required parameters:

- `examples` which takes in a nested list
- `inputs` which takes in a component or list of components

You can read more in the [Examples docs](https://gradio.app/docs/#examples) or the [Adding Examples to your Demos guide](https://gradio.app/adding_examples_to_your_app/).

### 6. Fixes to Audio Streaming

With [PR 1828](https://github.com/gradio-app/gradio/pull/1828) we now hide the status loading animation, as well as remove the echo in streaming. Check out the [stream_audio](https://github.com/gradio-app/gradio/blob/main/demo/stream_audio/run.py) demo for more or read through our [Real Time Speech Recognition](https://gradio.app/real_time_speech_recognition/) guide.

<img width="785" alt="Screen Shot 2022-07-19 at 6 02 35 PM" src="https://user-images.githubusercontent.com/9021060/179808136-9e84502c-f9ee-4f30-b5e9-1086f678fe91.png">

## Full Changelog:

- File component: list multiple files and allow for download #1446 by [@dawoodkhan82](https://github.com/dawoodkhan82) in [PR 1681](https://github.com/gradio-app/gradio/pull/1681)
- Add ColorPicker to docs by [@freddyaboulton](https://github.com/freddyaboulton) in [PR 1768](https://github.com/gradio-app/gradio/pull/1768)
- Mock out requests in TestRequest unit tests by [@freddyaboulton](https://github.com/freddyaboulton) in [PR 1794](https://github.com/gradio-app/gradio/pull/1794)
- Add requirements.txt and test_files to source dist by [@freddyaboulton](https://github.com/freddyaboulton) in [PR 1817](https://github.com/gradio-app/gradio/pull/1817)
- refactor: f-string for tunneling.py by [@nhankiet](https://github.com/nhankiet) in [PR 1819](https://github.com/gradio-app/gradio/pull/1819)
- Miscellaneous formatting improvements to website by [@aliabd](https://github.com/aliabd) in [PR 1754](https://github.com/gradio-app/gradio/pull/1754)
- `integrate()` method moved to `Blocks` by [@abidlabs](https://github.com/abidlabs) in [PR 1776](https://github.com/gradio-app/gradio/pull/1776)
- Add python-3.7 tests by [@freddyaboulton](https://github.com/freddyaboulton) in [PR 1818](https://github.com/gradio-app/gradio/pull/1818)
- Copy test dir in website dockers by [@aliabd](https://github.com/aliabd) in [PR 1827](https://github.com/gradio-app/gradio/pull/1827)
- Add info to docs on how to set default values for components by [@freddyaboulton](https://github.com/freddyaboulton) in [PR 1788](https://github.com/gradio-app/gradio/pull/1788)
- Embedding Components on Docs by [@aliabd](https://github.com/aliabd) in [PR 1726](https://github.com/gradio-app/gradio/pull/1726)
- Remove usage of deprecated gr.inputs and gr.outputs from website by [@freddyaboulton](https://github.com/freddyaboulton) in [PR 1796](https://github.com/gradio-app/gradio/pull/1796)
- Some cleanups to the docs page by [@abidlabs](https://github.com/abidlabs) in [PR 1822](https://github.com/gradio-app/gradio/pull/1822)

## Contributors Shoutout:

- [@nhankiet](https://github.com/nhankiet) made their first contribution in [PR 1819](https://github.com/gradio-app/gradio/pull/1819)

# Version 3.0

### 🔥 Gradio 3.0 is the biggest update to the library, ever.

## New Features:

### 1. Blocks 🧱

Blocks is a new, low-level API that allows you to have full control over the data flows and layout of your application. It allows you to build very complex, multi-step applications. For example, you might want to:

- Group together related demos as multiple tabs in one web app
- Change the layout of your demo instead of just having all of the inputs on the left and outputs on the right
- Have multi-step interfaces, in which the output of one model becomes the input to the next model, or have more flexible data flows in general
- Change a component's properties (for example, the choices in a Dropdown) or its visibility based on user input

Here's a simple example that creates the demo below it:

```python
import gradio as gr

def update(name):
    return f"Welcome to Gradio, {name}!"

demo = gr.Blocks()

with demo:
    gr.Markdown(
    """
    # Hello World!
    Start typing below to see the output.
    """)
    inp = gr.Textbox(placeholder="What is your name?")
    out = gr.Textbox()

    inp.change(fn=update,
               inputs=inp,
               outputs=out)

demo.launch()
```

![hello-blocks](https://user-images.githubusercontent.com/9021060/168684108-78cbd24b-e6bd-4a04-a8d9-20d535203434.gif)

Read our [Introduction to Blocks](http://gradio.app/introduction_to_blocks/) guide for more, and join the 🎈 [Gradio Blocks Party](https://huggingface.co/spaces/Gradio-Blocks/README)!

### 2. Our Revamped Design 🎨

We've upgraded our design across the entire library: from components, and layouts all the way to dark mode.

![kitchen_sink](https://user-images.githubusercontent.com/9021060/168686333-7a6e3096-3e23-4309-abf2-5cd7736e0463.gif)

### 3. A New Website 💻

We've upgraded [gradio.app](https://gradio.app) to make it cleaner, faster and easier to use. Our docs now come with components and demos embedded directly on the page. So you can quickly get up to speed with what you're looking for.

![website](https://user-images.githubusercontent.com/9021060/168687191-10d6a3bd-101f-423a-8193-48f47a5e077d.gif)

### 4. New Components: Model3D, Dataset, and More..

We've introduced a lot of new components in `3.0`, including `Model3D`, `Dataset`, `Markdown`, `Button` and `Gallery`. You can find all the components and play around with them [here](https://gradio.app/docs/#components).

![Model3d](https://user-images.githubusercontent.com/9021060/168689062-6ad77151-8cc5-467d-916c-f7c78e52ec0c.gif)

## Full Changelog:

- Gradio dash fe by [@pngwn](https://github.com/pngwn) in [PR 807](https://github.com/gradio-app/gradio/pull/807)
- Blocks components by [@FarukOzderim](https://github.com/FarukOzderim) in [PR 765](https://github.com/gradio-app/gradio/pull/765)
- Blocks components V2 by [@FarukOzderim](https://github.com/FarukOzderim) in [PR 843](https://github.com/gradio-app/gradio/pull/843)
- Blocks-Backend-Events by [@FarukOzderim](https://github.com/FarukOzderim) in [PR 844](https://github.com/gradio-app/gradio/pull/844)
- Interfaces from Blocks by [@aliabid94](https://github.com/aliabid94) in [PR 849](https://github.com/gradio-app/gradio/pull/849)
- Blocks dev by [@aliabid94](https://github.com/aliabid94) in [PR 853](https://github.com/gradio-app/gradio/pull/853)
- Started updating demos to use the new `gradio.components` syntax by [@abidlabs](https://github.com/abidlabs) in [PR 848](https://github.com/gradio-app/gradio/pull/848)
- add test infra + add browser tests to CI by [@pngwn](https://github.com/pngwn) in [PR 852](https://github.com/gradio-app/gradio/pull/852)
- 854 textbox by [@pngwn](https://github.com/pngwn) in [PR 859](https://github.com/gradio-app/gradio/pull/859)
- Getting old Python unit tests to pass on `blocks-dev` by [@abidlabs](https://github.com/abidlabs) in [PR 861](https://github.com/gradio-app/gradio/pull/861)
- initialise chatbot with empty array of messages by [@pngwn](https://github.com/pngwn) in [PR 867](https://github.com/gradio-app/gradio/pull/867)
- add test for output to input by [@pngwn](https://github.com/pngwn) in [PR 866](https://github.com/gradio-app/gradio/pull/866)
- More Interface -> Blocks features by [@aliabid94](https://github.com/aliabid94) in [PR 864](https://github.com/gradio-app/gradio/pull/864)
- Fixing external.py in blocks-dev to reflect the new HF Spaces paths by [@abidlabs](https://github.com/abidlabs) in [PR 879](https://github.com/gradio-app/gradio/pull/879)
- backend_default_value_refactoring by [@FarukOzderim](https://github.com/FarukOzderim) in [PR 871](https://github.com/gradio-app/gradio/pull/871)
- fix default_value by [@pngwn](https://github.com/pngwn) in [PR 869](https://github.com/gradio-app/gradio/pull/869)
- fix buttons by [@aliabid94](https://github.com/aliabid94) in [PR 883](https://github.com/gradio-app/gradio/pull/883)
- Checking and updating more demos to use 3.0 syntax by [@abidlabs](https://github.com/abidlabs) in [PR 892](https://github.com/gradio-app/gradio/pull/892)
- Blocks Tests by [@FarukOzderim](https://github.com/FarukOzderim) in [PR 902](https://github.com/gradio-app/gradio/pull/902)
- Interface fix by [@pngwn](https://github.com/pngwn) in [PR 901](https://github.com/gradio-app/gradio/pull/901)
- Quick fix: Issue 893 by [@dawoodkhan82](https://github.com/dawoodkhan82) in [PR 907](https://github.com/gradio-app/gradio/pull/907)
- 3d Image Component by [@dawoodkhan82](https://github.com/dawoodkhan82) in [PR 775](https://github.com/gradio-app/gradio/pull/775)
- fix endpoint url in prod by [@pngwn](https://github.com/pngwn) in [PR 911](https://github.com/gradio-app/gradio/pull/911)
- rename Model3d to Image3D by [@dawoodkhan82](https://github.com/dawoodkhan82) in [PR 912](https://github.com/gradio-app/gradio/pull/912)
- update pypi to 2.9.1 by [@abidlabs](https://github.com/abidlabs) in [PR 916](https://github.com/gradio-app/gradio/pull/916)
- blocks-with-fix by [@FarukOzderim](https://github.com/FarukOzderim) in [PR 917](https://github.com/gradio-app/gradio/pull/917)
- Restore Interpretation, Live, Auth, Queueing by [@aliabid94](https://github.com/aliabid94) in [PR 915](https://github.com/gradio-app/gradio/pull/915)
- Allow `Blocks` instances to be used like a `Block` in other `Blocks` by [@abidlabs](https://github.com/abidlabs) in [PR 919](https://github.com/gradio-app/gradio/pull/919)
- Redesign 1 by [@pngwn](https://github.com/pngwn) in [PR 918](https://github.com/gradio-app/gradio/pull/918)
- blocks-components-tests by [@FarukOzderim](https://github.com/FarukOzderim) in [PR 904](https://github.com/gradio-app/gradio/pull/904)
- fix unit + browser tests by [@pngwn](https://github.com/pngwn) in [PR 926](https://github.com/gradio-app/gradio/pull/926)
- blocks-move-test-data by [@FarukOzderim](https://github.com/FarukOzderim) in [PR 927](https://github.com/gradio-app/gradio/pull/927)
- remove debounce from form inputs by [@pngwn](https://github.com/pngwn) in [PR 932](https://github.com/gradio-app/gradio/pull/932)
- reimplement webcam video by [@pngwn](https://github.com/pngwn) in [PR 928](https://github.com/gradio-app/gradio/pull/928)
- blocks-move-test-data by [@FarukOzderim](https://github.com/FarukOzderim) in [PR 941](https://github.com/gradio-app/gradio/pull/941)
- allow audio components to take a string value by [@pngwn](https://github.com/pngwn) in [PR 930](https://github.com/gradio-app/gradio/pull/930)
- static mode for textbox by [@pngwn](https://github.com/pngwn) in [PR 929](https://github.com/gradio-app/gradio/pull/929)
- fix file upload text by [@pngwn](https://github.com/pngwn) in [PR 931](https://github.com/gradio-app/gradio/pull/931)
- tabbed-interface-rewritten by [@FarukOzderim](https://github.com/FarukOzderim) in [PR 958](https://github.com/gradio-app/gradio/pull/958)
- Gan demo fix by [@abidlabs](https://github.com/abidlabs) in [PR 965](https://github.com/gradio-app/gradio/pull/965)
- Blocks analytics by [@abidlabs](https://github.com/abidlabs) in [PR 947](https://github.com/gradio-app/gradio/pull/947)
- Blocks page load by [@FarukOzderim](https://github.com/FarukOzderim) in [PR 963](https://github.com/gradio-app/gradio/pull/963)
- add frontend for page load events by [@pngwn](https://github.com/pngwn) in [PR 967](https://github.com/gradio-app/gradio/pull/967)
- fix i18n and some tweaks by [@pngwn](https://github.com/pngwn) in [PR 966](https://github.com/gradio-app/gradio/pull/966)
- add jinja2 to reqs by [@FarukOzderim](https://github.com/FarukOzderim) in [PR 969](https://github.com/gradio-app/gradio/pull/969)
- Cleaning up `Launchable()` by [@abidlabs](https://github.com/abidlabs) in [PR 968](https://github.com/gradio-app/gradio/pull/968)
- Fix #944 by [@FarukOzderim](https://github.com/FarukOzderim) in [PR 971](https://github.com/gradio-app/gradio/pull/971)
- New Blocks Demo: neural instrument cloning by [@abidlabs](https://github.com/abidlabs) in [PR 975](https://github.com/gradio-app/gradio/pull/975)
- Add huggingface_hub client library by [@FarukOzderim](https://github.com/FarukOzderim) in [PR 973](https://github.com/gradio-app/gradio/pull/973)
- State and variables by [@aliabid94](https://github.com/aliabid94) in [PR 977](https://github.com/gradio-app/gradio/pull/977)
- update-components by [@FarukOzderim](https://github.com/FarukOzderim) in [PR 986](https://github.com/gradio-app/gradio/pull/986)
- ensure dataframe updates as expected by [@pngwn](https://github.com/pngwn) in [PR 981](https://github.com/gradio-app/gradio/pull/981)
- test-guideline by [@FarukOzderim](https://github.com/FarukOzderim) in [PR 990](https://github.com/gradio-app/gradio/pull/990)
- Issue #785: add footer by [@dawoodkhan82](https://github.com/dawoodkhan82) in [PR 972](https://github.com/gradio-app/gradio/pull/972)
- indentation fix by [@abidlabs](https://github.com/abidlabs) in [PR 993](https://github.com/gradio-app/gradio/pull/993)
- missing quote by [@aliabd](https://github.com/aliabd) in [PR 996](https://github.com/gradio-app/gradio/pull/996)
- added interactive parameter to components by [@abidlabs](https://github.com/abidlabs) in [PR 992](https://github.com/gradio-app/gradio/pull/992)
- custom-components by [@FarukOzderim](https://github.com/FarukOzderim) in [PR 985](https://github.com/gradio-app/gradio/pull/985)
- Refactor component shortcuts by [@FarukOzderim](https://github.com/FarukOzderim) in [PR 995](https://github.com/gradio-app/gradio/pull/995)
- Plot Component by [@dawoodkhan82](https://github.com/dawoodkhan82) in [PR 805](https://github.com/gradio-app/gradio/pull/805)
- updated PyPi version to 2.9.2 by [@abidlabs](https://github.com/abidlabs) in [PR 1002](https://github.com/gradio-app/gradio/pull/1002)
- Release 2.9.3 by [@abidlabs](https://github.com/abidlabs) in [PR 1003](https://github.com/gradio-app/gradio/pull/1003)
- Image3D Examples Fix by [@dawoodkhan82](https://github.com/dawoodkhan82) in [PR 1001](https://github.com/gradio-app/gradio/pull/1001)
- release 2.9.4 by [@abidlabs](https://github.com/abidlabs) in [PR 1006](https://github.com/gradio-app/gradio/pull/1006)
- templates import hotfix by [@FarukOzderim](https://github.com/FarukOzderim) in [PR 1008](https://github.com/gradio-app/gradio/pull/1008)
- Progress indicator bar by [@aliabid94](https://github.com/aliabid94) in [PR 997](https://github.com/gradio-app/gradio/pull/997)
- Fixed image input for absolute path by [@JefferyChiang](https://github.com/JefferyChiang) in [PR 1004](https://github.com/gradio-app/gradio/pull/1004)
- Model3D + Plot Components by [@dawoodkhan82](https://github.com/dawoodkhan82) in [PR 1010](https://github.com/gradio-app/gradio/pull/1010)
- Gradio Guides: Creating CryptoPunks with GANs by [@NimaBoscarino](https://github.com/NimaBoscarino) in [PR 1000](https://github.com/gradio-app/gradio/pull/1000)
- [BIG PR] Gradio blocks & redesigned components by [@abidlabs](https://github.com/abidlabs) in [PR 880](https://github.com/gradio-app/gradio/pull/880)
- fixed failing test on main by [@abidlabs](https://github.com/abidlabs) in [PR 1023](https://github.com/gradio-app/gradio/pull/1023)
- Use smaller ASR model in external test by [@abidlabs](https://github.com/abidlabs) in [PR 1024](https://github.com/gradio-app/gradio/pull/1024)
- updated PyPi version to 2.9.0b by [@abidlabs](https://github.com/abidlabs) in [PR 1026](https://github.com/gradio-app/gradio/pull/1026)
- Fixing import issues so that the package successfully installs on colab notebooks by [@abidlabs](https://github.com/abidlabs) in [PR 1027](https://github.com/gradio-app/gradio/pull/1027)
- Update website tracker slackbot by [@aliabd](https://github.com/aliabd) in [PR 1037](https://github.com/gradio-app/gradio/pull/1037)
- textbox-autoheight by [@FarukOzderim](https://github.com/FarukOzderim) in [PR 1009](https://github.com/gradio-app/gradio/pull/1009)
- Model3D Examples fixes by [@dawoodkhan82](https://github.com/dawoodkhan82) in [PR 1035](https://github.com/gradio-app/gradio/pull/1035)
- GAN Gradio Guide: Adjustments to iframe heights by [@NimaBoscarino](https://github.com/NimaBoscarino) in [PR 1042](https://github.com/gradio-app/gradio/pull/1042)
- added better default labels to form components by [@abidlabs](https://github.com/abidlabs) in [PR 1040](https://github.com/gradio-app/gradio/pull/1040)
- Slackbot web tracker fix by [@aliabd](https://github.com/aliabd) in [PR 1043](https://github.com/gradio-app/gradio/pull/1043)
- Plot fixes by [@dawoodkhan82](https://github.com/dawoodkhan82) in [PR 1044](https://github.com/gradio-app/gradio/pull/1044)
- Small fixes to the demos by [@abidlabs](https://github.com/abidlabs) in [PR 1030](https://github.com/gradio-app/gradio/pull/1030)
- fixing demo issue with website by [@aliabd](https://github.com/aliabd) in [PR 1047](https://github.com/gradio-app/gradio/pull/1047)
- [hotfix] HighlightedText by [@aliabid94](https://github.com/aliabid94) in [PR 1046](https://github.com/gradio-app/gradio/pull/1046)
- Update text by [@ronvoluted](https://github.com/ronvoluted) in [PR 1050](https://github.com/gradio-app/gradio/pull/1050)
- Update CONTRIBUTING.md by [@FarukOzderim](https://github.com/FarukOzderim) in [PR 1052](https://github.com/gradio-app/gradio/pull/1052)
- fix(ui): Increase contrast for footer by [@ronvoluted](https://github.com/ronvoluted) in [PR 1048](https://github.com/gradio-app/gradio/pull/1048)
- UI design update by [@gary149](https://github.com/gary149) in [PR 1041](https://github.com/gradio-app/gradio/pull/1041)
- updated PyPi version to 2.9.0b8 by [@abidlabs](https://github.com/abidlabs) in [PR 1059](https://github.com/gradio-app/gradio/pull/1059)
- Running, testing, and fixing demos by [@abidlabs](https://github.com/abidlabs) in [PR 1060](https://github.com/gradio-app/gradio/pull/1060)
- Form layout by [@pngwn](https://github.com/pngwn) in [PR 1054](https://github.com/gradio-app/gradio/pull/1054)
- inputless-interfaces by [@FarukOzderim](https://github.com/FarukOzderim) in [PR 1038](https://github.com/gradio-app/gradio/pull/1038)
- Update PULL_REQUEST_TEMPLATE.md by [@FarukOzderim](https://github.com/FarukOzderim) in [PR 1068](https://github.com/gradio-app/gradio/pull/1068)
- Upgrading node memory to 4gb in website Docker by [@aliabd](https://github.com/aliabd) in [PR 1069](https://github.com/gradio-app/gradio/pull/1069)
- Website reload error by [@aliabd](https://github.com/aliabd) in [PR 1079](https://github.com/gradio-app/gradio/pull/1079)
- fixed favicon issue by [@abidlabs](https://github.com/abidlabs) in [PR 1064](https://github.com/gradio-app/gradio/pull/1064)
- remove-queue-from-events by [@FarukOzderim](https://github.com/FarukOzderim) in [PR 1056](https://github.com/gradio-app/gradio/pull/1056)
- Enable vertex colors for OBJs files by [@radames](https://github.com/radames) in [PR 1074](https://github.com/gradio-app/gradio/pull/1074)
- Dark text by [@ronvoluted](https://github.com/ronvoluted) in [PR 1049](https://github.com/gradio-app/gradio/pull/1049)
- Scroll to output by [@pngwn](https://github.com/pngwn) in [PR 1077](https://github.com/gradio-app/gradio/pull/1077)
- Explicitly list pnpm version 6 in contributing guide by [@freddyaboulton](https://github.com/freddyaboulton) in [PR 1085](https://github.com/gradio-app/gradio/pull/1085)
- hotfix for encrypt issue by [@abidlabs](https://github.com/abidlabs) in [PR 1096](https://github.com/gradio-app/gradio/pull/1096)
- Release 2.9b9 by [@abidlabs](https://github.com/abidlabs) in [PR 1098](https://github.com/gradio-app/gradio/pull/1098)
- tweak node circleci settings by [@pngwn](https://github.com/pngwn) in [PR 1091](https://github.com/gradio-app/gradio/pull/1091)
- Website Reload Error by [@aliabd](https://github.com/aliabd) in [PR 1099](https://github.com/gradio-app/gradio/pull/1099)
- Website Reload: README in demos docker by [@aliabd](https://github.com/aliabd) in [PR 1100](https://github.com/gradio-app/gradio/pull/1100)
- Flagging fixes by [@abidlabs](https://github.com/abidlabs) in [PR 1081](https://github.com/gradio-app/gradio/pull/1081)
- Backend for optional labels by [@abidlabs](https://github.com/abidlabs) in [PR 1080](https://github.com/gradio-app/gradio/pull/1080)
- Optional labels fe by [@pngwn](https://github.com/pngwn) in [PR 1105](https://github.com/gradio-app/gradio/pull/1105)
- clean-deprecated-parameters by [@FarukOzderim](https://github.com/FarukOzderim) in [PR 1090](https://github.com/gradio-app/gradio/pull/1090)
- Blocks rendering fix by [@abidlabs](https://github.com/abidlabs) in [PR 1102](https://github.com/gradio-app/gradio/pull/1102)
- Redos #1106 by [@abidlabs](https://github.com/abidlabs) in [PR 1112](https://github.com/gradio-app/gradio/pull/1112)
- Interface types: handle input-only, output-only, and unified interfaces by [@abidlabs](https://github.com/abidlabs) in [PR 1108](https://github.com/gradio-app/gradio/pull/1108)
- Hotfix + New pypi release 2.9b11 by [@abidlabs](https://github.com/abidlabs) in [PR 1118](https://github.com/gradio-app/gradio/pull/1118)
- issue-checkbox by [@FarukOzderim](https://github.com/FarukOzderim) in [PR 1122](https://github.com/gradio-app/gradio/pull/1122)
- issue-checkbox-hotfix by [@FarukOzderim](https://github.com/FarukOzderim) in [PR 1127](https://github.com/gradio-app/gradio/pull/1127)
- Fix demos in website by [@aliabd](https://github.com/aliabd) in [PR 1130](https://github.com/gradio-app/gradio/pull/1130)
- Guide for Gradio ONNX model zoo on Huggingface by [@AK391](https://github.com/AK391) in [PR 1073](https://github.com/gradio-app/gradio/pull/1073)
- ONNX guide fixes by [@aliabd](https://github.com/aliabd) in [PR 1131](https://github.com/gradio-app/gradio/pull/1131)
- Stacked form inputs css by [@gary149](https://github.com/gary149) in [PR 1134](https://github.com/gradio-app/gradio/pull/1134)
- made default value in textbox empty string by [@abidlabs](https://github.com/abidlabs) in [PR 1135](https://github.com/gradio-app/gradio/pull/1135)
- Examples UI by [@gary149](https://github.com/gary149) in [PR 1121](https://github.com/gradio-app/gradio/pull/1121)
- Chatbot custom color support by [@dawoodkhan82](https://github.com/dawoodkhan82) in [PR 1092](https://github.com/gradio-app/gradio/pull/1092)
- highlighted text colors by [@pngwn](https://github.com/pngwn) in [PR 1119](https://github.com/gradio-app/gradio/pull/1119)
- pin to pnpm 6 for now by [@pngwn](https://github.com/pngwn) in [PR 1147](https://github.com/gradio-app/gradio/pull/1147)
- Restore queue in Blocks by [@aliabid94](https://github.com/aliabid94) in [PR 1137](https://github.com/gradio-app/gradio/pull/1137)
- add select event for tabitems by [@pngwn](https://github.com/pngwn) in [PR 1154](https://github.com/gradio-app/gradio/pull/1154)
- max_lines + autoheight for textbox by [@pngwn](https://github.com/pngwn) in [PR 1153](https://github.com/gradio-app/gradio/pull/1153)
- use color palette for chatbot by [@pngwn](https://github.com/pngwn) in [PR 1152](https://github.com/gradio-app/gradio/pull/1152)
- Timeseries improvements by [@pngwn](https://github.com/pngwn) in [PR 1149](https://github.com/gradio-app/gradio/pull/1149)
- move styling for interface panels to frontend by [@pngwn](https://github.com/pngwn) in [PR 1146](https://github.com/gradio-app/gradio/pull/1146)
- html tweaks by [@pngwn](https://github.com/pngwn) in [PR 1145](https://github.com/gradio-app/gradio/pull/1145)
- Issue #768: Support passing none to resize and crop image by [@dawoodkhan82](https://github.com/dawoodkhan82) in [PR 1144](https://github.com/gradio-app/gradio/pull/1144)
- image gallery component + img css by [@aliabid94](https://github.com/aliabid94) in [PR 1140](https://github.com/gradio-app/gradio/pull/1140)
- networking tweak by [@abidlabs](https://github.com/abidlabs) in [PR 1143](https://github.com/gradio-app/gradio/pull/1143)
- Allow enabling queue per event listener by [@aliabid94](https://github.com/aliabid94) in [PR 1155](https://github.com/gradio-app/gradio/pull/1155)
- config hotfix and v. 2.9b23 by [@abidlabs](https://github.com/abidlabs) in [PR 1158](https://github.com/gradio-app/gradio/pull/1158)
- Custom JS calls by [@aliabid94](https://github.com/aliabid94) in [PR 1082](https://github.com/gradio-app/gradio/pull/1082)
- Small fixes: queue default fix, ffmpeg installation message by [@abidlabs](https://github.com/abidlabs) in [PR 1159](https://github.com/gradio-app/gradio/pull/1159)
- formatting by [@abidlabs](https://github.com/abidlabs) in [PR 1161](https://github.com/gradio-app/gradio/pull/1161)
- enable flex grow for gr-box by [@radames](https://github.com/radames) in [PR 1165](https://github.com/gradio-app/gradio/pull/1165)
- 1148 loading by [@pngwn](https://github.com/pngwn) in [PR 1164](https://github.com/gradio-app/gradio/pull/1164)
- Put enable_queue kwarg back in launch() by [@aliabid94](https://github.com/aliabid94) in [PR 1167](https://github.com/gradio-app/gradio/pull/1167)
- A few small fixes by [@abidlabs](https://github.com/abidlabs) in [PR 1171](https://github.com/gradio-app/gradio/pull/1171)
- Hotfix for dropdown component by [@abidlabs](https://github.com/abidlabs) in [PR 1172](https://github.com/gradio-app/gradio/pull/1172)
- use secondary buttons in interface by [@pngwn](https://github.com/pngwn) in [PR 1173](https://github.com/gradio-app/gradio/pull/1173)
- 1183 component height by [@pngwn](https://github.com/pngwn) in [PR 1185](https://github.com/gradio-app/gradio/pull/1185)
- 962 dataframe by [@pngwn](https://github.com/pngwn) in [PR 1186](https://github.com/gradio-app/gradio/pull/1186)
- update-contributing by [@FarukOzderim](https://github.com/FarukOzderim) in [PR 1188](https://github.com/gradio-app/gradio/pull/1188)
- Table tweaks by [@pngwn](https://github.com/pngwn) in [PR 1195](https://github.com/gradio-app/gradio/pull/1195)
- wrap tab content in column by [@pngwn](https://github.com/pngwn) in [PR 1200](https://github.com/gradio-app/gradio/pull/1200)
- WIP: Add dark mode support by [@gary149](https://github.com/gary149) in [PR 1187](https://github.com/gradio-app/gradio/pull/1187)
- Restored /api/predict/ endpoint for Interfaces by [@abidlabs](https://github.com/abidlabs) in [PR 1199](https://github.com/gradio-app/gradio/pull/1199)
- hltext-label by [@pngwn](https://github.com/pngwn) in [PR 1204](https://github.com/gradio-app/gradio/pull/1204)
- add copy functionality to json by [@pngwn](https://github.com/pngwn) in [PR 1205](https://github.com/gradio-app/gradio/pull/1205)
- Update component config by [@aliabid94](https://github.com/aliabid94) in [PR 1089](https://github.com/gradio-app/gradio/pull/1089)
- fix placeholder prompt by [@pngwn](https://github.com/pngwn) in [PR 1215](https://github.com/gradio-app/gradio/pull/1215)
- ensure webcam video value is propagated correctly by [@pngwn](https://github.com/pngwn) in [PR 1218](https://github.com/gradio-app/gradio/pull/1218)
- Automatic word-break in highlighted text, combine_adjacent support by [@aliabid94](https://github.com/aliabid94) in [PR 1209](https://github.com/gradio-app/gradio/pull/1209)
- async-function-support by [@FarukOzderim](https://github.com/FarukOzderim) in [PR 1190](https://github.com/gradio-app/gradio/pull/1190)
- Sharing fix for assets by [@aliabid94](https://github.com/aliabid94) in [PR 1208](https://github.com/gradio-app/gradio/pull/1208)
- Hotfixes for course demos by [@abidlabs](https://github.com/abidlabs) in [PR 1222](https://github.com/gradio-app/gradio/pull/1222)
- Allow Custom CSS by [@aliabid94](https://github.com/aliabid94) in [PR 1170](https://github.com/gradio-app/gradio/pull/1170)
- share-hotfix by [@FarukOzderim](https://github.com/FarukOzderim) in [PR 1226](https://github.com/gradio-app/gradio/pull/1226)
- tweaks by [@pngwn](https://github.com/pngwn) in [PR 1229](https://github.com/gradio-app/gradio/pull/1229)
- white space for class concatenation by [@radames](https://github.com/radames) in [PR 1228](https://github.com/gradio-app/gradio/pull/1228)
- Tweaks by [@pngwn](https://github.com/pngwn) in [PR 1230](https://github.com/gradio-app/gradio/pull/1230)
- css tweaks by [@pngwn](https://github.com/pngwn) in [PR 1235](https://github.com/gradio-app/gradio/pull/1235)
- ensure defaults height match for media inputs by [@pngwn](https://github.com/pngwn) in [PR 1236](https://github.com/gradio-app/gradio/pull/1236)
- Default Label label value by [@radames](https://github.com/radames) in [PR 1239](https://github.com/gradio-app/gradio/pull/1239)
- update-shortcut-syntax by [@FarukOzderim](https://github.com/FarukOzderim) in [PR 1234](https://github.com/gradio-app/gradio/pull/1234)
- Update version.txt by [@FarukOzderim](https://github.com/FarukOzderim) in [PR 1244](https://github.com/gradio-app/gradio/pull/1244)
- Layout bugs by [@pngwn](https://github.com/pngwn) in [PR 1246](https://github.com/gradio-app/gradio/pull/1246)
- Update demo by [@FarukOzderim](https://github.com/FarukOzderim) in [PR 1253](https://github.com/gradio-app/gradio/pull/1253)
- Button default name by [@FarukOzderim](https://github.com/FarukOzderim) in [PR 1243](https://github.com/gradio-app/gradio/pull/1243)
- Labels spacing by [@gary149](https://github.com/gary149) in [PR 1254](https://github.com/gradio-app/gradio/pull/1254)
- add global loader for gradio app by [@pngwn](https://github.com/pngwn) in [PR 1251](https://github.com/gradio-app/gradio/pull/1251)
- ui apis for dalle-mini by [@pngwn](https://github.com/pngwn) in [PR 1258](https://github.com/gradio-app/gradio/pull/1258)
- Add precision to Number, backend only by [@freddyaboulton](https://github.com/freddyaboulton) in [PR 1125](https://github.com/gradio-app/gradio/pull/1125)
- Website Design Changes by [@abidlabs](https://github.com/abidlabs) in [PR 1015](https://github.com/gradio-app/gradio/pull/1015)
- Small fixes for multiple demos compatible with 3.0 by [@radames](https://github.com/radames) in [PR 1257](https://github.com/gradio-app/gradio/pull/1257)
- Issue #1160: Model 3D component not destroyed correctly by [@dawoodkhan82](https://github.com/dawoodkhan82) in [PR 1219](https://github.com/gradio-app/gradio/pull/1219)
- Fixes to components by [@abidlabs](https://github.com/abidlabs) in [PR 1260](https://github.com/gradio-app/gradio/pull/1260)
- layout docs by [@abidlabs](https://github.com/abidlabs) in [PR 1263](https://github.com/gradio-app/gradio/pull/1263)
- Static forms by [@pngwn](https://github.com/pngwn) in [PR 1264](https://github.com/gradio-app/gradio/pull/1264)
- Cdn assets by [@pngwn](https://github.com/pngwn) in [PR 1265](https://github.com/gradio-app/gradio/pull/1265)
- update logo by [@gary149](https://github.com/gary149) in [PR 1266](https://github.com/gradio-app/gradio/pull/1266)
- fix slider by [@aliabid94](https://github.com/aliabid94) in [PR 1268](https://github.com/gradio-app/gradio/pull/1268)
- maybe fix auth in iframes by [@pngwn](https://github.com/pngwn) in [PR 1261](https://github.com/gradio-app/gradio/pull/1261)
- Improves "Getting Started" guide by [@abidlabs](https://github.com/abidlabs) in [PR 1269](https://github.com/gradio-app/gradio/pull/1269)
- Add embedded demos to website by [@aliabid94](https://github.com/aliabid94) in [PR 1270](https://github.com/gradio-app/gradio/pull/1270)
- Label hotfixes by [@abidlabs](https://github.com/abidlabs) in [PR 1281](https://github.com/gradio-app/gradio/pull/1281)
- General tweaks by [@pngwn](https://github.com/pngwn) in [PR 1276](https://github.com/gradio-app/gradio/pull/1276)
- only affect links within the document by [@pngwn](https://github.com/pngwn) in [PR 1282](https://github.com/gradio-app/gradio/pull/1282)
- release 3.0b9 by [@abidlabs](https://github.com/abidlabs) in [PR 1283](https://github.com/gradio-app/gradio/pull/1283)
- Dm by [@pngwn](https://github.com/pngwn) in [PR 1284](https://github.com/gradio-app/gradio/pull/1284)
- Website fixes by [@aliabd](https://github.com/aliabd) in [PR 1286](https://github.com/gradio-app/gradio/pull/1286)
- Create Streamables by [@aliabid94](https://github.com/aliabid94) in [PR 1279](https://github.com/gradio-app/gradio/pull/1279)
- ensure table works on mobile by [@pngwn](https://github.com/pngwn) in [PR 1277](https://github.com/gradio-app/gradio/pull/1277)
- changes by [@aliabid94](https://github.com/aliabid94) in [PR 1287](https://github.com/gradio-app/gradio/pull/1287)
- demo alignment on landing page by [@aliabd](https://github.com/aliabd) in [PR 1288](https://github.com/gradio-app/gradio/pull/1288)
- New meta img by [@aliabd](https://github.com/aliabd) in [PR 1289](https://github.com/gradio-app/gradio/pull/1289)
- updated PyPi version to 3.0 by [@abidlabs](https://github.com/abidlabs) in [PR 1290](https://github.com/gradio-app/gradio/pull/1290)
- Fix site by [@aliabid94](https://github.com/aliabid94) in [PR 1291](https://github.com/gradio-app/gradio/pull/1291)
- Mobile responsive guides by [@aliabd](https://github.com/aliabd) in [PR 1293](https://github.com/gradio-app/gradio/pull/1293)
- Update readme by [@abidlabs](https://github.com/abidlabs) in [PR 1292](https://github.com/gradio-app/gradio/pull/1292)
- gif by [@abidlabs](https://github.com/abidlabs) in [PR 1296](https://github.com/gradio-app/gradio/pull/1296)
- Allow decoding headerless b64 string [@1lint](https://github.com/1lint) in [PR 4031](https://github.com/gradio-app/gradio/pull/4031)

## Contributors Shoutout:

- [@JefferyChiang](https://github.com/JefferyChiang) made their first contribution in [PR 1004](https://github.com/gradio-app/gradio/pull/1004)
- [@NimaBoscarino](https://github.com/NimaBoscarino) made their first contribution in [PR 1000](https://github.com/gradio-app/gradio/pull/1000)
- [@ronvoluted](https://github.com/ronvoluted) made their first contribution in [PR 1050](https://github.com/gradio-app/gradio/pull/1050)
- [@radames](https://github.com/radames) made their first contribution in [PR 1074](https://github.com/gradio-app/gradio/pull/1074)
- [@freddyaboulton](https://github.com/freddyaboulton) made their first contribution in [PR 1085](https://github.com/gradio-app/gradio/pull/1085)<|MERGE_RESOLUTION|>--- conflicted
+++ resolved
@@ -13,12 +13,9 @@
 
 ## Other Changes:
 
-<<<<<<< HEAD
 - Change `gr.Chatbot()` markdown parsing to frontend using `marked` library and `prism` by [@dawoodkhan82](https://github.com/dawoodkhan82) in [PR 4150](https://github.com/gradio-app/gradio/pull/4150)
-=======
 - Update the js client by [@pngwn](https://github.com/pngwn) in [PR 3899](https://github.com/gradio-app/gradio/pull/3899)
 - Fix documentation for the shape of the numpy array produced by the `Image` component by [@der3318](https://github.com/der3318) in [PR 4204](https://github.com/gradio-app/gradio/pull/4204).
->>>>>>> 03213200
 
 ## Breaking Changes:
 
