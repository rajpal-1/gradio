# Upcoming Release


## New Features:

### Release event for Slider

Now you can trigger your python function to run when the slider is released as opposed to every slider change value!

Simply use the `release` method on the slider
```python
slider.release(function, inputs=[...], outputs=[...], api_name="predict")
```

By [@freddyaboulton](https://github.com/freddyaboulton) in [PR 3353](https://github.com/gradio-app/gradio/pull/3353)

### Dropdown Component Updates

The standard dropdown component now supports searching for choices. Also when `multiselect` is `True`, you can specify `max_choices` to set the maximum number of choices you want the user to be able to select from the dropdown component.

```python
gr.Dropdown(label="Choose your favorite colors", choices=["red", "blue", "green", "yellow", "orange"], multiselect=True, max_choices=2)
```
by [@dawoodkhan82](https://github.com/dawoodkhan82) in [PR 3211](https://github.com/gradio-app/gradio/pull/3211)

### Download button for images 🖼️

Output images will now automatically have a download button displayed to make it easier to save and share
the results of Machine Learning art models.

![download_sketch](https://user-images.githubusercontent.com/41651716/221025113-e693bf41-eabd-42b3-a4f2-26f2708d98fe.gif)

By [@freddyaboulton](https://github.com/freddyaboulton) in [PR 3297](https://github.com/gradio-app/gradio/pull/3297)  

- Updated image upload component to accept all image formats, including lossless formats like .webp by [@fienestar](https://github.com/fienestar) in [PR 3225](https://github.com/gradio-app/gradio/pull/3225)
- Adds a disabled mode to the `gr.Button` component by setting `interactive=False` by [@abidlabs](https://github.com/abidlabs) in [PR 3266](https://github.com/gradio-app/gradio/pull/3266) and [PR 3288](https://github.com/gradio-app/gradio/pull/3288)
- Adds visual feedback to the when the Flag button is clicked, by [@abidlabs](https://github.com/abidlabs) in [PR 3289](https://github.com/gradio-app/gradio/pull/3289)
- Adds ability to set `flagging_options` display text and saved flag separately by [@abidlabs](https://github.com/abidlabs) in [PR 3289](https://github.com/gradio-app/gradio/pull/3289)
- Allow the setting of `brush_radius` for the `Image` component both as a default and via `Image.update()` by [@pngwn](https://github.com/pngwn) in [PR 3277](https://github.com/gradio-app/gradio/pull/3277)
- Added `info=` argument to form components to enable extra context provided to users, by [@aliabid94](https://github.com/aliabid94) in [PR 3291](https://github.com/gradio-app/gradio/pull/3291)
- Allow developers to access the username of a logged-in user from the `gr.Request()` object using the `.username` attribute by [@abidlabs](https://github.com/abidlabs) in [PR 3296](https://github.com/gradio-app/gradio/pull/3296)
- Add `preview` option to `Gallery.style` that launches the gallery in preview mode when first loaded by [@freddyaboulton](https://github.com/freddyaboulton) in [PR 3345](https://github.com/gradio-app/gradio/pull/3345) 


## Bug Fixes:
- Ensure `mirror_webcam` is always respected by [@pngwn](https://github.com/pngwn) in [PR 3245](https://github.com/gradio-app/gradio/pull/3245)
- Fix issue where updated markdown links were not being opened in a new tab by [@gante](https://github.com/gante) in [PR 3236](https://github.com/gradio-app/gradio/pull/3236)
- API Docs Fixes by [@aliabd](https://github.com/aliabd) in [PR 3287](https://github.com/gradio-app/gradio/pull/3287)
- Added a timeout to queue messages as some demos were experiencing infinitely growing queues from active jobs waiting forever for clients to respond by [@freddyaboulton](https://github.com/freddyaboulton) in [PR 3196](https://github.com/gradio-app/gradio/pull/3196)
- Fixes the height of rendered LaTeX images so that they match the height of surrounding text by [@abidlabs](https://github.com/abidlabs) in [PR 3258](https://github.com/gradio-app/gradio/pull/3258) and in [PR 3276](https://github.com/gradio-app/gradio/pull/3276)
- Fix bug where matplotlib images where always too small on the front end by [@freddyaboulton](https://github.com/freddyaboulton) in [PR 3274](https://github.com/gradio-app/gradio/pull/3274) 
- Remove embed's `initial_height` when loading is complete so the embed finds its natural height once it is loaded [@pngwn](https://github.com/pngwn) in [PR 3292](https://github.com/gradio-app/gradio/pull/3292)
- Prevent Sketch from crashing when a default image is provided by [@pngwn](https://github.com/pngwn) in [PR 3277](https://github.com/gradio-app/gradio/pull/3277)
- Respect the `shape` argument on the front end when creating Image Sketches by [@pngwn](https://github.com/pngwn) in [PR 3277](https://github.com/gradio-app/gradio/pull/3277)
- Fix infinite loop caused by setting `Dropdown's` value to be `[]` and adding a change event on the dropdown by [@freddyaboulton](https://github.com/freddyaboulton) in [PR 3295](https://github.com/gradio-app/gradio/pull/3295)  
- Fix change event listed twice in image docs by [@aliabd](https://github.com/aliabd) in [PR 3318](https://github.com/gradio-app/gradio/pull/3318)
- Fix bug that cause UI to be vertically centered at all times by [@pngwn](https://github.com/pngwn) in [PR 3336](https://github.com/gradio-app/gradio/pull/3336)
- Fix bug where `height` set in `Gallery.style` was not respected by the front-end by [@freddyaboulton](https://github.com/freddyaboulton) in [PR 3343](https://github.com/gradio-app/gradio/pull/3343)  
- Ensure markdown lists are rendered correctly by [@pngwn](https://github.com/pngwn) in [PR 3341](https://github.com/gradio-app/gradio/pull/3341)
- Ensure that the initial empty value for `gr.Dropdown(Multiselect=True)` is an empty list and the initial value for `gr.Dropdown(Multiselect=False)` is an empty string by [@pngwn](https://github.com/pngwn) in [PR 3338](https://github.com/gradio-app/gradio/pull/3338)
- Ensure uploaded images respect the shape property when the canvas is also enabled by [@pngwn](https://github.com/pngwn) in [PR 3351](https://github.com/gradio-app/gradio/pull/3351)
- Ensure that Google Analytics works correctly when gradio apps are created with `analytics_enabled=True` by [@abidlabs](https://github.com/abidlabs) in [PR 3349](https://github.com/gradio-app/gradio/pull/3349)
<<<<<<< HEAD
- Add `height` kwarg to style in `gr.Chatbot()` component by [@dawoodkhan82](https://github.com/dawoodkhan82) in [PR 3369](https://github.com/gradio-app/gradio/pull/3369)

    ```chatbot = gr.Chatbot().style(height=500)```
=======
- Support new embeds for huggingface spaces subdomains by [@pngwn](https://github.com/pngwn) in [PR 3367](https://github.com/gradio-app/gradio/pull/3367)
>>>>>>> 6c9c41b1

## Documentation Changes:
- Added the `types` field to the dependency field in the config by [@freddyaboulton](https://github.com/freddyaboulton) in [PR 3315](https://github.com/gradio-app/gradio/pull/3315) 
- Gradio Status Page by [@aliabd](https://github.com/aliabd) in [PR 3331](https://github.com/gradio-app/gradio/pull/3331)
- Adds a Guide on setting up a dashboard from Supabase data using the `gr.BarPlot` 
component by [@abidlabs](https://github.com/abidlabs) in [PR 3275](https://github.com/gradio-app/gradio/pull/3275)


## Testing and Infrastructure Changes:
- Adds a script to benchmark the performance of the queue and adds some instructions on how to use it. By [@freddyaboulton](https://github.com/freddyaboulton) and [@abidlabs](https://github.com/abidlabs) in [PR 3272](https://github.com/gradio-app/gradio/pull/3272)
- Flaky python tests no longer cancel non-flaky tests by [@freddyaboulton](https://github.com/freddyaboulton) in [PR 3344](https://github.com/gradio-app/gradio/pull/3344)

## Breaking Changes:
No changes to highlight.

## Full Changelog:
- Fixed comment typo in components.py by [@eltociear](https://github.com/eltociear) in [PR 3235](https://github.com/gradio-app/gradio/pull/3235)

## Contributors Shoutout:
No changes to highlight.

# 3.19.1

## New Features:
No changes to highlight.

## Bug Fixes:
- UI fixes including footer and API docs by [@aliabid94](https://github.com/aliabid94) in [PR 3242](https://github.com/gradio-app/gradio/pull/3242)
- Updated image upload component to accept all image formats, including lossless formats like .webp by [@fienestar](https://github.com/fienestar) in [PR 3225](https://github.com/gradio-app/gradio/pull/3225)

## Documentation Changes:
No changes to highlight.

## Testing and Infrastructure Changes:
No changes to highlight.

## Breaking Changes:
No changes to highlight.

## Full Changelog:
No changes to highlight.

## Contributors Shoutout:
No changes to highlight.

# 3.19.0

## New Features:


### Improved embedding experience

When embedding a spaces-hosted gradio app as a web component, you now get an improved UI linking back to the original space, better error handling and more intelligent load performance. No changes are required to your code to benefit from this enhanced experience; simply upgrade your gradio SDK to the latest version.

![](https://user-images.githubusercontent.com/12937446/219653294-86937632-72c1-4e93-a77c-af705d49382a.png)

This behaviour is configurable. You can disable the info panel at the bottom by passing `info="false"`. You can disable the container entirely by passing `container="false"`.

Error statuses are reported in the UI with an easy way for end-users to report problems to the original space author via the community tab of that Hugginface space:

![](https://user-images.githubusercontent.com/12937446/219655499-88019443-d694-44e7-9e6d-242e19d10a5c.png)

By default, gradio apps are lazy loaded, vastly improving performance when there are several demos on the page. Metadata is loaded ahead of time, but the space will only be loaded and rendered when it is in view.

This behaviour is configurable. You can pass `eager="true"` to load and render the space regardless of whether or not it is currently on the screen.

by [@pngwn](https://github.com/pngwn) in [PR 3205](https://github.com/gradio-app/gradio/pull/3205)

### New `gr.BarPlot` component! 📊

Create interactive bar plots from a high-level interface with `gr.BarPlot`.
No need to remember matplotlib syntax anymore!

Example usage:

```python
import gradio as gr
import pandas as pd

simple = pd.DataFrame({
    'a': ['A', 'B', 'C', 'D', 'E', 'F', 'G', 'H', 'I'],
    'b': [28, 55, 43, 91, 81, 53, 19, 87, 52]
})

with gr.Blocks() as demo:
    gr.BarPlot(
        simple,
        x="a",
        y="b",
        title="Simple Bar Plot with made up data",
        tooltip=['a', 'b'],
    )

demo.launch()
```


By [@freddyaboulton](https://github.com/freddyaboulton) in [PR 3157](https://github.com/gradio-app/gradio/pull/3157)

### Bokeh plots are back! 🌠

Fixed a bug that prevented bokeh plots from being displayed on the front end and extended support for both 2.x and 3.x versions of bokeh!

![image](https://user-images.githubusercontent.com/41651716/219468324-0d82e07f-8fb4-4ff9-b40c-8250b29e45f7.png)

By [@freddyaboulton](https://github.com/freddyaboulton) in [PR 3212](https://github.com/gradio-app/gradio/pull/3212)


## Bug Fixes:
- Adds ability to add a single message from the bot or user side. Ex: specify `None` as the second value in the tuple, to add a single message in the chatbot from the "bot" side.

```python
gr.Chatbot([("Hi, I'm DialoGPT. Try asking me a question.", None)])
```
By [@dawoodkhan82](https://github.com/dawoodkhan82) in [PR 3165](https://github.com/gradio-app/gradio/pull/3165)
* Fixes `gr.utils.delete_none` to only remove props whose values are `None` from the config by [@abidlabs](https://github.com/abidlabs) in [PR 3188](https://github.com/gradio-app/gradio/pull/3188)
* Fix bug where embedded demos were not loading files properly by [@freddyaboulton](https://github.com/freddyaboulton) in [PR 3177](https://github.com/gradio-app/gradio/pull/3177)
* The `change` event is now triggered when users click the 'Clear All' button of the multiselect DropDown component by [@freddyaboulton](https://github.com/freddyaboulton) in [PR 3195](https://github.com/gradio-app/gradio/pull/3195)
* Stops File component from freezing when a large file is uploaded by [@aliabid94](https://github.com/aliabid94) in [PR 3191](https://github.com/gradio-app/gradio/pull/3191)
* Support Chinese pinyin in Dataframe by [@aliabid94](https://github.com/aliabid94) in [PR 3206](https://github.com/gradio-app/gradio/pull/3206)
* The `clear` event is now triggered when images are cleared by [@freddyaboulton](https://github.com/freddyaboulton) in [PR 3218](https://github.com/gradio-app/gradio/pull/3218)
* Fix bug where auth cookies where not sent when connecting to an app via http by [@freddyaboulton](https://github.com/freddyaboulton) in [PR 3223](https://github.com/gradio-app/gradio/pull/3223)
* Ensure latext CSS is always applied in light and dark mode by [@pngwn](https://github.com/pngwn) in [PR 3233](https://github.com/gradio-app/gradio/pull/3233)

## Documentation Changes:
* Sort components in docs by alphabetic order by [@aliabd](https://github.com/aliabd) in [PR 3152](https://github.com/gradio-app/gradio/pull/3152)
* Changes to W&B guide by [@scottire](https://github.com/scottire) in  [PR 3153](https://github.com/gradio-app/gradio/pull/3153)
* Keep pnginfo metadata for gallery by [@wfng92](https://github.com/wfng92) in [PR 3150](https://github.com/gradio-app/gradio/pull/3150)
* Add a section on how to run a Gradio app locally [@osanseviero](https://github.com/osanseviero) in [PR 3170](https://github.com/gradio-app/gradio/pull/3170)
* Fixed typos in gradio events function documentation by [@vidalmaxime](https://github.com/vidalmaxime) in [PR 3168](https://github.com/gradio-app/gradio/pull/3168)
* Added an example using Gradio's batch mode with the diffusers library by [@abidlabs](https://github.com/abidlabs) in [PR 3224](https://github.com/gradio-app/gradio/pull/3224)

## Testing and Infrastructure Changes:
No changes to highlight.

## Breaking Changes:
No changes to highlight.

## Full Changelog:
* Fix demos page css and add close demos button by [@aliabd](https://github.com/aliabd) in [PR 3151](https://github.com/gradio-app/gradio/pull/3151)
* Caches temp files from base64 input data by giving them a deterministic path based on the contents of data by [@abidlabs](https://github.com/abidlabs) in [PR 3197](https://github.com/gradio-app/gradio/pull/3197)
* Better warnings (when there is a mismatch between the number of output components and values returned by a function, or when the `File` component or `UploadButton` component includes a `file_types` parameter along with `file_count=="dir"`) by [@abidlabs](https://github.com/abidlabs) in [PR 3194](https://github.com/gradio-app/gradio/pull/3194)
* Raises a `gr.Error` instead of a regular Python error when you use `gr.Interface.load()` to load a model and there's an error querying the HF API by [@abidlabs](https://github.com/abidlabs) in [PR 3194](https://github.com/gradio-app/gradio/pull/3194)
* Fixed gradio share links so that they are persistent and do not reset if network
connection is disrupted by by [XciD](https://github.com/XciD), [Wauplin](https://github.com/Wauplin), and [@abidlabs](https://github.com/abidlabs) in [PR 3149](https://github.com/gradio-app/gradio/pull/3149) and a follow-up to allow it to work for users upgrading from a previous Gradio version in [PR 3221](https://github.com/gradio-app/gradio/pull/3221)

## Contributors Shoutout:
No changes to highlight.

# Version 3.18.0

## New Features:

### Revamped Stop Button for Interfaces 🛑

If your Interface function is a generator, there used to be a separate `Stop` button displayed next
to the `Submit` button.

We've revamed the `Submit` button so that it turns into a `Stop` button during the generation process.
Clicking on the `Stop` button will cancel the generation and turn it back to a `Submit` button.
The `Stop` button will automatically turn back to a `Submit` button at the end of the generation if you don't use it!

By [@freddyaboulton](https://github.com/freddyaboulton) in [PR 3124](https://github.com/gradio-app/gradio/pull/3124)


### Queue now works with reload mode!

You can now call `queue` on your `demo` outside of the `if __name__ == "__main__"` block and
run the script in reload mode with the `gradio` command.

Any changes to the `app.py` file will be reflected in the webpage automatically and the queue will work
properly!


By [@freddyaboulton](https://github.com/freddyaboulton) in [PR 3089](https://github.com/gradio-app/gradio/pull/3089)


### Allow serving files from additional directories

```python
demo = gr.Interface(...)
demo.launch(
  file_directories=["/var/lib/demo/path/to/resources"]
)
```

By [@maxaudron](https://github.com/maxaudron) in [PR 3075](https://github.com/gradio-app/gradio/pull/3075)

## Bug Fixes:
- Fixes URL resolution on Windows by [@abidlabs](https://github.com/abidlabs) in [PR 3108](https://github.com/gradio-app/gradio/pull/3108)
- Example caching now works with components without a label attribute (e.g. `Column`) by [@abidlabs](https://github.com/abidlabs) in [PR 3123](https://github.com/gradio-app/gradio/pull/3123)
- Ensure the Video component correctly resets the UI state whe a new video source is loaded and reduce choppiness of UI by [@pngwn](https://github.com/abidlabs) in [PR 3117](https://github.com/gradio-app/gradio/pull/3117)
- Fixes loading private Spaces by [@abidlabs](https://github.com/abidlabs) in [PR 3068](https://github.com/gradio-app/gradio/pull/3068)
- Added a warning when attempting to launch an `Interface` via the `%%blocks` jupyter notebook magic command by [@freddyaboulton](https://github.com/freddyaboulton) in [PR 3126](https://github.com/gradio-app/gradio/pull/3126)
- Fixes bug where interactive output image cannot be set when in edit mode by [@dawoodkhan82](https://github.com/@dawoodkhan82) in [PR 3135](https://github.com/gradio-app/gradio/pull/3135)
- A share link will automatically be created when running on Sagemaker notebooks so that the front-end is properly displayed by [@abidlabs](https://github.com/abidlabs) in [PR 3137](https://github.com/gradio-app/gradio/pull/3137)
- Fixes a few dropdown component issues; hide checkmark next to options as expected, and keyboard hover is visible by [@dawoodkhan82](https://github.com/dawoodkhan82) in [PR 3145]https://github.com/gradio-app/gradio/pull/3145)
- Fixed bug where example pagination buttons were not visible in dark mode or displayed under the examples table. By [@freddyaboulton](https://github.com/freddyaboulton) in [PR 3144](https://github.com/gradio-app/gradio/pull/3144)
- Fixed bug where the font color of axis labels and titles for native plots did not respond to dark mode preferences. By [@freddyaboulton](https://github.com/freddyaboulton) in [PR 3146](https://github.com/gradio-app/gradio/pull/3146)

## Documentation Changes:
- Added a guide on the 4 kinds of Gradio Interfaces by [@yvrjsharma](https://github.com/yvrjsharma) and [@abidlabs](https://github.com/abidlabs) in [PR 3003](https://github.com/gradio-app/gradio/pull/3003)
- Explained that the parameters in `launch` will not be respected when using reload mode, e.g. `gradio` command  by [@freddyaboulton](https://github.com/freddyaboulton) in [PR 3089](https://github.com/gradio-app/gradio/pull/3089)
- Added a demo to show how to set up variable numbers of outputs in Gradio by  [@abidlabs](https://github.com/abidlabs) in [PR 3127](https://github.com/gradio-app/gradio/pull/3127)
- Updated docs to reflect that the `equal_height` parameter should be passed to the `.style()` method of `gr.Row()` by [@freddyaboulton](https://github.com/freddyaboulton) in [PR 3125](https://github.com/gradio-app/gradio/pull/3125)

## Testing and Infrastructure Changes:
No changes to highlight.

## Breaking Changes:
No changes to highlight.

## Full Changelog:
- Changed URL of final image for `fake_diffusion` demos by [@freddyaboulton](https://github.com/freddyaboulton) in [PR 3120](https://github.com/gradio-app/gradio/pull/3120)


## Contributors Shoutout:
No changes to highlight.


# Version 3.17.1

## New Features:

### iOS image rotation fixed 🔄

Previously photos uploaded via iOS would be rotated after processing. This has been fixed by [@freddyaboulton](https://github.com/freddyaboulton) in [PR 3089](https://github.com/gradio-app/gradio/pull/3091)

#### Before
![image](https://user-images.githubusercontent.com/41651716/215846507-a36e9d05-1ac2-4867-8ab3-ce045a9415d9.png)

#### After
![image](https://user-images.githubusercontent.com/41651716/215846554-e41773ed-70f0-491a-9952-6a18babf91ef.png)

### Run on Kaggle kernels 🧪

A share link will automatically be created when running on Kaggle kernels (notebooks) so that the front-end is properly displayed.

![image](https://user-images.githubusercontent.com/41651716/216104254-2cf55599-449c-436c-b57e-40f6a83f9eee.png)

By [@freddyaboulton](https://github.com/freddyaboulton) in [PR 3101](https://github.com/gradio-app/gradio/pull/3101)

## Bug Fixes:
- Fix bug where examples were not rendered correctly for demos created with Blocks api that had multiple input compinents by [@freddyaboulton](https://github.com/freddyaboulton) in [PR 3090](https://github.com/gradio-app/gradio/pull/3090)
- Fix change event listener for JSON, HighlightedText, Chatbot by [@aliabid94](https://github.com/aliabid94) in [PR 3095](https://github.com/gradio-app/gradio/pull/3095)
- Fixes bug where video and file change event not working [@tomchang25](https://github.com/tomchang25) in [PR 3098](https://github.com/gradio-app/gradio/pull/3098)
- Fixes bug where static_video play and pause event not working [@tomchang25](https://github.com/tomchang25) in [PR 3098](https://github.com/gradio-app/gradio/pull/3098)
- Fixed `Gallery.style(grid=...)` by by [@aliabd](https://github.com/aliabd) in [PR 3107](https://github.com/gradio-app/gradio/pull/3107)

## Documentation Changes:
* Update chatbot guide to include blocks demo and markdown support section by [@dawoodkhan82](https://github.com/dawoodkhan82) in [PR 3023](https://github.com/gradio-app/gradio/pull/3023)
- Fix a broken link in the Quick Start guide, by [@cakiki](https://github.com/cakiki) in [PR 3109](https://github.com/gradio-app/gradio/pull/3109)
- Better docs navigation on mobile by [@aliabd](https://github.com/aliabd) in [PR 3112](https://github.com/gradio-app/gradio/pull/3112)
- Add a guide on using Gradio with [Comet](https://comet.com/), by [@DN6](https://github.com/DN6/) in [PR 3058](https://github.com/gradio-app/gradio/pull/3058)

## Testing and Infrastructure Changes:
No changes to highlight.

## Breaking Changes:
No changes to highlight.

## Full Changelog:
* Set minimum `markdown-it-py` version to `2.0.0` so that the dollar math plugin is compatible by [@freddyaboulton](https://github.com/freddyaboulton) in [PR 3102](https://github.com/gradio-app/gradio/pull/3102)

## Contributors Shoutout:
No changes to highlight.

# Version 3.17.0

## New Features:

### Extended support for Interface.load! 🏗️

You can now load `image-to-text` and `conversational` pipelines from the hub!

### Image-to-text Demo
```python
io = gr.Interface.load("models/nlpconnect/vit-gpt2-image-captioning",
                       api_key="<optional-api-key>")
io.launch()
```
<img width="1087" alt="image" src="https://user-images.githubusercontent.com/41651716/213260197-dc5d80b4-6e50-4b3a-a764-94980930ac38.png">

### conversational Demo
```python
chatbot = gr.Interface.load("models/microsoft/DialoGPT-medium",
                           api_key="<optional-api-key>")
chatbot.launch()
```
![chatbot_load](https://user-images.githubusercontent.com/41651716/213260220-3eaa25b7-a38b-48c6-adeb-2718bdf297a2.gif)


By [@freddyaboulton](https://github.com/freddyaboulton) in [PR 3011](https://github.com/gradio-app/gradio/pull/3011)

### Download Button added to Model3D Output Component 📥

No need for an additional file output component to enable model3d file downloads anymore. We now added a download button to the model3d component itself.

<img width="739" alt="Screenshot 2023-01-18 at 3 52 45 PM" src="https://user-images.githubusercontent.com/12725292/213294198-5f4fda35-bde7-450c-864f-d5683e7fa29a.png">

By [@dawoodkhan82](https://github.com/dawoodkhan82) in [PR 3014](https://github.com/gradio-app/gradio/pull/3014)

### Fixing Auth on Spaces 🔑

Authentication on spaces works now! Third party cookies must be enabled on your browser to be able
to log in. Some browsers disable third party cookies by default (Safari, Chrome Incognito).

![auth_spaces](https://user-images.githubusercontent.com/41651716/215528417-09538933-0576-4d1d-b3b9-1e877ab01905.gif)


## Bug Fixes:
* Fixes bug where interpretation event was not configured correctly by [@freddyaboulton](https://github.com/freddyaboulton) in [PR 2993](https://github.com/gradio-app/gradio/pull/2993)
* Fix relative import bug in reload mode by [@freddyaboulton](https://github.com/freddyaboulton) in [PR 2992](https://github.com/gradio-app/gradio/pull/2992)
* Fixes bug where png files were not being recognized when uploading images by [@abidlabs](https://github.com/abidlabs) in [PR 3002](https://github.com/gradio-app/gradio/pull/3002)
* Fixes bug where external Spaces could not be loaded and used as functions if they returned files by [@abidlabs](https://github.com/abidlabs) in [PR 3004](https://github.com/gradio-app/gradio/pull/3004)
* Fix bug where file serialization output was not JSON serializable by [@freddyaboulton](https://github.com/freddyaboulton) in [PR 2999](https://github.com/gradio-app/gradio/pull/2999)
* Fixes bug where png files were not being recognized when uploading images by [@abidlabs](https://github.com/abidlabs) in [PR 3002](https://github.com/gradio-app/gradio/pull/3002)
* Fixes bug where temporary uploaded files were not being added to temp sets by [@abidlabs](https://github.com/abidlabs) in [PR 3005](https://github.com/gradio-app/gradio/pull/3005)
* Fixes issue where markdown support in chatbot breaks older demos [@dawoodkhan82](https://github.com/dawoodkhan82) in [PR 3006](https://github.com/gradio-app/gradio/pull/3006)
* Fixes the `/file/` route that was broken in a recent change in [PR 3010](https://github.com/gradio-app/gradio/pull/3010)
* Fix bug where the Image component could not serialize image urls by [@freddyaboulton](https://github.com/freddyaboulton) in [PR 2957](https://github.com/gradio-app/gradio/pull/2957)
* Fix forwarding for guides after SEO renaming by [@aliabd](https://github.com/aliabd) in [PR 3017](https://github.com/gradio-app/gradio/pull/3017)
* Switch all pages on the website to use latest stable gradio by [@aliabd](https://github.com/aliabd) in [PR 3016](https://github.com/gradio-app/gradio/pull/3016)
* Fix bug related to deprecated parameters in `huggingface_hub` for the HuggingFaceDatasetSaver in [PR 3025](https://github.com/gradio-app/gradio/pull/3025)
* Added better support for symlinks in the way absolute paths are resolved by [@abidlabs](https://github.com/abidlabs) in [PR 3037](https://github.com/gradio-app/gradio/pull/3037)
* Fix several minor frontend bugs (loading animation, examples as gallery) frontend [@aliabid94](https://github.com/3026) in [PR 2961](https://github.com/gradio-app/gradio/pull/3026).
* Fixes bug that the chatbot sample code does not work with certain input value by [@petrov826](https://github.com/petrov826) in [PR 3039](https://github.com/gradio-app/gradio/pull/3039).
* Fix shadows for form element and ensure focus styles more visible in dark mode   [@pngwn](https://github.com/pngwn) in [PR 3042](https://github.com/gradio-app/gradio/pull/3042).
* Fixed bug where the Checkbox and Dropdown change events were not triggered in response to other component changes by [@freddyaboulton](https://github.com/freddyaboulton) in [PR 3045](https://github.com/gradio-app/gradio/pull/3045)
* Fix bug where the queue was not properly restarted after launching a `closed` app by [@freddyaboulton](https://github.com/freddyaboulton) in [PR 3022](https://github.com/gradio-app/gradio/pull/3022)
* Adding missing embedded components on docs by [@aliabd](https://github.com/aliabd) in [PR 3027](https://github.com/gradio-app/gradio/pull/3027)
* Fixes bug where app would crash if the `file_types` parameter of `gr.File` or `gr.UploadButton` was not a list by [@freddyaboulton](https://github.com/freddyaboulton) in [PR 3048](https://github.com/gradio-app/gradio/pull/3048)
* Ensure CSS mounts correctly regardless of how many Gradio instances are on the page [@pngwn](https://github.com/pngwn) in [PR 3059](https://github.com/gradio-app/gradio/pull/3059).
* Fix bug where input component was not hidden in the frontend for `UploadButton` by  [@freddyaboulton](https://github.com/freddyaboulton) in [PR 3053](https://github.com/gradio-app/gradio/pull/3053)
* Fixes issue where after clicking submit or undo, the sketch output wouldn't clear. [@dawoodkhan82](https://github.com/dawoodkhan82) in [PR 3047](https://github.com/gradio-app/gradio/pull/3047)
* Ensure spaces embedded via the web component always use the correct URLs for server requests and change ports for testing to avoid strange collisions when users are working with embedded apps locally by [@pngwn](https://github.com/pngwn) in [PR 3065](https://github.com/gradio-app/gradio/pull/3065)
* Preserve selected image of Gallery through updated by [@freddyaboulton](https://github.com/freddyaboulton) in [PR 3061](https://github.com/gradio-app/gradio/pull/3061)
* Fix bug where auth was not respected on HF spaces by [@freddyaboulton](https://github.com/freddyaboulton) and [@aliabid94](https://github.com/aliabid94) in [PR 3049](https://github.com/gradio-app/gradio/pull/3049)
* Fixes bug where tabs selected attribute not working if manually change tab by [@tomchang25](https://github.com/tomchang25) in [3055](https://github.com/gradio-app/gradio/pull/3055)
* Change chatbot to show dots on progress, and fix bug where chatbot would not stick to bottom in the case of images by [@aliabid94](https://github.com/aliabid94) in [PR 3067](https://github.com/gradio-app/gradio/pull/3079)

## Documentation Changes:
* SEO improvements to guides by[@aliabd](https://github.com/aliabd) in [PR 2915](https://github.com/gradio-app/gradio/pull/2915)
* Use `gr.LinePlot` for the `blocks_kinematics` demo by [@freddyaboulton](https://github.com/freddyaboulton) in [PR 2998](https://github.com/gradio-app/gradio/pull/2998)
* Updated the `interface_series_load` to include some inline markdown code by [@abidlabs](https://github.com/abidlabs) in [PR 3051](https://github.com/gradio-app/gradio/pull/3051)

## Testing and Infrastructure Changes:
* Adds a GitHub action to test if any large files (> 5MB) are present by [@abidlabs](https://github.com/abidlabs) in [PR 3013](https://github.com/gradio-app/gradio/pull/3013)

## Breaking Changes:
No changes to highlight.

## Full Changelog:
* Rewrote frontend using CSS variables for themes by [@pngwn](https://github.com/pngwn) in [PR 2840](https://github.com/gradio-app/gradio/pull/2840)
* Moved telemetry requests to run on background threads by [@abidlabs](https://github.com/abidlabs) in [PR 3054](https://github.com/gradio-app/gradio/pull/3054)


## Contributors Shoutout:
No changes to highlight.


# Version 3.16.2

## New Features:
No changes to highlight.

## Bug Fixes:
* Fixed file upload fails for files with zero size by [@dawoodkhan82](https://github.com/dawoodkhan82) in [PR 2923](https://github.com/gradio-app/gradio/pull/2923)
* Fixed bug where `mount_gradio_app` would not launch if the queue was enabled in a gradio app by [@freddyaboulton](https://github.com/freddyaboulton) in [PR 2939](https://github.com/gradio-app/gradio/pull/2939)
* Fix custom long CSS handling in Blocks by [@anton-l](https://github.com/anton-l) in [PR 2953](https://github.com/gradio-app/gradio/pull/2953)
* Recovers the dropdown change event by [@abidlabs](https://github.com/abidlabs) in [PR 2954](https://github.com/gradio-app/gradio/pull/2954).
* Fix audio file output by [@aliabid94](https://github.com/aliabid94) in [PR 2961](https://github.com/gradio-app/gradio/pull/2961).
* Fixed bug where file extensions of really long files were not kept after download by [@freddyaboulton](https://github.com/freddyaboulton) in [PR 2929](https://github.com/gradio-app/gradio/pull/2929)
* Fix bug where outputs for examples where not being returned by the backend by [@freddyaboulton](https://github.com/freddyaboulton) in [PR 2955](https://github.com/gradio-app/gradio/pull/2955)
* Fix bug in `blocks_plug` demo that prevented switching tabs programmatically with python [@TashaSkyUp](https://github.com/https://github.com/TashaSkyUp) in [PR 2971](https://github.com/gradio-app/gradio/pull/2971).

## Documentation Changes:
No changes to highlight.

## Testing and Infrastructure Changes:
No changes to highlight.

## Breaking Changes:
No changes to highlight.

## Full Changelog:
No changes to highlight.

## Contributors Shoutout:
No changes to highlight.


# Version 3.16.1

## New Features:

No changes to highlight.

## Bug Fixes:
* Fix audio file output by [@aliabid94](https://github.com/aliabid94) in [PR 2950](https://github.com/gradio-app/gradio/pull/2950).

## Documentation Changes:
No changes to highlight.

## Testing and Infrastructure Changes:
No changes to highlight.

## Breaking Changes:
No changes to highlight.

## Full Changelog:
No changes to highlight.

## Contributors Shoutout:
No changes to highlight.

# Version 3.16.0

## New Features:

### Send custom progress updates by adding a `gr.Progress` argument after the input arguments to any function. Example:

```python
def reverse(word, progress=gr.Progress()):
    progress(0, desc="Starting")
    time.sleep(1)
    new_string = ""
    for letter in progress.tqdm(word, desc="Reversing"):
        time.sleep(0.25)
        new_string = letter + new_string
    return new_string

demo = gr.Interface(reverse, gr.Text(), gr.Text())
```

Progress indicator bar by [@aliabid94](https://github.com/aliabid94) in [PR 2750](https://github.com/gradio-app/gradio/pull/2750).

* Added `title` argument to `TabbedInterface` by @MohamedAliRashad in [#2888](https://github.com/gradio-app/gradio/pull/2888)
* Add support for specifying file extensions for `gr.File` and `gr.UploadButton`, using `file_types` parameter (e.g  `gr.File(file_count="multiple", file_types=["text", ".json", ".csv"])`) by @dawoodkhan82 in [#2901](https://github.com/gradio-app/gradio/pull/2901)
* Added `multiselect` option to `Dropdown` by @dawoodkhan82 in [#2871](https://github.com/gradio-app/gradio/pull/2871)

### With `multiselect` set to `true` a user can now select multiple options from the `gr.Dropdown` component.

```python
gr.Dropdown(["angola", "pakistan", "canada"], multiselect=True, value=["angola"])
```
<img width="610" alt="Screenshot 2023-01-03 at 4 14 36 PM" src="https://user-images.githubusercontent.com/12725292/210442547-c86975c9-4b4f-4b8e-8803-9d96e6a8583a.png">


## Bug Fixes:
* Fixed bug where an error opening an audio file led to a crash by [@FelixDombek](https://github.com/FelixDombek) in [PR 2898](https://github.com/gradio-app/gradio/pull/2898)
* Fixed bug where setting `default_enabled=False` made it so that the entire queue did not start by [@freddyaboulton](https://github.com/freddyaboulton) in [PR 2876](https://github.com/gradio-app/gradio/pull/2876)
* Fixed bug where csv preview for DataFrame examples would show filename instead of file contents by [@freddyaboulton](https://github.com/freddyaboulton) in [PR 2877](https://github.com/gradio-app/gradio/pull/2877)
* Fixed bug where an error raised after yielding iterative output would not be displayed in the browser by
[@JaySmithWpg](https://github.com/JaySmithWpg) in [PR 2889](https://github.com/gradio-app/gradio/pull/2889)
* Fixed bug in `blocks_style` demo that was preventing it from launching by [@freddyaboulton](https://github.com/freddyaboulton) in [PR 2890](https://github.com/gradio-app/gradio/pull/2890)
* Fixed bug where files could not be downloaded by [@freddyaboulton](https://github.com/freddyaboulton) in [PR 2926](https://github.com/gradio-app/gradio/pull/2926)
* Fixed bug where cached examples were not displaying properly by [@a-rogalska](https://github.com/a-rogalska) in [PR 2974](https://github.com/gradio-app/gradio/pull/2974)

## Documentation Changes:
* Added a Guide on using Google Sheets to create a real-time dashboard with Gradio's `DataFrame` and `LinePlot` component, by [@abidlabs](https://github.com/abidlabs) in [PR 2816](https://github.com/gradio-app/gradio/pull/2816)
* Add a components - events matrix on the docs by [@aliabd](https://github.com/aliabd) in [PR 2921](https://github.com/gradio-app/gradio/pull/2921)

## Testing and Infrastructure Changes:
* Deployed PRs from forks to spaces by [@freddyaboulton](https://github.com/freddyaboulton) in [PR 2895](https://github.com/gradio-app/gradio/pull/2895)

## Breaking Changes:
No changes to highlight.

## Full Changelog:
* The `default_enabled` parameter of the `Blocks.queue` method has no effect by [@freddyaboulton](https://github.com/freddyaboulton) in [PR 2876](https://github.com/gradio-app/gradio/pull/2876)
* Added typing to several Python files in codebase by [@abidlabs](https://github.com/abidlabs) in [PR 2887](https://github.com/gradio-app/gradio/pull/2887)
* Excluding untracked files from demo notebook check action by [@aliabd](https://github.com/aliabd) in [PR 2897](https://github.com/gradio-app/gradio/pull/2897)
* Optimize images and gifs by [@aliabd](https://github.com/aliabd) in [PR 2922](https://github.com/gradio-app/gradio/pull/2922)
* Updated typing by [@1nF0rmed](https://github.com/1nF0rmed) in [PR 2904](https://github.com/gradio-app/gradio/pull/2904)

## Contributors Shoutout:
* @JaySmithWpg for making their first contribution to gradio!
* @MohamedAliRashad for making their first contribution to gradio!

# Version 3.15.0

## New Features:

Gradio's newest plotting component `gr.LinePlot`! 📈

With this component you can easily create time series visualizations with customizable
appearance for your demos and dashboards ... all without having to know an external plotting library.

For an example of the api see below:

```python
gr.LinePlot(stocks,
            x="date",
            y="price",
            color="symbol",
            color_legend_position="bottom",
            width=600, height=400, title="Stock Prices")
```
![image](https://user-images.githubusercontent.com/41651716/208711646-81ae3745-149b-46a3-babd-0569aecdd409.png)


By [@freddyaboulton](https://github.com/freddyaboulton) in [PR 2807](https://github.com/gradio-app/gradio/pull/2807)

## Bug Fixes:
* Fixed bug where the `examples_per_page` parameter of the `Examples` component was not passed to the internal `Dataset` component by [@freddyaboulton](https://github.com/freddyaboulton) in [PR 2861](https://github.com/gradio-app/gradio/pull/2861)
* Fixes loading Spaces that have components with default values by [@abidlabs](https://github.com/abidlabs) in [PR 2855](https://github.com/gradio-app/gradio/pull/2855)
* Fixes flagging when `allow_flagging="auto"` in `gr.Interface()` by [@abidlabs](https://github.com/abidlabs) in [PR 2695](https://github.com/gradio-app/gradio/pull/2695)
* Fixed bug where passing a non-list value to `gr.CheckboxGroup` would crash the entire app by [@freddyaboulton](https://github.com/freddyaboulton) in [PR 2866](https://github.com/gradio-app/gradio/pull/2866)

## Documentation Changes:
* Added a Guide on using BigQuery with Gradio's `DataFrame` and `ScatterPlot` component,
by [@abidlabs](https://github.com/abidlabs) in [PR 2794](https://github.com/gradio-app/gradio/pull/2794)

## Testing and Infrastructure Changes:
No changes to highlight.

## Breaking Changes:
No changes to highlight.

## Full Changelog:
* Fixed importing gradio can cause PIL.Image.registered_extensions() to break by `[@aliencaocao](https://github.com/aliencaocao)` in `[PR 2846](https://github.com/gradio-app/gradio/pull/2846)`
* Fix css glitch and navigation in docs by [@aliabd](https://github.com/aliabd) in [PR 2856](https://github.com/gradio-app/gradio/pull/2856)
* Added the ability to set `x_lim`, `y_lim` and legend positions for `gr.ScatterPlot` by  [@freddyaboulton](https://github.com/freddyaboulton) in [PR 2807](https://github.com/gradio-app/gradio/pull/2807)
* Remove footers and min-height the correct way by [@aliabd](https://github.com/aliabd) in [PR 2860](https://github.com/gradio-app/gradio/pull/2860)

## Contributors Shoutout:
No changes to highlight.

# Version 3.14.0

## New Features:

### Add Waveform Visual Support to Audio
Adds a `gr.make_waveform()` function that creates a waveform video by combining an audio and an optional background image by [@dawoodkhan82](http://github.com/dawoodkhan82) and [@aliabid94](http://github.com/aliabid94) in [PR 2706](https://github.com/gradio-app/gradio/pull/2706. Helpful for making audio outputs much more shareable.

![waveform screenrecording](https://user-images.githubusercontent.com/7870876/206062396-164a5e71-451a-4fe0-94a7-cbe9269d57e6.gif)

### Allows Every Component to Accept an `every` Parameter

When a component's initial value is a function, the `every` parameter re-runs the function every `every` seconds. By [@abidlabs](https://github.com/abidlabs) in [PR 2806](https://github.com/gradio-app/gradio/pull/2806). Here's a code example:

```py
import gradio as gr

with gr.Blocks() as demo:
    df = gr.DataFrame(run_query, every=60*60)

demo.queue().launch()
```

## Bug Fixes:
* Fixed issue where too many temporary files were created, all with randomly generated
filepaths. Now fewer temporary files are created and are assigned a path that is a
hash based on the file contents by [@abidlabs](https://github.com/abidlabs) in [PR 2758](https://github.com/gradio-app/gradio/pull/2758)

## Documentation Changes:
No changes to highlight.

## Testing and Infrastructure Changes:
No changes to highlight.

## Breaking Changes:
No changes to highlight.

## Full Changelog:
No changes to highlight.

## Contributors Shoutout:
No changes to highlight.


# Version 3.13.2

## New Features:
No changes to highlight.

## Bug Fixes:
*No changes to highlight.
*
## Documentation Changes:
* Improves documentation of several queuing-related parameters by [@abidlabs](https://github.com/abidlabs) in [PR 2825](https://github.com/gradio-app/gradio/pull/2825)

## Testing and Infrastructure Changes:
* Remove h11 pinning by [@ecederstrand]([https://github.com/abidlabs](https://github.com/ecederstrand)) in [PR 2820]([https://github.com/gradio-app/gradio/pull/2808](https://github.com/gradio-app/gradio/pull/2820))

## Breaking Changes:
No changes to highlight.

## Full Changelog:
No changes to highlight.

## Contributors Shoutout:
No changes to highlight.

# Version 3.13.1

## New Features:

### New Shareable Links

Replaces tunneling logic based on ssh port-forwarding to that based on `frp` by [XciD](https://github.com/XciD) and [Wauplin](https://github.com/Wauplin) in [PR 2509](https://github.com/gradio-app/gradio/pull/2509)

You don't need to do anything differently, but when you set `share=True` in `launch()`,
you'll get this message and a public link that look a little bit different:

```bash
Setting up a public link... we have recently upgraded the way public links are generated. If you encounter any problems, please downgrade to gradio version 3.13.0
.
Running on public URL: https://bec81a83-5b5c-471e.gradio.live
```

These links are a more secure and scalable way to create shareable demos!

## Bug Fixes:
* Allows `gr.Dataframe()` to take a `pandas.DataFrame` that includes numpy array and other types as its initial value, by [@abidlabs](https://github.com/abidlabs) in [PR 2804](https://github.com/gradio-app/gradio/pull/2804)
* Add `altair` to requirements.txt by [@freddyaboulton](https://github.com/freddyaboulton) in [PR 2811](https://github.com/gradio-app/gradio/pull/2811)
* Added aria-labels to icon buttons that are built into UI components by [@emilyuhde](http://github.com/emilyuhde) in [PR 2791](https://github.com/gradio-app/gradio/pull/2791)

## Documentation Changes:
* Fixed some typos in the "Plot Component for Maps" guide by [@freddyaboulton](https://github.com/freddyaboulton) in [PR 2811](https://github.com/gradio-app/gradio/pull/2811)

## Testing and Infrastructure Changes:
* Fixed test for IP address by [@abidlabs](https://github.com/abidlabs) in [PR 2808](https://github.com/gradio-app/gradio/pull/2808)

## Breaking Changes:
No changes to highlight.

## Full Changelog:
* Fixed typo in parameter `visible` in classes in `templates.py` by [@abidlabs](https://github.com/abidlabs) in [PR 2805](https://github.com/gradio-app/gradio/pull/2805)
* Switched external service for getting IP address from `https://api.ipify.org` to `https://checkip.amazonaws.com/` by [@abidlabs](https://github.com/abidlabs) in [PR 2810](https://github.com/gradio-app/gradio/pull/2810)

## Contributors Shoutout:
No changes to highlight.

* Fixed typo in parameter `visible` in classes in `templates.py` by [@abidlabs](https://github.com/abidlabs) in [PR 2805](https://github.com/gradio-app/gradio/pull/2805)
* Switched external service for getting IP address from `https://api.ipify.org` to `https://checkip.amazonaws.com/` by [@abidlabs](https://github.com/abidlabs) in [PR 2810](https://github.com/gradio-app/gradio/pull/2810)


# Version 3.13.0

## New Features:

### Scatter plot component

It is now possible to create a scatter plot natively in Gradio!

The `gr.ScatterPlot` component accepts a pandas dataframe and some optional configuration parameters
and will automatically create a plot for you!

This is the first of many native plotting components in Gradio!

For an example of how to use `gr.ScatterPlot` see below:

```python
import gradio as gr
from vega_datasets import data

cars = data.cars()

with gr.Blocks() as demo:
    gr.ScatterPlot(show_label=False,
                   value=cars,
                   x="Horsepower",
                   y="Miles_per_Gallon",
                   color="Origin",
                   tooltip="Name",
                   title="Car Data",
                   y_title="Miles per Gallon",
                   color_legend_title="Origin of Car").style(container=False)

demo.launch()
```

<img width="404" alt="image" src="https://user-images.githubusercontent.com/41651716/206737726-4c4da5f0-dee8-4f0a-b1e1-e2b75c4638e9.png">


By [@freddyaboulton](https://github.com/freddyaboulton) in [PR 2764](https://github.com/gradio-app/gradio/pull/2764)


### Support for altair plots

The `Plot` component can now accept altair plots as values!
Simply return an altair plot from your event listener and gradio will display it in the front-end.
See the example below:

```python
import gradio as gr
import altair as alt
from vega_datasets import data

cars = data.cars()
chart = (
    alt.Chart(cars)
    .mark_point()
    .encode(
        x="Horsepower",
        y="Miles_per_Gallon",
        color="Origin",
    )
)

with gr.Blocks() as demo:
    gr.Plot(value=chart)
demo.launch()
```

<img width="1366" alt="image" src="https://user-images.githubusercontent.com/41651716/204660697-f994316f-5ca7-4e8a-93bc-eb5e0d556c91.png">

By [@freddyaboulton](https://github.com/freddyaboulton) in [PR 2741](https://github.com/gradio-app/gradio/pull/2741)

### Set the background color of a Label component

The `Label` component now accepts a `color` argument by [@freddyaboulton](https://github.com/freddyaboulton) in [PR 2736](https://github.com/gradio-app/gradio/pull/2736).
The `color` argument should either be a valid css color name or hexadecimal string.
You can update the color with `gr.Label.update`!

This lets you create Alert and Warning boxes with the `Label` component. See below:

```python
import gradio as gr
import random

def update_color(value):
    if value < 0:
        # This is bad so use red
        return "#FF0000"
    elif 0 <= value <= 20:
        # Ok but pay attention (use orange)
        return "#ff9966"
    else:
        # Nothing to worry about
        return None

def update_value():
    choice = random.choice(['good', 'bad', 'so-so'])
    color = update_color(choice)
    return gr.Label.update(value=choice, color=color)


with gr.Blocks() as demo:
    label = gr.Label(value=-10)
    demo.load(lambda: update_value(), inputs=None, outputs=[label], every=1)
demo.queue().launch()
```

![label_bg_color_update](https://user-images.githubusercontent.com/41651716/204400372-80e53857-f26f-4a38-a1ae-1acadff75e89.gif)

### Add Brazilian Portuguese translation

Add Brazilian Portuguese translation (pt-BR.json) by [@pstwh](http://github.com/pstwh) in [PR 2753](https://github.com/gradio-app/gradio/pull/2753):

<img width="951" alt="image" src="https://user-images.githubusercontent.com/1778297/206615305-4c52031e-3f7d-4df2-8805-a79894206911.png">

## Bug Fixes:
* Fixed issue where image thumbnails were not showing when an example directory was provided
by [@abidlabs](https://github.com/abidlabs) in [PR 2745](https://github.com/gradio-app/gradio/pull/2745)
* Fixed bug loading audio input models from the hub by [@freddyaboulton](https://github.com/freddyaboulton) in [PR 2779](https://github.com/gradio-app/gradio/pull/2779).
* Fixed issue where entities were not merged when highlighted text was generated from the
dictionary inputs [@payoto](https://github.com/payoto) in [PR 2767](https://github.com/gradio-app/gradio/pull/2767)
* Fixed bug where generating events did not finish running even if the websocket connection was closed by [@freddyaboulton](https://github.com/freddyaboulton) in [PR 2783](https://github.com/gradio-app/gradio/pull/2783).

## Documentation Changes:
No changes to highlight.

## Testing and Infrastructure Changes:
No changes to highlight.

## Breaking Changes:
No changes to highlight.

## Full Changelog:
* Images in the chatbot component are now resized if they exceed a max width by [@abidlabs](https://github.com/abidlabs) in [PR 2748](https://github.com/gradio-app/gradio/pull/2748)
* Missing parameters have been added to `gr.Blocks().load()` by [@abidlabs](https://github.com/abidlabs) in [PR 2755](https://github.com/gradio-app/gradio/pull/2755)
* Deindex share URLs from search by [@aliabd](https://github.com/aliabd) in [PR 2772](https://github.com/gradio-app/gradio/pull/2772)
* Redirect old links and fix broken ones by [@aliabd](https://github.com/aliabd) in [PR 2774](https://github.com/gradio-app/gradio/pull/2774)

## Contributors Shoutout:
No changes to highlight.

# Version 3.12.0

## New Features:

### The `Chatbot` component now supports a subset of Markdown (including bold, italics, code, images)

You can now pass in some Markdown to the Chatbot component and it will show up,
meaning that you can pass in images as well! by [@abidlabs](https://github.com/abidlabs) in [PR 2731](https://github.com/gradio-app/gradio/pull/2731)

Here's a simple example that references a local image `lion.jpg` that is in the same
folder as the Python script:

```py
import gradio as gr

with gr.Blocks() as demo:
    gr.Chatbot([("hi", "hello **abubakar**"), ("![](/file=lion.jpg)", "cool pic")])

demo.launch()
```

![Alt text](https://user-images.githubusercontent.com/1778297/204357455-5c1a4002-eee7-479d-9a1e-ba2c12522723.png)

To see a more realistic example, see the new demo `/demo/chatbot_multimodal/run.py`.


### Latex support
Added mathtext (a subset of latex) support to gr.Markdown. Added by [@kashif](https://github.com/kashif) and [@aliabid94](https://github.com/aliabid94) in [PR 2696](https://github.com/gradio-app/gradio/pull/2696).

Example of how it can be used:

```python
gr.Markdown(
    r"""
    # Hello World! $\frac{\sqrt{x + y}}{4}$ is today's lesson.
    """)
```

### Update Accordion properties from the backend

You can now update the Accordion `label` and `open` status with `gr.Accordion.update` by [@freddyaboulton](https://github.com/freddyaboulton) in [PR 2690](https://github.com/gradio-app/gradio/pull/2690)

```python
import gradio as gr

with gr.Blocks() as demo:
    with gr.Accordion(label="Open for greeting", open=False) as accordion:
        gr.Textbox("Hello!")
    open_btn = gr.Button(value="Open Accordion")
    close_btn = gr.Button(value="Close Accordion")
    open_btn.click(
        lambda: gr.Accordion.update(open=True, label="Open Accordion"),
        inputs=None,
        outputs=[accordion],
    )
    close_btn.click(
        lambda: gr.Accordion.update(open=False, label="Closed Accordion"),
        inputs=None,
        outputs=[accordion],
    )
demo.launch()
```

![update_accordion](https://user-images.githubusercontent.com/41651716/203164176-b102eae3-babe-4986-ae30-3ab4f400cedc.gif)

## Bug Fixes:
* Fixed bug where requests timeout is missing from utils.version_check() by [@yujiehecs](https://github.com/yujiehecs) in [PR 2729](https://github.com/gradio-app/gradio/pull/2729)
* Fixed bug where so that the `File` component can properly preprocess files to "binary" byte-string format by [CoffeeVampir3](https://github.com/CoffeeVampir3) in [PR 2727](https://github.com/gradio-app/gradio/pull/2727)
* Fixed bug to ensure that filenames are less than 200 characters even for non-English languages by [@SkyTNT](https://github.com/SkyTNT) in [PR 2685](https://github.com/gradio-app/gradio/pull/2685)

## Documentation Changes:
* Performance improvements to docs on mobile by  [@aliabd](https://github.com/aliabd) in [PR 2730](https://github.com/gradio-app/gradio/pull/2730)

## Testing and Infrastructure Changes:
No changes to highlight.

## Breaking Changes:
No changes to highlight.

## Full Changelog:
* Make try examples button more prominent by [@aliabd](https://github.com/aliabd) in [PR 2705](https://github.com/gradio-app/gradio/pull/2705)
* Fix id clashes in docs by [@aliabd](https://github.com/aliabd) in [PR 2713](https://github.com/gradio-app/gradio/pull/2713)
* Fix typos in guide docs by [@andridns](https://github.com/andridns) in [PR 2722](https://github.com/gradio-app/gradio/pull/2722)
* Add option to `include_audio` in Video component. When `True`, for `source="webcam"` this will record audio and video, for `source="upload"` this will retain  the audio in an uploaded video by [@mandargogate](https://github.com/MandarGogate) in [PR 2721](https://github.com/gradio-app/gradio/pull/2721)

## Contributors Shoutout:
* [@andridns](https://github.com/andridns) made their first contribution in [PR 2722](https://github.com/gradio-app/gradio/pull/2722)!


# Version 3.11.0

## New Features:

### Upload Button
There is now a new component called the `UploadButton` which is a file upload component but in button form! You can also specify what file types it should accept in the form of a list (ex: `image`, `video`, `audio`, `text`, or generic `file`). Added by [@dawoodkhan82](https://github.com/dawoodkhan82) in [PR 2591](https://github.com/gradio-app/gradio/pull/2591).

Example of how it can be used:

```python
import gradio as gr

def upload_file(files):
    file_paths = [file.name for file in files]
    return file_paths

with gr.Blocks() as demo:
    file_output = gr.File()
    upload_button = gr.UploadButton("Click to Upload a File", file_types=["image", "video"], file_count="multiple")
    upload_button.upload(upload_file, upload_button, file_output)

demo.launch()
```
### Revamped API documentation page

New API Docs page with in-browser playground and updated aesthetics. [@gary149](https://github.com/gary149) in [PR 2652](https://github.com/gradio-app/gradio/pull/2652)

### Revamped Login page

Previously our login page had its own CSS, had no dark mode, and had an ugly json message on the wrong credentials. Made the page more aesthetically consistent, added dark mode support, and a nicer error message. [@aliabid94](https://github.com/aliabid94) in [PR 2684](https://github.com/gradio-app/gradio/pull/2684)

### Accessing the Requests Object Directly

You can now access the Request object directly in your Python function by [@abidlabs](https://github.com/abidlabs) in [PR 2641](https://github.com/gradio-app/gradio/pull/2641). This means that you can access request headers, the client IP address, and so on. In order to use it, add a parameter to your function and set its type hint to be `gr.Request`. Here's a simple example:

```py
import gradio as gr

def echo(name, request: gr.Request):
    if request:
        print("Request headers dictionary:", request.headers)
        print("IP address:", request.client.host)
    return name

io = gr.Interface(echo, "textbox", "textbox").launch()
```

## Bug Fixes:
* Fixed bug that limited files from being sent over websockets to 16MB. The new limit
is now 1GB  by [@abidlabs](https://github.com/abidlabs) in [PR 2709](https://github.com/gradio-app/gradio/pull/2709)

## Documentation Changes:
* Updated documentation for embedding Gradio demos on Spaces as web components by
[@julien-c](https://github.com/julien-c) in [PR 2698](https://github.com/gradio-app/gradio/pull/2698)
* Updated IFrames in Guides to use the host URL instead of the Space name to be consistent with the new method for embedding Spaces, by
[@julien-c](https://github.com/julien-c) in [PR 2692](https://github.com/gradio-app/gradio/pull/2692)
 * Colab buttons on every demo in the website! Just click open in colab, and run the demo there.



https://user-images.githubusercontent.com/9021060/202878400-cb16ed47-f4dd-4cb0-b2f0-102a9ff64135.mov

## Testing and Infrastructure Changes:
No changes to highlight.

## Breaking Changes:
No changes to highlight.

## Full Changelog:
* Better warnings and error messages for `gr.Interface.load()` by [@abidlabs](https://github.com/abidlabs) in [PR 2694](https://github.com/gradio-app/gradio/pull/2694)
* Add open in colab buttons to demos in docs and /demos by [@aliabd](https://github.com/aliabd) in [PR 2608](https://github.com/gradio-app/gradio/pull/2608)
* Apply different formatting for the types in component docstrings by [@aliabd](https://github.com/aliabd) in [PR 2707](https://github.com/gradio-app/gradio/pull/2707)

## Contributors Shoutout:
No changes to highlight.

# Version 3.10.1

## New Features:
No changes to highlight.

## Bug Fixes:
* Passes kwargs into `gr.Interface.load()` by [@abidlabs](https://github.com/abidlabs) in [PR 2669](https://github.com/gradio-app/gradio/pull/2669)

## Documentation Changes:
No changes to highlight.

## Testing and Infrastructure Changes:
No changes to highlight.

## Breaking Changes:
No changes to highlight.

## Full Changelog:
* Clean up printed statements in Embedded Colab Mode by [@aliabid94](https://github.com/aliabid94) in [PR 2612](https://github.com/gradio-app/gradio/pull/2612)

## Contributors Shoutout:
No changes to highlight.


# Version 3.10.0

* Add support for `'password'` and `'email'` types to `Textbox`. [@pngwn](https://github.com/pngwn) in [PR 2653](https://github.com/gradio-app/gradio/pull/2653)
* `gr.Textbox` component will now raise an exception if `type` is not "text", "email", or "password" [@pngwn](https://github.com/pngwn) in [PR 2653](https://github.com/gradio-app/gradio/pull/2653). This will cause demos using the deprecated `gr.Textbox(type="number")` to raise an exception.

## Bug Fixes:
* Updated the minimum FastApi used in tests to version 0.87 by [@freddyaboulton](https://github.com/freddyaboulton) in [PR 2647](https://github.com/gradio-app/gradio/pull/2647)
* Fixed bug where interfaces with examples could not be loaded with `gr.Interface.load` by [@freddyaboulton](https://github.com/freddyaboulton) [PR 2640](https://github.com/gradio-app/gradio/pull/2640)
* Fixed bug where the `interactive` property of a component could not be updated by [@freddyaboulton](https://github.com/freddyaboulton) in [PR 2639](https://github.com/gradio-app/gradio/pull/2639)
* Fixed bug where some URLs were not being recognized as valid URLs and thus were not
loading correctly in various components by [@abidlabs](https://github.com/abidlabs) in [PR 2659](https://github.com/gradio-app/gradio/pull/2659)


## Documentation Changes:
* Fix some typos in the embedded demo names in "05_using_blocks_like_functions.md" by [@freddyaboulton](https://github.com/freddyaboulton) in [PR 2656](https://github.com/gradio-app/gradio/pull/2656)

## Testing and Infrastructure Changes:
No changes to highlight.

## Breaking Changes:
No changes to highlight.

## Full Changelog:
* Add support for `'password'` and `'email'` types to `Textbox`. [@pngwn](https://github.com/pngwn) in [PR 2653](https://github.com/gradio-app/gradio/pull/2653)

## Contributors Shoutout:
No changes to highlight.


# Version 3.9.1

## New Features:
No changes to highlight.

## Bug Fixes:
* Only set a min height on md and html when loading by [@pngwn](https://github.com/pngwn) in [PR 2623](https://github.com/gradio-app/gradio/pull/2623)

## Documentation Changes:
* See docs for the latest gradio commit to main as well the latest pip release:

![main-vs-pip](https://user-images.githubusercontent.com/9021060/199607887-aab1ae4e-a070-4527-966d-024397abe15b.gif)

* Modified the "Connecting To a Database Guide" to use `pd.read_sql` as opposed to low-level postgres connector by [@freddyaboulton](https://github.com/freddyaboulton) in [PR 2604](https://github.com/gradio-app/gradio/pull/2604)

## Testing and Infrastructure Changes:
No changes to highlight.

## Breaking Changes:
No changes to highlight.

## Full Changelog:
* Dropdown for seeing docs as latest or main by [@aliabd](https://github.com/aliabd) in [PR 2544](https://github.com/gradio-app/gradio/pull/2544)
* Allow `gr.Templates` to accept parameters to override the defaults by [@abidlabs](https://github.com/abidlabs) in [PR 2600](https://github.com/gradio-app/gradio/pull/2600)
* Components now throw a `ValueError()` if constructed with invalid parameters for `type` or `source` (for components that take those parameters) in [PR 2610](https://github.com/gradio-app/gradio/pull/2610)
* Allow auth with using queue by [@GLGDLY](https://github.com/GLGDLY) in [PR 2611](https://github.com/gradio-app/gradio/pull/2611)

## Contributors Shoutout:
No changes to highlight.


# Version 3.9

## New Features:
* Gradio is now embedded directly in colab without requiring the share link by [@aliabid94](https://github.com/aliabid94) in [PR 2455](https://github.com/gradio-app/gradio/pull/2455)

### Calling functions by api_name in loaded apps

When you load an upstream app with `gr.Blocks.load`, you can now specify which fn
to call with the `api_name` parameter.

```python
import gradio as gr
english_translator = gr.Blocks.load(name="spaces/gradio/english-translator")
german = english_translator("My name is Freddy", api_name='translate-to-german')
```

The `api_name` parameter will take precendence over the `fn_index` parameter.

## Bug Fixes:
* Fixed bug where None could not be used for File,Model3D, and Audio examples by [@freddyaboulton](https://github.com/freddyaboulton) in [PR 2588](https://github.com/gradio-app/gradio/pull/2588)
* Fixed links in Plotly map guide + demo by [@dawoodkhan82](https://github.com/dawoodkhan82) in [PR 2578](https://github.com/gradio-app/gradio/pull/2578)
* `gr.Blocks.load()` now correctly loads example files from Spaces [@abidlabs](https://github.com/abidlabs) in [PR 2594](https://github.com/gradio-app/gradio/pull/2594)
* Fixed bug when image clear started upload dialog [@mezotaken](https://github.com/mezotaken) in [PR 2577](https://github.com/gradio-app/gradio/pull/2577)

## Documentation Changes:
* Added a Guide on how to configure the queue for maximum performance by [@abidlabs](https://github.com/abidlabs) in [PR 2558](https://github.com/gradio-app/gradio/pull/2558)


## Testing and Infrastructure Changes:
No changes to highlight.

## Breaking Changes:
No changes to highlight.

## Full Changelog:
* Add `api_name` to `Blocks.__call__` by  [@freddyaboulton](https://github.com/freddyaboulton) in [PR 2593](https://github.com/gradio-app/gradio/pull/2593)
* Update queue with using deque & update requirements by [@GLGDLY](https://github.com/GLGDLY) in [PR 2428](https://github.com/gradio-app/gradio/pull/2428)


## Contributors Shoutout:
No changes to highlight.


# Version 3.8.2

## Bug Fixes:

* Ensure gradio apps embedded via spaces use the correct endpoint for predictions. [@pngwn](https://github.com/pngwn) in [PR 2567](https://github.com/gradio-app/gradio/pull/2567)
* Ensure gradio apps embedded via spaces use the correct websocket protocol. [@pngwn](https://github.com/pngwn) in [PR 2571](https://github.com/gradio-app/gradio/pull/2571)

## New Features:

### Running Events Continuously
Gradio now supports the ability to run an event continuously on a fixed schedule. To use this feature,
pass `every=# of seconds` to the event definition. This will run the event every given number of seconds!

This can be used to:
* Create live visualizations that show the most up to date data
* Refresh the state of the frontend automatically in response to changes in the backend

Here is an example of a live plot that refreshes every half second:
```python
import math
import gradio as gr
import plotly.express as px
import numpy as np


plot_end = 2 * math.pi


def get_plot(period=1):
    global plot_end
    x = np.arange(plot_end - 2 * math.pi, plot_end, 0.02)
    y = np.sin(2*math.pi*period * x)
    fig = px.line(x=x, y=y)
    plot_end += 2 * math.pi
    return fig


with gr.Blocks() as demo:
    with gr.Row():
        with gr.Column():
            gr.Markdown("Change the value of the slider to automatically update the plot")
            period = gr.Slider(label="Period of plot", value=1, minimum=0, maximum=10, step=1)
            plot = gr.Plot(label="Plot (updates every half second)")

    dep = demo.load(get_plot, None, plot, every=0.5)
    period.change(get_plot, period, plot, every=0.5, cancels=[dep])

demo.queue().launch()
```

![live_demo](https://user-images.githubusercontent.com/41651716/198357377-633ce460-4e31-47bd-8202-1440cdd6fe19.gif)


## Bug Fixes:
No changes to highlight.

## Documentation Changes:
* Explained how to set up `queue` and `auth` when working with reload mode by by [@freddyaboulton](https://github.com/freddyaboulton) in [PR 3089](https://github.com/gradio-app/gradio/pull/3089)

## Testing and Infrastructure Changes:
No changes to highlight.

## Breaking Changes:
No changes to highlight.

## Full Changelog:
* Allows loading private Spaces by passing an an `api_key` to `gr.Interface.load()`
by [@abidlabs](https://github.com/abidlabs) in [PR 2568](https://github.com/gradio-app/gradio/pull/2568)

## Contributors Shoutout:
No changes to highlight.


# Version 3.8

## New Features:
* Allows event listeners to accept a single dictionary as its argument, where the keys are the components and the values are the component values. This is set by passing the input components in the event listener as a set instead of a list. [@aliabid94](https://github.com/aliabid94) in [PR 2550](https://github.com/gradio-app/gradio/pull/2550)

## Bug Fixes:
* Fix whitespace issue when using plotly. [@dawoodkhan82](https://github.com/dawoodkhan82) in [PR 2548](https://github.com/gradio-app/gradio/pull/2548)
* Apply appropriate alt text to all gallery images. [@camenduru](https://github.com/camenduru) in [PR 2358](https://github.com/gradio-app/gradio/pull/2538)
* Removed erroneous tkinter import in gradio.blocks by [@freddyaboulton](https://github.com/freddyaboulton) in [PR 2555](https://github.com/gradio-app/gradio/pull/2555)

## Documentation Changes:
No changes to highlight.

## Testing and Infrastructure Changes:
No changes to highlight.

## Breaking Changes:
No changes to highlight.

## Full Changelog:
* Added the `every` keyword to event listeners that runs events on a fixed schedule by [@freddyaboulton](https://github.com/freddyaboulton) in [PR 2512](https://github.com/gradio-app/gradio/pull/2512)
* Fix whitespace issue when using plotly. [@dawoodkhan82](https://github.com/dawoodkhan82) in [PR 2548](https://github.com/gradio-app/gradio/pull/2548)
* Apply appropriate alt text to all gallery images. [@camenduru](https://github.com/camenduru) in [PR 2358](https://github.com/gradio-app/gradio/pull/2538)

## Contributors Shoutout:
No changes to highlight.


# Version 3.7

## New Features:

### Batched Functions

Gradio now supports the ability to pass *batched* functions. Batched functions are just
functions which take in a list of inputs and return a list of predictions.

For example, here is a batched function that takes in two lists of inputs (a list of
words and a list of ints), and returns a list of trimmed words as output:

```py
import time

def trim_words(words, lens):
    trimmed_words = []
    time.sleep(5)
    for w, l in zip(words, lens):
        trimmed_words.append(w[:l])
    return [trimmed_words]
```

The advantage of using batched functions is that if you enable queuing, the Gradio
server can automatically *batch* incoming requests and process them in parallel,
potentially speeding up your demo. Here's what the Gradio code looks like (notice
the `batch=True` and `max_batch_size=16` -- both of these parameters can be passed
into event triggers or into the `Interface` class)

```py
import gradio as gr

with gr.Blocks() as demo:
    with gr.Row():
        word = gr.Textbox(label="word", value="abc")
        leng = gr.Number(label="leng", precision=0, value=1)
        output = gr.Textbox(label="Output")
    with gr.Row():
        run = gr.Button()

    event = run.click(trim_words, [word, leng], output, batch=True, max_batch_size=16)

demo.queue()
demo.launch()
```

In the example above, 16 requests could be processed in parallel (for a total inference
time of 5 seconds), instead of each request being processed separately (for a total
inference time of 80 seconds).

### Upload Event

`Video`, `Audio`, `Image`, and `File` components now support a `upload()` event that is triggered when a user uploads a file into any of these components.

Example usage:

```py
import gradio as gr

with gr.Blocks() as demo:
    with gr.Row():
        input_video = gr.Video()
        output_video = gr.Video()

     # Clears the output video when an input video is uploaded
    input_video.upload(lambda : None, None, output_video)
```


## Bug Fixes:
* Fixes issue where plotly animations, interactivity, titles, legends, were not working properly. [@dawoodkhan82](https://github.com/dawoodkhan82) in [PR 2486](https://github.com/gradio-app/gradio/pull/2486)
* Prevent requests to the `/api` endpoint from skipping the queue if the queue is enabled for that event by [@freddyaboulton](https://github.com/freddyaboulton) in [PR 2493](https://github.com/gradio-app/gradio/pull/2493)
* Fixes a bug with `cancels` in event triggers so that it works properly if multiple
Blocks are rendered by [@abidlabs](https://github.com/abidlabs) in [PR 2530](https://github.com/gradio-app/gradio/pull/2530)
* Prevent invalid targets of events from crashing the whole application. [@pngwn](https://github.com/pngwn) in [PR 2534](https://github.com/gradio-app/gradio/pull/2534)
* Properly dequeue cancelled events when multiple apps are rendered by [@freddyaboulton](https://github.com/freddyaboulton) in [PR 2540](https://github.com/gradio-app/gradio/pull/2540)

## Documentation Changes:
* Added an example interactive dashboard to the "Tabular & Plots" section of the Demos page by [@freddyaboulton](https://github.com/freddyaboulton) in [PR 2508](https://github.com/gradio-app/gradio/pull/2508)

## Testing and Infrastructure Changes:
No changes to highlight.

## Breaking Changes:
No changes to highlight.

## Full Changelog:
* Fixes the error message if a user builds Gradio locally and tries to use `share=True` by [@abidlabs](https://github.com/abidlabs) in [PR 2502](https://github.com/gradio-app/gradio/pull/2502)
* Allows the render() function to return self by [@Raul9595](https://github.com/Raul9595) in [PR 2514](https://github.com/gradio-app/gradio/pull/2514)
* Fixes issue where plotly animations, interactivity, titles, legends, were not working properly. [@dawoodkhan82](https://github.com/dawoodkhan82) in [PR 2486](https://github.com/gradio-app/gradio/pull/2486)
* Gradio now supports batched functions by [@abidlabs](https://github.com/abidlabs) in [PR 2218](https://github.com/gradio-app/gradio/pull/2218)
* Add `upload` event for `Video`, `Audio`, `Image`, and `File` components [@dawoodkhan82](https://github.com/dawoodkhan82) in [PR 2448](https://github.com/gradio-app/gradio/pull/2456)
* Changes websocket path for Spaces as it is no longer necessary to have a different URL for websocket connections on Spaces by [@abidlabs](https://github.com/abidlabs) in [PR 2528](https://github.com/gradio-app/gradio/pull/2528)
* Clearer error message when events are defined outside of a Blocks scope, and a warning if you
try to use `Series` or `Parallel` with `Blocks` by [@abidlabs](https://github.com/abidlabs) in [PR 2543](https://github.com/gradio-app/gradio/pull/2543)
* Adds support for audio samples that are in `float64`, `float16`, or `uint16` formats by [@abidlabs](https://github.com/abidlabs) in [PR 2545](https://github.com/gradio-app/gradio/pull/2545)

## Contributors Shoutout:
No changes to highlight.


# Version 3.6

## New Features:

### Cancelling Running Events
Running events can be cancelled when other events are triggered! To test this feature, pass the `cancels` parameter to the event listener.
For this feature to work, the queue must be enabled.

![cancel_on_change_rl](https://user-images.githubusercontent.com/41651716/195952623-61a606bd-e82b-4e1a-802e-223154cb8727.gif)

Code:
```python
import time
import gradio as gr

def fake_diffusion(steps):
    for i in range(steps):
        time.sleep(1)
        yield str(i)

def long_prediction(*args, **kwargs):
    time.sleep(10)
    return 42


with gr.Blocks() as demo:
    with gr.Row():
        with gr.Column():
            n = gr.Slider(1, 10, value=9, step=1, label="Number Steps")
            run = gr.Button()
            output = gr.Textbox(label="Iterative Output")
            stop = gr.Button(value="Stop Iterating")
        with gr.Column():
            prediction = gr.Number(label="Expensive Calculation")
            run_pred = gr.Button(value="Run Expensive Calculation")
        with gr.Column():
            cancel_on_change = gr.Textbox(label="Cancel Iteration and Expensive Calculation on Change")

    click_event = run.click(fake_diffusion, n, output)
    stop.click(fn=None, inputs=None, outputs=None, cancels=[click_event])
    pred_event = run_pred.click(fn=long_prediction, inputs=None, outputs=prediction)

    cancel_on_change.change(None, None, None, cancels=[click_event, pred_event])


demo.queue(concurrency_count=1, max_size=20).launch()
```

For interfaces, a stop button will be added automatically if the function uses a `yield` statement.

```python
import gradio as gr
import time

def iteration(steps):
    for i in range(steps):
       time.sleep(0.5)
       yield i

gr.Interface(iteration,
             inputs=gr.Slider(minimum=1, maximum=10, step=1, value=5),
             outputs=gr.Number()).queue().launch()
```

![stop_interface_rl](https://user-images.githubusercontent.com/41651716/195952883-e7ca4235-aae3-4852-8f28-96d01d0c5822.gif)


## Bug Fixes:
* Add loading status tracker UI to HTML and Markdown components. [@pngwn](https://github.com/pngwn) in [PR 2474](https://github.com/gradio-app/gradio/pull/2474)
* Fixed videos being mirrored in the front-end if source is not webcam by [@freddyaboulton](https://github.com/freddyaboulton) in [PR 2475](https://github.com/gradio-app/gradio/pull/2475)
* Add clear button for timeseries component [@dawoodkhan82](https://github.com/dawoodkhan82) in [PR 2487](https://github.com/gradio-app/gradio/pull/2487)
* Removes special characters from temporary filenames so that the files can be served by components [@abidlabs](https://github.com/abidlabs) in [PR 2480](https://github.com/gradio-app/gradio/pull/2480)
* Fixed infinite reload loop when mounting gradio as a sub application by [@freddyaboulton](https://github.com/freddyaboulton) in [PR 2477](https://github.com/gradio-app/gradio/pull/2477)

## Documentation Changes:
* Adds a demo to show how a sound alert can be played upon completion of a prediction by [@abidlabs](https://github.com/abidlabs) in [PR 2478](https://github.com/gradio-app/gradio/pull/2478)

## Testing and Infrastructure Changes:
No changes to highlight.

## Breaking Changes:
No changes to highlight.

## Full Changelog:
* Enable running events to be cancelled from other events by [@freddyaboulton](https://github.com/freddyaboulton) in [PR 2433](https://github.com/gradio-app/gradio/pull/2433)
* Small fix for version check before reuploading demos by [@aliabd](https://github.com/aliabd) in [PR 2469](https://github.com/gradio-app/gradio/pull/2469)
* Add loading status tracker UI to HTML and Markdown components. [@pngwn](https://github.com/pngwn) in [PR 2400](https://github.com/gradio-app/gradio/pull/2474)
* Add clear button for timeseries component [@dawoodkhan82](https://github.com/dawoodkhan82) in [PR 2487](https://github.com/gradio-app/gradio/pull/2487)

## Contributors Shoutout:
No changes to highlight.


# Version 3.5

## Bug Fixes:

* Ensure that Gradio does not take control of the HTML page title when embedding a gradio app as a web component, this behaviour flipped by adding `control_page_title="true"` to the webcomponent. [@pngwn](https://github.com/pngwn) in [PR 2400](https://github.com/gradio-app/gradio/pull/2400)
* Decreased latency in iterative-output demos by making the iteration asynchronous [@freddyaboulton](https://github.com/freddyaboulton) in [PR 2409](https://github.com/gradio-app/gradio/pull/2409)
* Fixed queue getting stuck under very high load by [@freddyaboulton](https://github.com/freddyaboulton) in [PR 2374](https://github.com/gradio-app/gradio/pull/2374)
* Ensure that components always behave as if `interactive=True` were set when the following conditions are true:
  - no default value is provided,
  - they are not set as the input or output of an event,
  - `interactive` kwarg is not set.

  [@pngwn](https://github.com/pngwn) in [PR 2459](https://github.com/gradio-app/gradio/pull/2459)

## New Features:

* When an `Image` component is set to `source="upload"`, it is now possible to drag and drop and image to replace a previously uploaded image by [@pngwn](https://github.com/pngwn) in [PR 1711](https://github.com/gradio-app/gradio/issues/1711)
* The `gr.Dataset` component now accepts `HTML` and `Markdown` components by [@abidlabs](https://github.com/abidlabs) in [PR 2437](https://github.com/gradio-app/gradio/pull/2437)


## Documentation Changes:
* Improved documentation for the `gr.Dataset` component by [@abidlabs](https://github.com/abidlabs) in [PR 2437](https://github.com/gradio-app/gradio/pull/2437)

## Testing and Infrastructure Changes:
No changes to highlight.

## Breaking Changes:
* The `Carousel` component is officially deprecated. Since gradio 3.0, code containing the `Carousel` component would throw warnings. As of the next release, the `Carousel` component will raise an exception.

## Full Changelog:
* Speeds up Gallery component by using temporary files instead of base64 representation in the front-end by [@proxyphi](https://github.com/proxyphi), [@pngwn](https://github.com/pngwn), and [@abidlabs](https://github.com/abidlabs) in [PR 2265](https://github.com/gradio-app/gradio/pull/2265)
* Fixed some embedded demos in the guides by not loading the gradio web component in some guides by [@freddyaboulton](https://github.com/freddyaboulton) in [PR 2403](https://github.com/gradio-app/gradio/pull/2403)
* When an `Image` component is set to `source="upload"`, it is now possible to drag and drop and image to replace a previously uploaded image by [@pngwn](https://github.com/pngwn) in [PR 2400](https://github.com/gradio-app/gradio/pull/2410)
* Improve documentation of the `Blocks.load()` event by [@abidlabs](https://github.com/abidlabs) in [PR 2413](https://github.com/gradio-app/gradio/pull/2413)
* Decreased latency in iterative-output demos by making the iteration asynchronous [@freddyaboulton](https://github.com/freddyaboulton) in [PR 2409](https://github.com/gradio-app/gradio/pull/2409)
* Updated share link message to reference new Spaces Hardware [@abidlabs](https://github.com/abidlabs) in [PR 2423](https://github.com/gradio-app/gradio/pull/2423)
* Automatically restart spaces if they're down by [@aliabd](https://github.com/aliabd) in [PR 2405](https://github.com/gradio-app/gradio/pull/2405)
* Carousel component is now deprecated by [@abidlabs](https://github.com/abidlabs) in [PR 2434](https://github.com/gradio-app/gradio/pull/2434)
* Build Gradio from source in ui tests by by [@freddyaboulton](https://github.com/freddyaboulton) in [PR 2440](https://github.com/gradio-app/gradio/pull/2440)
* Change "return ValueError" to "raise ValueError" by [@vzakharov](https://github.com/vzakharov) in [PR 2445](https://github.com/gradio-app/gradio/pull/2445)
* Add guide on creating a map demo using the `gr.Plot()` component [@dawoodkhan82](https://github.com/dawoodkhan82) in [PR 2402](https://github.com/gradio-app/gradio/pull/2402)
* Add blur event for `Textbox` and `Number` components [@dawoodkhan82](https://github.com/dawoodkhan82) in [PR 2448](https://github.com/gradio-app/gradio/pull/2448)
* Stops a gradio launch from hogging a port even after it's been killed [@aliabid94](https://github.com/aliabid94) in [PR 2453](https://github.com/gradio-app/gradio/pull/2453)
* Fix embedded interfaces on touch screen devices by [@aliabd](https://github.com/aliabd) in [PR 2457](https://github.com/gradio-app/gradio/pull/2457)
* Upload all demos to spaces by [@aliabd](https://github.com/aliabd) in [PR 2281](https://github.com/gradio-app/gradio/pull/2281)

## Contributors Shoutout:
No changes to highlight.


# Version 3.4.1

## New Features:

### 1. See Past and Upcoming Changes in the Release History 👀

You can now see gradio's release history directly on the website, and also keep track of upcoming changes. Just go [here](https://gradio.app/changelog/).

![release-history](https://user-images.githubusercontent.com/9021060/193145458-3de699f7-7620-45de-aa73-a1c1b9b96257.gif)

## Bug Fixes:

1. Fix typo in guide image path by [@freddyaboulton](https://github.com/freddyaboulton) in [PR 2357](https://github.com/gradio-app/gradio/pull/2357)
2. Raise error if Blocks has duplicate component with same IDs by [@abidlabs](https://github.com/abidlabs) in [PR 2359](https://github.com/gradio-app/gradio/pull/2359)
3. Catch the permission exception on the audio component by [@Ian-GL](https://github.com/Ian-GL) in [PR 2330](https://github.com/gradio-app/gradio/pull/2330)
4. Fix image_classifier_interface_load demo by [@freddyaboulton](https://github.com/freddyaboulton) in [PR 2365](https://github.com/gradio-app/gradio/pull/2365)
5. Fix combining adjacent components without gaps by introducing `gr.Row(variant="compact")` by [@aliabid94](https://github.com/aliabid94) in [PR 2291](https://github.com/gradio-app/gradio/pull/2291) This comes with deprecation of the following arguments for `Component.style`: `round`, `margin`, `border`.
6. Fix audio streaming, which was previously choppy in [PR 2351](https://github.com/gradio-app/gradio/pull/2351). Big thanks to [@yannickfunk](https://github.com/yannickfunk) for the proposed solution.
7. Fix bug where new typeable slider doesn't respect the minimum and maximum values [@dawoodkhan82](https://github.com/dawoodkhan82) in [PR 2380](https://github.com/gradio-app/gradio/pull/2380)


## Documentation Changes:

1. New Guide: Connecting to a Database 🗄️

    A new guide by [@freddyaboulton](https://github.com/freddyaboulton) that explains how you can use Gradio to connect your app to a database. Read more [here](https://gradio.app/connecting_to_a_database/).

2. New Guide: Running Background Tasks 🥷

    A new guide by [@freddyaboulton](https://github.com/freddyaboulton) that explains how you can run background tasks from your gradio app. Read more [here](https://gradio.app/running_background_tasks/).

3. Small fixes to docs for `Image` component by [@abidlabs](https://github.com/abidlabs) in [PR 2372](https://github.com/gradio-app/gradio/pull/2372)


## Testing and Infrastructure Changes:
No changes to highlight.

## Breaking Changes:
No changes to highlight.

## Full Changelog:

* Create a guide on how to connect an app to a database hosted on the cloud by [@freddyaboulton](https://github.com/freddyaboulton) in [PR 2341](https://github.com/gradio-app/gradio/pull/2341)
* Removes `analytics` dependency by [@abidlabs](https://github.com/abidlabs) in [PR 2347](https://github.com/gradio-app/gradio/pull/2347)
* Add guide on launching background tasks from your app by [@freddyaboulton](https://github.com/freddyaboulton) in [PR 2350](https://github.com/gradio-app/gradio/pull/2350)
* Fix typo in guide image path by [@freddyaboulton](https://github.com/freddyaboulton) in [PR 2357](https://github.com/gradio-app/gradio/pull/2357)
* Raise error if Blocks has duplicate component with same IDs by [@abidlabs](https://github.com/abidlabs) in [PR 2359](https://github.com/gradio-app/gradio/pull/2359)
* Hotfix: fix version back to 3.4 by [@abidlabs](https://github.com/abidlabs) in [PR 2361](https://github.com/gradio-app/gradio/pull/2361)
* Change version.txt to 3.4 instead of 3.4.0 by [@aliabd](https://github.com/aliabd) in [PR 2363](https://github.com/gradio-app/gradio/pull/2363)
* Catch the permission exception on the audio component by [@Ian-GL](https://github.com/Ian-GL) in [PR 2330](https://github.com/gradio-app/gradio/pull/2330)
* Fix image_classifier_interface_load demo by [@freddyaboulton](https://github.com/freddyaboulton) in [PR 2365](https://github.com/gradio-app/gradio/pull/2365)
* Small fixes to docs for `Image` component by [@abidlabs](https://github.com/abidlabs) in [PR 2372](https://github.com/gradio-app/gradio/pull/2372)
* Automated Release Notes by [@freddyaboulton](https://github.com/freddyaboulton) in [PR 2306](https://github.com/gradio-app/gradio/pull/2306)
* Fixed small typos in the docs [@julien-c](https://github.com/julien-c) in [PR 2373](https://github.com/gradio-app/gradio/pull/2373)
* Adds ability to disable pre/post-processing for examples [@abidlabs](https://github.com/abidlabs) in [PR 2383](https://github.com/gradio-app/gradio/pull/2383)
* Copy changelog file in website docker by [@aliabd](https://github.com/aliabd) in [PR 2384](https://github.com/gradio-app/gradio/pull/2384)
* Lets users provide a `gr.update()` dictionary even if post-processing is diabled [@abidlabs](https://github.com/abidlabs) in [PR 2385](https://github.com/gradio-app/gradio/pull/2385)
* Fix bug where errors would cause apps run in reload mode to hang forever by [@freddyaboulton](https://github.com/freddyaboulton) in [PR 2394](https://github.com/gradio-app/gradio/pull/2394)
* Fix bug where new typeable slider doesn't respect the minimum and maximum values [@dawoodkhan82](https://github.com/dawoodkhan82) in [PR 2380](https://github.com/gradio-app/gradio/pull/2380)


## Contributors Shoutout:
No changes to highlight.

# Version 3.4

## New Features:

### 1. Gallery Captions 🖼️

You can now pass captions to images in the Gallery component. To do so you need to pass a {List} of (image, {str} caption) tuples. This is optional and the component also accepts just a list of the images.

Here's an example:

```python
import gradio as gr

images_with_captions = [
    ("https://images.unsplash.com/photo-1551969014-7d2c4cddf0b6", "Cheetah by David Groves"),
    ("https://images.unsplash.com/photo-1546182990-dffeafbe841d", "Lion by Francesco"),
    ("https://images.unsplash.com/photo-1561731216-c3a4d99437d5", "Tiger by Mike Marrah")
    ]

with gr.Blocks() as demo:
    gr.Gallery(value=images_with_captions)

demo.launch()
```

<img src="https://user-images.githubusercontent.com/9021060/192399521-7360b1a9-7ce0-443e-8e94-863a230a7dbe.gif" alt="gallery_captions" width="1000"/>

### 2. Type Values into the Slider 🔢

You can now type values directly on the Slider component! Here's what it looks like:

![type-slider](https://user-images.githubusercontent.com/9021060/192399877-76b662a1-fede-4417-a932-fc15f0da7360.gif)

### 3. Better Sketching and Inpainting 🎨

We've made a lot of changes to our Image component so that it can support better sketching and inpainting.

Now supports:
* A standalone black-and-white sketch
```python
import gradio as gr
demo = gr.Interface(lambda x: x, gr.Sketchpad(), gr.Image())
demo.launch()
```
![bw](https://user-images.githubusercontent.com/9021060/192410264-b08632b5-7b2a-4f86-afb0-5760e7b474cf.gif)


* A standalone color sketch
```python
import gradio as gr
demo = gr.Interface(lambda x: x, gr.Paint(), gr.Image())
demo.launch()
```
![color-sketch](https://user-images.githubusercontent.com/9021060/192410500-3c8c3e64-a5fd-4df2-a991-f0a5cef93728.gif)


* An uploadable image with black-and-white or color sketching

```python
import gradio as gr
demo = gr.Interface(lambda x: x, gr.Image(source='upload', tool='color-sketch'), gr.Image()) # for black and white, tool = 'sketch'
demo.launch()
```
![sketch-new](https://user-images.githubusercontent.com/9021060/192402422-e53cb7b6-024e-448c-87eb-d6a35a63c476.gif)


* Webcam with black-and-white or color sketching

```python
import gradio as gr
demo = gr.Interface(lambda x: x, gr.Image(source='webcam', tool='color-sketch'), gr.Image()) # for black and white, tool = 'sketch'
demo.launch()
```
![webcam-sketch](https://user-images.githubusercontent.com/9021060/192410820-0ffaf324-776e-4e1f-9de6-0fdbbf4940fa.gif)


As well as other fixes


## Bug Fixes:
1. Fix bug where max concurrency count is not respected in queue by [@freddyaboulton](https://github.com/freddyaboulton) in [PR 2286](https://github.com/gradio-app/gradio/pull/2286)
2. fix : queue could be blocked by [@SkyTNT](https://github.com/SkyTNT) in [PR 2288](https://github.com/gradio-app/gradio/pull/2288)
3. Supports `gr.update()` in example caching by [@abidlabs](https://github.com/abidlabs) in [PR 2309](https://github.com/gradio-app/gradio/pull/2309)
4. Clipboard fix for iframes by [@abidlabs](https://github.com/abidlabs) in [PR 2321](https://github.com/gradio-app/gradio/pull/2321)
5. Fix: Dataframe column headers are reset when you add a new column by [@dawoodkhan82](https://github.com/dawoodkhan82) in [PR 2318](https://github.com/gradio-app/gradio/pull/2318)
6. Added support for URLs for Video, Audio, and Image by [@abidlabs](https://github.com/abidlabs) in [PR 2256](https://github.com/gradio-app/gradio/pull/2256)
7. Add documentation about how to create and use the Gradio FastAPI app by [@abidlabs](https://github.com/abidlabs) in [PR 2263](https://github.com/gradio-app/gradio/pull/2263)

## Documentation Changes:
1. Adding a Playground Tab to the Website by [@aliabd](https://github.com/aliabd) in [PR 1860](https://github.com/gradio-app/gradio/pull/1860)
3. Gradio for Tabular Data Science Workflows Guide by [@merveenoyan](https://github.com/merveenoyan) in [PR 2199](https://github.com/gradio-app/gradio/pull/2199)
4. Promotes `postprocess` and `preprocess` to documented parameters by [@abidlabs](https://github.com/abidlabs) in [PR 2293](https://github.com/gradio-app/gradio/pull/2293)
5. Update 2)key_features.md by [@voidxd](https://github.com/voidxd) in [PR 2326](https://github.com/gradio-app/gradio/pull/2326)
6. Add docs to blocks context postprocessing function by [@Ian-GL](https://github.com/Ian-GL) in [PR 2332](https://github.com/gradio-app/gradio/pull/2332)

## Testing and Infrastructure Changes
1. Website fixes and refactoring by [@aliabd](https://github.com/aliabd) in [PR 2280](https://github.com/gradio-app/gradio/pull/2280)
2. Don't deploy to spaces on release by [@freddyaboulton](https://github.com/freddyaboulton) in [PR 2313](https://github.com/gradio-app/gradio/pull/2313)

## Full Changelog:
* Website fixes and refactoring by [@aliabd](https://github.com/aliabd) in [PR 2280](https://github.com/gradio-app/gradio/pull/2280)
* Fix bug where max concurrency count is not respected in queue by [@freddyaboulton](https://github.com/freddyaboulton) in [PR 2286](https://github.com/gradio-app/gradio/pull/2286)
* Promotes `postprocess` and `preprocess` to documented parameters by [@abidlabs](https://github.com/abidlabs) in [PR 2293](https://github.com/gradio-app/gradio/pull/2293)
* Raise warning when trying to cache examples but not all inputs have examples by [@freddyaboulton](https://github.com/freddyaboulton) in [PR 2279](https://github.com/gradio-app/gradio/pull/2279)
* fix : queue could be blocked by [@SkyTNT](https://github.com/SkyTNT) in [PR 2288](https://github.com/gradio-app/gradio/pull/2288)
* Don't deploy to spaces on release by [@freddyaboulton](https://github.com/freddyaboulton) in [PR 2313](https://github.com/gradio-app/gradio/pull/2313)
* Supports `gr.update()` in example caching by [@abidlabs](https://github.com/abidlabs) in [PR 2309](https://github.com/gradio-app/gradio/pull/2309)
* Respect Upstream Queue when loading interfaces/blocks from Spaces by [@freddyaboulton](https://github.com/freddyaboulton) in [PR 2294](https://github.com/gradio-app/gradio/pull/2294)
* Clipboard fix for iframes by [@abidlabs](https://github.com/abidlabs) in [PR 2321](https://github.com/gradio-app/gradio/pull/2321)
* Sketching + Inpainting Capabilities to Gradio by [@abidlabs](https://github.com/abidlabs) in [PR 2144](https://github.com/gradio-app/gradio/pull/2144)
* Update 2)key_features.md by [@voidxd](https://github.com/voidxd) in [PR 2326](https://github.com/gradio-app/gradio/pull/2326)
* release 3.4b3 by [@abidlabs](https://github.com/abidlabs) in [PR 2328](https://github.com/gradio-app/gradio/pull/2328)
* Fix: Dataframe column headers are reset when you add a new column by [@dawoodkhan82](https://github.com/dawoodkhan82) in [PR 2318](https://github.com/gradio-app/gradio/pull/2318)
* Start queue when gradio is a sub application by [@freddyaboulton](https://github.com/freddyaboulton) in [PR 2319](https://github.com/gradio-app/gradio/pull/2319)
* Fix Web Tracker Script by [@aliabd](https://github.com/aliabd) in [PR 2308](https://github.com/gradio-app/gradio/pull/2308)
* Add docs to blocks context postprocessing function by [@Ian-GL](https://github.com/Ian-GL) in [PR 2332](https://github.com/gradio-app/gradio/pull/2332)
* Fix typo in iterator variable name in run_predict function by [@freddyaboulton](https://github.com/freddyaboulton) in [PR 2340](https://github.com/gradio-app/gradio/pull/2340)
* Add captions to galleries by [@aliabid94](https://github.com/aliabid94) in [PR 2284](https://github.com/gradio-app/gradio/pull/2284)
* Typeable value on gradio.Slider by [@dawoodkhan82](https://github.com/dawoodkhan82) in [PR 2329](https://github.com/gradio-app/gradio/pull/2329)

## Contributors Shoutout:
* [@SkyTNT](https://github.com/SkyTNT) made their first contribution in [PR 2288](https://github.com/gradio-app/gradio/pull/2288)
* [@voidxd](https://github.com/voidxd) made their first contribution in [PR 2326](https://github.com/gradio-app/gradio/pull/2326)


# Version 3.3

## New Features:

### 1. Iterative Outputs ⏳

You can now create an iterative output simply by having your function return a generator!

Here's (part of) an example that was used to generate the interface below it. [See full code](https://colab.research.google.com/drive/1m9bWS6B82CT7bw-m4L6AJR8za7fEK7Ov?usp=sharing).

```python
def predict(steps, seed):
    generator = torch.manual_seed(seed)
    for i in range(1,steps):
        yield pipeline(generator=generator, num_inference_steps=i)["sample"][0]
```


![example](https://user-images.githubusercontent.com/9021060/189086273-f5e7087d-71fa-4158-90a9-08e84da0421c.mp4)

### 2. Accordion Layout 🆕

This version of Gradio introduces a new layout component to Blocks: the Accordion. Wrap your elements in a neat, expandable layout that allows users to toggle them as needed.

Usage: ([Read the docs](https://gradio.app/docs/#accordion))

```python
with gr.Accordion("open up"):
# components here
```

![accordion](https://user-images.githubusercontent.com/9021060/189088465-f0ffd7f0-fc6a-42dc-9249-11c5e1e0529b.gif)

### 3. Skops Integration 📈

Our new integration with [skops](https://huggingface.co/blog/skops) allows you to load tabular classification and regression models directly from the [hub](https://huggingface.co/models).

Here's a classification example showing how quick it is to set up an interface for a [model](https://huggingface.co/scikit-learn/tabular-playground).

```python
import gradio as gr
gr.Interface.load("models/scikit-learn/tabular-playground").launch()
```

![187936493-5c90c01d-a6dd-400f-aa42-833a096156a1](https://user-images.githubusercontent.com/9021060/189090519-328fbcb4-120b-43c8-aa54-d6fccfa6b7e8.png)


## Bug Fixes:
No changes to highlight.
## Documentation Changes:
No changes to highlight.
## Testing and Infrastructure Changes:
No changes to highlight.
## Breaking Changes:
No changes to highlight.
## Full Changelog:

* safari fixes by [@pngwn](https://github.com/pngwn) in [PR 2138](https://github.com/gradio-app/gradio/pull/2138)
* Fix roundedness and form borders by [@aliabid94](https://github.com/aliabid94) in [PR 2147](https://github.com/gradio-app/gradio/pull/2147)
* Better processing of example data prior to creating dataset component by [@freddyaboulton](https://github.com/freddyaboulton) in [PR 2147](https://github.com/gradio-app/gradio/pull/2147)
* Show error on Connection drops by [@aliabid94](https://github.com/aliabid94) in [PR 2147](https://github.com/gradio-app/gradio/pull/2147)
* 3.2 release! by [@abidlabs](https://github.com/abidlabs) in [PR 2139](https://github.com/gradio-app/gradio/pull/2139)
* Fixed Named API Requests by [@abidlabs](https://github.com/abidlabs) in [PR 2151](https://github.com/gradio-app/gradio/pull/2151)
* Quick Fix: Cannot upload Model3D image after clearing it by [@dawoodkhan82](https://github.com/dawoodkhan82) in [PR 2168](https://github.com/gradio-app/gradio/pull/2168)
* Fixed misleading log when server_name is '0.0.0.0' by [@lamhoangtung](https://github.com/lamhoangtung) in [PR 2176](https://github.com/gradio-app/gradio/pull/2176)
* Keep embedded PngInfo metadata by [@cobryan05](https://github.com/cobryan05) in [PR 2170](https://github.com/gradio-app/gradio/pull/2170)
* Skops integration: Load tabular classification and regression models from the hub by [@freddyaboulton](https://github.com/freddyaboulton) in [PR 2126](https://github.com/gradio-app/gradio/pull/2126)
* Respect original filename when cached example files are downloaded by [@freddyaboulton](https://github.com/freddyaboulton) in [PR 2145](https://github.com/gradio-app/gradio/pull/2145)
* Add manual trigger to deploy to pypi by [@abidlabs](https://github.com/abidlabs) in [PR 2192](https://github.com/gradio-app/gradio/pull/2192)
* Fix bugs with gr.update by [@freddyaboulton](https://github.com/freddyaboulton) in [PR 2157](https://github.com/gradio-app/gradio/pull/2157)
* Make queue per app by [@aliabid94](https://github.com/aliabid94) in [PR 2193](https://github.com/gradio-app/gradio/pull/2193)
* Preserve Labels In Interpretation Components by [@freddyaboulton](https://github.com/freddyaboulton) in [PR 2166](https://github.com/gradio-app/gradio/pull/2166)
* Quick Fix: Multiple file download not working by [@dawoodkhan82](https://github.com/dawoodkhan82) in [PR 2169](https://github.com/gradio-app/gradio/pull/2169)
* use correct MIME type for js-script file by [@daspartho](https://github.com/daspartho) in [PR 2200](https://github.com/gradio-app/gradio/pull/2200)
* Add accordion component by [@aliabid94](https://github.com/aliabid94) in [PR 2208](https://github.com/gradio-app/gradio/pull/2208)


## Contributors Shoutout:

* [@lamhoangtung](https://github.com/lamhoangtung) made their first contribution in [PR 2176](https://github.com/gradio-app/gradio/pull/2176)
* [@cobryan05](https://github.com/cobryan05) made their first contribution in [PR 2170](https://github.com/gradio-app/gradio/pull/2170)
* [@daspartho](https://github.com/daspartho) made their first contribution in [PR 2200](https://github.com/gradio-app/gradio/pull/2200)

# Version 3.2

## New Features:

### 1. Improvements to Queuing 🥇

We've implemented a brand new queuing system based on **web sockets** instead of HTTP long polling. Among other things, this allows us to manage queue sizes better on Hugging Face Spaces. There are also additional queue-related parameters you can add:

* Now supports concurrent workers (parallelization)
```python
demo = gr.Interface(...)
demo.queue(concurrency_count=3)
demo.launch()
```
* Configure a maximum queue size
```python
demo = gr.Interface(...)
demo.queue(max_size=100)
demo.launch()
```

* If a user closes their tab / browser, they leave the queue, which means the demo will run faster for everyone else

### 2. Fixes to Examples

* Dataframe examples will render properly, and look much clearer in the UI: (thanks to PR #2125)

![Screen Shot 2022-08-30 at 8 29 58 PM](https://user-images.githubusercontent.com/9021060/187586561-d915bafb-f968-4966-b9a2-ef41119692b2.png)

* Image and Video thumbnails are cropped to look neater and more uniform: (thanks to PR #2109)


![Screen Shot 2022-08-30 at 8 32 15 PM](https://user-images.githubusercontent.com/9021060/187586890-56e1e4f0-1b84-42d9-a82f-911772c41030.png)

* Other fixes in PR #2131 and #2064  make it easier to design and use Examples

### 3. Component Fixes 🧱
* Specify the width and height of an image in its style tag (thanks to PR #2133)
```python
components.Image().style(height=260, width=300)
```
* Automatic conversion of videos so they are playable in the browser (thanks to PR #2003). Gradio will check if a video's format is playable  in the browser and, if it isn't, will automatically convert it to a format that is (mp4).
* Pass in a json filepath to the Label component (thanks to PR #2083)
* Randomize the default value of a Slider (thanks to PR #1935)

![slider-random](https://user-images.githubusercontent.com/9021060/187596230-3db9697f-9f4d-42f5-9387-d77573513448.gif)


* Improvements to State in PR #2100

### 4. Ability to Randomize Input Sliders and Reload Data whenever the Page Loads
* In some cases, you want to be able to show a different set of input data to every user as they load the page app. For example, you might want to randomize the value of a "seed" `Slider` input. Or you might want to show a `Textbox` with the current date. We now supporting passing _functions_ as the default value in input components. When you pass in a function, it gets **re-evaluated** every time someone loads the demo, allowing you to reload / change data for different users.

Here's an example loading the current date time into an input Textbox:

```python
import gradio as gr
import datetime

with gr.Blocks() as demo:
    gr.Textbox(datetime.datetime.now)

demo.launch()
```

Note that we don't evaluate the function -- `datetime.datetime.now()` -- we pass in the function itself to get this behavior -- `datetime.datetime.now`

Because randomizing the initial value of `Slider` is a common use case, we've added a `randomize` keyword argument you can use to randomize its initial value:

```python
import gradio as gr
demo = gr.Interface(lambda x:x, gr.Slider(0, 10, randomize=True), "number")
demo.launch()
```

### 5. New Guide 🖊️
* [Gradio and W&B Integration](https://gradio.app/Gradio_and_Wandb_Integration/)


## Full Changelog:

* Reset components to original state by setting value to None by [@freddyaboulton](https://github.com/freddyaboulton) in [PR 2044](https://github.com/gradio-app/gradio/pull/2044)
* Cleaning up the way data is processed for components by [@abidlabs](https://github.com/abidlabs) in [PR 1967](https://github.com/gradio-app/gradio/pull/1967)
* version 3.1.8b by [@abidlabs](https://github.com/abidlabs) in [PR 2063](https://github.com/gradio-app/gradio/pull/2063)
* Wandb guide  by [@AK391](https://github.com/AK391) in [PR 1898](https://github.com/gradio-app/gradio/pull/1898)
* Add a flagging callback to save json files to a hugging face dataset by [@chrisemezue](https://github.com/chrisemezue) in [PR 1821](https://github.com/gradio-app/gradio/pull/1821)
* Add data science demos to landing page by [@freddyaboulton](https://github.com/freddyaboulton) in [PR 2067](https://github.com/gradio-app/gradio/pull/2067)
* Hide time series + xgboost demos by default by [@freddyaboulton](https://github.com/freddyaboulton) in [PR 2079](https://github.com/gradio-app/gradio/pull/2079)
* Encourage people to keep trying when queue full by [@apolinario](https://github.com/apolinario) in [PR 2076](https://github.com/gradio-app/gradio/pull/2076)
* Updated our analytics on creation of Blocks/Interface by [@abidlabs](https://github.com/abidlabs) in [PR 2082](https://github.com/gradio-app/gradio/pull/2082)
* `Label` component now accepts file paths to `.json` files  by [@abidlabs](https://github.com/abidlabs) in [PR 2083](https://github.com/gradio-app/gradio/pull/2083)
* Fix issues related to demos in Spaces by [@abidlabs](https://github.com/abidlabs) in [PR 2086](https://github.com/gradio-app/gradio/pull/2086)
* Fix TimeSeries examples not properly displayed in UI by [@dawoodkhan82](https://github.com/dawoodkhan82) in [PR 2064](https://github.com/gradio-app/gradio/pull/2064)
* Fix infinite requests when doing tab item select by [@freddyaboulton](https://github.com/freddyaboulton) in [PR 2070](https://github.com/gradio-app/gradio/pull/2070)
* Accept deprecated `file` route as well by [@abidlabs](https://github.com/abidlabs) in [PR 2099](https://github.com/gradio-app/gradio/pull/2099)
* Allow frontend method execution on Block.load event by [@codedealer](https://github.com/codedealer) in [PR 2108](https://github.com/gradio-app/gradio/pull/2108)
* Improvements to `State` by [@abidlabs](https://github.com/abidlabs) in [PR 2100](https://github.com/gradio-app/gradio/pull/2100)
* Catch IndexError, KeyError in video_is_playable by [@freddyaboulton](https://github.com/freddyaboulton) in [PR 2113](https://github.com/gradio-app/gradio/pull/2113)
* Fix: Download button does not respect the filepath returned by the function by [@dawoodkhan82](https://github.com/dawoodkhan82) in [PR 2073](https://github.com/gradio-app/gradio/pull/2073)
* Refactoring Layout: Adding column widths, forms, and more. by [@aliabid94](https://github.com/aliabid94) in [PR 2097](https://github.com/gradio-app/gradio/pull/2097)
* Update CONTRIBUTING.md by [@abidlabs](https://github.com/abidlabs) in [PR 2118](https://github.com/gradio-app/gradio/pull/2118)
* 2092 df ex by [@pngwn](https://github.com/pngwn) in [PR 2125](https://github.com/gradio-app/gradio/pull/2125)
* feat(samples table/gallery): Crop thumbs to square by [@ronvoluted](https://github.com/ronvoluted) in [PR 2109](https://github.com/gradio-app/gradio/pull/2109)
* Some enhancements to `gr.Examples` by [@abidlabs](https://github.com/abidlabs) in [PR 2131](https://github.com/gradio-app/gradio/pull/2131)
* Image size fix by [@aliabid94](https://github.com/aliabid94) in [PR 2133](https://github.com/gradio-app/gradio/pull/2133)

## Contributors Shoutout:
* [@chrisemezue](https://github.com/chrisemezue) made their first contribution in [PR 1821](https://github.com/gradio-app/gradio/pull/1821)
* [@apolinario](https://github.com/apolinario) made their first contribution in [PR 2076](https://github.com/gradio-app/gradio/pull/2076)
* [@codedealer](https://github.com/codedealer) made their first contribution in [PR 2108](https://github.com/gradio-app/gradio/pull/2108)

# Version 3.1

## New Features:

### 1.  Embedding Demos on Any Website 💻

With PR #1444, Gradio is now distributed as a web component. This means demos can be natively embedded on websites. You'll just need to add two lines: one to load the gradio javascript, and one to link to the demos backend.

Here's a simple example that embeds the demo from a Hugging Face space:

```html
<script type="module" src="https://gradio.s3-us-west-2.amazonaws.com/3.0.18/gradio.js"></script>
<gradio-app space="abidlabs/pytorch-image-classifier"></gradio-app>
```

But you can also embed demos that are running anywhere, you just need to link the demo to `src` instead of `space`. In fact, all the demos on the gradio website are embedded this way:

<img width="1268" alt="Screen Shot 2022-07-14 at 2 41 44 PM" src="https://user-images.githubusercontent.com/9021060/178997124-b2f05af2-c18f-4716-bf1b-cb971d012636.png">


Read more in the [Embedding Gradio Demos](https://gradio.app/embedding_gradio_demos) guide.

### 2. Reload Mode 👨‍💻

Reload mode helps developers create gradio demos faster by automatically reloading the demo whenever the code changes. It can support development on Python IDEs (VS Code, PyCharm, etc), the terminal, as well as Jupyter notebooks.

If your demo code is in a script named `app.py`, instead of running `python app.py` you can now run `gradio app.py` and that will launch the demo in reload mode:

```bash
Launching in reload mode on: http://127.0.0.1:7860 (Press CTRL+C to quit)
Watching...
WARNING: The --reload flag should not be used in production on Windows.
```

If you're working from a Jupyter or Colab Notebook, use these magic commands instead: `%load_ext gradio` when you import gradio, and `%%blocks` in the top of the cell with the demo code. Here's an example that shows how much faster the development becomes:

![Blocks](https://user-images.githubusercontent.com/9021060/178986488-ed378cc8-5141-4330-ba41-672b676863d0.gif)

### 3. Inpainting Support on `gr.Image()` 🎨

We updated the Image component to add support for inpainting demos. It works by adding `tool="sketch"` as a parameter, that passes both an image and a sketchable mask to your prediction function.

Here's an example from the [LAMA space](https://huggingface.co/spaces/akhaliq/lama):

![FXApVlFVsAALSD-](https://user-images.githubusercontent.com/9021060/178989479-549867c8-7fb0-436a-a97d-1e91c9f5e611.jpeg)

### 4. Markdown and HTML support in Dataframes 🔢

We upgraded the Dataframe component in PR #1684 to support rendering Markdown and HTML inside the cells.

This means you can build Dataframes that look like the following:

![image (8)](https://user-images.githubusercontent.com/9021060/178991233-41cb07a5-e7a3-433e-89b8-319bc78eb9c2.png)


### 5. `gr.Examples()` for Blocks 🧱

We've added the `gr.Examples` component helper to allow you to add examples to any Blocks demo. This class is a wrapper over the `gr.Dataset` component.

<img width="1271" alt="Screen Shot 2022-07-14 at 2 23 50 PM" src="https://user-images.githubusercontent.com/9021060/178992715-c8bc7550-bc3d-4ddc-9fcb-548c159cd153.png">


gr.Examples takes two required parameters:

- `examples` which takes in a nested list
-  `inputs` which takes in a component or list of components

You can read more in the [Examples docs](https://gradio.app/docs/#examples) or the [Adding Examples to your Demos guide](https://gradio.app/adding_examples_to_your_app/).

### 6. Fixes to Audio Streaming

With [PR 1828](https://github.com/gradio-app/gradio/pull/1828) we now hide the status loading animation, as well as remove the echo in streaming. Check out the [stream_audio](https://github.com/gradio-app/gradio/blob/main/demo/stream_audio/run.py) demo for more or read through our [Real Time Speech Recognition](https://gradio.app/real_time_speech_recognition/) guide.

<img width="785" alt="Screen Shot 2022-07-19 at 6 02 35 PM" src="https://user-images.githubusercontent.com/9021060/179808136-9e84502c-f9ee-4f30-b5e9-1086f678fe91.png">


## Full Changelog:

* File component: list multiple files and allow for download #1446 by [@dawoodkhan82](https://github.com/dawoodkhan82) in [PR 1681](https://github.com/gradio-app/gradio/pull/1681)
* Add ColorPicker to docs by [@freddyaboulton](https://github.com/freddyaboulton) in [PR 1768](https://github.com/gradio-app/gradio/pull/1768)
* Mock out requests in TestRequest unit tests by [@freddyaboulton](https://github.com/freddyaboulton) in [PR 1794](https://github.com/gradio-app/gradio/pull/1794)
* Add requirements.txt and test_files to source dist by [@freddyaboulton](https://github.com/freddyaboulton) in [PR 1817](https://github.com/gradio-app/gradio/pull/1817)
* refactor: f-string for tunneling.py by [@nhankiet](https://github.com/nhankiet) in [PR 1819](https://github.com/gradio-app/gradio/pull/1819)
* Miscellaneous formatting improvements to website by [@aliabd](https://github.com/aliabd) in [PR 1754](https://github.com/gradio-app/gradio/pull/1754)
* `integrate()` method moved to `Blocks` by [@abidlabs](https://github.com/abidlabs) in [PR 1776](https://github.com/gradio-app/gradio/pull/1776)
* Add python-3.7 tests by [@freddyaboulton](https://github.com/freddyaboulton) in [PR 1818](https://github.com/gradio-app/gradio/pull/1818)
* Copy test dir in website dockers by [@aliabd](https://github.com/aliabd) in [PR 1827](https://github.com/gradio-app/gradio/pull/1827)
* Add info to docs on how to set default values for components by [@freddyaboulton](https://github.com/freddyaboulton) in [PR 1788](https://github.com/gradio-app/gradio/pull/1788)
* Embedding Components on Docs by [@aliabd](https://github.com/aliabd) in [PR 1726](https://github.com/gradio-app/gradio/pull/1726)
* Remove usage of deprecated gr.inputs and gr.outputs from website by [@freddyaboulton](https://github.com/freddyaboulton) in [PR 1796](https://github.com/gradio-app/gradio/pull/1796)
* Some cleanups to the docs page by [@abidlabs](https://github.com/abidlabs) in [PR 1822](https://github.com/gradio-app/gradio/pull/1822)

## Contributors Shoutout:
* [@nhankiet](https://github.com/nhankiet) made their first contribution in [PR 1819](https://github.com/gradio-app/gradio/pull/1819)

# Version 3.0

### 🔥 Gradio 3.0 is the biggest update to the library, ever.

## New Features:

### 1.  Blocks 🧱

Blocks is a new, low-level API that allows you to have full control over the data flows and layout of your application. It allows you to build very complex, multi-step applications. For example, you might want to:

* Group together related demos as multiple tabs in one web app
* Change the layout of your demo instead of just having all of the inputs on the left and outputs on the right
* Have multi-step interfaces, in which the output of one model becomes the input to the next model, or have more flexible data flows in general
* Change a component's properties (for example, the choices in a Dropdown) or its visibility based on user input

Here's a simple example that creates the demo below it:

```python
import gradio as gr

def update(name):
    return f"Welcome to Gradio, {name}!"

demo = gr.Blocks()

with demo:
    gr.Markdown(
    """
    # Hello World!
    Start typing below to see the output.
    """)
    inp = gr.Textbox(placeholder="What is your name?")
    out = gr.Textbox()

    inp.change(fn=update,
               inputs=inp,
               outputs=out)

demo.launch()
```

![hello-blocks](https://user-images.githubusercontent.com/9021060/168684108-78cbd24b-e6bd-4a04-a8d9-20d535203434.gif)


Read our [Introduction to Blocks](http://gradio.app/introduction_to_blocks/) guide for more, and join the 🎈 [Gradio Blocks Party](https://huggingface.co/spaces/Gradio-Blocks/README)!


### 2. Our Revamped Design 🎨

We've upgraded our design across the entire library: from components, and layouts all the way to dark mode.

![kitchen_sink](https://user-images.githubusercontent.com/9021060/168686333-7a6e3096-3e23-4309-abf2-5cd7736e0463.gif)


### 3. A New Website 💻

We've upgraded [gradio.app](https://gradio.app) to make it cleaner, faster and easier to use. Our docs now come with components and demos embedded directly on the page. So you can quickly get up to speed with what you're looking for.

![website](https://user-images.githubusercontent.com/9021060/168687191-10d6a3bd-101f-423a-8193-48f47a5e077d.gif)


### 4. New Components: Model3D, Dataset, and More..

We've introduced a lot of new components in `3.0`, including `Model3D`, `Dataset`, `Markdown`, `Button` and `Gallery`. You can find all the components and play around with them [here](https://gradio.app/docs/#components).


![Model3d](https://user-images.githubusercontent.com/9021060/168689062-6ad77151-8cc5-467d-916c-f7c78e52ec0c.gif)

## Full Changelog:

* Gradio dash fe by [@pngwn](https://github.com/pngwn) in [PR 807](https://github.com/gradio-app/gradio/pull/807)
* Blocks components by [@FarukOzderim](https://github.com/FarukOzderim) in [PR 765](https://github.com/gradio-app/gradio/pull/765)
* Blocks components V2 by [@FarukOzderim](https://github.com/FarukOzderim) in [PR 843](https://github.com/gradio-app/gradio/pull/843)
* Blocks-Backend-Events by [@FarukOzderim](https://github.com/FarukOzderim) in [PR 844](https://github.com/gradio-app/gradio/pull/844)
* Interfaces from Blocks by [@aliabid94](https://github.com/aliabid94) in [PR 849](https://github.com/gradio-app/gradio/pull/849)
* Blocks dev by [@aliabid94](https://github.com/aliabid94) in [PR 853](https://github.com/gradio-app/gradio/pull/853)
* Started updating demos to use the new `gradio.components` syntax by [@abidlabs](https://github.com/abidlabs) in [PR 848](https://github.com/gradio-app/gradio/pull/848)
* add test infra + add browser tests to CI by [@pngwn](https://github.com/pngwn) in [PR 852](https://github.com/gradio-app/gradio/pull/852)
* 854 textbox by [@pngwn](https://github.com/pngwn) in [PR 859](https://github.com/gradio-app/gradio/pull/859)
* Getting old Python unit tests to pass on `blocks-dev` by [@abidlabs](https://github.com/abidlabs) in [PR 861](https://github.com/gradio-app/gradio/pull/861)
* initialise chatbot with empty array of messages by [@pngwn](https://github.com/pngwn) in [PR 867](https://github.com/gradio-app/gradio/pull/867)
* add test for output to input by [@pngwn](https://github.com/pngwn) in [PR 866](https://github.com/gradio-app/gradio/pull/866)
* More Interface -> Blocks features by [@aliabid94](https://github.com/aliabid94) in [PR 864](https://github.com/gradio-app/gradio/pull/864)
* Fixing external.py in blocks-dev to reflect the new HF Spaces paths by [@abidlabs](https://github.com/abidlabs) in [PR 879](https://github.com/gradio-app/gradio/pull/879)
* backend_default_value_refactoring by [@FarukOzderim](https://github.com/FarukOzderim) in [PR 871](https://github.com/gradio-app/gradio/pull/871)
* fix default_value  by [@pngwn](https://github.com/pngwn) in [PR 869](https://github.com/gradio-app/gradio/pull/869)
* fix buttons by [@aliabid94](https://github.com/aliabid94) in [PR 883](https://github.com/gradio-app/gradio/pull/883)
* Checking and updating more demos to use 3.0 syntax by [@abidlabs](https://github.com/abidlabs) in [PR 892](https://github.com/gradio-app/gradio/pull/892)
* Blocks Tests by [@FarukOzderim](https://github.com/FarukOzderim) in [PR 902](https://github.com/gradio-app/gradio/pull/902)
* Interface fix by [@pngwn](https://github.com/pngwn) in [PR 901](https://github.com/gradio-app/gradio/pull/901)
* Quick fix: Issue 893 by [@dawoodkhan82](https://github.com/dawoodkhan82) in [PR 907](https://github.com/gradio-app/gradio/pull/907)
* 3d Image Component by [@dawoodkhan82](https://github.com/dawoodkhan82) in [PR 775](https://github.com/gradio-app/gradio/pull/775)
* fix endpoint url in prod by [@pngwn](https://github.com/pngwn) in [PR 911](https://github.com/gradio-app/gradio/pull/911)
* rename Model3d to Image3D by [@dawoodkhan82](https://github.com/dawoodkhan82) in [PR 912](https://github.com/gradio-app/gradio/pull/912)
* update pypi to 2.9.1 by [@abidlabs](https://github.com/abidlabs) in [PR 916](https://github.com/gradio-app/gradio/pull/916)
* blocks-with-fix by [@FarukOzderim](https://github.com/FarukOzderim) in [PR 917](https://github.com/gradio-app/gradio/pull/917)
* Restore Interpretation, Live, Auth, Queueing by [@aliabid94](https://github.com/aliabid94) in [PR 915](https://github.com/gradio-app/gradio/pull/915)
* Allow `Blocks` instances to be used like a `Block` in other `Blocks` by [@abidlabs](https://github.com/abidlabs) in [PR 919](https://github.com/gradio-app/gradio/pull/919)
* Redesign 1 by [@pngwn](https://github.com/pngwn) in [PR 918](https://github.com/gradio-app/gradio/pull/918)
* blocks-components-tests by [@FarukOzderim](https://github.com/FarukOzderim) in [PR 904](https://github.com/gradio-app/gradio/pull/904)
* fix unit + browser tests by [@pngwn](https://github.com/pngwn) in [PR 926](https://github.com/gradio-app/gradio/pull/926)
* blocks-move-test-data by [@FarukOzderim](https://github.com/FarukOzderim) in [PR 927](https://github.com/gradio-app/gradio/pull/927)
* remove debounce from form inputs by [@pngwn](https://github.com/pngwn) in [PR 932](https://github.com/gradio-app/gradio/pull/932)
* reimplement webcam video by [@pngwn](https://github.com/pngwn) in [PR 928](https://github.com/gradio-app/gradio/pull/928)
* blocks-move-test-data by [@FarukOzderim](https://github.com/FarukOzderim) in [PR 941](https://github.com/gradio-app/gradio/pull/941)
* allow audio components to take a string value by [@pngwn](https://github.com/pngwn) in [PR 930](https://github.com/gradio-app/gradio/pull/930)
* static mode for textbox by [@pngwn](https://github.com/pngwn) in [PR 929](https://github.com/gradio-app/gradio/pull/929)
* fix file upload text by [@pngwn](https://github.com/pngwn) in [PR 931](https://github.com/gradio-app/gradio/pull/931)
* tabbed-interface-rewritten by [@FarukOzderim](https://github.com/FarukOzderim) in [PR 958](https://github.com/gradio-app/gradio/pull/958)
* Gan demo fix by [@abidlabs](https://github.com/abidlabs) in [PR 965](https://github.com/gradio-app/gradio/pull/965)
* Blocks analytics by [@abidlabs](https://github.com/abidlabs) in [PR 947](https://github.com/gradio-app/gradio/pull/947)
* Blocks page load by [@FarukOzderim](https://github.com/FarukOzderim) in [PR 963](https://github.com/gradio-app/gradio/pull/963)
* add frontend for page load events by [@pngwn](https://github.com/pngwn) in [PR 967](https://github.com/gradio-app/gradio/pull/967)
* fix i18n and some tweaks by [@pngwn](https://github.com/pngwn) in [PR 966](https://github.com/gradio-app/gradio/pull/966)
* add jinja2 to reqs by [@FarukOzderim](https://github.com/FarukOzderim) in [PR 969](https://github.com/gradio-app/gradio/pull/969)
* Cleaning up `Launchable()` by [@abidlabs](https://github.com/abidlabs) in [PR 968](https://github.com/gradio-app/gradio/pull/968)
* Fix #944 by [@FarukOzderim](https://github.com/FarukOzderim) in [PR 971](https://github.com/gradio-app/gradio/pull/971)
* New Blocks Demo: neural instrument cloning by [@abidlabs](https://github.com/abidlabs) in [PR 975](https://github.com/gradio-app/gradio/pull/975)
* Add huggingface_hub client library by [@FarukOzderim](https://github.com/FarukOzderim) in [PR 973](https://github.com/gradio-app/gradio/pull/973)
* State and variables by [@aliabid94](https://github.com/aliabid94) in [PR 977](https://github.com/gradio-app/gradio/pull/977)
* update-components by [@FarukOzderim](https://github.com/FarukOzderim) in [PR 986](https://github.com/gradio-app/gradio/pull/986)
* ensure dataframe updates as expected by [@pngwn](https://github.com/pngwn) in [PR 981](https://github.com/gradio-app/gradio/pull/981)
* test-guideline by [@FarukOzderim](https://github.com/FarukOzderim) in [PR 990](https://github.com/gradio-app/gradio/pull/990)
* Issue #785: add footer by [@dawoodkhan82](https://github.com/dawoodkhan82) in [PR 972](https://github.com/gradio-app/gradio/pull/972)
* indentation fix by [@abidlabs](https://github.com/abidlabs) in [PR 993](https://github.com/gradio-app/gradio/pull/993)
* missing quote by [@aliabd](https://github.com/aliabd) in [PR 996](https://github.com/gradio-app/gradio/pull/996)
* added interactive parameter to components by [@abidlabs](https://github.com/abidlabs) in [PR 992](https://github.com/gradio-app/gradio/pull/992)
* custom-components by [@FarukOzderim](https://github.com/FarukOzderim) in [PR 985](https://github.com/gradio-app/gradio/pull/985)
* Refactor component shortcuts by [@FarukOzderim](https://github.com/FarukOzderim) in [PR 995](https://github.com/gradio-app/gradio/pull/995)
* Plot Component by [@dawoodkhan82](https://github.com/dawoodkhan82) in [PR 805](https://github.com/gradio-app/gradio/pull/805)
* updated PyPi version to 2.9.2 by [@abidlabs](https://github.com/abidlabs) in [PR 1002](https://github.com/gradio-app/gradio/pull/1002)
* Release 2.9.3 by [@abidlabs](https://github.com/abidlabs) in [PR 1003](https://github.com/gradio-app/gradio/pull/1003)
* Image3D Examples Fix by [@dawoodkhan82](https://github.com/dawoodkhan82) in [PR 1001](https://github.com/gradio-app/gradio/pull/1001)
* release 2.9.4 by [@abidlabs](https://github.com/abidlabs) in [PR 1006](https://github.com/gradio-app/gradio/pull/1006)
* templates import hotfix by [@FarukOzderim](https://github.com/FarukOzderim) in [PR 1008](https://github.com/gradio-app/gradio/pull/1008)
* Progress indicator bar by [@aliabid94](https://github.com/aliabid94) in [PR 997](https://github.com/gradio-app/gradio/pull/997)
* Fixed image input for absolute path by [@JefferyChiang](https://github.com/JefferyChiang) in [PR 1004](https://github.com/gradio-app/gradio/pull/1004)
* Model3D + Plot Components by [@dawoodkhan82](https://github.com/dawoodkhan82) in [PR 1010](https://github.com/gradio-app/gradio/pull/1010)
* Gradio Guides: Creating CryptoPunks with GANs by [@NimaBoscarino](https://github.com/NimaBoscarino) in [PR 1000](https://github.com/gradio-app/gradio/pull/1000)
* [BIG PR] Gradio blocks & redesigned components by [@abidlabs](https://github.com/abidlabs) in [PR 880](https://github.com/gradio-app/gradio/pull/880)
* fixed failing test on main by [@abidlabs](https://github.com/abidlabs) in [PR 1023](https://github.com/gradio-app/gradio/pull/1023)
* Use smaller ASR model in external test by [@abidlabs](https://github.com/abidlabs) in [PR 1024](https://github.com/gradio-app/gradio/pull/1024)
* updated PyPi version to 2.9.0b by [@abidlabs](https://github.com/abidlabs) in [PR 1026](https://github.com/gradio-app/gradio/pull/1026)
* Fixing import issues so that the package successfully installs on colab notebooks by [@abidlabs](https://github.com/abidlabs) in [PR 1027](https://github.com/gradio-app/gradio/pull/1027)
* Update website tracker slackbot  by [@aliabd](https://github.com/aliabd) in [PR 1037](https://github.com/gradio-app/gradio/pull/1037)
* textbox-autoheight by [@FarukOzderim](https://github.com/FarukOzderim) in [PR 1009](https://github.com/gradio-app/gradio/pull/1009)
* Model3D Examples fixes by [@dawoodkhan82](https://github.com/dawoodkhan82) in [PR 1035](https://github.com/gradio-app/gradio/pull/1035)
* GAN Gradio Guide: Adjustments to iframe heights by [@NimaBoscarino](https://github.com/NimaBoscarino) in [PR 1042](https://github.com/gradio-app/gradio/pull/1042)
* added better default labels to form components by [@abidlabs](https://github.com/abidlabs) in [PR 1040](https://github.com/gradio-app/gradio/pull/1040)
* Slackbot web tracker fix by [@aliabd](https://github.com/aliabd) in [PR 1043](https://github.com/gradio-app/gradio/pull/1043)
* Plot fixes by [@dawoodkhan82](https://github.com/dawoodkhan82) in [PR 1044](https://github.com/gradio-app/gradio/pull/1044)
* Small fixes to the demos by [@abidlabs](https://github.com/abidlabs) in [PR 1030](https://github.com/gradio-app/gradio/pull/1030)
* fixing demo issue with website by [@aliabd](https://github.com/aliabd) in [PR 1047](https://github.com/gradio-app/gradio/pull/1047)
* [hotfix] HighlightedText by [@aliabid94](https://github.com/aliabid94) in [PR 1046](https://github.com/gradio-app/gradio/pull/1046)
* Update text by [@ronvoluted](https://github.com/ronvoluted) in [PR 1050](https://github.com/gradio-app/gradio/pull/1050)
* Update CONTRIBUTING.md by [@FarukOzderim](https://github.com/FarukOzderim) in [PR 1052](https://github.com/gradio-app/gradio/pull/1052)
* fix(ui): Increase contrast for footer by [@ronvoluted](https://github.com/ronvoluted) in [PR 1048](https://github.com/gradio-app/gradio/pull/1048)
* UI design update by [@gary149](https://github.com/gary149) in [PR 1041](https://github.com/gradio-app/gradio/pull/1041)
* updated PyPi version to 2.9.0b8 by [@abidlabs](https://github.com/abidlabs) in [PR 1059](https://github.com/gradio-app/gradio/pull/1059)
* Running, testing, and fixing demos by [@abidlabs](https://github.com/abidlabs) in [PR 1060](https://github.com/gradio-app/gradio/pull/1060)
* Form layout by [@pngwn](https://github.com/pngwn) in [PR 1054](https://github.com/gradio-app/gradio/pull/1054)
* inputless-interfaces by [@FarukOzderim](https://github.com/FarukOzderim) in [PR 1038](https://github.com/gradio-app/gradio/pull/1038)
* Update PULL_REQUEST_TEMPLATE.md by [@FarukOzderim](https://github.com/FarukOzderim) in [PR 1068](https://github.com/gradio-app/gradio/pull/1068)
* Upgrading node memory to 4gb in website Docker by [@aliabd](https://github.com/aliabd) in [PR 1069](https://github.com/gradio-app/gradio/pull/1069)
* Website reload error by [@aliabd](https://github.com/aliabd) in [PR 1079](https://github.com/gradio-app/gradio/pull/1079)
* fixed favicon issue by [@abidlabs](https://github.com/abidlabs) in [PR 1064](https://github.com/gradio-app/gradio/pull/1064)
* remove-queue-from-events by [@FarukOzderim](https://github.com/FarukOzderim) in [PR 1056](https://github.com/gradio-app/gradio/pull/1056)
* Enable vertex colors for OBJs files by [@radames](https://github.com/radames) in [PR 1074](https://github.com/gradio-app/gradio/pull/1074)
* Dark text by [@ronvoluted](https://github.com/ronvoluted) in [PR 1049](https://github.com/gradio-app/gradio/pull/1049)
* Scroll to output by [@pngwn](https://github.com/pngwn) in [PR 1077](https://github.com/gradio-app/gradio/pull/1077)
* Explicitly list pnpm version 6 in contributing guide by [@freddyaboulton](https://github.com/freddyaboulton) in [PR 1085](https://github.com/gradio-app/gradio/pull/1085)
* hotfix for encrypt issue by [@abidlabs](https://github.com/abidlabs) in [PR 1096](https://github.com/gradio-app/gradio/pull/1096)
* Release 2.9b9 by [@abidlabs](https://github.com/abidlabs) in [PR 1098](https://github.com/gradio-app/gradio/pull/1098)
* tweak node circleci settings by [@pngwn](https://github.com/pngwn) in [PR 1091](https://github.com/gradio-app/gradio/pull/1091)
* Website Reload Error by [@aliabd](https://github.com/aliabd) in [PR 1099](https://github.com/gradio-app/gradio/pull/1099)
* Website Reload: README in demos docker by [@aliabd](https://github.com/aliabd) in [PR 1100](https://github.com/gradio-app/gradio/pull/1100)
* Flagging fixes by [@abidlabs](https://github.com/abidlabs) in [PR 1081](https://github.com/gradio-app/gradio/pull/1081)
* Backend for optional labels by [@abidlabs](https://github.com/abidlabs) in [PR 1080](https://github.com/gradio-app/gradio/pull/1080)
* Optional labels fe by [@pngwn](https://github.com/pngwn) in [PR 1105](https://github.com/gradio-app/gradio/pull/1105)
* clean-deprecated-parameters by [@FarukOzderim](https://github.com/FarukOzderim) in [PR 1090](https://github.com/gradio-app/gradio/pull/1090)
* Blocks rendering fix by [@abidlabs](https://github.com/abidlabs) in [PR 1102](https://github.com/gradio-app/gradio/pull/1102)
* Redos #1106 by [@abidlabs](https://github.com/abidlabs) in [PR 1112](https://github.com/gradio-app/gradio/pull/1112)
* Interface types: handle input-only, output-only, and unified interfaces by [@abidlabs](https://github.com/abidlabs) in [PR 1108](https://github.com/gradio-app/gradio/pull/1108)
* Hotfix + New pypi release 2.9b11 by [@abidlabs](https://github.com/abidlabs) in [PR 1118](https://github.com/gradio-app/gradio/pull/1118)
* issue-checkbox by [@FarukOzderim](https://github.com/FarukOzderim) in [PR 1122](https://github.com/gradio-app/gradio/pull/1122)
* issue-checkbox-hotfix by [@FarukOzderim](https://github.com/FarukOzderim) in [PR 1127](https://github.com/gradio-app/gradio/pull/1127)
* Fix demos in website by [@aliabd](https://github.com/aliabd) in [PR 1130](https://github.com/gradio-app/gradio/pull/1130)
* Guide for Gradio ONNX model zoo on Huggingface by [@AK391](https://github.com/AK391) in [PR 1073](https://github.com/gradio-app/gradio/pull/1073)
* ONNX guide fixes by [@aliabd](https://github.com/aliabd) in [PR 1131](https://github.com/gradio-app/gradio/pull/1131)
* Stacked form inputs css by [@gary149](https://github.com/gary149) in [PR 1134](https://github.com/gradio-app/gradio/pull/1134)
* made default value in textbox empty string by [@abidlabs](https://github.com/abidlabs) in [PR 1135](https://github.com/gradio-app/gradio/pull/1135)
* Examples UI by [@gary149](https://github.com/gary149) in [PR 1121](https://github.com/gradio-app/gradio/pull/1121)
* Chatbot custom color support by [@dawoodkhan82](https://github.com/dawoodkhan82) in [PR 1092](https://github.com/gradio-app/gradio/pull/1092)
* highlighted text colors by [@pngwn](https://github.com/pngwn) in [PR 1119](https://github.com/gradio-app/gradio/pull/1119)
* pin to pnpm 6 for now by [@pngwn](https://github.com/pngwn) in [PR 1147](https://github.com/gradio-app/gradio/pull/1147)
* Restore queue in Blocks by [@aliabid94](https://github.com/aliabid94) in [PR 1137](https://github.com/gradio-app/gradio/pull/1137)
* add select event for tabitems by [@pngwn](https://github.com/pngwn) in [PR 1154](https://github.com/gradio-app/gradio/pull/1154)
* max_lines + autoheight for textbox by [@pngwn](https://github.com/pngwn) in [PR 1153](https://github.com/gradio-app/gradio/pull/1153)
* use color palette for chatbot by [@pngwn](https://github.com/pngwn) in [PR 1152](https://github.com/gradio-app/gradio/pull/1152)
* Timeseries improvements by [@pngwn](https://github.com/pngwn) in [PR 1149](https://github.com/gradio-app/gradio/pull/1149)
* move styling for interface panels to frontend by [@pngwn](https://github.com/pngwn) in [PR 1146](https://github.com/gradio-app/gradio/pull/1146)
* html tweaks by [@pngwn](https://github.com/pngwn) in [PR 1145](https://github.com/gradio-app/gradio/pull/1145)
* Issue #768: Support passing none to resize and crop image by [@dawoodkhan82](https://github.com/dawoodkhan82) in [PR 1144](https://github.com/gradio-app/gradio/pull/1144)
* image gallery component + img css by [@aliabid94](https://github.com/aliabid94) in [PR 1140](https://github.com/gradio-app/gradio/pull/1140)
* networking tweak by [@abidlabs](https://github.com/abidlabs) in [PR 1143](https://github.com/gradio-app/gradio/pull/1143)
* Allow enabling queue per event listener by [@aliabid94](https://github.com/aliabid94) in [PR 1155](https://github.com/gradio-app/gradio/pull/1155)
* config hotfix and v. 2.9b23 by [@abidlabs](https://github.com/abidlabs) in [PR 1158](https://github.com/gradio-app/gradio/pull/1158)
* Custom JS calls by [@aliabid94](https://github.com/aliabid94) in [PR 1082](https://github.com/gradio-app/gradio/pull/1082)
* Small fixes: queue default fix, ffmpeg installation message by [@abidlabs](https://github.com/abidlabs) in [PR 1159](https://github.com/gradio-app/gradio/pull/1159)
* formatting by [@abidlabs](https://github.com/abidlabs) in [PR 1161](https://github.com/gradio-app/gradio/pull/1161)
* enable flex grow for gr-box by [@radames](https://github.com/radames) in [PR 1165](https://github.com/gradio-app/gradio/pull/1165)
* 1148 loading by [@pngwn](https://github.com/pngwn) in [PR 1164](https://github.com/gradio-app/gradio/pull/1164)
* Put enable_queue kwarg back in launch() by [@aliabid94](https://github.com/aliabid94) in [PR 1167](https://github.com/gradio-app/gradio/pull/1167)
* A few small fixes by [@abidlabs](https://github.com/abidlabs) in [PR 1171](https://github.com/gradio-app/gradio/pull/1171)
* Hotfix for dropdown component by [@abidlabs](https://github.com/abidlabs) in [PR 1172](https://github.com/gradio-app/gradio/pull/1172)
* use secondary buttons in interface by [@pngwn](https://github.com/pngwn) in [PR 1173](https://github.com/gradio-app/gradio/pull/1173)
* 1183 component height by [@pngwn](https://github.com/pngwn) in [PR 1185](https://github.com/gradio-app/gradio/pull/1185)
* 962 dataframe by [@pngwn](https://github.com/pngwn) in [PR 1186](https://github.com/gradio-app/gradio/pull/1186)
* update-contributing by [@FarukOzderim](https://github.com/FarukOzderim) in [PR 1188](https://github.com/gradio-app/gradio/pull/1188)
* Table tweaks by [@pngwn](https://github.com/pngwn) in [PR 1195](https://github.com/gradio-app/gradio/pull/1195)
* wrap tab content in column by [@pngwn](https://github.com/pngwn) in [PR 1200](https://github.com/gradio-app/gradio/pull/1200)
* WIP: Add dark mode support by [@gary149](https://github.com/gary149) in [PR 1187](https://github.com/gradio-app/gradio/pull/1187)
* Restored /api/predict/ endpoint for Interfaces by [@abidlabs](https://github.com/abidlabs) in [PR 1199](https://github.com/gradio-app/gradio/pull/1199)
* hltext-label by [@pngwn](https://github.com/pngwn) in [PR 1204](https://github.com/gradio-app/gradio/pull/1204)
* add copy functionality to json by [@pngwn](https://github.com/pngwn) in [PR 1205](https://github.com/gradio-app/gradio/pull/1205)
* Update component config by [@aliabid94](https://github.com/aliabid94) in [PR 1089](https://github.com/gradio-app/gradio/pull/1089)
* fix placeholder prompt by [@pngwn](https://github.com/pngwn) in [PR 1215](https://github.com/gradio-app/gradio/pull/1215)
* ensure webcam video value is propogated correctly by [@pngwn](https://github.com/pngwn) in [PR 1218](https://github.com/gradio-app/gradio/pull/1218)
* Automatic word-break in highlighted text, combine_adjacent support by [@aliabid94](https://github.com/aliabid94) in [PR 1209](https://github.com/gradio-app/gradio/pull/1209)
* async-function-support by [@FarukOzderim](https://github.com/FarukOzderim) in [PR 1190](https://github.com/gradio-app/gradio/pull/1190)
* Sharing fix for assets by [@aliabid94](https://github.com/aliabid94) in [PR 1208](https://github.com/gradio-app/gradio/pull/1208)
* Hotfixes for course demos by [@abidlabs](https://github.com/abidlabs) in [PR 1222](https://github.com/gradio-app/gradio/pull/1222)
* Allow Custom CSS by [@aliabid94](https://github.com/aliabid94) in [PR 1170](https://github.com/gradio-app/gradio/pull/1170)
* share-hotfix by [@FarukOzderim](https://github.com/FarukOzderim) in [PR 1226](https://github.com/gradio-app/gradio/pull/1226)
* tweaks by [@pngwn](https://github.com/pngwn) in [PR 1229](https://github.com/gradio-app/gradio/pull/1229)
* white space for class concatenation by [@radames](https://github.com/radames) in [PR 1228](https://github.com/gradio-app/gradio/pull/1228)
* Tweaks by [@pngwn](https://github.com/pngwn) in [PR 1230](https://github.com/gradio-app/gradio/pull/1230)
* css tweaks by [@pngwn](https://github.com/pngwn) in [PR 1235](https://github.com/gradio-app/gradio/pull/1235)
* ensure defaults height match for media inputs by [@pngwn](https://github.com/pngwn) in [PR 1236](https://github.com/gradio-app/gradio/pull/1236)
* Default Label label value by [@radames](https://github.com/radames) in [PR 1239](https://github.com/gradio-app/gradio/pull/1239)
* update-shortcut-syntax by [@FarukOzderim](https://github.com/FarukOzderim) in [PR 1234](https://github.com/gradio-app/gradio/pull/1234)
* Update version.txt by [@FarukOzderim](https://github.com/FarukOzderim) in [PR 1244](https://github.com/gradio-app/gradio/pull/1244)
* Layout bugs by [@pngwn](https://github.com/pngwn) in [PR 1246](https://github.com/gradio-app/gradio/pull/1246)
* Update demo by [@FarukOzderim](https://github.com/FarukOzderim) in [PR 1253](https://github.com/gradio-app/gradio/pull/1253)
* Button default name by [@FarukOzderim](https://github.com/FarukOzderim) in [PR 1243](https://github.com/gradio-app/gradio/pull/1243)
* Labels spacing by [@gary149](https://github.com/gary149) in [PR 1254](https://github.com/gradio-app/gradio/pull/1254)
* add global loader for gradio app by [@pngwn](https://github.com/pngwn) in [PR 1251](https://github.com/gradio-app/gradio/pull/1251)
* ui apis for dalle-mini by [@pngwn](https://github.com/pngwn) in [PR 1258](https://github.com/gradio-app/gradio/pull/1258)
* Add precision to Number, backend only by [@freddyaboulton](https://github.com/freddyaboulton) in [PR 1125](https://github.com/gradio-app/gradio/pull/1125)
* Website Design Changes by [@abidlabs](https://github.com/abidlabs) in [PR 1015](https://github.com/gradio-app/gradio/pull/1015)
* Small fixes for multiple demos compatible with 3.0 by [@radames](https://github.com/radames) in [PR 1257](https://github.com/gradio-app/gradio/pull/1257)
* Issue #1160: Model 3D component not destroyed correctly by [@dawoodkhan82](https://github.com/dawoodkhan82) in [PR 1219](https://github.com/gradio-app/gradio/pull/1219)
* Fixes to components by [@abidlabs](https://github.com/abidlabs) in [PR 1260](https://github.com/gradio-app/gradio/pull/1260)
* layout docs by [@abidlabs](https://github.com/abidlabs) in [PR 1263](https://github.com/gradio-app/gradio/pull/1263)
* Static forms by [@pngwn](https://github.com/pngwn) in [PR 1264](https://github.com/gradio-app/gradio/pull/1264)
* Cdn assets by [@pngwn](https://github.com/pngwn) in [PR 1265](https://github.com/gradio-app/gradio/pull/1265)
* update logo by [@gary149](https://github.com/gary149) in [PR 1266](https://github.com/gradio-app/gradio/pull/1266)
* fix slider by [@aliabid94](https://github.com/aliabid94) in [PR 1268](https://github.com/gradio-app/gradio/pull/1268)
* maybe fix auth in iframes by [@pngwn](https://github.com/pngwn) in [PR 1261](https://github.com/gradio-app/gradio/pull/1261)
* Improves "Getting Started" guide by [@abidlabs](https://github.com/abidlabs) in [PR 1269](https://github.com/gradio-app/gradio/pull/1269)
* Add embedded demos to website by [@aliabid94](https://github.com/aliabid94) in [PR 1270](https://github.com/gradio-app/gradio/pull/1270)
* Label hotfixes by [@abidlabs](https://github.com/abidlabs) in [PR 1281](https://github.com/gradio-app/gradio/pull/1281)
* General tweaks by [@pngwn](https://github.com/pngwn) in [PR 1276](https://github.com/gradio-app/gradio/pull/1276)
* only affect links within the document by [@pngwn](https://github.com/pngwn) in [PR 1282](https://github.com/gradio-app/gradio/pull/1282)
* release 3.0b9 by [@abidlabs](https://github.com/abidlabs) in [PR 1283](https://github.com/gradio-app/gradio/pull/1283)
* Dm by [@pngwn](https://github.com/pngwn) in [PR 1284](https://github.com/gradio-app/gradio/pull/1284)
* Website fixes by [@aliabd](https://github.com/aliabd) in [PR 1286](https://github.com/gradio-app/gradio/pull/1286)
* Create Streamables by [@aliabid94](https://github.com/aliabid94) in [PR 1279](https://github.com/gradio-app/gradio/pull/1279)
* ensure table works on mobile by [@pngwn](https://github.com/pngwn) in [PR 1277](https://github.com/gradio-app/gradio/pull/1277)
* changes by [@aliabid94](https://github.com/aliabid94) in [PR 1287](https://github.com/gradio-app/gradio/pull/1287)
* demo alignment on landing page by [@aliabd](https://github.com/aliabd) in [PR 1288](https://github.com/gradio-app/gradio/pull/1288)
* New meta img by [@aliabd](https://github.com/aliabd) in [PR 1289](https://github.com/gradio-app/gradio/pull/1289)
* updated PyPi version to 3.0 by [@abidlabs](https://github.com/abidlabs) in [PR 1290](https://github.com/gradio-app/gradio/pull/1290)
* Fix site by [@aliabid94](https://github.com/aliabid94) in [PR 1291](https://github.com/gradio-app/gradio/pull/1291)
* Mobile responsive guides by [@aliabd](https://github.com/aliabd) in [PR 1293](https://github.com/gradio-app/gradio/pull/1293)
* Update readme by [@abidlabs](https://github.com/abidlabs) in [PR 1292](https://github.com/gradio-app/gradio/pull/1292)
* gif by [@abidlabs](https://github.com/abidlabs) in [PR 1296](https://github.com/gradio-app/gradio/pull/1296)

## Contributors Shoutout:

* [@JefferyChiang](https://github.com/JefferyChiang) made their first contribution in [PR 1004](https://github.com/gradio-app/gradio/pull/1004)
* [@NimaBoscarino](https://github.com/NimaBoscarino) made their first contribution in [PR 1000](https://github.com/gradio-app/gradio/pull/1000)
* [@ronvoluted](https://github.com/ronvoluted) made their first contribution in [PR 1050](https://github.com/gradio-app/gradio/pull/1050)
* [@radames](https://github.com/radames) made their first contribution in [PR 1074](https://github.com/gradio-app/gradio/pull/1074)
* [@freddyaboulton](https://github.com/freddyaboulton) made their first contribution in [PR 1085](https://github.com/gradio-app/gradio/pull/1085)<|MERGE_RESOLUTION|>--- conflicted
+++ resolved
@@ -40,6 +40,11 @@
 - Added `info=` argument to form components to enable extra context provided to users, by [@aliabid94](https://github.com/aliabid94) in [PR 3291](https://github.com/gradio-app/gradio/pull/3291)
 - Allow developers to access the username of a logged-in user from the `gr.Request()` object using the `.username` attribute by [@abidlabs](https://github.com/abidlabs) in [PR 3296](https://github.com/gradio-app/gradio/pull/3296)
 - Add `preview` option to `Gallery.style` that launches the gallery in preview mode when first loaded by [@freddyaboulton](https://github.com/freddyaboulton) in [PR 3345](https://github.com/gradio-app/gradio/pull/3345) 
+- Support new embeds for huggingface spaces subdomains by [@pngwn](https://github.com/pngwn) in [PR 3367](https://github.com/gradio-app/gradio/pull/3367)
+- Add `height` kwarg to style in `gr.Chatbot()` component by [@dawoodkhan82](https://github.com/dawoodkhan82) in [PR 3369](https://github.com/gradio-app/gradio/pull/3369)
+
+    ```chatbot = gr.Chatbot().style(height=500)```
+
 
 
 ## Bug Fixes:
@@ -60,13 +65,7 @@
 - Ensure that the initial empty value for `gr.Dropdown(Multiselect=True)` is an empty list and the initial value for `gr.Dropdown(Multiselect=False)` is an empty string by [@pngwn](https://github.com/pngwn) in [PR 3338](https://github.com/gradio-app/gradio/pull/3338)
 - Ensure uploaded images respect the shape property when the canvas is also enabled by [@pngwn](https://github.com/pngwn) in [PR 3351](https://github.com/gradio-app/gradio/pull/3351)
 - Ensure that Google Analytics works correctly when gradio apps are created with `analytics_enabled=True` by [@abidlabs](https://github.com/abidlabs) in [PR 3349](https://github.com/gradio-app/gradio/pull/3349)
-<<<<<<< HEAD
-- Add `height` kwarg to style in `gr.Chatbot()` component by [@dawoodkhan82](https://github.com/dawoodkhan82) in [PR 3369](https://github.com/gradio-app/gradio/pull/3369)
-
-    ```chatbot = gr.Chatbot().style(height=500)```
-=======
-- Support new embeds for huggingface spaces subdomains by [@pngwn](https://github.com/pngwn) in [PR 3367](https://github.com/gradio-app/gradio/pull/3367)
->>>>>>> 6c9c41b1
+
 
 ## Documentation Changes:
 - Added the `types` field to the dependency field in the config by [@freddyaboulton](https://github.com/freddyaboulton) in [PR 3315](https://github.com/gradio-app/gradio/pull/3315) 
