--- conflicted
+++ resolved
@@ -118,8 +118,6 @@
 [@freddyaboulton](https://github.com/freddyaboulton) in [PR 4470](https://github.com/gradio-app/gradio/pull/4470)
 - Add `latex_delimiters` parameter to `Chatbot` to control the delimiters used for LaTeX and to disable LaTeX in the `Chatbot` by [@dawoodkhan82](https://github.com/dawoodkhan82) in [PR 4516](https://github.com/gradio-app/gradio/pull/4516)
 - Can now issue `gr.Warning` and `gr.Info` modals. Simply put the code `gr.Warning("Your warning message")` or `gr.Info("Your info message")` as a standalone line in your function. By [@aliabid94](https://github.com/aliabid94) in [PR 4518](https://github.com/gradio-app/gradio/pull/4518). 
-<<<<<<< HEAD
-=======
 
 Example:
 ```python
@@ -132,7 +130,6 @@
         raise gr.Error("Process failed")
 ```
 
->>>>>>> b8eb4814
 
 ## Bug Fixes:
 
