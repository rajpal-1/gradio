--- conflicted
+++ resolved
@@ -5,12 +5,7 @@
 No changes to highlight.
 
 ## Bug Fixes:
-<<<<<<< HEAD
 - Ensure load events created by components (randomize for slider, callable values) are never queued unless every is passed by [@freddyaboulton](https://github.com/freddyaboulton) in [PR 3391](https://github.com/gradio-app/gradio/pull/3391) 
-=======
-
-No changes to highlight.
->>>>>>> d906dedf
 
 ## Documentation Changes:
 No changes to highlight.
