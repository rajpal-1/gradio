--- conflicted
+++ resolved
@@ -4,11 +4,8 @@
 No changes to highlight.
 
 ## Bug Fixes:
-<<<<<<< HEAD
 * Fixes bug where interpretation event was not configured correctly by [@freddyaboulton](https://github.com/freddyaboulton) in [PR 2993](https://github.com/gradio-app/gradio/pull/2993) 
-=======
 * Fix relative import bug in reload mode by [@freddyaboulton](https://github.com/freddyaboulton) in [PR 2992](https://github.com/gradio-app/gradio/pull/2992) 
->>>>>>> 5c32ba31
 
 ## Documentation Changes:
 No changes to highlight.
