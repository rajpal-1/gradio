--- conflicted
+++ resolved
@@ -12,12 +12,8 @@
 ## Other Changes:
 
 - Warning on mobile that if a user leaves the tab, websocket connection may break. On broken connection, tries to rejoin queue and displays error conveying connection broke. By [@aliabid94](https://github.com/aliabid94) in [PR 4742](https://github.com/gradio-app/gradio/pull/4742)
-<<<<<<< HEAD
 - Remove blocking network calls made before the local URL gets printed - these slow down the display of the local URL, especially when no internet is available. [@aliabid94](https://github.com/aliabid94) in [PR 4905](https://github.com/gradio-app/gradio/pull/4905).
-=======
-* Pinned dependencies to major versions to reduce the likelihood of a broken `gradio` due to changes in downstream dependencies by [@abidlabs](https://github.com/abidlabs) in [PR 4885](https://github.com/gradio-app/gradio/pull/4885)
-
->>>>>>> 3a4b1d8f
+- Pinned dependencies to major versions to reduce the likelihood of a broken `gradio` due to changes in downstream dependencies by [@abidlabs](https://github.com/abidlabs) in [PR 4885](https://github.com/gradio-app/gradio/pull/4885)
 
 ## Breaking Changes:
 
