# Upcoming Release

## New Features:

### Upload Button
There is now a new component called the `UploadButton` which is a file upload component but in button form! You can also specify what file types it should accept in the form of a list (ex: `image`, `video`, `audio`, `text`, or generic `file`). Added by [@dawoodkhan82](https://github.com/dawoodkhan82) in [PR 2591](https://github.com/gradio-app/gradio/pull/2591).

Example of how it can be used:

```python
import gradio as gr

def upload_file(files):
    file_paths = [file.name for file in files]
    return file_paths

with gr.Blocks() as demo:
    file_output = gr.File()
    upload_button = gr.UploadButton("Click to Upload a File", file_types=["image", "video"], file_count="multiple")
    upload_button.upload(upload_file, upload_button, file_output)

demo.launch()
```
### Revamped API documentation page

New API Docs page with in-browser playground and updated aesthetics. [@gary149](https://github.com/gary149) in [PR 2652](https://github.com/gradio-app/gradio/pull/2652)

### Revamped Login page

Previously our login page had its own CSS, had no dark mode, and had an ugly json message on the wrong credentials. Made the page more aesthetically consistent, added dark mode support, and a nicer error message. [@aliabid94](https://github.com/aliabid94) in [PR 2684](https://github.com/gradio-app/gradio/pull/2684)

### Accessing the Requests Object Directly

You can now access the Request object directly in your Python function by [@abidlabs](https://github.com/abidlabs) in [PR 2641](https://github.com/gradio-app/gradio/pull/2641). This means that you can access request headers, the client IP address, and so on. In order to use it, add a parameter to your function and set its type hint to be `gr.Request`. Here's a simple example:

```py
import gradio as gr

def echo(name, request: gr.Request):
    if request:
        print("Request headers dictionary:", request.headers)
        print("IP address:", request.client.host)
    return name

io = gr.Interface(echo, "textbox", "textbox").launch()
```


## Bug Fixes:
No changes to highlight.

## Documentation Changes:
<<<<<<< HEAD
* Colab buttons on every demo in the website! Just click open in colab, and run the demo there. 



https://user-images.githubusercontent.com/9021060/202878400-cb16ed47-f4dd-4cb0-b2f0-102a9ff64135.mov


=======
* Updated documentation for embedding Gradio demos on Spaces as web components by 
[@julien-c](https://github.com/julien-c) in [PR 2698](https://github.com/gradio-app/gradio/pull/2698)
* Updated IFrames in Guides to use the host URL instead of the Space name to be consistent with the new method for embedding Spaces, by  
[@julien-c](https://github.com/julien-c) in [PR 2692](https://github.com/gradio-app/gradio/pull/2692)
 
>>>>>>> c99a323c

## Testing and Infrastructure Changes:
No changes to highlight.

## Breaking Changes:
No changes to highlight.

## Full Changelog:
* Add open in colab buttons to demos in docs and /demos by [@aliabd](https://github.com/aliabd) in [PR 2608](https://github.com/gradio-app/gradio/pull/2608)

## Contributors Shoutout:
No changes to highlight.

# 3.10.1

## New Features:
No changes to highlight.

## Bug Fixes:
* Passes kwargs into `gr.Interface.load()` by [@abidlabs](https://github.com/abidlabs) in [PR 2669](https://github.com/gradio-app/gradio/pull/2669)

## Documentation Changes:
No changes to highlight.

## Testing and Infrastructure Changes:
No changes to highlight.

## Breaking Changes:
No changes to highlight.

## Full Changelog:
* Clean up printed statements in Embedded Colab Mode by [@aliabid94](https://github.com/aliabid94) in [PR 2612](https://github.com/gradio-app/gradio/pull/2612) 

## Contributors Shoutout:
No changes to highlight.


# 3.10.0
* Add support for `'password'` and `'email'` types to `Textbox`. [@pngwn](https://github.com/pngwn) in [PR 2653](https://github.com/gradio-app/gradio/pull/2653)
* `gr.Textbox` component will now raise an exception if `type` is not "text", "email", or "password" [@pngwn](https://github.com/pngwn) in [PR 2653](https://github.com/gradio-app/gradio/pull/2653). This will cause demos using the deprecated `gr.Textbox(type="number")` to raise an exception.

## Bug Fixes:
* Updated the minimum FastApi used in tests to version 0.87 by [@freddyaboulton](https://github.com/freddyaboulton) in [PR 2647](https://github.com/gradio-app/gradio/pull/2647)
* Fixed bug where interfaces with examples could not be loaded with `gr.Interface.load` by [@freddyaboulton](https://github.com/freddyaboulton) [PR 2640](https://github.com/gradio-app/gradio/pull/2640)
* Fixed bug where the `interactive` property of a component could not be updated by [@freddyaboulton](https://github.com/freddyaboulton) in [PR 2639](https://github.com/gradio-app/gradio/pull/2639)
* Fixed bug where some URLs were not being recognized as valid URLs and thus were not
loading correctly in various components by [@abidlabs](https://github.com/abidlabs) in [PR 2659](https://github.com/gradio-app/gradio/pull/2659)


## Documentation Changes:
* Fix some typos in the embedded demo names in "05_using_blocks_like_functions.md" by [@freddyaboulton](https://github.com/freddyaboulton) in [PR 2656](https://github.com/gradio-app/gradio/pull/2656)

## Testing and Infrastructure Changes:
No changes to highlight.

## Breaking Changes:
No changes to highlight.

## Full Changelog:
* Add support for `'password'` and `'email'` types to `Textbox`. [@pngwn](https://github.com/pngwn) in [PR 2653](https://github.com/gradio-app/gradio/pull/2653)

## Contributors Shoutout:
No changes to highlight.


# Version 3.9.1

## New Features:
No changes to highlight.

## Bug Fixes:
* Only set a min height on md and html when loading by [@pngwn](https://github.com/pngwn) in [PR 2623](https://github.com/gradio-app/gradio/pull/2623)
 
## Documentation Changes:
* See docs for the latest gradio commit to main as well the latest pip release:

![main-vs-pip](https://user-images.githubusercontent.com/9021060/199607887-aab1ae4e-a070-4527-966d-024397abe15b.gif)

* Modified the "Connecting To a Database Guide" to use `pd.read_sql` as opposed to low-level postgres connector by [@freddyaboulton](https://github.com/freddyaboulton) in [PR 2604](https://github.com/gradio-app/gradio/pull/2604) 

## Testing and Infrastructure Changes:
No changes to highlight.

## Breaking Changes:
No changes to highlight.

## Full Changelog:
* Dropdown for seeing docs as latest or main by [@aliabd](https://github.com/aliabd) in [PR 2544](https://github.com/gradio-app/gradio/pull/2544)
* Allow `gr.Templates` to accept parameters to override the defaults by [@abidlabs](https://github.com/abidlabs) in [PR 2600](https://github.com/gradio-app/gradio/pull/2600) 
* Components now throw a `ValueError()` if constructed with invalid parameters for `type` or `source` (for components that take those parameters) in [PR 2610](https://github.com/gradio-app/gradio/pull/2610)
* Allow auth with using queue by [@GLGDLY](https://github.com/GLGDLY) in [PR 2611](https://github.com/gradio-app/gradio/pull/2611)

## Contributors Shoutout:
No changes to highlight.


# Version 3.9

## New Features:
* Gradio is now embedded directly in colab without requiring the share link by [@aliabid94](https://github.com/aliabid94) in [PR 2455](https://github.com/gradio-app/gradio/pull/2455) 

### Calling functions by api_name in loaded apps

When you load an upstream app with `gr.Blocks.load`, you can now specify which fn
to call with the `api_name` parameter.

```python
import gradio as gr
english_translator = gr.Blocks.load(name="spaces/gradio/english-translator")
german = english_translator("My name is Freddy", api_name='translate-to-german')
```

The `api_name` parameter will take precendence over the `fn_index` parameter.

## Bug Fixes:
* Fixed bug where None could not be used for File,Model3D, and Audio examples by [@freddyaboulton](https://github.com/freddyaboulton) in [PR 2588](https://github.com/gradio-app/gradio/pull/2588)
* Fixed links in Plotly map guide + demo by [@dawoodkhan82](https://github.com/dawoodkhan82) in [PR 2578](https://github.com/gradio-app/gradio/pull/2578)
* `gr.Blocks.load()` now correctly loads example files from Spaces [@abidlabs](https://github.com/abidlabs) in [PR 2594](https://github.com/gradio-app/gradio/pull/2594)
* Fixed bug when image clear started upload dialog [@mezotaken](https://github.com/mezotaken) in [PR 2577](https://github.com/gradio-app/gradio/pull/2577)

## Documentation Changes:
* Added a Guide on how to configure the queue for maximum performance by [@abidlabs](https://github.com/abidlabs) in [PR 2558](https://github.com/gradio-app/gradio/pull/2558)


## Testing and Infrastructure Changes:
No changes to highlight.

## Breaking Changes:
No changes to highlight.

## Full Changelog:
* Add `api_name` to `Blocks.__call__` by  [@freddyaboulton](https://github.com/freddyaboulton) in [PR 2593](https://github.com/gradio-app/gradio/pull/2593) 
* Update queue with using deque & update requirements by [@GLGDLY](https://github.com/GLGDLY) in [PR 2428](https://github.com/gradio-app/gradio/pull/2428)


## Contributors Shoutout:
No changes to highlight.


# Version 3.8.2

## Bug Fixes:

* Ensure gradio apps embedded via spaces use the correct endpoint for predictions. [@pngwn](https://github.com/pngwn) in [PR 2567](https://github.com/gradio-app/gradio/pull/2567)
* Ensure gradio apps embedded via spaces use the correct websocket protocol. [@pngwn](https://github.com/pngwn) in [PR 2571](https://github.com/gradio-app/gradio/pull/2571)

## New Features:

### Running Events Continuously
Gradio now supports the ability to run an event continuously on a fixed schedule. To use this feature,
pass `every=# of seconds` to the event definition. This will run the event every given number of seconds!

This can be used to:
* Create live visualizations that show the most up to date data 
* Refresh the state of the frontend automatically in response to changes in the backend

Here is an example of a live plot that refreshes every half second:
```python
import math
import gradio as gr
import plotly.express as px
import numpy as np


plot_end = 2 * math.pi


def get_plot(period=1):
    global plot_end
    x = np.arange(plot_end - 2 * math.pi, plot_end, 0.02)
    y = np.sin(2*math.pi*period * x)
    fig = px.line(x=x, y=y)
    plot_end += 2 * math.pi
    return fig


with gr.Blocks() as demo:
    with gr.Row():
        with gr.Column():
            gr.Markdown("Change the value of the slider to automatically update the plot")
            period = gr.Slider(label="Period of plot", value=1, minimum=0, maximum=10, step=1)
            plot = gr.Plot(label="Plot (updates every half second)")

    dep = demo.load(get_plot, None, plot, every=0.5)
    period.change(get_plot, period, plot, every=0.5, cancels=[dep])

demo.queue().launch()
```

![live_demo](https://user-images.githubusercontent.com/41651716/198357377-633ce460-4e31-47bd-8202-1440cdd6fe19.gif)


## Bug Fixes:
No changes to highlight.

## Documentation Changes:
No changes to highlight.

## Testing and Infrastructure Changes:
No changes to highlight.

## Breaking Changes:
No changes to highlight.

## Full Changelog:
* Allows loading private Spaces by passing an an `api_key` to `gr.Interface.load()`
by [@abidlabs](https://github.com/abidlabs) in [PR 2568](https://github.com/gradio-app/gradio/pull/2568)

## Contributors Shoutout:
No changes to highlight.


# Version 3.8

## New Features:
* Allows event listeners to accept a single dictionary as its argument, where the keys are the components and the values are the component values. This is set by passing the input components in the event listener as a set instead of a list. [@aliabid94](https://github.com/aliabid94) in [PR 2550](https://github.com/gradio-app/gradio/pull/2550)

## Bug Fixes:
* Fix whitespace issue when using plotly. [@dawoodkhan82](https://github.com/dawoodkhan82) in [PR 2548](https://github.com/gradio-app/gradio/pull/2548)
* Apply appropriate alt text to all gallery images. [@camenduru](https://github.com/camenduru) in [PR 2358](https://github.com/gradio-app/gradio/pull/2538)
* Removed erroneous tkinter import in gradio.blocks by [@freddyaboulton](https://github.com/freddyaboulton) in [PR 2555](https://github.com/gradio-app/gradio/pull/2555)

## Documentation Changes:
No changes to highlight.

## Testing and Infrastructure Changes:
No changes to highlight.

## Breaking Changes:
No changes to highlight.

## Full Changelog:
* Added the `every` keyword to event listeners that runs events on a fixed schedule by [@freddyaboulton](https://github.com/freddyaboulton) in [PR 2512](https://github.com/gradio-app/gradio/pull/2512)
* Fix whitespace issue when using plotly. [@dawoodkhan82](https://github.com/dawoodkhan82) in [PR 2548](https://github.com/gradio-app/gradio/pull/2548)
* Apply appropriate alt text to all gallery images. [@camenduru](https://github.com/camenduru) in [PR 2358](https://github.com/gradio-app/gradio/pull/2538)

## Contributors Shoutout:
No changes to highlight.


# Version 3.7

## New Features:

### Batched Functions

Gradio now supports the ability to pass *batched* functions. Batched functions are just
functions which take in a list of inputs and return a list of predictions.

For example, here is a batched function that takes in two lists of inputs (a list of 
words and a list of ints), and returns a list of trimmed words as output:

```py
import time

def trim_words(words, lens):
    trimmed_words = []
    time.sleep(5)
    for w, l in zip(words, lens):
        trimmed_words.append(w[:l])        
    return [trimmed_words]
```

The advantage of using batched functions is that if you enable queuing, the Gradio
server can automatically *batch* incoming requests and process them in parallel, 
potentially speeding up your demo. Here's what the Gradio code looks like (notice
the `batch=True` and `max_batch_size=16` -- both of these parameters can be passed
into event triggers or into the `Interface` class) 

```py
import gradio as gr

with gr.Blocks() as demo:
    with gr.Row():
        word = gr.Textbox(label="word", value="abc")
        leng = gr.Number(label="leng", precision=0, value=1)
        output = gr.Textbox(label="Output")
    with gr.Row():
        run = gr.Button()

    event = run.click(trim_words, [word, leng], output, batch=True, max_batch_size=16)

demo.queue()
demo.launch()
```

In the example above, 16 requests could be processed in parallel (for a total inference
time of 5 seconds), instead of each request being processed separately (for a total
inference time of 80 seconds).

### Upload Event

`Video`, `Audio`, `Image`, and `File` components now support a `upload()` event that is triggered when a user uploads a file into any of these components.

Example usage:

```py
import gradio as gr

with gr.Blocks() as demo:
    with gr.Row():
        input_video = gr.Video()
        output_video = gr.Video()

     # Clears the output video when an input video is uploaded
    input_video.upload(lambda : None, None, output_video)  
```


## Bug Fixes:
* Fixes issue where plotly animations, interactivity, titles, legends, were not working properly. [@dawoodkhan82](https://github.com/dawoodkhan82) in [PR 2486](https://github.com/gradio-app/gradio/pull/2486)
* Prevent requests to the `/api` endpoint from skipping the queue if the queue is enabled for that event by [@freddyaboulton](https://github.com/freddyaboulton) in [PR 2493](https://github.com/gradio-app/gradio/pull/2493)
* Fixes a bug with `cancels` in event triggers so that it works properly if multiple
Blocks are rendered by [@abidlabs](https://github.com/abidlabs) in [PR 2530](https://github.com/gradio-app/gradio/pull/2530)  
* Prevent invalid targets of events from crashing the whole application. [@pngwn](https://github.com/pngwn) in [PR 2534](https://github.com/gradio-app/gradio/pull/2534)
* Properly dequeue cancelled events when multiple apps are rendered by [@freddyaboulton](https://github.com/freddyaboulton) in [PR 2540](https://github.com/gradio-app/gradio/pull/2540) 

## Documentation Changes:
* Added an example interactive dashboard to the "Tabular & Plots" section of the Demos page by [@freddyaboulton](https://github.com/freddyaboulton) in [PR 2508](https://github.com/gradio-app/gradio/pull/2508)

## Testing and Infrastructure Changes:
No changes to highlight.

## Breaking Changes:
No changes to highlight.

## Full Changelog:
* Fixes the error message if a user builds Gradio locally and tries to use `share=True` by [@abidlabs](https://github.com/abidlabs) in [PR 2502](https://github.com/gradio-app/gradio/pull/2502)
* Allows the render() function to return self by [@Raul9595](https://github.com/Raul9595) in [PR 2514](https://github.com/gradio-app/gradio/pull/2514)
* Fixes issue where plotly animations, interactivity, titles, legends, were not working properly. [@dawoodkhan82](https://github.com/dawoodkhan82) in [PR 2486](https://github.com/gradio-app/gradio/pull/2486)
* Gradio now supports batched functions by [@abidlabs](https://github.com/abidlabs) in [PR 2218](https://github.com/gradio-app/gradio/pull/2218)
* Add `upload` event for `Video`, `Audio`, `Image`, and `File` components [@dawoodkhan82](https://github.com/dawoodkhan82) in [PR 2448](https://github.com/gradio-app/gradio/pull/2456)
* Changes websocket path for Spaces as it is no longer necessary to have a different URL for websocket connections on Spaces by [@abidlabs](https://github.com/abidlabs) in [PR 2528](https://github.com/gradio-app/gradio/pull/2528)
* Clearer error message when events are defined outside of a Blocks scope, and a warning if you
try to use `Series` or `Parallel` with `Blocks` by [@abidlabs](https://github.com/abidlabs) in [PR 2543](https://github.com/gradio-app/gradio/pull/2543)
* Adds support for audio samples that are in `float64`, `float16`, or `uint16` formats by [@abidlabs](https://github.com/abidlabs) in [PR 2545](https://github.com/gradio-app/gradio/pull/2545)


## Contributors Shoutout:
No changes to highlight.


# Version 3.6

## New Features:

### Cancelling Running Events
Running events can be cancelled when other events are triggered! To test this feature, pass the `cancels` parameter to the event listener.
For this feature to work, the queue must be enabled.

![cancel_on_change_rl](https://user-images.githubusercontent.com/41651716/195952623-61a606bd-e82b-4e1a-802e-223154cb8727.gif)

Code:
```python
import time
import gradio as gr

def fake_diffusion(steps):
    for i in range(steps):
        time.sleep(1)
        yield str(i)

def long_prediction(*args, **kwargs):
    time.sleep(10)
    return 42


with gr.Blocks() as demo:
    with gr.Row():
        with gr.Column():
            n = gr.Slider(1, 10, value=9, step=1, label="Number Steps")
            run = gr.Button()
            output = gr.Textbox(label="Iterative Output")
            stop = gr.Button(value="Stop Iterating")
        with gr.Column():
            prediction = gr.Number(label="Expensive Calculation")
            run_pred = gr.Button(value="Run Expensive Calculation")
        with gr.Column():
            cancel_on_change = gr.Textbox(label="Cancel Iteration and Expensive Calculation on Change")

    click_event = run.click(fake_diffusion, n, output)
    stop.click(fn=None, inputs=None, outputs=None, cancels=[click_event])
    pred_event = run_pred.click(fn=long_prediction, inputs=None, outputs=prediction)

    cancel_on_change.change(None, None, None, cancels=[click_event, pred_event])


demo.queue(concurrency_count=1, max_size=20).launch()
```

For interfaces, a stop button will be added automatically if the function uses a `yield` statement.

```python
import gradio as gr
import time

def iteration(steps):
    for i in range(steps):
       time.sleep(0.5)
       yield i

gr.Interface(iteration,
             inputs=gr.Slider(minimum=1, maximum=10, step=1, value=5),
             outputs=gr.Number()).queue().launch()
```

![stop_interface_rl](https://user-images.githubusercontent.com/41651716/195952883-e7ca4235-aae3-4852-8f28-96d01d0c5822.gif)


## Bug Fixes:
* Add loading status tracker UI to HTML and Markdown components. [@pngwn](https://github.com/pngwn) in [PR 2474](https://github.com/gradio-app/gradio/pull/2474)
* Fixed videos being mirrored in the front-end if source is not webcam by [@freddyaboulton](https://github.com/freddyaboulton) in [PR 2475](https://github.com/gradio-app/gradio/pull/2475)
* Add clear button for timeseries component [@dawoodkhan82](https://github.com/dawoodkhan82) in [PR 2487](https://github.com/gradio-app/gradio/pull/2487)
* Removes special characters from temporary filenames so that the files can be served by components [@abidlabs](https://github.com/abidlabs) in [PR 2480](https://github.com/gradio-app/gradio/pull/2480)
* Fixed infinite reload loop when mounting gradio as a sub application by [@freddyaboulton](https://github.com/freddyaboulton) in [PR 2477](https://github.com/gradio-app/gradio/pull/2477)

## Documentation Changes:
* Adds a demo to show how a sound alert can be played upon completion of a prediction by [@abidlabs](https://github.com/abidlabs) in [PR 2478](https://github.com/gradio-app/gradio/pull/2478)

## Testing and Infrastructure Changes:
No changes to highlight.

## Breaking Changes:
No changes to highlight.

## Full Changelog:
* Enable running events to be cancelled from other events by [@freddyaboulton](https://github.com/freddyaboulton) in [PR 2433](https://github.com/gradio-app/gradio/pull/2433)
* Small fix for version check before reuploading demos by [@aliabd](https://github.com/aliabd) in [PR 2469](https://github.com/gradio-app/gradio/pull/2469)
* Add loading status tracker UI to HTML and Markdown components. [@pngwn](https://github.com/pngwn) in [PR 2400](https://github.com/gradio-app/gradio/pull/2474)
* Add clear button for timeseries component [@dawoodkhan82](https://github.com/dawoodkhan82) in [PR 2487](https://github.com/gradio-app/gradio/pull/2487)

## Contributors Shoutout:
No changes to highlight.


# Version 3.5

## Bug Fixes:

* Ensure that Gradio does not take control of the HTML page title when embedding a gradio app as a web component, this behaviour flipped by adding `control_page_title="true"` to the webcomponent. [@pngwn](https://github.com/pngwn) in [PR 2400](https://github.com/gradio-app/gradio/pull/2400)
* Decreased latency in iterative-output demos by making the iteration asynchronous [@freddyaboulton](https://github.com/freddyaboulton) in [PR 2409](https://github.com/gradio-app/gradio/pull/2409)
* Fixed queue getting stuck under very high load by [@freddyaboulton](https://github.com/freddyaboulton) in [PR 2374](https://github.com/gradio-app/gradio/pull/2374)
* Ensure that components always behave as if `interactive=True` were set when the following conditions are true:
  - no default value is provided, 
  - they are not set as the input or output of an event,
  - `interactive` kwarg is not set. 

  [@pngwn](https://github.com/pngwn) in [PR 2459](https://github.com/gradio-app/gradio/pull/2459)

## New Features:

* When an `Image` component is set to `source="upload"`, it is now possible to drag and drop and image to replace a previously uploaded image by [@pngwn](https://github.com/pngwn) in [PR 1711](https://github.com/gradio-app/gradio/issues/1711)
* The `gr.Dataset` component now accepts `HTML` and `Markdown` components by [@abidlabs](https://github.com/abidlabs) in [PR 2437](https://github.com/gradio-app/gradio/pull/2437)


## Documentation Changes:
* Improved documentation for the `gr.Dataset` component by [@abidlabs](https://github.com/abidlabs) in [PR 2437](https://github.com/gradio-app/gradio/pull/2437)

## Testing and Infrastructure Changes:
No changes to highlight.

## Breaking Changes:
* The `Carousel` component is officially deprecated. Since gradio 3.0, code containing the `Carousel` component would throw warnings. As of the next release, the `Carousel` component will raise an exception.

## Full Changelog:
* Speeds up Gallery component by using temporary files instead of base64 representation in the front-end by [@proxyphi](https://github.com/proxyphi), [@pngwn](https://github.com/pngwn), and [@abidlabs](https://github.com/abidlabs) in [PR 2265](https://github.com/gradio-app/gradio/pull/2265)
* Fixed some embedded demos in the guides by not loading the gradio web component in some guides by [@freddyaboulton](https://github.com/freddyaboulton) in [PR 2403](https://github.com/gradio-app/gradio/pull/2403) 
* When an `Image` component is set to `source="upload"`, it is now possible to drag and drop and image to replace a previously uploaded image by [@pngwn](https://github.com/pngwn) in [PR 2400](https://github.com/gradio-app/gradio/pull/2410)
* Improve documentation of the `Blocks.load()` event by [@abidlabs](https://github.com/abidlabs) in [PR 2413](https://github.com/gradio-app/gradio/pull/2413)
* Decreased latency in iterative-output demos by making the iteration asynchronous [@freddyaboulton](https://github.com/freddyaboulton) in [PR 2409](https://github.com/gradio-app/gradio/pull/2409)
* Updated share link message to reference new Spaces Hardware [@abidlabs](https://github.com/abidlabs) in [PR 2423](https://github.com/gradio-app/gradio/pull/2423)
* Automatically restart spaces if they're down by [@aliabd](https://github.com/aliabd) in [PR 2405](https://github.com/gradio-app/gradio/pull/2405)
* Carousel component is now deprecated by [@abidlabs](https://github.com/abidlabs) in [PR 2434](https://github.com/gradio-app/gradio/pull/2434)
* Build Gradio from source in ui tests by by [@freddyaboulton](https://github.com/freddyaboulton) in [PR 2440](https://github.com/gradio-app/gradio/pull/2440) 
* Change "return ValueError" to "raise ValueError" by [@vzakharov](https://github.com/vzakharov) in [PR 2445](https://github.com/gradio-app/gradio/pull/2445)
* Add guide on creating a map demo using the `gr.Plot()` component [@dawoodkhan82](https://github.com/dawoodkhan82) in [PR 2402](https://github.com/gradio-app/gradio/pull/2402)
* Add blur event for `Textbox` and `Number` components [@dawoodkhan82](https://github.com/dawoodkhan82) in [PR 2448](https://github.com/gradio-app/gradio/pull/2448)
* Stops a gradio launch from hogging a port even after it's been killed [@aliabid94](https://github.com/aliabid94) in [PR 2453](https://github.com/gradio-app/gradio/pull/2453) 
* Fix embedded interfaces on touch screen devices by [@aliabd](https://github.com/aliabd) in [PR 2457](https://github.com/gradio-app/gradio/pull/2457)
* Upload all demos to spaces by [@aliabd](https://github.com/aliabd) in [PR 2281](https://github.com/gradio-app/gradio/pull/2281)

## Contributors Shoutout:
No changes to highlight.


# Version 3.4.1

## New Features:

### 1. See Past and Upcoming Changes in the Release History 👀

You can now see gradio's release history directly on the website, and also keep track of upcoming changes. Just go [here](https://gradio.app/changelog/).

![release-history](https://user-images.githubusercontent.com/9021060/193145458-3de699f7-7620-45de-aa73-a1c1b9b96257.gif)

## Bug Fixes:

1. Fix typo in guide image path by [@freddyaboulton](https://github.com/freddyaboulton) in [PR 2357](https://github.com/gradio-app/gradio/pull/2357)
2. Raise error if Blocks has duplicate component with same IDs by [@abidlabs](https://github.com/abidlabs) in [PR 2359](https://github.com/gradio-app/gradio/pull/2359)
3. Catch the permission exception on the audio component by [@Ian-GL](https://github.com/Ian-GL) in [PR 2330](https://github.com/gradio-app/gradio/pull/2330)
4. Fix image_classifier_interface_load demo by [@freddyaboulton](https://github.com/freddyaboulton) in [PR 2365](https://github.com/gradio-app/gradio/pull/2365)
5. Fix combining adjacent components without gaps by introducing `gr.Row(variant="compact")` by [@aliabid94](https://github.com/aliabid94) in [PR 2291](https://github.com/gradio-app/gradio/pull/2291) This comes with deprecation of the following arguments for `Component.style`: `round`, `margin`, `border`.
6. Fix audio streaming, which was previously choppy in [PR 2351](https://github.com/gradio-app/gradio/pull/2351). Big thanks to [@yannickfunk](https://github.com/yannickfunk) for the proposed solution.
7. Fix bug where new typeable slider doesn't respect the minimum and maximum values [@dawoodkhan82](https://github.com/dawoodkhan82) in [PR 2380](https://github.com/gradio-app/gradio/pull/2380)


## Documentation Changes:

1. New Guide: Connecting to a Database 🗄️

    A new guide by [@freddyaboulton](https://github.com/freddyaboulton) that explains how you can use Gradio to connect your app to a database. Read more [here](https://gradio.app/connecting_to_a_database/).

2. New Guide: Running Background Tasks 🥷

    A new guide by [@freddyaboulton](https://github.com/freddyaboulton) that explains how you can run background tasks from your gradio app. Read more [here](https://gradio.app/running_background_tasks/).

3. Small fixes to docs for `Image` component by [@abidlabs](https://github.com/abidlabs) in [PR 2372](https://github.com/gradio-app/gradio/pull/2372)


## Testing and Infrastructure Changes:
No changes to highlight.

## Breaking Changes:
No changes to highlight.

## Full Changelog:

* Create a guide on how to connect an app to a database hosted on the cloud by [@freddyaboulton](https://github.com/freddyaboulton) in [PR 2341](https://github.com/gradio-app/gradio/pull/2341)
* Removes `analytics` dependency by [@abidlabs](https://github.com/abidlabs) in [PR 2347](https://github.com/gradio-app/gradio/pull/2347)
* Add guide on launching background tasks from your app by [@freddyaboulton](https://github.com/freddyaboulton) in [PR 2350](https://github.com/gradio-app/gradio/pull/2350)
* Fix typo in guide image path by [@freddyaboulton](https://github.com/freddyaboulton) in [PR 2357](https://github.com/gradio-app/gradio/pull/2357)
* Raise error if Blocks has duplicate component with same IDs by [@abidlabs](https://github.com/abidlabs) in [PR 2359](https://github.com/gradio-app/gradio/pull/2359)
* Hotfix: fix version back to 3.4 by [@abidlabs](https://github.com/abidlabs) in [PR 2361](https://github.com/gradio-app/gradio/pull/2361)
* Change version.txt to 3.4 instead of 3.4.0 by [@aliabd](https://github.com/aliabd) in [PR 2363](https://github.com/gradio-app/gradio/pull/2363)
* Catch the permission exception on the audio component by [@Ian-GL](https://github.com/Ian-GL) in [PR 2330](https://github.com/gradio-app/gradio/pull/2330)
* Fix image_classifier_interface_load demo by [@freddyaboulton](https://github.com/freddyaboulton) in [PR 2365](https://github.com/gradio-app/gradio/pull/2365)
* Small fixes to docs for `Image` component by [@abidlabs](https://github.com/abidlabs) in [PR 2372](https://github.com/gradio-app/gradio/pull/2372)
* Automated Release Notes by [@freddyaboulton](https://github.com/freddyaboulton) in [PR 2306](https://github.com/gradio-app/gradio/pull/2306)
* Fixed small typos in the docs [@julien-c](https://github.com/julien-c) in [PR 2373](https://github.com/gradio-app/gradio/pull/2373)
* Adds ability to disable pre/post-processing for examples [@abidlabs](https://github.com/abidlabs) in [PR 2383](https://github.com/gradio-app/gradio/pull/2383)
* Copy changelog file in website docker by [@aliabd](https://github.com/aliabd) in [PR 2384](https://github.com/gradio-app/gradio/pull/2384)
* Lets users provide a `gr.update()` dictionary even if post-processing is diabled [@abidlabs](https://github.com/abidlabs) in [PR 2385](https://github.com/gradio-app/gradio/pull/2385)
* Fix bug where errors would cause apps run in reload mode to hang forever by [@freddyaboulton](https://github.com/freddyaboulton) in [PR 2394](https://github.com/gradio-app/gradio/pull/2394)
* Fix bug where new typeable slider doesn't respect the minimum and maximum values [@dawoodkhan82](https://github.com/dawoodkhan82) in [PR 2380](https://github.com/gradio-app/gradio/pull/2380)


## Contributors Shoutout:
No changes to highlight.

# Version 3.4

## New Features:

### 1. Gallery Captions 🖼️ 

You can now pass captions to images in the Gallery component. To do so you need to pass a {List} of (image, {str} caption) tuples. This is optional and the component also accepts just a list of the images. 

Here's an example: 

```python
import gradio as gr

images_with_captions = [
    ("https://images.unsplash.com/photo-1551969014-7d2c4cddf0b6", "Cheetah by David Groves"),
    ("https://images.unsplash.com/photo-1546182990-dffeafbe841d", "Lion by Francesco"), 
    ("https://images.unsplash.com/photo-1561731216-c3a4d99437d5", "Tiger by Mike Marrah")
    ]

with gr.Blocks() as demo:
    gr.Gallery(value=images_with_captions)

demo.launch()
```

<img src="https://user-images.githubusercontent.com/9021060/192399521-7360b1a9-7ce0-443e-8e94-863a230a7dbe.gif" alt="gallery_captions" width="1000"/>

### 2. Type Values into the Slider 🔢 

You can now type values directly on the Slider component! Here's what it looks like: 

![type-slider](https://user-images.githubusercontent.com/9021060/192399877-76b662a1-fede-4417-a932-fc15f0da7360.gif)

### 3. Better Sketching and Inpainting 🎨 

We've made a lot of changes to our Image component so that it can support better sketching and inpainting. 

Now supports:
* A standalone black-and-white sketch
```python
import gradio as gr
demo = gr.Interface(lambda x: x, gr.Sketchpad(), gr.Image())
demo.launch()
```
![bw](https://user-images.githubusercontent.com/9021060/192410264-b08632b5-7b2a-4f86-afb0-5760e7b474cf.gif)


* A standalone color sketch
```python
import gradio as gr
demo = gr.Interface(lambda x: x, gr.Paint(), gr.Image())
demo.launch()
```
![color-sketch](https://user-images.githubusercontent.com/9021060/192410500-3c8c3e64-a5fd-4df2-a991-f0a5cef93728.gif)


* An uploadable image with black-and-white or color sketching

```python
import gradio as gr
demo = gr.Interface(lambda x: x, gr.Image(source='upload', tool='color-sketch'), gr.Image()) # for black and white, tool = 'sketch'
demo.launch()
```
![sketch-new](https://user-images.githubusercontent.com/9021060/192402422-e53cb7b6-024e-448c-87eb-d6a35a63c476.gif)


* Webcam with black-and-white or color sketching

```python
import gradio as gr
demo = gr.Interface(lambda x: x, gr.Image(source='webcam', tool='color-sketch'), gr.Image()) # for black and white, tool = 'sketch'
demo.launch()
```
![webcam-sketch](https://user-images.githubusercontent.com/9021060/192410820-0ffaf324-776e-4e1f-9de6-0fdbbf4940fa.gif)


As well as other fixes 


## Bug Fixes:
1. Fix bug where max concurrency count is not respected in queue by [@freddyaboulton](https://github.com/freddyaboulton) in [PR 2286](https://github.com/gradio-app/gradio/pull/2286)
2. fix : queue could be blocked by [@SkyTNT](https://github.com/SkyTNT) in [PR 2288](https://github.com/gradio-app/gradio/pull/2288)
3. Supports `gr.update()` in example caching by [@abidlabs](https://github.com/abidlabs) in [PR 2309](https://github.com/gradio-app/gradio/pull/2309)
4. Clipboard fix for iframes by [@abidlabs](https://github.com/abidlabs) in [PR 2321](https://github.com/gradio-app/gradio/pull/2321)
5. Fix: Dataframe column headers are reset when you add a new column by [@dawoodkhan82](https://github.com/dawoodkhan82) in [PR 2318](https://github.com/gradio-app/gradio/pull/2318)
6. Added support for URLs for Video, Audio, and Image by [@abidlabs](https://github.com/abidlabs) in [PR 2256](https://github.com/gradio-app/gradio/pull/2256)
7. Add documentation about how to create and use the Gradio FastAPI app by [@abidlabs](https://github.com/abidlabs) in [PR 2263](https://github.com/gradio-app/gradio/pull/2263)

## Documentation Changes:
1. Adding a Playground Tab to the Website by [@aliabd](https://github.com/aliabd) in [PR 1860](https://github.com/gradio-app/gradio/pull/1860)
3. Gradio for Tabular Data Science Workflows Guide by [@merveenoyan](https://github.com/merveenoyan) in [PR 2199](https://github.com/gradio-app/gradio/pull/2199)
4. Promotes `postprocess` and `preprocess` to documented parameters by [@abidlabs](https://github.com/abidlabs) in [PR 2293](https://github.com/gradio-app/gradio/pull/2293)
5. Update 2)key_features.md by [@voidxd](https://github.com/voidxd) in [PR 2326](https://github.com/gradio-app/gradio/pull/2326)
6. Add docs to blocks context postprocessing function by [@Ian-GL](https://github.com/Ian-GL) in [PR 2332](https://github.com/gradio-app/gradio/pull/2332)

## Testing and Infrastructure Changes
1. Website fixes and refactoring by [@aliabd](https://github.com/aliabd) in [PR 2280](https://github.com/gradio-app/gradio/pull/2280)
2. Don't deploy to spaces on release by [@freddyaboulton](https://github.com/freddyaboulton) in [PR 2313](https://github.com/gradio-app/gradio/pull/2313)

## Full Changelog:
* Website fixes and refactoring by [@aliabd](https://github.com/aliabd) in [PR 2280](https://github.com/gradio-app/gradio/pull/2280)
* Fix bug where max concurrency count is not respected in queue by [@freddyaboulton](https://github.com/freddyaboulton) in [PR 2286](https://github.com/gradio-app/gradio/pull/2286)
* Promotes `postprocess` and `preprocess` to documented parameters by [@abidlabs](https://github.com/abidlabs) in [PR 2293](https://github.com/gradio-app/gradio/pull/2293)
* Raise warning when trying to cache examples but not all inputs have examples by [@freddyaboulton](https://github.com/freddyaboulton) in [PR 2279](https://github.com/gradio-app/gradio/pull/2279)
* fix : queue could be blocked by [@SkyTNT](https://github.com/SkyTNT) in [PR 2288](https://github.com/gradio-app/gradio/pull/2288)
* Don't deploy to spaces on release by [@freddyaboulton](https://github.com/freddyaboulton) in [PR 2313](https://github.com/gradio-app/gradio/pull/2313)
* Supports `gr.update()` in example caching by [@abidlabs](https://github.com/abidlabs) in [PR 2309](https://github.com/gradio-app/gradio/pull/2309)
* Respect Upstream Queue when loading interfaces/blocks from Spaces by [@freddyaboulton](https://github.com/freddyaboulton) in [PR 2294](https://github.com/gradio-app/gradio/pull/2294)
* Clipboard fix for iframes by [@abidlabs](https://github.com/abidlabs) in [PR 2321](https://github.com/gradio-app/gradio/pull/2321)
* Sketching + Inpainting Capabilities to Gradio by [@abidlabs](https://github.com/abidlabs) in [PR 2144](https://github.com/gradio-app/gradio/pull/2144)
* Update 2)key_features.md by [@voidxd](https://github.com/voidxd) in [PR 2326](https://github.com/gradio-app/gradio/pull/2326)
* release 3.4b3 by [@abidlabs](https://github.com/abidlabs) in [PR 2328](https://github.com/gradio-app/gradio/pull/2328)
* Fix: Dataframe column headers are reset when you add a new column by [@dawoodkhan82](https://github.com/dawoodkhan82) in [PR 2318](https://github.com/gradio-app/gradio/pull/2318)
* Start queue when gradio is a sub application by [@freddyaboulton](https://github.com/freddyaboulton) in [PR 2319](https://github.com/gradio-app/gradio/pull/2319)
* Fix Web Tracker Script by [@aliabd](https://github.com/aliabd) in [PR 2308](https://github.com/gradio-app/gradio/pull/2308)
* Add docs to blocks context postprocessing function by [@Ian-GL](https://github.com/Ian-GL) in [PR 2332](https://github.com/gradio-app/gradio/pull/2332)
* Fix typo in iterator variable name in run_predict function by [@freddyaboulton](https://github.com/freddyaboulton) in [PR 2340](https://github.com/gradio-app/gradio/pull/2340)
* Add captions to galleries by [@aliabid94](https://github.com/aliabid94) in [PR 2284](https://github.com/gradio-app/gradio/pull/2284)
* Typeable value on gradio.Slider by [@dawoodkhan82](https://github.com/dawoodkhan82) in [PR 2329](https://github.com/gradio-app/gradio/pull/2329)

## Contributors Shoutout:
* [@SkyTNT](https://github.com/SkyTNT) made their first contribution in [PR 2288](https://github.com/gradio-app/gradio/pull/2288)
* [@voidxd](https://github.com/voidxd) made their first contribution in [PR 2326](https://github.com/gradio-app/gradio/pull/2326)


# Version 3.3

## New Features:

### 1. Iterative Outputs ⏳  

You can now create an iterative output simply by having your function return a generator!

Here's (part of) an example that was used to generate the interface below it. [See full code](https://colab.research.google.com/drive/1m9bWS6B82CT7bw-m4L6AJR8za7fEK7Ov?usp=sharing).

```python
def predict(steps, seed):
    generator = torch.manual_seed(seed)
    for i in range(1,steps):
        yield pipeline(generator=generator, num_inference_steps=i)["sample"][0]
```


![example](https://user-images.githubusercontent.com/9021060/189086273-f5e7087d-71fa-4158-90a9-08e84da0421c.mp4)

### 2. Accordion Layout 🆕 

This version of Gradio introduces a new layout component to Blocks: the Accordion. Wrap your elements in a neat, expandable layout that allows users to toggle them as needed. 

Usage: ([Read the docs](https://gradio.app/docs/#accordion))

```python
with gr.Accordion("open up"):
# components here 
```

![accordion](https://user-images.githubusercontent.com/9021060/189088465-f0ffd7f0-fc6a-42dc-9249-11c5e1e0529b.gif)

### 3. Skops Integration 📈 

Our new integration with [skops](https://huggingface.co/blog/skops) allows you to load tabular classification and regression models directly from the [hub](https://huggingface.co/models). 

Here's a classification example showing how quick it is to set up an interface for a [model](https://huggingface.co/scikit-learn/tabular-playground).

```python
import gradio as gr
gr.Interface.load("models/scikit-learn/tabular-playground").launch()
```

![187936493-5c90c01d-a6dd-400f-aa42-833a096156a1](https://user-images.githubusercontent.com/9021060/189090519-328fbcb4-120b-43c8-aa54-d6fccfa6b7e8.png)


## Bug Fixes:
No changes to highlight.
## Documentation Changes:
No changes to highlight.
## Testing and Infrastructure Changes:
No changes to highlight.
## Breaking Changes:
No changes to highlight.
## Full Changelog:

* safari fixes by [@pngwn](https://github.com/pngwn) in [PR 2138](https://github.com/gradio-app/gradio/pull/2138)
* Fix roundedness and form borders by [@aliabid94](https://github.com/aliabid94) in [PR 2147](https://github.com/gradio-app/gradio/pull/2147)
* Better processing of example data prior to creating dataset component by [@freddyaboulton](https://github.com/freddyaboulton) in [PR 2147](https://github.com/gradio-app/gradio/pull/2147)
* Show error on Connection drops by [@aliabid94](https://github.com/aliabid94) in [PR 2147](https://github.com/gradio-app/gradio/pull/2147)
* 3.2 release! by [@abidlabs](https://github.com/abidlabs) in [PR 2139](https://github.com/gradio-app/gradio/pull/2139)
* Fixed Named API Requests by [@abidlabs](https://github.com/abidlabs) in [PR 2151](https://github.com/gradio-app/gradio/pull/2151)
* Quick Fix: Cannot upload Model3D image after clearing it by [@dawoodkhan82](https://github.com/dawoodkhan82) in [PR 2168](https://github.com/gradio-app/gradio/pull/2168)
* Fixed misleading log when server_name is '0.0.0.0' by [@lamhoangtung](https://github.com/lamhoangtung) in [PR 2176](https://github.com/gradio-app/gradio/pull/2176)
* Keep embedded PngInfo metadata by [@cobryan05](https://github.com/cobryan05) in [PR 2170](https://github.com/gradio-app/gradio/pull/2170)
* Skops integration: Load tabular classification and regression models from the hub by [@freddyaboulton](https://github.com/freddyaboulton) in [PR 2126](https://github.com/gradio-app/gradio/pull/2126)
* Respect original filename when cached example files are downloaded by [@freddyaboulton](https://github.com/freddyaboulton) in [PR 2145](https://github.com/gradio-app/gradio/pull/2145)
* Add manual trigger to deploy to pypi by [@abidlabs](https://github.com/abidlabs) in [PR 2192](https://github.com/gradio-app/gradio/pull/2192)
* Fix bugs with gr.update by [@freddyaboulton](https://github.com/freddyaboulton) in [PR 2157](https://github.com/gradio-app/gradio/pull/2157)
* Make queue per app by [@aliabid94](https://github.com/aliabid94) in [PR 2193](https://github.com/gradio-app/gradio/pull/2193)
* Preserve Labels In Interpretation Components by [@freddyaboulton](https://github.com/freddyaboulton) in [PR 2166](https://github.com/gradio-app/gradio/pull/2166)
* Quick Fix: Multiple file download not working by [@dawoodkhan82](https://github.com/dawoodkhan82) in [PR 2169](https://github.com/gradio-app/gradio/pull/2169)
* use correct MIME type for js-script file by [@daspartho](https://github.com/daspartho) in [PR 2200](https://github.com/gradio-app/gradio/pull/2200)
* Add accordion component by [@aliabid94](https://github.com/aliabid94) in [PR 2208](https://github.com/gradio-app/gradio/pull/2208)


## Contributors Shoutout:

* [@lamhoangtung](https://github.com/lamhoangtung) made their first contribution in [PR 2176](https://github.com/gradio-app/gradio/pull/2176)
* [@cobryan05](https://github.com/cobryan05) made their first contribution in [PR 2170](https://github.com/gradio-app/gradio/pull/2170)
* [@daspartho](https://github.com/daspartho) made their first contribution in [PR 2200](https://github.com/gradio-app/gradio/pull/2200)

# Version 3.2

## New Features:

### 1. Improvements to Queuing 🥇 

We've implemented a brand new queuing system based on **web sockets** instead of HTTP long polling. Among other things, this allows us to manage queue sizes better on Hugging Face Spaces. There are also additional queue-related parameters you can add:

* Now supports concurrent workers (parallelization) 
```python
demo = gr.Interface(...)
demo.queue(concurrency_count=3)
demo.launch()
```
* Configure a maximum queue size 
```python
demo = gr.Interface(...)
demo.queue(max_size=100)
demo.launch()
```

* If a user closes their tab / browser, they leave the queue, which means the demo will run faster for everyone else 

### 2. Fixes to Examples

* Dataframe examples will render properly, and look much clearer in the UI: (thanks to PR #2125)

![Screen Shot 2022-08-30 at 8 29 58 PM](https://user-images.githubusercontent.com/9021060/187586561-d915bafb-f968-4966-b9a2-ef41119692b2.png)

* Image and Video thumbnails are cropped to look neater and more uniform: (thanks to PR #2109) 

 
![Screen Shot 2022-08-30 at 8 32 15 PM](https://user-images.githubusercontent.com/9021060/187586890-56e1e4f0-1b84-42d9-a82f-911772c41030.png)

* Other fixes in PR #2131 and #2064  make it easier to design and use Examples

### 3. Component Fixes 🧱  
* Specify the width and height of an image in its style tag (thanks to PR #2133)
```python
components.Image().style(height=260, width=300)
```
* Automatic conversion of videos so they are playable in the browser (thanks to PR #2003). Gradio will check if a video's format is playable  in the browser and, if it isn't, will automatically convert it to a format that is (mp4).
* Pass in a json filepath to the Label component (thanks to PR #2083)   
* Randomize the default value of a Slider (thanks to PR #1935) 

![slider-random](https://user-images.githubusercontent.com/9021060/187596230-3db9697f-9f4d-42f5-9387-d77573513448.gif)


* Improvements to State in PR #2100 

### 4. Ability to Randomize Input Sliders and Reload Data whenever the Page Loads 
* In some cases, you want to be able to show a different set of input data to every user as they load the page app. For example, you might want to randomize the value of a "seed" `Slider` input. Or you might want to show a `Textbox` with the current date. We now supporting passing _functions_ as the default value in input components. When you pass in a function, it gets **re-evaluated** every time someone loads the demo, allowing you to reload / change data for different users. 

Here's an example loading the current date time into an input Textbox:

```python
import gradio as gr
import datetime

with gr.Blocks() as demo:
    gr.Textbox(datetime.datetime.now)
    
demo.launch()
```

Note that we don't evaluate the function -- `datetime.datetime.now()` -- we pass in the function itself to get this behavior -- `datetime.datetime.now`

Because randomizing the initial value of `Slider` is a common use case, we've added a `randomize` keyword argument you can use to randomize its initial value:

```python
import gradio as gr
demo = gr.Interface(lambda x:x, gr.Slider(0, 10, randomize=True), "number")
demo.launch()
```

### 5. New Guide 🖊️ 
* [Gradio and W&B Integration](https://gradio.app/Gradio_and_Wandb_Integration/)


## Full Changelog:

* Reset components to original state by setting value to None by [@freddyaboulton](https://github.com/freddyaboulton) in [PR 2044](https://github.com/gradio-app/gradio/pull/2044)
* Cleaning up the way data is processed for components by [@abidlabs](https://github.com/abidlabs) in [PR 1967](https://github.com/gradio-app/gradio/pull/1967)
* version 3.1.8b by [@abidlabs](https://github.com/abidlabs) in [PR 2063](https://github.com/gradio-app/gradio/pull/2063)
* Wandb guide  by [@AK391](https://github.com/AK391) in [PR 1898](https://github.com/gradio-app/gradio/pull/1898)
* Add a flagging callback to save json files to a hugging face dataset by [@chrisemezue](https://github.com/chrisemezue) in [PR 1821](https://github.com/gradio-app/gradio/pull/1821)
* Add data science demos to landing page by [@freddyaboulton](https://github.com/freddyaboulton) in [PR 2067](https://github.com/gradio-app/gradio/pull/2067)
* Hide time series + xgboost demos by default by [@freddyaboulton](https://github.com/freddyaboulton) in [PR 2079](https://github.com/gradio-app/gradio/pull/2079)
* Encourage people to keep trying when queue full by [@apolinario](https://github.com/apolinario) in [PR 2076](https://github.com/gradio-app/gradio/pull/2076)
* Updated our analytics on creation of Blocks/Interface by [@abidlabs](https://github.com/abidlabs) in [PR 2082](https://github.com/gradio-app/gradio/pull/2082)
* `Label` component now accepts file paths to `.json` files  by [@abidlabs](https://github.com/abidlabs) in [PR 2083](https://github.com/gradio-app/gradio/pull/2083)
* Fix issues related to demos in Spaces by [@abidlabs](https://github.com/abidlabs) in [PR 2086](https://github.com/gradio-app/gradio/pull/2086)
* Fix TimeSeries examples not properly displayed in UI by [@dawoodkhan82](https://github.com/dawoodkhan82) in [PR 2064](https://github.com/gradio-app/gradio/pull/2064)
* Fix infinite requests when doing tab item select by [@freddyaboulton](https://github.com/freddyaboulton) in [PR 2070](https://github.com/gradio-app/gradio/pull/2070)
* Accept deprecated `file` route as well by [@abidlabs](https://github.com/abidlabs) in [PR 2099](https://github.com/gradio-app/gradio/pull/2099)
* Allow frontend method execution on Block.load event by [@codedealer](https://github.com/codedealer) in [PR 2108](https://github.com/gradio-app/gradio/pull/2108)
* Improvements to `State` by [@abidlabs](https://github.com/abidlabs) in [PR 2100](https://github.com/gradio-app/gradio/pull/2100)
* Catch IndexError, KeyError in video_is_playable by [@freddyaboulton](https://github.com/freddyaboulton) in [PR 2113](https://github.com/gradio-app/gradio/pull/2113)
* Fix: Download button does not respect the filepath returned by the function by [@dawoodkhan82](https://github.com/dawoodkhan82) in [PR 2073](https://github.com/gradio-app/gradio/pull/2073)
* Refactoring Layout: Adding column widths, forms, and more. by [@aliabid94](https://github.com/aliabid94) in [PR 2097](https://github.com/gradio-app/gradio/pull/2097)
* Update CONTRIBUTING.md by [@abidlabs](https://github.com/abidlabs) in [PR 2118](https://github.com/gradio-app/gradio/pull/2118)
* 2092 df ex by [@pngwn](https://github.com/pngwn) in [PR 2125](https://github.com/gradio-app/gradio/pull/2125)
* feat(samples table/gallery): Crop thumbs to square by [@ronvoluted](https://github.com/ronvoluted) in [PR 2109](https://github.com/gradio-app/gradio/pull/2109)
* Some enhancements to `gr.Examples` by [@abidlabs](https://github.com/abidlabs) in [PR 2131](https://github.com/gradio-app/gradio/pull/2131)
* Image size fix by [@aliabid94](https://github.com/aliabid94) in [PR 2133](https://github.com/gradio-app/gradio/pull/2133)

## Contributors Shoutout:
* [@chrisemezue](https://github.com/chrisemezue) made their first contribution in [PR 1821](https://github.com/gradio-app/gradio/pull/1821)
* [@apolinario](https://github.com/apolinario) made their first contribution in [PR 2076](https://github.com/gradio-app/gradio/pull/2076)
* [@codedealer](https://github.com/codedealer) made their first contribution in [PR 2108](https://github.com/gradio-app/gradio/pull/2108)

# Version 3.1

## New Features:

### 1.  Embedding Demos on Any Website 💻 
 
With PR #1444, Gradio is now distributed as a web component. This means demos can be natively embedded on websites. You'll just need to add two lines: one to load the gradio javascript, and one to link to the demos backend.

Here's a simple example that embeds the demo from a Hugging Face space:

```html
<script type="module" src="https://gradio.s3-us-west-2.amazonaws.com/3.0.18/gradio.js"></script>
<gradio-app space="abidlabs/pytorch-image-classifier"></gradio-app>
```

But you can also embed demos that are running anywhere, you just need to link the demo to `src` instead of `space`. In fact, all the demos on the gradio website are embedded this way: 

<img width="1268" alt="Screen Shot 2022-07-14 at 2 41 44 PM" src="https://user-images.githubusercontent.com/9021060/178997124-b2f05af2-c18f-4716-bf1b-cb971d012636.png">


Read more in the [Embedding Gradio Demos](https://gradio.app/embedding_gradio_demos) guide.

### 2. Reload Mode 👨‍💻 

Reload mode helps developers create gradio demos faster by automatically reloading the demo whenever the code changes. It can support development on Python IDEs (VS Code, PyCharm, etc), the terminal, as well as Jupyter notebooks. 

If your demo code is in a script named `app.py`, instead of running `python app.py` you can now run `gradio app.py` and that will launch the demo in reload mode:

```bash
Launching in reload mode on: http://127.0.0.1:7860 (Press CTRL+C to quit)
Watching...
WARNING: The --reload flag should not be used in production on Windows.
```

If you're working from a Jupyter or Colab Notebook, use these magic commands instead: `%load_ext gradio` when you import gradio, and `%%blocks` in the top of the cell with the demo code. Here's an example that shows how much faster the development becomes:

![Blocks](https://user-images.githubusercontent.com/9021060/178986488-ed378cc8-5141-4330-ba41-672b676863d0.gif)

### 3. Inpainting Support on `gr.Image()` 🎨  

We updated the Image component to add support for inpainting demos. It works by adding `tool="sketch"` as a parameter, that passes both an image and a sketchable mask to your prediction function.

Here's an example from the [LAMA space](https://huggingface.co/spaces/akhaliq/lama):

![FXApVlFVsAALSD-](https://user-images.githubusercontent.com/9021060/178989479-549867c8-7fb0-436a-a97d-1e91c9f5e611.jpeg)

### 4. Markdown and HTML support in Dataframes 🔢 

We upgraded the Dataframe component in PR #1684 to support rendering Markdown and HTML inside the cells. 

This means you can build Dataframes that look like the following:

![image (8)](https://user-images.githubusercontent.com/9021060/178991233-41cb07a5-e7a3-433e-89b8-319bc78eb9c2.png)


### 5. `gr.Examples()` for Blocks 🧱 

We've added the `gr.Examples` component helper to allow you to add examples to any Blocks demo. This class is a wrapper over the `gr.Dataset` component. 

<img width="1271" alt="Screen Shot 2022-07-14 at 2 23 50 PM" src="https://user-images.githubusercontent.com/9021060/178992715-c8bc7550-bc3d-4ddc-9fcb-548c159cd153.png">


gr.Examples takes two required parameters: 

- `examples` which takes in a nested list
-  `inputs` which takes in a component or list of components

You can read more in the [Examples docs](https://gradio.app/docs/#examples) or the [Adding Examples to your Demos guide](https://gradio.app/adding_examples_to_your_app/).

### 6. Fixes to Audio Streaming

With PR [#1828]([PR 1828),](https://github.com/gradio-app/gradio/pull/1828),) we now hide the status loading animation, as well as remove the echo in streaming. Check out the [stream_audio](https://github.com/gradio-app/gradio/blob/main/demo/stream_audio/run.py) demo for more or read through our [Real Time Speech Recognition](https://gradio.app/real_time_speech_recognition/) guide.

<img width="785" alt="Screen Shot 2022-07-19 at 6 02 35 PM" src="https://user-images.githubusercontent.com/9021060/179808136-9e84502c-f9ee-4f30-b5e9-1086f678fe91.png">


## Full Changelog:

* File component: list multiple files and allow for download #1446 by [@dawoodkhan82](https://github.com/dawoodkhan82) in [PR 1681](https://github.com/gradio-app/gradio/pull/1681)
* Add ColorPicker to docs by [@freddyaboulton](https://github.com/freddyaboulton) in [PR 1768](https://github.com/gradio-app/gradio/pull/1768)
* Mock out requests in TestRequest unit tests by [@freddyaboulton](https://github.com/freddyaboulton) in [PR 1794](https://github.com/gradio-app/gradio/pull/1794)
* Add requirements.txt and test_files to source dist by [@freddyaboulton](https://github.com/freddyaboulton) in [PR 1817](https://github.com/gradio-app/gradio/pull/1817)
* refactor: f-string for tunneling.py by [@nhankiet](https://github.com/nhankiet) in [PR 1819](https://github.com/gradio-app/gradio/pull/1819)
* Miscellaneous formatting improvements to website by [@aliabd](https://github.com/aliabd) in [PR 1754](https://github.com/gradio-app/gradio/pull/1754)
* `integrate()` method moved to `Blocks` by [@abidlabs](https://github.com/abidlabs) in [PR 1776](https://github.com/gradio-app/gradio/pull/1776)
* Add python-3.7 tests by [@freddyaboulton](https://github.com/freddyaboulton) in [PR 1818](https://github.com/gradio-app/gradio/pull/1818)
* Copy test dir in website dockers by [@aliabd](https://github.com/aliabd) in [PR 1827](https://github.com/gradio-app/gradio/pull/1827)
* Add info to docs on how to set default values for components by [@freddyaboulton](https://github.com/freddyaboulton) in [PR 1788](https://github.com/gradio-app/gradio/pull/1788)
* Embedding Components on Docs by [@aliabd](https://github.com/aliabd) in [PR 1726](https://github.com/gradio-app/gradio/pull/1726)
* Remove usage of deprecated gr.inputs and gr.outputs from website by [@freddyaboulton](https://github.com/freddyaboulton) in [PR 1796](https://github.com/gradio-app/gradio/pull/1796)
* Some cleanups to the docs page by [@abidlabs](https://github.com/abidlabs) in [PR 1822](https://github.com/gradio-app/gradio/pull/1822)

## Contributors Shoutout:
* [@nhankiet](https://github.com/nhankiet) made their first contribution in [PR 1819](https://github.com/gradio-app/gradio/pull/1819)

# Version 3.0

### 🔥 Gradio 3.0 is the biggest update to the library, ever.  

## New Features:

### 1.  Blocks 🧱
 
Blocks is a new, low-level API that allows you to have full control over the data flows and layout of your application. It allows you to build very complex, multi-step applications. For example, you might want to:

* Group together related demos as multiple tabs in one web app
* Change the layout of your demo instead of just having all of the inputs on the left and outputs on the right
* Have multi-step interfaces, in which the output of one model becomes the input to the next model, or have more flexible data flows in general
* Change a component's properties (for example, the choices in a Dropdown) or its visibility based on user input

Here's a simple example that creates the demo below it:

```python
import gradio as gr

def update(name):
    return f"Welcome to Gradio, {name}!"

demo = gr.Blocks()

with demo:
    gr.Markdown(
    """
    # Hello World!
    Start typing below to see the output.
    """)
    inp = gr.Textbox(placeholder="What is your name?")
    out = gr.Textbox()

    inp.change(fn=update, 
               inputs=inp, 
               outputs=out)

demo.launch()
```

![hello-blocks](https://user-images.githubusercontent.com/9021060/168684108-78cbd24b-e6bd-4a04-a8d9-20d535203434.gif)


Read our [Introduction to Blocks](http://gradio.app/introduction_to_blocks/) guide for more, and join the 🎈 [Gradio Blocks Party](https://huggingface.co/spaces/Gradio-Blocks/README)!


### 2. Our Revamped Design 🎨 

We've upgraded our design across the entire library: from components, and layouts all the way to dark mode. 

![kitchen_sink](https://user-images.githubusercontent.com/9021060/168686333-7a6e3096-3e23-4309-abf2-5cd7736e0463.gif)


### 3. A New Website 💻 

We've upgraded [gradio.app](https://gradio.app) to make it cleaner, faster and easier to use. Our docs now come with components and demos embedded directly on the page. So you can quickly get up to speed with what you're looking for. 

![website](https://user-images.githubusercontent.com/9021060/168687191-10d6a3bd-101f-423a-8193-48f47a5e077d.gif)


### 4. New Components: Model3D, Dataset, and More..

We've introduced a lot of new components in `3.0`, including `Model3D`, `Dataset`, `Markdown`, `Button` and `Gallery`. You can find all the components and play around with them [here](https://gradio.app/docs/#components).


![Model3d](https://user-images.githubusercontent.com/9021060/168689062-6ad77151-8cc5-467d-916c-f7c78e52ec0c.gif)

## Full Changelog:

* Gradio dash fe by [@pngwn](https://github.com/pngwn) in [PR 807](https://github.com/gradio-app/gradio/pull/807)
* Blocks components by [@FarukOzderim](https://github.com/FarukOzderim) in [PR 765](https://github.com/gradio-app/gradio/pull/765)
* Blocks components V2 by [@FarukOzderim](https://github.com/FarukOzderim) in [PR 843](https://github.com/gradio-app/gradio/pull/843)
* Blocks-Backend-Events by [@FarukOzderim](https://github.com/FarukOzderim) in [PR 844](https://github.com/gradio-app/gradio/pull/844)
* Interfaces from Blocks by [@aliabid94](https://github.com/aliabid94) in [PR 849](https://github.com/gradio-app/gradio/pull/849)
* Blocks dev by [@aliabid94](https://github.com/aliabid94) in [PR 853](https://github.com/gradio-app/gradio/pull/853)
* Started updating demos to use the new `gradio.components` syntax by [@abidlabs](https://github.com/abidlabs) in [PR 848](https://github.com/gradio-app/gradio/pull/848)
* add test infra + add browser tests to CI by [@pngwn](https://github.com/pngwn) in [PR 852](https://github.com/gradio-app/gradio/pull/852)
* 854 textbox by [@pngwn](https://github.com/pngwn) in [PR 859](https://github.com/gradio-app/gradio/pull/859)
* Getting old Python unit tests to pass on `blocks-dev` by [@abidlabs](https://github.com/abidlabs) in [PR 861](https://github.com/gradio-app/gradio/pull/861)
* initialise chatbot with empty array of messages by [@pngwn](https://github.com/pngwn) in [PR 867](https://github.com/gradio-app/gradio/pull/867)
* add test for output to input by [@pngwn](https://github.com/pngwn) in [PR 866](https://github.com/gradio-app/gradio/pull/866)
* More Interface -> Blocks features by [@aliabid94](https://github.com/aliabid94) in [PR 864](https://github.com/gradio-app/gradio/pull/864)
* Fixing external.py in blocks-dev to reflect the new HF Spaces paths by [@abidlabs](https://github.com/abidlabs) in [PR 879](https://github.com/gradio-app/gradio/pull/879)
* backend_default_value_refactoring by [@FarukOzderim](https://github.com/FarukOzderim) in [PR 871](https://github.com/gradio-app/gradio/pull/871)
* fix default_value  by [@pngwn](https://github.com/pngwn) in [PR 869](https://github.com/gradio-app/gradio/pull/869)
* fix buttons by [@aliabid94](https://github.com/aliabid94) in [PR 883](https://github.com/gradio-app/gradio/pull/883)
* Checking and updating more demos to use 3.0 syntax by [@abidlabs](https://github.com/abidlabs) in [PR 892](https://github.com/gradio-app/gradio/pull/892)
* Blocks Tests by [@FarukOzderim](https://github.com/FarukOzderim) in [PR 902](https://github.com/gradio-app/gradio/pull/902)
* Interface fix by [@pngwn](https://github.com/pngwn) in [PR 901](https://github.com/gradio-app/gradio/pull/901)
* Quick fix: Issue 893 by [@dawoodkhan82](https://github.com/dawoodkhan82) in [PR 907](https://github.com/gradio-app/gradio/pull/907)
* 3d Image Component by [@dawoodkhan82](https://github.com/dawoodkhan82) in [PR 775](https://github.com/gradio-app/gradio/pull/775)
* fix endpoint url in prod by [@pngwn](https://github.com/pngwn) in [PR 911](https://github.com/gradio-app/gradio/pull/911)
* rename Model3d to Image3D by [@dawoodkhan82](https://github.com/dawoodkhan82) in [PR 912](https://github.com/gradio-app/gradio/pull/912)
* update pypi to 2.9.1 by [@abidlabs](https://github.com/abidlabs) in [PR 916](https://github.com/gradio-app/gradio/pull/916)
* blocks-with-fix by [@FarukOzderim](https://github.com/FarukOzderim) in [PR 917](https://github.com/gradio-app/gradio/pull/917)
* Restore Interpretation, Live, Auth, Queueing by [@aliabid94](https://github.com/aliabid94) in [PR 915](https://github.com/gradio-app/gradio/pull/915)
* Allow `Blocks` instances to be used like a `Block` in other `Blocks` by [@abidlabs](https://github.com/abidlabs) in [PR 919](https://github.com/gradio-app/gradio/pull/919)
* Redesign 1 by [@pngwn](https://github.com/pngwn) in [PR 918](https://github.com/gradio-app/gradio/pull/918)
* blocks-components-tests by [@FarukOzderim](https://github.com/FarukOzderim) in [PR 904](https://github.com/gradio-app/gradio/pull/904)
* fix unit + browser tests by [@pngwn](https://github.com/pngwn) in [PR 926](https://github.com/gradio-app/gradio/pull/926)
* blocks-move-test-data by [@FarukOzderim](https://github.com/FarukOzderim) in [PR 927](https://github.com/gradio-app/gradio/pull/927)
* remove debounce from form inputs by [@pngwn](https://github.com/pngwn) in [PR 932](https://github.com/gradio-app/gradio/pull/932)
* reimplement webcam video by [@pngwn](https://github.com/pngwn) in [PR 928](https://github.com/gradio-app/gradio/pull/928)
* blocks-move-test-data by [@FarukOzderim](https://github.com/FarukOzderim) in [PR 941](https://github.com/gradio-app/gradio/pull/941)
* allow audio components to take a string value by [@pngwn](https://github.com/pngwn) in [PR 930](https://github.com/gradio-app/gradio/pull/930)
* static mode for textbox by [@pngwn](https://github.com/pngwn) in [PR 929](https://github.com/gradio-app/gradio/pull/929)
* fix file upload text by [@pngwn](https://github.com/pngwn) in [PR 931](https://github.com/gradio-app/gradio/pull/931)
* tabbed-interface-rewritten by [@FarukOzderim](https://github.com/FarukOzderim) in [PR 958](https://github.com/gradio-app/gradio/pull/958)
* Gan demo fix by [@abidlabs](https://github.com/abidlabs) in [PR 965](https://github.com/gradio-app/gradio/pull/965)
* Blocks analytics by [@abidlabs](https://github.com/abidlabs) in [PR 947](https://github.com/gradio-app/gradio/pull/947)
* Blocks page load by [@FarukOzderim](https://github.com/FarukOzderim) in [PR 963](https://github.com/gradio-app/gradio/pull/963)
* add frontend for page load events by [@pngwn](https://github.com/pngwn) in [PR 967](https://github.com/gradio-app/gradio/pull/967)
* fix i18n and some tweaks by [@pngwn](https://github.com/pngwn) in [PR 966](https://github.com/gradio-app/gradio/pull/966)
* add jinja2 to reqs by [@FarukOzderim](https://github.com/FarukOzderim) in [PR 969](https://github.com/gradio-app/gradio/pull/969)
* Cleaning up `Launchable()` by [@abidlabs](https://github.com/abidlabs) in [PR 968](https://github.com/gradio-app/gradio/pull/968)
* Fix #944 by [@FarukOzderim](https://github.com/FarukOzderim) in [PR 971](https://github.com/gradio-app/gradio/pull/971)
* New Blocks Demo: neural instrument cloning by [@abidlabs](https://github.com/abidlabs) in [PR 975](https://github.com/gradio-app/gradio/pull/975)
* Add huggingface_hub client library by [@FarukOzderim](https://github.com/FarukOzderim) in [PR 973](https://github.com/gradio-app/gradio/pull/973)
* State and variables by [@aliabid94](https://github.com/aliabid94) in [PR 977](https://github.com/gradio-app/gradio/pull/977)
* update-components by [@FarukOzderim](https://github.com/FarukOzderim) in [PR 986](https://github.com/gradio-app/gradio/pull/986)
* ensure dataframe updates as expected by [@pngwn](https://github.com/pngwn) in [PR 981](https://github.com/gradio-app/gradio/pull/981)
* test-guideline by [@FarukOzderim](https://github.com/FarukOzderim) in [PR 990](https://github.com/gradio-app/gradio/pull/990)
* Issue #785: add footer by [@dawoodkhan82](https://github.com/dawoodkhan82) in [PR 972](https://github.com/gradio-app/gradio/pull/972)
* indentation fix by [@abidlabs](https://github.com/abidlabs) in [PR 993](https://github.com/gradio-app/gradio/pull/993)
* missing quote by [@aliabd](https://github.com/aliabd) in [PR 996](https://github.com/gradio-app/gradio/pull/996)
* added interactive parameter to components by [@abidlabs](https://github.com/abidlabs) in [PR 992](https://github.com/gradio-app/gradio/pull/992)
* custom-components by [@FarukOzderim](https://github.com/FarukOzderim) in [PR 985](https://github.com/gradio-app/gradio/pull/985)
* Refactor component shortcuts by [@FarukOzderim](https://github.com/FarukOzderim) in [PR 995](https://github.com/gradio-app/gradio/pull/995)
* Plot Component by [@dawoodkhan82](https://github.com/dawoodkhan82) in [PR 805](https://github.com/gradio-app/gradio/pull/805)
* updated PyPi version to 2.9.2 by [@abidlabs](https://github.com/abidlabs) in [PR 1002](https://github.com/gradio-app/gradio/pull/1002)
* Release 2.9.3 by [@abidlabs](https://github.com/abidlabs) in [PR 1003](https://github.com/gradio-app/gradio/pull/1003)
* Image3D Examples Fix by [@dawoodkhan82](https://github.com/dawoodkhan82) in [PR 1001](https://github.com/gradio-app/gradio/pull/1001)
* release 2.9.4 by [@abidlabs](https://github.com/abidlabs) in [PR 1006](https://github.com/gradio-app/gradio/pull/1006)
* templates import hotfix by [@FarukOzderim](https://github.com/FarukOzderim) in [PR 1008](https://github.com/gradio-app/gradio/pull/1008)
* Progress indicator bar by [@aliabid94](https://github.com/aliabid94) in [PR 997](https://github.com/gradio-app/gradio/pull/997)
* Fixed image input for absolute path by [@JefferyChiang](https://github.com/JefferyChiang) in [PR 1004](https://github.com/gradio-app/gradio/pull/1004)
* Model3D + Plot Components by [@dawoodkhan82](https://github.com/dawoodkhan82) in [PR 1010](https://github.com/gradio-app/gradio/pull/1010)
* Gradio Guides: Creating CryptoPunks with GANs by [@NimaBoscarino](https://github.com/NimaBoscarino) in [PR 1000](https://github.com/gradio-app/gradio/pull/1000)
* [BIG PR] Gradio blocks & redesigned components by [@abidlabs](https://github.com/abidlabs) in [PR 880](https://github.com/gradio-app/gradio/pull/880)
* fixed failing test on main by [@abidlabs](https://github.com/abidlabs) in [PR 1023](https://github.com/gradio-app/gradio/pull/1023)
* Use smaller ASR model in external test by [@abidlabs](https://github.com/abidlabs) in [PR 1024](https://github.com/gradio-app/gradio/pull/1024)
* updated PyPi version to 2.9.0b by [@abidlabs](https://github.com/abidlabs) in [PR 1026](https://github.com/gradio-app/gradio/pull/1026)
* Fixing import issues so that the package successfully installs on colab notebooks by [@abidlabs](https://github.com/abidlabs) in [PR 1027](https://github.com/gradio-app/gradio/pull/1027)
* Update website tracker slackbot  by [@aliabd](https://github.com/aliabd) in [PR 1037](https://github.com/gradio-app/gradio/pull/1037)
* textbox-autoheight by [@FarukOzderim](https://github.com/FarukOzderim) in [PR 1009](https://github.com/gradio-app/gradio/pull/1009)
* Model3D Examples fixes by [@dawoodkhan82](https://github.com/dawoodkhan82) in [PR 1035](https://github.com/gradio-app/gradio/pull/1035)
* GAN Gradio Guide: Adjustments to iframe heights by [@NimaBoscarino](https://github.com/NimaBoscarino) in [PR 1042](https://github.com/gradio-app/gradio/pull/1042)
* added better default labels to form components by [@abidlabs](https://github.com/abidlabs) in [PR 1040](https://github.com/gradio-app/gradio/pull/1040)
* Slackbot web tracker fix by [@aliabd](https://github.com/aliabd) in [PR 1043](https://github.com/gradio-app/gradio/pull/1043)
* Plot fixes by [@dawoodkhan82](https://github.com/dawoodkhan82) in [PR 1044](https://github.com/gradio-app/gradio/pull/1044)
* Small fixes to the demos by [@abidlabs](https://github.com/abidlabs) in [PR 1030](https://github.com/gradio-app/gradio/pull/1030)
* fixing demo issue with website by [@aliabd](https://github.com/aliabd) in [PR 1047](https://github.com/gradio-app/gradio/pull/1047)
* [hotfix] HighlightedText by [@aliabid94](https://github.com/aliabid94) in [PR 1046](https://github.com/gradio-app/gradio/pull/1046)
* Update text by [@ronvoluted](https://github.com/ronvoluted) in [PR 1050](https://github.com/gradio-app/gradio/pull/1050)
* Update CONTRIBUTING.md by [@FarukOzderim](https://github.com/FarukOzderim) in [PR 1052](https://github.com/gradio-app/gradio/pull/1052)
* fix(ui): Increase contrast for footer by [@ronvoluted](https://github.com/ronvoluted) in [PR 1048](https://github.com/gradio-app/gradio/pull/1048)
* UI design update by [@gary149](https://github.com/gary149) in [PR 1041](https://github.com/gradio-app/gradio/pull/1041)
* updated PyPi version to 2.9.0b8 by [@abidlabs](https://github.com/abidlabs) in [PR 1059](https://github.com/gradio-app/gradio/pull/1059)
* Running, testing, and fixing demos by [@abidlabs](https://github.com/abidlabs) in [PR 1060](https://github.com/gradio-app/gradio/pull/1060)
* Form layout by [@pngwn](https://github.com/pngwn) in [PR 1054](https://github.com/gradio-app/gradio/pull/1054)
* inputless-interfaces by [@FarukOzderim](https://github.com/FarukOzderim) in [PR 1038](https://github.com/gradio-app/gradio/pull/1038)
* Update PULL_REQUEST_TEMPLATE.md by [@FarukOzderim](https://github.com/FarukOzderim) in [PR 1068](https://github.com/gradio-app/gradio/pull/1068)
* Upgrading node memory to 4gb in website Docker by [@aliabd](https://github.com/aliabd) in [PR 1069](https://github.com/gradio-app/gradio/pull/1069)
* Website reload error by [@aliabd](https://github.com/aliabd) in [PR 1079](https://github.com/gradio-app/gradio/pull/1079)
* fixed favicon issue by [@abidlabs](https://github.com/abidlabs) in [PR 1064](https://github.com/gradio-app/gradio/pull/1064)
* remove-queue-from-events by [@FarukOzderim](https://github.com/FarukOzderim) in [PR 1056](https://github.com/gradio-app/gradio/pull/1056)
* Enable vertex colors for OBJs files by [@radames](https://github.com/radames) in [PR 1074](https://github.com/gradio-app/gradio/pull/1074)
* Dark text by [@ronvoluted](https://github.com/ronvoluted) in [PR 1049](https://github.com/gradio-app/gradio/pull/1049)
* Scroll to output by [@pngwn](https://github.com/pngwn) in [PR 1077](https://github.com/gradio-app/gradio/pull/1077)
* Explicitly list pnpm version 6 in contributing guide by [@freddyaboulton](https://github.com/freddyaboulton) in [PR 1085](https://github.com/gradio-app/gradio/pull/1085)
* hotfix for encrypt issue by [@abidlabs](https://github.com/abidlabs) in [PR 1096](https://github.com/gradio-app/gradio/pull/1096)
* Release 2.9b9 by [@abidlabs](https://github.com/abidlabs) in [PR 1098](https://github.com/gradio-app/gradio/pull/1098)
* tweak node circleci settings by [@pngwn](https://github.com/pngwn) in [PR 1091](https://github.com/gradio-app/gradio/pull/1091)
* Website Reload Error by [@aliabd](https://github.com/aliabd) in [PR 1099](https://github.com/gradio-app/gradio/pull/1099)
* Website Reload: README in demos docker by [@aliabd](https://github.com/aliabd) in [PR 1100](https://github.com/gradio-app/gradio/pull/1100)
* Flagging fixes by [@abidlabs](https://github.com/abidlabs) in [PR 1081](https://github.com/gradio-app/gradio/pull/1081)
* Backend for optional labels by [@abidlabs](https://github.com/abidlabs) in [PR 1080](https://github.com/gradio-app/gradio/pull/1080)
* Optional labels fe by [@pngwn](https://github.com/pngwn) in [PR 1105](https://github.com/gradio-app/gradio/pull/1105)
* clean-deprecated-parameters by [@FarukOzderim](https://github.com/FarukOzderim) in [PR 1090](https://github.com/gradio-app/gradio/pull/1090)
* Blocks rendering fix by [@abidlabs](https://github.com/abidlabs) in [PR 1102](https://github.com/gradio-app/gradio/pull/1102)
* Redos #1106 by [@abidlabs](https://github.com/abidlabs) in [PR 1112](https://github.com/gradio-app/gradio/pull/1112)
* Interface types: handle input-only, output-only, and unified interfaces by [@abidlabs](https://github.com/abidlabs) in [PR 1108](https://github.com/gradio-app/gradio/pull/1108)
* Hotfix + New pypi release 2.9b11 by [@abidlabs](https://github.com/abidlabs) in [PR 1118](https://github.com/gradio-app/gradio/pull/1118)
* issue-checkbox by [@FarukOzderim](https://github.com/FarukOzderim) in [PR 1122](https://github.com/gradio-app/gradio/pull/1122)
* issue-checkbox-hotfix by [@FarukOzderim](https://github.com/FarukOzderim) in [PR 1127](https://github.com/gradio-app/gradio/pull/1127)
* Fix demos in website by [@aliabd](https://github.com/aliabd) in [PR 1130](https://github.com/gradio-app/gradio/pull/1130)
* Guide for Gradio ONNX model zoo on Huggingface by [@AK391](https://github.com/AK391) in [PR 1073](https://github.com/gradio-app/gradio/pull/1073)
* ONNX guide fixes by [@aliabd](https://github.com/aliabd) in [PR 1131](https://github.com/gradio-app/gradio/pull/1131)
* Stacked form inputs css by [@gary149](https://github.com/gary149) in [PR 1134](https://github.com/gradio-app/gradio/pull/1134)
* made default value in textbox empty string by [@abidlabs](https://github.com/abidlabs) in [PR 1135](https://github.com/gradio-app/gradio/pull/1135)
* Examples UI by [@gary149](https://github.com/gary149) in [PR 1121](https://github.com/gradio-app/gradio/pull/1121)
* Chatbot custom color support by [@dawoodkhan82](https://github.com/dawoodkhan82) in [PR 1092](https://github.com/gradio-app/gradio/pull/1092)
* highlighted text colors by [@pngwn](https://github.com/pngwn) in [PR 1119](https://github.com/gradio-app/gradio/pull/1119)
* pin to pnpm 6 for now by [@pngwn](https://github.com/pngwn) in [PR 1147](https://github.com/gradio-app/gradio/pull/1147)
* Restore queue in Blocks by [@aliabid94](https://github.com/aliabid94) in [PR 1137](https://github.com/gradio-app/gradio/pull/1137)
* add select event for tabitems by [@pngwn](https://github.com/pngwn) in [PR 1154](https://github.com/gradio-app/gradio/pull/1154)
* max_lines + autoheight for textbox by [@pngwn](https://github.com/pngwn) in [PR 1153](https://github.com/gradio-app/gradio/pull/1153)
* use color palette for chatbot by [@pngwn](https://github.com/pngwn) in [PR 1152](https://github.com/gradio-app/gradio/pull/1152)
* Timeseries improvements by [@pngwn](https://github.com/pngwn) in [PR 1149](https://github.com/gradio-app/gradio/pull/1149)
* move styling for interface panels to frontend by [@pngwn](https://github.com/pngwn) in [PR 1146](https://github.com/gradio-app/gradio/pull/1146)
* html tweaks by [@pngwn](https://github.com/pngwn) in [PR 1145](https://github.com/gradio-app/gradio/pull/1145)
* Issue #768: Support passing none to resize and crop image by [@dawoodkhan82](https://github.com/dawoodkhan82) in [PR 1144](https://github.com/gradio-app/gradio/pull/1144)
* image gallery component + img css by [@aliabid94](https://github.com/aliabid94) in [PR 1140](https://github.com/gradio-app/gradio/pull/1140)
* networking tweak by [@abidlabs](https://github.com/abidlabs) in [PR 1143](https://github.com/gradio-app/gradio/pull/1143)
* Allow enabling queue per event listener by [@aliabid94](https://github.com/aliabid94) in [PR 1155](https://github.com/gradio-app/gradio/pull/1155)
* config hotfix and v. 2.9b23 by [@abidlabs](https://github.com/abidlabs) in [PR 1158](https://github.com/gradio-app/gradio/pull/1158)
* Custom JS calls by [@aliabid94](https://github.com/aliabid94) in [PR 1082](https://github.com/gradio-app/gradio/pull/1082)
* Small fixes: queue default fix, ffmpeg installation message by [@abidlabs](https://github.com/abidlabs) in [PR 1159](https://github.com/gradio-app/gradio/pull/1159)
* formatting by [@abidlabs](https://github.com/abidlabs) in [PR 1161](https://github.com/gradio-app/gradio/pull/1161)
* enable flex grow for gr-box by [@radames](https://github.com/radames) in [PR 1165](https://github.com/gradio-app/gradio/pull/1165)
* 1148 loading by [@pngwn](https://github.com/pngwn) in [PR 1164](https://github.com/gradio-app/gradio/pull/1164)
* Put enable_queue kwarg back in launch() by [@aliabid94](https://github.com/aliabid94) in [PR 1167](https://github.com/gradio-app/gradio/pull/1167)
* A few small fixes by [@abidlabs](https://github.com/abidlabs) in [PR 1171](https://github.com/gradio-app/gradio/pull/1171)
* Hotfix for dropdown component by [@abidlabs](https://github.com/abidlabs) in [PR 1172](https://github.com/gradio-app/gradio/pull/1172)
* use secondary buttons in interface by [@pngwn](https://github.com/pngwn) in [PR 1173](https://github.com/gradio-app/gradio/pull/1173)
* 1183 component height by [@pngwn](https://github.com/pngwn) in [PR 1185](https://github.com/gradio-app/gradio/pull/1185)
* 962 dataframe by [@pngwn](https://github.com/pngwn) in [PR 1186](https://github.com/gradio-app/gradio/pull/1186)
* update-contributing by [@FarukOzderim](https://github.com/FarukOzderim) in [PR 1188](https://github.com/gradio-app/gradio/pull/1188)
* Table tweaks by [@pngwn](https://github.com/pngwn) in [PR 1195](https://github.com/gradio-app/gradio/pull/1195)
* wrap tab content in column by [@pngwn](https://github.com/pngwn) in [PR 1200](https://github.com/gradio-app/gradio/pull/1200)
* WIP: Add dark mode support by [@gary149](https://github.com/gary149) in [PR 1187](https://github.com/gradio-app/gradio/pull/1187)
* Restored /api/predict/ endpoint for Interfaces by [@abidlabs](https://github.com/abidlabs) in [PR 1199](https://github.com/gradio-app/gradio/pull/1199)
* hltext-label by [@pngwn](https://github.com/pngwn) in [PR 1204](https://github.com/gradio-app/gradio/pull/1204)
* add copy functionality to json by [@pngwn](https://github.com/pngwn) in [PR 1205](https://github.com/gradio-app/gradio/pull/1205)
* Update component config by [@aliabid94](https://github.com/aliabid94) in [PR 1089](https://github.com/gradio-app/gradio/pull/1089)
* fix placeholder prompt by [@pngwn](https://github.com/pngwn) in [PR 1215](https://github.com/gradio-app/gradio/pull/1215)
* ensure webcam video value is propogated correctly by [@pngwn](https://github.com/pngwn) in [PR 1218](https://github.com/gradio-app/gradio/pull/1218)
* Automatic word-break in highlighted text, combine_adjacent support by [@aliabid94](https://github.com/aliabid94) in [PR 1209](https://github.com/gradio-app/gradio/pull/1209)
* async-function-support by [@FarukOzderim](https://github.com/FarukOzderim) in [PR 1190](https://github.com/gradio-app/gradio/pull/1190)
* Sharing fix for assets by [@aliabid94](https://github.com/aliabid94) in [PR 1208](https://github.com/gradio-app/gradio/pull/1208)
* Hotfixes for course demos by [@abidlabs](https://github.com/abidlabs) in [PR 1222](https://github.com/gradio-app/gradio/pull/1222)
* Allow Custom CSS by [@aliabid94](https://github.com/aliabid94) in [PR 1170](https://github.com/gradio-app/gradio/pull/1170)
* share-hotfix by [@FarukOzderim](https://github.com/FarukOzderim) in [PR 1226](https://github.com/gradio-app/gradio/pull/1226)
* tweaks by [@pngwn](https://github.com/pngwn) in [PR 1229](https://github.com/gradio-app/gradio/pull/1229)
* white space for class concatenation by [@radames](https://github.com/radames) in [PR 1228](https://github.com/gradio-app/gradio/pull/1228)
* Tweaks by [@pngwn](https://github.com/pngwn) in [PR 1230](https://github.com/gradio-app/gradio/pull/1230)
* css tweaks by [@pngwn](https://github.com/pngwn) in [PR 1235](https://github.com/gradio-app/gradio/pull/1235)
* ensure defaults height match for media inputs by [@pngwn](https://github.com/pngwn) in [PR 1236](https://github.com/gradio-app/gradio/pull/1236)
* Default Label label value by [@radames](https://github.com/radames) in [PR 1239](https://github.com/gradio-app/gradio/pull/1239)
* update-shortcut-syntax by [@FarukOzderim](https://github.com/FarukOzderim) in [PR 1234](https://github.com/gradio-app/gradio/pull/1234)
* Update version.txt by [@FarukOzderim](https://github.com/FarukOzderim) in [PR 1244](https://github.com/gradio-app/gradio/pull/1244)
* Layout bugs by [@pngwn](https://github.com/pngwn) in [PR 1246](https://github.com/gradio-app/gradio/pull/1246)
* Update demo by [@FarukOzderim](https://github.com/FarukOzderim) in [PR 1253](https://github.com/gradio-app/gradio/pull/1253)
* Button default name by [@FarukOzderim](https://github.com/FarukOzderim) in [PR 1243](https://github.com/gradio-app/gradio/pull/1243)
* Labels spacing by [@gary149](https://github.com/gary149) in [PR 1254](https://github.com/gradio-app/gradio/pull/1254)
* add global loader for gradio app by [@pngwn](https://github.com/pngwn) in [PR 1251](https://github.com/gradio-app/gradio/pull/1251)
* ui apis for dalle-mini by [@pngwn](https://github.com/pngwn) in [PR 1258](https://github.com/gradio-app/gradio/pull/1258)
* Add precision to Number, backend only by [@freddyaboulton](https://github.com/freddyaboulton) in [PR 1125](https://github.com/gradio-app/gradio/pull/1125)
* Website Design Changes by [@abidlabs](https://github.com/abidlabs) in [PR 1015](https://github.com/gradio-app/gradio/pull/1015)
* Small fixes for multiple demos compatible with 3.0 by [@radames](https://github.com/radames) in [PR 1257](https://github.com/gradio-app/gradio/pull/1257)
* Issue #1160: Model 3D component not destroyed correctly by [@dawoodkhan82](https://github.com/dawoodkhan82) in [PR 1219](https://github.com/gradio-app/gradio/pull/1219)
* Fixes to components by [@abidlabs](https://github.com/abidlabs) in [PR 1260](https://github.com/gradio-app/gradio/pull/1260)
* layout docs by [@abidlabs](https://github.com/abidlabs) in [PR 1263](https://github.com/gradio-app/gradio/pull/1263)
* Static forms by [@pngwn](https://github.com/pngwn) in [PR 1264](https://github.com/gradio-app/gradio/pull/1264)
* Cdn assets by [@pngwn](https://github.com/pngwn) in [PR 1265](https://github.com/gradio-app/gradio/pull/1265)
* update logo by [@gary149](https://github.com/gary149) in [PR 1266](https://github.com/gradio-app/gradio/pull/1266)
* fix slider by [@aliabid94](https://github.com/aliabid94) in [PR 1268](https://github.com/gradio-app/gradio/pull/1268)
* maybe fix auth in iframes by [@pngwn](https://github.com/pngwn) in [PR 1261](https://github.com/gradio-app/gradio/pull/1261)
* Improves "Getting Started" guide by [@abidlabs](https://github.com/abidlabs) in [PR 1269](https://github.com/gradio-app/gradio/pull/1269)
* Add embedded demos to website by [@aliabid94](https://github.com/aliabid94) in [PR 1270](https://github.com/gradio-app/gradio/pull/1270)
* Label hotfixes by [@abidlabs](https://github.com/abidlabs) in [PR 1281](https://github.com/gradio-app/gradio/pull/1281)
* General tweaks by [@pngwn](https://github.com/pngwn) in [PR 1276](https://github.com/gradio-app/gradio/pull/1276)
* only affect links within the document by [@pngwn](https://github.com/pngwn) in [PR 1282](https://github.com/gradio-app/gradio/pull/1282)
* release 3.0b9 by [@abidlabs](https://github.com/abidlabs) in [PR 1283](https://github.com/gradio-app/gradio/pull/1283)
* Dm by [@pngwn](https://github.com/pngwn) in [PR 1284](https://github.com/gradio-app/gradio/pull/1284)
* Website fixes by [@aliabd](https://github.com/aliabd) in [PR 1286](https://github.com/gradio-app/gradio/pull/1286)
* Create Streamables by [@aliabid94](https://github.com/aliabid94) in [PR 1279](https://github.com/gradio-app/gradio/pull/1279)
* ensure table works on mobile by [@pngwn](https://github.com/pngwn) in [PR 1277](https://github.com/gradio-app/gradio/pull/1277)
* changes by [@aliabid94](https://github.com/aliabid94) in [PR 1287](https://github.com/gradio-app/gradio/pull/1287)
* demo alignment on landing page by [@aliabd](https://github.com/aliabd) in [PR 1288](https://github.com/gradio-app/gradio/pull/1288)
* New meta img by [@aliabd](https://github.com/aliabd) in [PR 1289](https://github.com/gradio-app/gradio/pull/1289)
* updated PyPi version to 3.0 by [@abidlabs](https://github.com/abidlabs) in [PR 1290](https://github.com/gradio-app/gradio/pull/1290)
* Fix site by [@aliabid94](https://github.com/aliabid94) in [PR 1291](https://github.com/gradio-app/gradio/pull/1291)
* Mobile responsive guides by [@aliabd](https://github.com/aliabd) in [PR 1293](https://github.com/gradio-app/gradio/pull/1293)
* Update readme by [@abidlabs](https://github.com/abidlabs) in [PR 1292](https://github.com/gradio-app/gradio/pull/1292)
* gif by [@abidlabs](https://github.com/abidlabs) in [PR 1296](https://github.com/gradio-app/gradio/pull/1296)

## Contributors Shoutout:

* [@JefferyChiang](https://github.com/JefferyChiang) made their first contribution in [PR 1004](https://github.com/gradio-app/gradio/pull/1004)
* [@NimaBoscarino](https://github.com/NimaBoscarino) made their first contribution in [PR 1000](https://github.com/gradio-app/gradio/pull/1000)
* [@ronvoluted](https://github.com/ronvoluted) made their first contribution in [PR 1050](https://github.com/gradio-app/gradio/pull/1050)
* [@radames](https://github.com/radames) made their first contribution in [PR 1074](https://github.com/gradio-app/gradio/pull/1074)
* [@freddyaboulton](https://github.com/freddyaboulton) made their first contribution in [PR 1085](https://github.com/gradio-app/gradio/pull/1085)<|MERGE_RESOLUTION|>--- conflicted
+++ resolved
@@ -50,21 +50,15 @@
 No changes to highlight.
 
 ## Documentation Changes:
-<<<<<<< HEAD
-* Colab buttons on every demo in the website! Just click open in colab, and run the demo there. 
-
-
-
-https://user-images.githubusercontent.com/9021060/202878400-cb16ed47-f4dd-4cb0-b2f0-102a9ff64135.mov
-
-
-=======
 * Updated documentation for embedding Gradio demos on Spaces as web components by 
 [@julien-c](https://github.com/julien-c) in [PR 2698](https://github.com/gradio-app/gradio/pull/2698)
 * Updated IFrames in Guides to use the host URL instead of the Space name to be consistent with the new method for embedding Spaces, by  
 [@julien-c](https://github.com/julien-c) in [PR 2692](https://github.com/gradio-app/gradio/pull/2692)
- 
->>>>>>> c99a323c
+ * Colab buttons on every demo in the website! Just click open in colab, and run the demo there. 
+
+
+
+https://user-images.githubusercontent.com/9021060/202878400-cb16ed47-f4dd-4cb0-b2f0-102a9ff64135.mov
 
 ## Testing and Infrastructure Changes:
 No changes to highlight.
