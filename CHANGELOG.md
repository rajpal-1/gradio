# Upcoming Release

## New Features:
<<<<<<< HEAD
=======

- Allow consecutive function triggers with `.then` and `.success` by [@aliabid94](https://github.com/aliabid94) in [PR 3430](https://github.com/gradio-app/gradio/pull/3430) 
>>>>>>> 7d76e1c3
- New code component allows you to enter, edit and display code with full syntax highlighting by [@pngwn](https://github.com/pngwn) in [PR 3421](https://github.com/gradio-app/gradio/pull/3421)

![](https://user-images.githubusercontent.com/12937446/224116643-5cfb94b3-93ce-43ee-bb7b-c25c3b66e0a1.png)

- Added the `.select()` event listener to the Gallery component. This event listener has EventData, data that is passed along the API to provide additional information about the event trigger. The EventData for the select event listener is the index of the item that was clicked. By [@aliabid94](https://github.com/aliabid94) in [PR 3399](https://github.com/gradio-app/gradio/pull/3399)


## Bug Fixes:
- Use `huggingface_hub` to send telemetry on `interface` and `blocks`; eventually to replace segment by [@dawoodkhan82](https://github.com/dawoodkhan82) in [PR 3342](https://github.com/gradio-app/gradio/pull/3342)
- Ensure load events created by components (randomize for slider, callable values) are never queued unless every is passed by [@freddyaboulton](https://github.com/freddyaboulton) in [PR 3391](https://github.com/gradio-app/gradio/pull/3391) 
- Prevent in-place updates of `generic_update` by shallow copying by [@gitgithan](https://github.com/gitgithan) in [PR 3405](https://github.com/gradio-app/gradio/pull/3405) to fix [#3282](https://github.com/gradio-app/gradio/issues/3282)
- Fix bug caused by not importing `BlockContext` in `utils.py` by [@freddyaboulton](https://github.com/freddyaboulton) in [PR 3424](https://github.com/gradio-app/gradio/pull/3424)
- Ensure dropdown does not highlight partial matches by [@pngwn](https://github.com/pngwn) in [PR 3421](https://github.com/gradio-app/gradio/pull/3421)

## Documentation Changes:
- Added a section on security and access when sharing Gradio apps by [@abidlabs](https://github.com/abidlabs) in [PR 3408](https://github.com/gradio-app/gradio/pull/3408) 
- Add Chinese README by [@uanu2002](https://github.com/uanu2002) in [PR 3394](https://github.com/gradio-app/gradio/pull/3394)
- Adds documentation for web components by [@abidlabs](https://github.com/abidlabs) in [PR 3407](https://github.com/gradio-app/gradio/pull/3407)
- Fixed link in Chinese readme  by [@eltociear](https://github.com/eltociear) in [PR 3417](https://github.com/gradio-app/gradio/pull/3417)
- Document Blocks methods by [@aliabd](https://github.com/aliabd) in [PR 3427](https://github.com/gradio-app/gradio/pull/3427)
- Fixed bug where event handlers were not showing up in documentation by [@freddyaboulton](https://github.com/freddyaboulton) in [PR 3434](https://github.com/gradio-app/gradio/pull/3434)   

## Testing and Infrastructure Changes:
- Fixes tests that were failing locally but passing on CI by [@abidlabs](https://github.com/abidlabs) in [PR 3411](https://github.com/gradio-app/gradio/pull/3411)
- Remove codecov from the repo by [@aliabd](https://github.com/aliabd) in [PR 3415](https://github.com/gradio-app/gradio/pull/3415)

## Breaking Changes:

No changes to highlight.

## Full Changelog:
- Prevent in-place updates of `generic_update` by shallow copying by [@gitgithan](https://github.com/gitgithan) in [PR 3405](https://github.com/gradio-app/gradio/pull/3405) to fix [#3282](https://github.com/gradio-app/gradio/issues/3282)
- Persist file names of files uploaded through any Gradio component by [@abidlabs](https://github.com/abidlabs) in [PR 3412](https://github.com/gradio-app/gradio/pull/3412)
- Fix markdown embedded component in docs by [@aliabd](https://github.com/aliabd) in [PR 3410](https://github.com/gradio-app/gradio/pull/3410)
- Clean up event listeners code by [@aliabid94](https://github.com/aliabid94) in [PR 3420](https://github.com/gradio-app/gradio/pull/3420) 
- Fix css issue with spaces logo by [@aliabd](https://github.com/aliabd) in [PR 3422](https://github.com/gradio-app/gradio/pull/3422)

## Contributors Shoutout:

No changes to highlight.

# 3.20.1

## New Features:

- Add `height` kwarg to style in `gr.Chatbot()` component by [@dawoodkhan82](https://github.com/dawoodkhan82) in [PR 3369](https://github.com/gradio-app/gradio/pull/3369)

```python
chatbot = gr.Chatbot().style(height=500)
```

## Bug Fixes:

- Ensure uploaded images are always shown in the sketch tool by [@pngwn](https://github.com/pngwn) in [PR 3386](https://github.com/gradio-app/gradio/pull/3386)
- Fixes bug where when if fn is a non-static class member, then self should be ignored as the first param of the fn by [@or25](https://github.com/or25) in [PR #3227](https://github.com/gradio-app/gradio/pull/3227)

## Documentation Changes:

No changes to highlight.

## Testing and Infrastructure Changes:

No changes to highlight.

## Breaking Changes:

No changes to highlight.

## Full Changelog:

No changes to highlight.

## Contributors Shoutout:

No changes to highlight.

# 3.20.0

## New Features:

### Release event for Slider

Now you can trigger your python function to run when the slider is released as opposed to every slider change value!

Simply use the `release` method on the slider

```python
slider.release(function, inputs=[...], outputs=[...], api_name="predict")
```

By [@freddyaboulton](https://github.com/freddyaboulton) in [PR 3353](https://github.com/gradio-app/gradio/pull/3353)

### Dropdown Component Updates

The standard dropdown component now supports searching for choices. Also when `multiselect` is `True`, you can specify `max_choices` to set the maximum number of choices you want the user to be able to select from the dropdown component.

```python
gr.Dropdown(label="Choose your favorite colors", choices=["red", "blue", "green", "yellow", "orange"], multiselect=True, max_choices=2)
```

by [@dawoodkhan82](https://github.com/dawoodkhan82) in [PR 3211](https://github.com/gradio-app/gradio/pull/3211)

### Download button for images 🖼️

Output images will now automatically have a download button displayed to make it easier to save and share
the results of Machine Learning art models.

![download_sketch](https://user-images.githubusercontent.com/41651716/221025113-e693bf41-eabd-42b3-a4f2-26f2708d98fe.gif)

By [@freddyaboulton](https://github.com/freddyaboulton) in [PR 3297](https://github.com/gradio-app/gradio/pull/3297)

- Updated image upload component to accept all image formats, including lossless formats like .webp by [@fienestar](https://github.com/fienestar) in [PR 3225](https://github.com/gradio-app/gradio/pull/3225)
- Adds a disabled mode to the `gr.Button` component by setting `interactive=False` by [@abidlabs](https://github.com/abidlabs) in [PR 3266](https://github.com/gradio-app/gradio/pull/3266) and [PR 3288](https://github.com/gradio-app/gradio/pull/3288)
- Adds visual feedback to the when the Flag button is clicked, by [@abidlabs](https://github.com/abidlabs) in [PR 3289](https://github.com/gradio-app/gradio/pull/3289)
- Adds ability to set `flagging_options` display text and saved flag separately by [@abidlabs](https://github.com/abidlabs) in [PR 3289](https://github.com/gradio-app/gradio/pull/3289)
- Allow the setting of `brush_radius` for the `Image` component both as a default and via `Image.update()` by [@pngwn](https://github.com/pngwn) in [PR 3277](https://github.com/gradio-app/gradio/pull/3277)
- Added `info=` argument to form components to enable extra context provided to users, by [@aliabid94](https://github.com/aliabid94) in [PR 3291](https://github.com/gradio-app/gradio/pull/3291)
- Allow developers to access the username of a logged-in user from the `gr.Request()` object using the `.username` attribute by [@abidlabs](https://github.com/abidlabs) in [PR 3296](https://github.com/gradio-app/gradio/pull/3296)
- Add `preview` option to `Gallery.style` that launches the gallery in preview mode when first loaded by [@freddyaboulton](https://github.com/freddyaboulton) in [PR 3345](https://github.com/gradio-app/gradio/pull/3345)

## Bug Fixes:

- Ensure `mirror_webcam` is always respected by [@pngwn](https://github.com/pngwn) in [PR 3245](https://github.com/gradio-app/gradio/pull/3245)
- Fix issue where updated markdown links were not being opened in a new tab by [@gante](https://github.com/gante) in [PR 3236](https://github.com/gradio-app/gradio/pull/3236)
- API Docs Fixes by [@aliabd](https://github.com/aliabd) in [PR 3287](https://github.com/gradio-app/gradio/pull/3287)
- Added a timeout to queue messages as some demos were experiencing infinitely growing queues from active jobs waiting forever for clients to respond by [@freddyaboulton](https://github.com/freddyaboulton) in [PR 3196](https://github.com/gradio-app/gradio/pull/3196)
- Fixes the height of rendered LaTeX images so that they match the height of surrounding text by [@abidlabs](https://github.com/abidlabs) in [PR 3258](https://github.com/gradio-app/gradio/pull/3258) and in [PR 3276](https://github.com/gradio-app/gradio/pull/3276)
- Fix bug where matplotlib images where always too small on the front end by [@freddyaboulton](https://github.com/freddyaboulton) in [PR 3274](https://github.com/gradio-app/gradio/pull/3274)
- Remove embed's `initial_height` when loading is complete so the embed finds its natural height once it is loaded [@pngwn](https://github.com/pngwn) in [PR 3292](https://github.com/gradio-app/gradio/pull/3292)
- Prevent Sketch from crashing when a default image is provided by [@pngwn](https://github.com/pngwn) in [PR 3277](https://github.com/gradio-app/gradio/pull/3277)
- Respect the `shape` argument on the front end when creating Image Sketches by [@pngwn](https://github.com/pngwn) in [PR 3277](https://github.com/gradio-app/gradio/pull/3277)
- Fix infinite loop caused by setting `Dropdown's` value to be `[]` and adding a change event on the dropdown by [@freddyaboulton](https://github.com/freddyaboulton) in [PR 3295](https://github.com/gradio-app/gradio/pull/3295)
- Fix change event listed twice in image docs by [@aliabd](https://github.com/aliabd) in [PR 3318](https://github.com/gradio-app/gradio/pull/3318)
- Fix bug that cause UI to be vertically centered at all times by [@pngwn](https://github.com/pngwn) in [PR 3336](https://github.com/gradio-app/gradio/pull/3336)
- Fix bug where `height` set in `Gallery.style` was not respected by the front-end by [@freddyaboulton](https://github.com/freddyaboulton) in [PR 3343](https://github.com/gradio-app/gradio/pull/3343)
- Ensure markdown lists are rendered correctly by [@pngwn](https://github.com/pngwn) in [PR 3341](https://github.com/gradio-app/gradio/pull/3341)
- Ensure that the initial empty value for `gr.Dropdown(Multiselect=True)` is an empty list and the initial value for `gr.Dropdown(Multiselect=False)` is an empty string by [@pngwn](https://github.com/pngwn) in [PR 3338](https://github.com/gradio-app/gradio/pull/3338)
- Ensure uploaded images respect the shape property when the canvas is also enabled by [@pngwn](https://github.com/pngwn) in [PR 3351](https://github.com/gradio-app/gradio/pull/3351)
- Ensure that Google Analytics works correctly when gradio apps are created with `analytics_enabled=True` by [@abidlabs](https://github.com/abidlabs) in [PR 3349](https://github.com/gradio-app/gradio/pull/3349)
- Fix bug where files were being re-uploaded after updates by [@freddyaboulton](https://github.com/freddyaboulton) in [PR 3375](https://github.com/gradio-app/gradio/pull/3375)
- Fix error when using backen_fn and custom js at the same time by [@jialeicui](https://github.com/jialeicui) in [PR 3358](https://github.com/gradio-app/gradio/pull/3358)
- Support new embeds for huggingface spaces subdomains by [@pngwn](https://github.com/pngwn) in [PR 3367](https://github.com/gradio-app/gradio/pull/3367)

## Documentation Changes:

- Added the `types` field to the dependency field in the config by [@freddyaboulton](https://github.com/freddyaboulton) in [PR 3315](https://github.com/gradio-app/gradio/pull/3315)
- Gradio Status Page by [@aliabd](https://github.com/aliabd) in [PR 3331](https://github.com/gradio-app/gradio/pull/3331)
- Adds a Guide on setting up a dashboard from Supabase data using the `gr.BarPlot`
  component by [@abidlabs](https://github.com/abidlabs) in [PR 3275](https://github.com/gradio-app/gradio/pull/3275)

## Testing and Infrastructure Changes:

- Adds a script to benchmark the performance of the queue and adds some instructions on how to use it. By [@freddyaboulton](https://github.com/freddyaboulton) and [@abidlabs](https://github.com/abidlabs) in [PR 3272](https://github.com/gradio-app/gradio/pull/3272)
- Flaky python tests no longer cancel non-flaky tests by [@freddyaboulton](https://github.com/freddyaboulton) in [PR 3344](https://github.com/gradio-app/gradio/pull/3344)

## Breaking Changes:

- Chatbot bubble colors can no longer be set by `chatbot.style(color_map=)` by [@aliabid94] in [PR 3370](https://github.com/gradio-app/gradio/pull/3370)

## Full Changelog:

- Fixed comment typo in components.py by [@eltociear](https://github.com/eltociear) in [PR 3235](https://github.com/gradio-app/gradio/pull/3235)
- Cleaned up chatbot ui look and feel by [@aliabid94] in [PR 3370](https://github.com/gradio-app/gradio/pull/3370)

## Contributors Shoutout:

No changes to highlight.

# 3.19.1

## New Features:

No changes to highlight.

## Bug Fixes:

- UI fixes including footer and API docs by [@aliabid94](https://github.com/aliabid94) in [PR 3242](https://github.com/gradio-app/gradio/pull/3242)
- Updated image upload component to accept all image formats, including lossless formats like .webp by [@fienestar](https://github.com/fienestar) in [PR 3225](https://github.com/gradio-app/gradio/pull/3225)

## Documentation Changes:

No changes to highlight.

## Testing and Infrastructure Changes:

No changes to highlight.

## Breaking Changes:

No changes to highlight.

## Full Changelog:

- Added backend support for themes by [@aliabid94](https://github.com/aliabid94) in [PR 2931](https://github.com/gradio-app/gradio/pull/2931)
- Added support for button sizes "lg" (default) and "sm".

## Contributors Shoutout:

No changes to highlight.

# 3.19.0

## New Features:

### Improved embedding experience

When embedding a spaces-hosted gradio app as a web component, you now get an improved UI linking back to the original space, better error handling and more intelligent load performance. No changes are required to your code to benefit from this enhanced experience; simply upgrade your gradio SDK to the latest version.

![](https://user-images.githubusercontent.com/12937446/219653294-86937632-72c1-4e93-a77c-af705d49382a.png)

This behaviour is configurable. You can disable the info panel at the bottom by passing `info="false"`. You can disable the container entirely by passing `container="false"`.

Error statuses are reported in the UI with an easy way for end-users to report problems to the original space author via the community tab of that Hugginface space:

![](https://user-images.githubusercontent.com/12937446/219655499-88019443-d694-44e7-9e6d-242e19d10a5c.png)

By default, gradio apps are lazy loaded, vastly improving performance when there are several demos on the page. Metadata is loaded ahead of time, but the space will only be loaded and rendered when it is in view.

This behaviour is configurable. You can pass `eager="true"` to load and render the space regardless of whether or not it is currently on the screen.

by [@pngwn](https://github.com/pngwn) in [PR 3205](https://github.com/gradio-app/gradio/pull/3205)

### New `gr.BarPlot` component! 📊

Create interactive bar plots from a high-level interface with `gr.BarPlot`.
No need to remember matplotlib syntax anymore!

Example usage:

```python
import gradio as gr
import pandas as pd

simple = pd.DataFrame({
    'a': ['A', 'B', 'C', 'D', 'E', 'F', 'G', 'H', 'I'],
    'b': [28, 55, 43, 91, 81, 53, 19, 87, 52]
})

with gr.Blocks() as demo:
    gr.BarPlot(
        simple,
        x="a",
        y="b",
        title="Simple Bar Plot with made up data",
        tooltip=['a', 'b'],
    )

demo.launch()
```

By [@freddyaboulton](https://github.com/freddyaboulton) in [PR 3157](https://github.com/gradio-app/gradio/pull/3157)

### Bokeh plots are back! 🌠

Fixed a bug that prevented bokeh plots from being displayed on the front end and extended support for both 2.x and 3.x versions of bokeh!

![image](https://user-images.githubusercontent.com/41651716/219468324-0d82e07f-8fb4-4ff9-b40c-8250b29e45f7.png)

By [@freddyaboulton](https://github.com/freddyaboulton) in [PR 3212](https://github.com/gradio-app/gradio/pull/3212)

## Bug Fixes:

- Adds ability to add a single message from the bot or user side. Ex: specify `None` as the second value in the tuple, to add a single message in the chatbot from the "bot" side.

```python
gr.Chatbot([("Hi, I'm DialoGPT. Try asking me a question.", None)])
```

By [@dawoodkhan82](https://github.com/dawoodkhan82) in [PR 3165](https://github.com/gradio-app/gradio/pull/3165)

- Fixes `gr.utils.delete_none` to only remove props whose values are `None` from the config by [@abidlabs](https://github.com/abidlabs) in [PR 3188](https://github.com/gradio-app/gradio/pull/3188)
- Fix bug where embedded demos were not loading files properly by [@freddyaboulton](https://github.com/freddyaboulton) in [PR 3177](https://github.com/gradio-app/gradio/pull/3177)
- The `change` event is now triggered when users click the 'Clear All' button of the multiselect DropDown component by [@freddyaboulton](https://github.com/freddyaboulton) in [PR 3195](https://github.com/gradio-app/gradio/pull/3195)
- Stops File component from freezing when a large file is uploaded by [@aliabid94](https://github.com/aliabid94) in [PR 3191](https://github.com/gradio-app/gradio/pull/3191)
- Support Chinese pinyin in Dataframe by [@aliabid94](https://github.com/aliabid94) in [PR 3206](https://github.com/gradio-app/gradio/pull/3206)
- The `clear` event is now triggered when images are cleared by [@freddyaboulton](https://github.com/freddyaboulton) in [PR 3218](https://github.com/gradio-app/gradio/pull/3218)
- Fix bug where auth cookies where not sent when connecting to an app via http by [@freddyaboulton](https://github.com/freddyaboulton) in [PR 3223](https://github.com/gradio-app/gradio/pull/3223)
- Ensure latext CSS is always applied in light and dark mode by [@pngwn](https://github.com/pngwn) in [PR 3233](https://github.com/gradio-app/gradio/pull/3233)

## Documentation Changes:

- Sort components in docs by alphabetic order by [@aliabd](https://github.com/aliabd) in [PR 3152](https://github.com/gradio-app/gradio/pull/3152)
- Changes to W&B guide by [@scottire](https://github.com/scottire) in [PR 3153](https://github.com/gradio-app/gradio/pull/3153)
- Keep pnginfo metadata for gallery by [@wfng92](https://github.com/wfng92) in [PR 3150](https://github.com/gradio-app/gradio/pull/3150)
- Add a section on how to run a Gradio app locally [@osanseviero](https://github.com/osanseviero) in [PR 3170](https://github.com/gradio-app/gradio/pull/3170)
- Fixed typos in gradio events function documentation by [@vidalmaxime](https://github.com/vidalmaxime) in [PR 3168](https://github.com/gradio-app/gradio/pull/3168)
- Added an example using Gradio's batch mode with the diffusers library by [@abidlabs](https://github.com/abidlabs) in [PR 3224](https://github.com/gradio-app/gradio/pull/3224)

## Testing and Infrastructure Changes:

No changes to highlight.

## Breaking Changes:

No changes to highlight.

## Full Changelog:

- Fix demos page css and add close demos button by [@aliabd](https://github.com/aliabd) in [PR 3151](https://github.com/gradio-app/gradio/pull/3151)
- Caches temp files from base64 input data by giving them a deterministic path based on the contents of data by [@abidlabs](https://github.com/abidlabs) in [PR 3197](https://github.com/gradio-app/gradio/pull/3197)
- Better warnings (when there is a mismatch between the number of output components and values returned by a function, or when the `File` component or `UploadButton` component includes a `file_types` parameter along with `file_count=="dir"`) by [@abidlabs](https://github.com/abidlabs) in [PR 3194](https://github.com/gradio-app/gradio/pull/3194)
- Raises a `gr.Error` instead of a regular Python error when you use `gr.Interface.load()` to load a model and there's an error querying the HF API by [@abidlabs](https://github.com/abidlabs) in [PR 3194](https://github.com/gradio-app/gradio/pull/3194)
- Fixed gradio share links so that they are persistent and do not reset if network
  connection is disrupted by by [XciD](https://github.com/XciD), [Wauplin](https://github.com/Wauplin), and [@abidlabs](https://github.com/abidlabs) in [PR 3149](https://github.com/gradio-app/gradio/pull/3149) and a follow-up to allow it to work for users upgrading from a previous Gradio version in [PR 3221](https://github.com/gradio-app/gradio/pull/3221)

## Contributors Shoutout:

No changes to highlight.

# Version 3.18.0

## New Features:

### Revamped Stop Button for Interfaces 🛑

If your Interface function is a generator, there used to be a separate `Stop` button displayed next
to the `Submit` button.

We've revamed the `Submit` button so that it turns into a `Stop` button during the generation process.
Clicking on the `Stop` button will cancel the generation and turn it back to a `Submit` button.
The `Stop` button will automatically turn back to a `Submit` button at the end of the generation if you don't use it!

By [@freddyaboulton](https://github.com/freddyaboulton) in [PR 3124](https://github.com/gradio-app/gradio/pull/3124)

### Queue now works with reload mode!

You can now call `queue` on your `demo` outside of the `if __name__ == "__main__"` block and
run the script in reload mode with the `gradio` command.

Any changes to the `app.py` file will be reflected in the webpage automatically and the queue will work
properly!

By [@freddyaboulton](https://github.com/freddyaboulton) in [PR 3089](https://github.com/gradio-app/gradio/pull/3089)

### Allow serving files from additional directories

```python
demo = gr.Interface(...)
demo.launch(
  file_directories=["/var/lib/demo/path/to/resources"]
)
```

By [@maxaudron](https://github.com/maxaudron) in [PR 3075](https://github.com/gradio-app/gradio/pull/3075)

## Bug Fixes:

- Fixes URL resolution on Windows by [@abidlabs](https://github.com/abidlabs) in [PR 3108](https://github.com/gradio-app/gradio/pull/3108)
- Example caching now works with components without a label attribute (e.g. `Column`) by [@abidlabs](https://github.com/abidlabs) in [PR 3123](https://github.com/gradio-app/gradio/pull/3123)
- Ensure the Video component correctly resets the UI state whe a new video source is loaded and reduce choppiness of UI by [@pngwn](https://github.com/abidlabs) in [PR 3117](https://github.com/gradio-app/gradio/pull/3117)
- Fixes loading private Spaces by [@abidlabs](https://github.com/abidlabs) in [PR 3068](https://github.com/gradio-app/gradio/pull/3068)
- Added a warning when attempting to launch an `Interface` via the `%%blocks` jupyter notebook magic command by [@freddyaboulton](https://github.com/freddyaboulton) in [PR 3126](https://github.com/gradio-app/gradio/pull/3126)
- Fixes bug where interactive output image cannot be set when in edit mode by [@dawoodkhan82](https://github.com/@dawoodkhan82) in [PR 3135](https://github.com/gradio-app/gradio/pull/3135)
- A share link will automatically be created when running on Sagemaker notebooks so that the front-end is properly displayed by [@abidlabs](https://github.com/abidlabs) in [PR 3137](https://github.com/gradio-app/gradio/pull/3137)
- Fixes a few dropdown component issues; hide checkmark next to options as expected, and keyboard hover is visible by [@dawoodkhan82](https://github.com/dawoodkhan82) in [PR 3145]https://github.com/gradio-app/gradio/pull/3145)
- Fixed bug where example pagination buttons were not visible in dark mode or displayed under the examples table. By [@freddyaboulton](https://github.com/freddyaboulton) in [PR 3144](https://github.com/gradio-app/gradio/pull/3144)
- Fixed bug where the font color of axis labels and titles for native plots did not respond to dark mode preferences. By [@freddyaboulton](https://github.com/freddyaboulton) in [PR 3146](https://github.com/gradio-app/gradio/pull/3146)

## Documentation Changes:

- Added a guide on the 4 kinds of Gradio Interfaces by [@yvrjsharma](https://github.com/yvrjsharma) and [@abidlabs](https://github.com/abidlabs) in [PR 3003](https://github.com/gradio-app/gradio/pull/3003)
- Explained that the parameters in `launch` will not be respected when using reload mode, e.g. `gradio` command by [@freddyaboulton](https://github.com/freddyaboulton) in [PR 3089](https://github.com/gradio-app/gradio/pull/3089)
- Added a demo to show how to set up variable numbers of outputs in Gradio by [@abidlabs](https://github.com/abidlabs) in [PR 3127](https://github.com/gradio-app/gradio/pull/3127)
- Updated docs to reflect that the `equal_height` parameter should be passed to the `.style()` method of `gr.Row()` by [@freddyaboulton](https://github.com/freddyaboulton) in [PR 3125](https://github.com/gradio-app/gradio/pull/3125)

## Testing and Infrastructure Changes:

No changes to highlight.

## Breaking Changes:

No changes to highlight.

## Full Changelog:

- Changed URL of final image for `fake_diffusion` demos by [@freddyaboulton](https://github.com/freddyaboulton) in [PR 3120](https://github.com/gradio-app/gradio/pull/3120)

## Contributors Shoutout:

No changes to highlight.

# Version 3.17.1

## New Features:

### iOS image rotation fixed 🔄

Previously photos uploaded via iOS would be rotated after processing. This has been fixed by [@freddyaboulton](https://github.com/freddyaboulton) in [PR 3089](https://github.com/gradio-app/gradio/pull/3091)

#### Before

![image](https://user-images.githubusercontent.com/41651716/215846507-a36e9d05-1ac2-4867-8ab3-ce045a9415d9.png)

#### After

![image](https://user-images.githubusercontent.com/41651716/215846554-e41773ed-70f0-491a-9952-6a18babf91ef.png)

### Run on Kaggle kernels 🧪

A share link will automatically be created when running on Kaggle kernels (notebooks) so that the front-end is properly displayed.

![image](https://user-images.githubusercontent.com/41651716/216104254-2cf55599-449c-436c-b57e-40f6a83f9eee.png)

By [@freddyaboulton](https://github.com/freddyaboulton) in [PR 3101](https://github.com/gradio-app/gradio/pull/3101)

## Bug Fixes:

- Fix bug where examples were not rendered correctly for demos created with Blocks api that had multiple input compinents by [@freddyaboulton](https://github.com/freddyaboulton) in [PR 3090](https://github.com/gradio-app/gradio/pull/3090)
- Fix change event listener for JSON, HighlightedText, Chatbot by [@aliabid94](https://github.com/aliabid94) in [PR 3095](https://github.com/gradio-app/gradio/pull/3095)
- Fixes bug where video and file change event not working [@tomchang25](https://github.com/tomchang25) in [PR 3098](https://github.com/gradio-app/gradio/pull/3098)
- Fixes bug where static_video play and pause event not working [@tomchang25](https://github.com/tomchang25) in [PR 3098](https://github.com/gradio-app/gradio/pull/3098)
- Fixed `Gallery.style(grid=...)` by by [@aliabd](https://github.com/aliabd) in [PR 3107](https://github.com/gradio-app/gradio/pull/3107)

## Documentation Changes:

- Update chatbot guide to include blocks demo and markdown support section by [@dawoodkhan82](https://github.com/dawoodkhan82) in [PR 3023](https://github.com/gradio-app/gradio/pull/3023)

* Fix a broken link in the Quick Start guide, by [@cakiki](https://github.com/cakiki) in [PR 3109](https://github.com/gradio-app/gradio/pull/3109)
* Better docs navigation on mobile by [@aliabd](https://github.com/aliabd) in [PR 3112](https://github.com/gradio-app/gradio/pull/3112)
* Add a guide on using Gradio with [Comet](https://comet.com/), by [@DN6](https://github.com/DN6/) in [PR 3058](https://github.com/gradio-app/gradio/pull/3058)

## Testing and Infrastructure Changes:

No changes to highlight.

## Breaking Changes:

No changes to highlight.

## Full Changelog:

- Set minimum `markdown-it-py` version to `2.0.0` so that the dollar math plugin is compatible by [@freddyaboulton](https://github.com/freddyaboulton) in [PR 3102](https://github.com/gradio-app/gradio/pull/3102)

## Contributors Shoutout:

No changes to highlight.

# Version 3.17.0

## New Features:

### Extended support for Interface.load! 🏗️

You can now load `image-to-text` and `conversational` pipelines from the hub!

### Image-to-text Demo

```python
io = gr.Interface.load("models/nlpconnect/vit-gpt2-image-captioning",
                       api_key="<optional-api-key>")
io.launch()
```

<img width="1087" alt="image" src="https://user-images.githubusercontent.com/41651716/213260197-dc5d80b4-6e50-4b3a-a764-94980930ac38.png">

### conversational Demo

```python
chatbot = gr.Interface.load("models/microsoft/DialoGPT-medium",
                           api_key="<optional-api-key>")
chatbot.launch()
```

![chatbot_load](https://user-images.githubusercontent.com/41651716/213260220-3eaa25b7-a38b-48c6-adeb-2718bdf297a2.gif)

By [@freddyaboulton](https://github.com/freddyaboulton) in [PR 3011](https://github.com/gradio-app/gradio/pull/3011)

### Download Button added to Model3D Output Component 📥

No need for an additional file output component to enable model3d file downloads anymore. We now added a download button to the model3d component itself.

<img width="739" alt="Screenshot 2023-01-18 at 3 52 45 PM" src="https://user-images.githubusercontent.com/12725292/213294198-5f4fda35-bde7-450c-864f-d5683e7fa29a.png">

By [@dawoodkhan82](https://github.com/dawoodkhan82) in [PR 3014](https://github.com/gradio-app/gradio/pull/3014)

### Fixing Auth on Spaces 🔑

Authentication on spaces works now! Third party cookies must be enabled on your browser to be able
to log in. Some browsers disable third party cookies by default (Safari, Chrome Incognito).

![auth_spaces](https://user-images.githubusercontent.com/41651716/215528417-09538933-0576-4d1d-b3b9-1e877ab01905.gif)

## Bug Fixes:

- Fixes bug where interpretation event was not configured correctly by [@freddyaboulton](https://github.com/freddyaboulton) in [PR 2993](https://github.com/gradio-app/gradio/pull/2993)
- Fix relative import bug in reload mode by [@freddyaboulton](https://github.com/freddyaboulton) in [PR 2992](https://github.com/gradio-app/gradio/pull/2992)
- Fixes bug where png files were not being recognized when uploading images by [@abidlabs](https://github.com/abidlabs) in [PR 3002](https://github.com/gradio-app/gradio/pull/3002)
- Fixes bug where external Spaces could not be loaded and used as functions if they returned files by [@abidlabs](https://github.com/abidlabs) in [PR 3004](https://github.com/gradio-app/gradio/pull/3004)
- Fix bug where file serialization output was not JSON serializable by [@freddyaboulton](https://github.com/freddyaboulton) in [PR 2999](https://github.com/gradio-app/gradio/pull/2999)
- Fixes bug where png files were not being recognized when uploading images by [@abidlabs](https://github.com/abidlabs) in [PR 3002](https://github.com/gradio-app/gradio/pull/3002)
- Fixes bug where temporary uploaded files were not being added to temp sets by [@abidlabs](https://github.com/abidlabs) in [PR 3005](https://github.com/gradio-app/gradio/pull/3005)
- Fixes issue where markdown support in chatbot breaks older demos [@dawoodkhan82](https://github.com/dawoodkhan82) in [PR 3006](https://github.com/gradio-app/gradio/pull/3006)
- Fixes the `/file/` route that was broken in a recent change in [PR 3010](https://github.com/gradio-app/gradio/pull/3010)
- Fix bug where the Image component could not serialize image urls by [@freddyaboulton](https://github.com/freddyaboulton) in [PR 2957](https://github.com/gradio-app/gradio/pull/2957)
- Fix forwarding for guides after SEO renaming by [@aliabd](https://github.com/aliabd) in [PR 3017](https://github.com/gradio-app/gradio/pull/3017)
- Switch all pages on the website to use latest stable gradio by [@aliabd](https://github.com/aliabd) in [PR 3016](https://github.com/gradio-app/gradio/pull/3016)
- Fix bug related to deprecated parameters in `huggingface_hub` for the HuggingFaceDatasetSaver in [PR 3025](https://github.com/gradio-app/gradio/pull/3025)
- Added better support for symlinks in the way absolute paths are resolved by [@abidlabs](https://github.com/abidlabs) in [PR 3037](https://github.com/gradio-app/gradio/pull/3037)
- Fix several minor frontend bugs (loading animation, examples as gallery) frontend [@aliabid94](https://github.com/3026) in [PR 2961](https://github.com/gradio-app/gradio/pull/3026).
- Fixes bug that the chatbot sample code does not work with certain input value by [@petrov826](https://github.com/petrov826) in [PR 3039](https://github.com/gradio-app/gradio/pull/3039).
- Fix shadows for form element and ensure focus styles more visible in dark mode [@pngwn](https://github.com/pngwn) in [PR 3042](https://github.com/gradio-app/gradio/pull/3042).
- Fixed bug where the Checkbox and Dropdown change events were not triggered in response to other component changes by [@freddyaboulton](https://github.com/freddyaboulton) in [PR 3045](https://github.com/gradio-app/gradio/pull/3045)
- Fix bug where the queue was not properly restarted after launching a `closed` app by [@freddyaboulton](https://github.com/freddyaboulton) in [PR 3022](https://github.com/gradio-app/gradio/pull/3022)
- Adding missing embedded components on docs by [@aliabd](https://github.com/aliabd) in [PR 3027](https://github.com/gradio-app/gradio/pull/3027)
- Fixes bug where app would crash if the `file_types` parameter of `gr.File` or `gr.UploadButton` was not a list by [@freddyaboulton](https://github.com/freddyaboulton) in [PR 3048](https://github.com/gradio-app/gradio/pull/3048)
- Ensure CSS mounts correctly regardless of how many Gradio instances are on the page [@pngwn](https://github.com/pngwn) in [PR 3059](https://github.com/gradio-app/gradio/pull/3059).
- Fix bug where input component was not hidden in the frontend for `UploadButton` by [@freddyaboulton](https://github.com/freddyaboulton) in [PR 3053](https://github.com/gradio-app/gradio/pull/3053)
- Fixes issue where after clicking submit or undo, the sketch output wouldn't clear. [@dawoodkhan82](https://github.com/dawoodkhan82) in [PR 3047](https://github.com/gradio-app/gradio/pull/3047)
- Ensure spaces embedded via the web component always use the correct URLs for server requests and change ports for testing to avoid strange collisions when users are working with embedded apps locally by [@pngwn](https://github.com/pngwn) in [PR 3065](https://github.com/gradio-app/gradio/pull/3065)
- Preserve selected image of Gallery through updated by [@freddyaboulton](https://github.com/freddyaboulton) in [PR 3061](https://github.com/gradio-app/gradio/pull/3061)
- Fix bug where auth was not respected on HF spaces by [@freddyaboulton](https://github.com/freddyaboulton) and [@aliabid94](https://github.com/aliabid94) in [PR 3049](https://github.com/gradio-app/gradio/pull/3049)
- Fixes bug where tabs selected attribute not working if manually change tab by [@tomchang25](https://github.com/tomchang25) in [3055](https://github.com/gradio-app/gradio/pull/3055)
- Change chatbot to show dots on progress, and fix bug where chatbot would not stick to bottom in the case of images by [@aliabid94](https://github.com/aliabid94) in [PR 3067](https://github.com/gradio-app/gradio/pull/3079)

## Documentation Changes:

- SEO improvements to guides by[@aliabd](https://github.com/aliabd) in [PR 2915](https://github.com/gradio-app/gradio/pull/2915)
- Use `gr.LinePlot` for the `blocks_kinematics` demo by [@freddyaboulton](https://github.com/freddyaboulton) in [PR 2998](https://github.com/gradio-app/gradio/pull/2998)
- Updated the `interface_series_load` to include some inline markdown code by [@abidlabs](https://github.com/abidlabs) in [PR 3051](https://github.com/gradio-app/gradio/pull/3051)

## Testing and Infrastructure Changes:

- Adds a GitHub action to test if any large files (> 5MB) are present by [@abidlabs](https://github.com/abidlabs) in [PR 3013](https://github.com/gradio-app/gradio/pull/3013)

## Breaking Changes:

No changes to highlight.

## Full Changelog:

- Rewrote frontend using CSS variables for themes by [@pngwn](https://github.com/pngwn) in [PR 2840](https://github.com/gradio-app/gradio/pull/2840)
- Moved telemetry requests to run on background threads by [@abidlabs](https://github.com/abidlabs) in [PR 3054](https://github.com/gradio-app/gradio/pull/3054)

## Contributors Shoutout:

No changes to highlight.

# Version 3.16.2

## New Features:

No changes to highlight.

## Bug Fixes:

- Fixed file upload fails for files with zero size by [@dawoodkhan82](https://github.com/dawoodkhan82) in [PR 2923](https://github.com/gradio-app/gradio/pull/2923)
- Fixed bug where `mount_gradio_app` would not launch if the queue was enabled in a gradio app by [@freddyaboulton](https://github.com/freddyaboulton) in [PR 2939](https://github.com/gradio-app/gradio/pull/2939)
- Fix custom long CSS handling in Blocks by [@anton-l](https://github.com/anton-l) in [PR 2953](https://github.com/gradio-app/gradio/pull/2953)
- Recovers the dropdown change event by [@abidlabs](https://github.com/abidlabs) in [PR 2954](https://github.com/gradio-app/gradio/pull/2954).
- Fix audio file output by [@aliabid94](https://github.com/aliabid94) in [PR 2961](https://github.com/gradio-app/gradio/pull/2961).
- Fixed bug where file extensions of really long files were not kept after download by [@freddyaboulton](https://github.com/freddyaboulton) in [PR 2929](https://github.com/gradio-app/gradio/pull/2929)
- Fix bug where outputs for examples where not being returned by the backend by [@freddyaboulton](https://github.com/freddyaboulton) in [PR 2955](https://github.com/gradio-app/gradio/pull/2955)
- Fix bug in `blocks_plug` demo that prevented switching tabs programmatically with python [@TashaSkyUp](https://github.com/https://github.com/TashaSkyUp) in [PR 2971](https://github.com/gradio-app/gradio/pull/2971).

## Documentation Changes:

No changes to highlight.

## Testing and Infrastructure Changes:

No changes to highlight.

## Breaking Changes:

No changes to highlight.

## Full Changelog:

No changes to highlight.

## Contributors Shoutout:

No changes to highlight.

# Version 3.16.1

## New Features:

No changes to highlight.

## Bug Fixes:

- Fix audio file output by [@aliabid94](https://github.com/aliabid94) in [PR 2950](https://github.com/gradio-app/gradio/pull/2950).

## Documentation Changes:

No changes to highlight.

## Testing and Infrastructure Changes:

No changes to highlight.

## Breaking Changes:

No changes to highlight.

## Full Changelog:

No changes to highlight.

## Contributors Shoutout:

No changes to highlight.

# Version 3.16.0

## New Features:

### Send custom progress updates by adding a `gr.Progress` argument after the input arguments to any function. Example:

```python
def reverse(word, progress=gr.Progress()):
    progress(0, desc="Starting")
    time.sleep(1)
    new_string = ""
    for letter in progress.tqdm(word, desc="Reversing"):
        time.sleep(0.25)
        new_string = letter + new_string
    return new_string

demo = gr.Interface(reverse, gr.Text(), gr.Text())
```

Progress indicator bar by [@aliabid94](https://github.com/aliabid94) in [PR 2750](https://github.com/gradio-app/gradio/pull/2750).

- Added `title` argument to `TabbedInterface` by @MohamedAliRashad in [#2888](https://github.com/gradio-app/gradio/pull/2888)
- Add support for specifying file extensions for `gr.File` and `gr.UploadButton`, using `file_types` parameter (e.g `gr.File(file_count="multiple", file_types=["text", ".json", ".csv"])`) by @dawoodkhan82 in [#2901](https://github.com/gradio-app/gradio/pull/2901)
- Added `multiselect` option to `Dropdown` by @dawoodkhan82 in [#2871](https://github.com/gradio-app/gradio/pull/2871)

### With `multiselect` set to `true` a user can now select multiple options from the `gr.Dropdown` component.

```python
gr.Dropdown(["angola", "pakistan", "canada"], multiselect=True, value=["angola"])
```

<img width="610" alt="Screenshot 2023-01-03 at 4 14 36 PM" src="https://user-images.githubusercontent.com/12725292/210442547-c86975c9-4b4f-4b8e-8803-9d96e6a8583a.png">

## Bug Fixes:

- Fixed bug where an error opening an audio file led to a crash by [@FelixDombek](https://github.com/FelixDombek) in [PR 2898](https://github.com/gradio-app/gradio/pull/2898)
- Fixed bug where setting `default_enabled=False` made it so that the entire queue did not start by [@freddyaboulton](https://github.com/freddyaboulton) in [PR 2876](https://github.com/gradio-app/gradio/pull/2876)
- Fixed bug where csv preview for DataFrame examples would show filename instead of file contents by [@freddyaboulton](https://github.com/freddyaboulton) in [PR 2877](https://github.com/gradio-app/gradio/pull/2877)
- Fixed bug where an error raised after yielding iterative output would not be displayed in the browser by
  [@JaySmithWpg](https://github.com/JaySmithWpg) in [PR 2889](https://github.com/gradio-app/gradio/pull/2889)
- Fixed bug in `blocks_style` demo that was preventing it from launching by [@freddyaboulton](https://github.com/freddyaboulton) in [PR 2890](https://github.com/gradio-app/gradio/pull/2890)
- Fixed bug where files could not be downloaded by [@freddyaboulton](https://github.com/freddyaboulton) in [PR 2926](https://github.com/gradio-app/gradio/pull/2926)
- Fixed bug where cached examples were not displaying properly by [@a-rogalska](https://github.com/a-rogalska) in [PR 2974](https://github.com/gradio-app/gradio/pull/2974)

## Documentation Changes:

- Added a Guide on using Google Sheets to create a real-time dashboard with Gradio's `DataFrame` and `LinePlot` component, by [@abidlabs](https://github.com/abidlabs) in [PR 2816](https://github.com/gradio-app/gradio/pull/2816)
- Add a components - events matrix on the docs by [@aliabd](https://github.com/aliabd) in [PR 2921](https://github.com/gradio-app/gradio/pull/2921)

## Testing and Infrastructure Changes:

- Deployed PRs from forks to spaces by [@freddyaboulton](https://github.com/freddyaboulton) in [PR 2895](https://github.com/gradio-app/gradio/pull/2895)

## Breaking Changes:

No changes to highlight.

## Full Changelog:

- The `default_enabled` parameter of the `Blocks.queue` method has no effect by [@freddyaboulton](https://github.com/freddyaboulton) in [PR 2876](https://github.com/gradio-app/gradio/pull/2876)
- Added typing to several Python files in codebase by [@abidlabs](https://github.com/abidlabs) in [PR 2887](https://github.com/gradio-app/gradio/pull/2887)
- Excluding untracked files from demo notebook check action by [@aliabd](https://github.com/aliabd) in [PR 2897](https://github.com/gradio-app/gradio/pull/2897)
- Optimize images and gifs by [@aliabd](https://github.com/aliabd) in [PR 2922](https://github.com/gradio-app/gradio/pull/2922)
- Updated typing by [@1nF0rmed](https://github.com/1nF0rmed) in [PR 2904](https://github.com/gradio-app/gradio/pull/2904)

## Contributors Shoutout:

- @JaySmithWpg for making their first contribution to gradio!
- @MohamedAliRashad for making their first contribution to gradio!

# Version 3.15.0

## New Features:

Gradio's newest plotting component `gr.LinePlot`! 📈

With this component you can easily create time series visualizations with customizable
appearance for your demos and dashboards ... all without having to know an external plotting library.

For an example of the api see below:

```python
gr.LinePlot(stocks,
            x="date",
            y="price",
            color="symbol",
            color_legend_position="bottom",
            width=600, height=400, title="Stock Prices")
```

![image](https://user-images.githubusercontent.com/41651716/208711646-81ae3745-149b-46a3-babd-0569aecdd409.png)

By [@freddyaboulton](https://github.com/freddyaboulton) in [PR 2807](https://github.com/gradio-app/gradio/pull/2807)

## Bug Fixes:

- Fixed bug where the `examples_per_page` parameter of the `Examples` component was not passed to the internal `Dataset` component by [@freddyaboulton](https://github.com/freddyaboulton) in [PR 2861](https://github.com/gradio-app/gradio/pull/2861)
- Fixes loading Spaces that have components with default values by [@abidlabs](https://github.com/abidlabs) in [PR 2855](https://github.com/gradio-app/gradio/pull/2855)
- Fixes flagging when `allow_flagging="auto"` in `gr.Interface()` by [@abidlabs](https://github.com/abidlabs) in [PR 2695](https://github.com/gradio-app/gradio/pull/2695)
- Fixed bug where passing a non-list value to `gr.CheckboxGroup` would crash the entire app by [@freddyaboulton](https://github.com/freddyaboulton) in [PR 2866](https://github.com/gradio-app/gradio/pull/2866)

## Documentation Changes:

- Added a Guide on using BigQuery with Gradio's `DataFrame` and `ScatterPlot` component,
  by [@abidlabs](https://github.com/abidlabs) in [PR 2794](https://github.com/gradio-app/gradio/pull/2794)

## Testing and Infrastructure Changes:

No changes to highlight.

## Breaking Changes:

No changes to highlight.

## Full Changelog:

- Fixed importing gradio can cause PIL.Image.registered_extensions() to break by `[@aliencaocao](https://github.com/aliencaocao)` in `[PR 2846](https://github.com/gradio-app/gradio/pull/2846)`
- Fix css glitch and navigation in docs by [@aliabd](https://github.com/aliabd) in [PR 2856](https://github.com/gradio-app/gradio/pull/2856)
- Added the ability to set `x_lim`, `y_lim` and legend positions for `gr.ScatterPlot` by [@freddyaboulton](https://github.com/freddyaboulton) in [PR 2807](https://github.com/gradio-app/gradio/pull/2807)
- Remove footers and min-height the correct way by [@aliabd](https://github.com/aliabd) in [PR 2860](https://github.com/gradio-app/gradio/pull/2860)

## Contributors Shoutout:

No changes to highlight.

# Version 3.14.0

## New Features:

### Add Waveform Visual Support to Audio

Adds a `gr.make_waveform()` function that creates a waveform video by combining an audio and an optional background image by [@dawoodkhan82](http://github.com/dawoodkhan82) and [@aliabid94](http://github.com/aliabid94) in [PR 2706](https://github.com/gradio-app/gradio/pull/2706. Helpful for making audio outputs much more shareable.

![waveform screenrecording](https://user-images.githubusercontent.com/7870876/206062396-164a5e71-451a-4fe0-94a7-cbe9269d57e6.gif)

### Allows Every Component to Accept an `every` Parameter

When a component's initial value is a function, the `every` parameter re-runs the function every `every` seconds. By [@abidlabs](https://github.com/abidlabs) in [PR 2806](https://github.com/gradio-app/gradio/pull/2806). Here's a code example:

```py
import gradio as gr

with gr.Blocks() as demo:
    df = gr.DataFrame(run_query, every=60*60)

demo.queue().launch()
```

## Bug Fixes:

- Fixed issue where too many temporary files were created, all with randomly generated
  filepaths. Now fewer temporary files are created and are assigned a path that is a
  hash based on the file contents by [@abidlabs](https://github.com/abidlabs) in [PR 2758](https://github.com/gradio-app/gradio/pull/2758)

## Documentation Changes:

No changes to highlight.

## Testing and Infrastructure Changes:

No changes to highlight.

## Breaking Changes:

No changes to highlight.

## Full Changelog:

No changes to highlight.

## Contributors Shoutout:

No changes to highlight.

# Version 3.13.2

## New Features:

No changes to highlight.

## Bug Fixes:

\*No changes to highlight.

-

## Documentation Changes:

- Improves documentation of several queuing-related parameters by [@abidlabs](https://github.com/abidlabs) in [PR 2825](https://github.com/gradio-app/gradio/pull/2825)

## Testing and Infrastructure Changes:

- Remove h11 pinning by [@ecederstrand](<[https://github.com/abidlabs](https://github.com/ecederstrand)>) in [PR 2820](<[https://github.com/gradio-app/gradio/pull/2808](https://github.com/gradio-app/gradio/pull/2820)>)

## Breaking Changes:

No changes to highlight.

## Full Changelog:

No changes to highlight.

## Contributors Shoutout:

No changes to highlight.

# Version 3.13.1

## New Features:

### New Shareable Links

Replaces tunneling logic based on ssh port-forwarding to that based on `frp` by [XciD](https://github.com/XciD) and [Wauplin](https://github.com/Wauplin) in [PR 2509](https://github.com/gradio-app/gradio/pull/2509)

You don't need to do anything differently, but when you set `share=True` in `launch()`,
you'll get this message and a public link that look a little bit different:

```bash
Setting up a public link... we have recently upgraded the way public links are generated. If you encounter any problems, please downgrade to gradio version 3.13.0
.
Running on public URL: https://bec81a83-5b5c-471e.gradio.live
```

These links are a more secure and scalable way to create shareable demos!

## Bug Fixes:

- Allows `gr.Dataframe()` to take a `pandas.DataFrame` that includes numpy array and other types as its initial value, by [@abidlabs](https://github.com/abidlabs) in [PR 2804](https://github.com/gradio-app/gradio/pull/2804)
- Add `altair` to requirements.txt by [@freddyaboulton](https://github.com/freddyaboulton) in [PR 2811](https://github.com/gradio-app/gradio/pull/2811)
- Added aria-labels to icon buttons that are built into UI components by [@emilyuhde](http://github.com/emilyuhde) in [PR 2791](https://github.com/gradio-app/gradio/pull/2791)

## Documentation Changes:

- Fixed some typos in the "Plot Component for Maps" guide by [@freddyaboulton](https://github.com/freddyaboulton) in [PR 2811](https://github.com/gradio-app/gradio/pull/2811)

## Testing and Infrastructure Changes:

- Fixed test for IP address by [@abidlabs](https://github.com/abidlabs) in [PR 2808](https://github.com/gradio-app/gradio/pull/2808)

## Breaking Changes:

No changes to highlight.

## Full Changelog:

- Fixed typo in parameter `visible` in classes in `templates.py` by [@abidlabs](https://github.com/abidlabs) in [PR 2805](https://github.com/gradio-app/gradio/pull/2805)
- Switched external service for getting IP address from `https://api.ipify.org` to `https://checkip.amazonaws.com/` by [@abidlabs](https://github.com/abidlabs) in [PR 2810](https://github.com/gradio-app/gradio/pull/2810)

## Contributors Shoutout:

No changes to highlight.

- Fixed typo in parameter `visible` in classes in `templates.py` by [@abidlabs](https://github.com/abidlabs) in [PR 2805](https://github.com/gradio-app/gradio/pull/2805)
- Switched external service for getting IP address from `https://api.ipify.org` to `https://checkip.amazonaws.com/` by [@abidlabs](https://github.com/abidlabs) in [PR 2810](https://github.com/gradio-app/gradio/pull/2810)

# Version 3.13.0

## New Features:

### Scatter plot component

It is now possible to create a scatter plot natively in Gradio!

The `gr.ScatterPlot` component accepts a pandas dataframe and some optional configuration parameters
and will automatically create a plot for you!

This is the first of many native plotting components in Gradio!

For an example of how to use `gr.ScatterPlot` see below:

```python
import gradio as gr
from vega_datasets import data

cars = data.cars()

with gr.Blocks() as demo:
    gr.ScatterPlot(show_label=False,
                   value=cars,
                   x="Horsepower",
                   y="Miles_per_Gallon",
                   color="Origin",
                   tooltip="Name",
                   title="Car Data",
                   y_title="Miles per Gallon",
                   color_legend_title="Origin of Car").style(container=False)

demo.launch()
```

<img width="404" alt="image" src="https://user-images.githubusercontent.com/41651716/206737726-4c4da5f0-dee8-4f0a-b1e1-e2b75c4638e9.png">

By [@freddyaboulton](https://github.com/freddyaboulton) in [PR 2764](https://github.com/gradio-app/gradio/pull/2764)

### Support for altair plots

The `Plot` component can now accept altair plots as values!
Simply return an altair plot from your event listener and gradio will display it in the front-end.
See the example below:

```python
import gradio as gr
import altair as alt
from vega_datasets import data

cars = data.cars()
chart = (
    alt.Chart(cars)
    .mark_point()
    .encode(
        x="Horsepower",
        y="Miles_per_Gallon",
        color="Origin",
    )
)

with gr.Blocks() as demo:
    gr.Plot(value=chart)
demo.launch()
```

<img width="1366" alt="image" src="https://user-images.githubusercontent.com/41651716/204660697-f994316f-5ca7-4e8a-93bc-eb5e0d556c91.png">

By [@freddyaboulton](https://github.com/freddyaboulton) in [PR 2741](https://github.com/gradio-app/gradio/pull/2741)

### Set the background color of a Label component

The `Label` component now accepts a `color` argument by [@freddyaboulton](https://github.com/freddyaboulton) in [PR 2736](https://github.com/gradio-app/gradio/pull/2736).
The `color` argument should either be a valid css color name or hexadecimal string.
You can update the color with `gr.Label.update`!

This lets you create Alert and Warning boxes with the `Label` component. See below:

```python
import gradio as gr
import random

def update_color(value):
    if value < 0:
        # This is bad so use red
        return "#FF0000"
    elif 0 <= value <= 20:
        # Ok but pay attention (use orange)
        return "#ff9966"
    else:
        # Nothing to worry about
        return None

def update_value():
    choice = random.choice(['good', 'bad', 'so-so'])
    color = update_color(choice)
    return gr.Label.update(value=choice, color=color)


with gr.Blocks() as demo:
    label = gr.Label(value=-10)
    demo.load(lambda: update_value(), inputs=None, outputs=[label], every=1)
demo.queue().launch()
```

![label_bg_color_update](https://user-images.githubusercontent.com/41651716/204400372-80e53857-f26f-4a38-a1ae-1acadff75e89.gif)

### Add Brazilian Portuguese translation

Add Brazilian Portuguese translation (pt-BR.json) by [@pstwh](http://github.com/pstwh) in [PR 2753](https://github.com/gradio-app/gradio/pull/2753):

<img width="951" alt="image" src="https://user-images.githubusercontent.com/1778297/206615305-4c52031e-3f7d-4df2-8805-a79894206911.png">

## Bug Fixes:

- Fixed issue where image thumbnails were not showing when an example directory was provided
  by [@abidlabs](https://github.com/abidlabs) in [PR 2745](https://github.com/gradio-app/gradio/pull/2745)
- Fixed bug loading audio input models from the hub by [@freddyaboulton](https://github.com/freddyaboulton) in [PR 2779](https://github.com/gradio-app/gradio/pull/2779).
- Fixed issue where entities were not merged when highlighted text was generated from the
  dictionary inputs [@payoto](https://github.com/payoto) in [PR 2767](https://github.com/gradio-app/gradio/pull/2767)
- Fixed bug where generating events did not finish running even if the websocket connection was closed by [@freddyaboulton](https://github.com/freddyaboulton) in [PR 2783](https://github.com/gradio-app/gradio/pull/2783).

## Documentation Changes:

No changes to highlight.

## Testing and Infrastructure Changes:

No changes to highlight.

## Breaking Changes:

No changes to highlight.

## Full Changelog:

- Images in the chatbot component are now resized if they exceed a max width by [@abidlabs](https://github.com/abidlabs) in [PR 2748](https://github.com/gradio-app/gradio/pull/2748)
- Missing parameters have been added to `gr.Blocks().load()` by [@abidlabs](https://github.com/abidlabs) in [PR 2755](https://github.com/gradio-app/gradio/pull/2755)
- Deindex share URLs from search by [@aliabd](https://github.com/aliabd) in [PR 2772](https://github.com/gradio-app/gradio/pull/2772)
- Redirect old links and fix broken ones by [@aliabd](https://github.com/aliabd) in [PR 2774](https://github.com/gradio-app/gradio/pull/2774)

## Contributors Shoutout:

No changes to highlight.

# Version 3.12.0

## New Features:

### The `Chatbot` component now supports a subset of Markdown (including bold, italics, code, images)

You can now pass in some Markdown to the Chatbot component and it will show up,
meaning that you can pass in images as well! by [@abidlabs](https://github.com/abidlabs) in [PR 2731](https://github.com/gradio-app/gradio/pull/2731)

Here's a simple example that references a local image `lion.jpg` that is in the same
folder as the Python script:

```py
import gradio as gr

with gr.Blocks() as demo:
    gr.Chatbot([("hi", "hello **abubakar**"), ("![](/file=lion.jpg)", "cool pic")])

demo.launch()
```

![Alt text](https://user-images.githubusercontent.com/1778297/204357455-5c1a4002-eee7-479d-9a1e-ba2c12522723.png)

To see a more realistic example, see the new demo `/demo/chatbot_multimodal/run.py`.

### Latex support

Added mathtext (a subset of latex) support to gr.Markdown. Added by [@kashif](https://github.com/kashif) and [@aliabid94](https://github.com/aliabid94) in [PR 2696](https://github.com/gradio-app/gradio/pull/2696).

Example of how it can be used:

```python
gr.Markdown(
    r"""
    # Hello World! $\frac{\sqrt{x + y}}{4}$ is today's lesson.
    """)
```

### Update Accordion properties from the backend

You can now update the Accordion `label` and `open` status with `gr.Accordion.update` by [@freddyaboulton](https://github.com/freddyaboulton) in [PR 2690](https://github.com/gradio-app/gradio/pull/2690)

```python
import gradio as gr

with gr.Blocks() as demo:
    with gr.Accordion(label="Open for greeting", open=False) as accordion:
        gr.Textbox("Hello!")
    open_btn = gr.Button(value="Open Accordion")
    close_btn = gr.Button(value="Close Accordion")
    open_btn.click(
        lambda: gr.Accordion.update(open=True, label="Open Accordion"),
        inputs=None,
        outputs=[accordion],
    )
    close_btn.click(
        lambda: gr.Accordion.update(open=False, label="Closed Accordion"),
        inputs=None,
        outputs=[accordion],
    )
demo.launch()
```

![update_accordion](https://user-images.githubusercontent.com/41651716/203164176-b102eae3-babe-4986-ae30-3ab4f400cedc.gif)

## Bug Fixes:

- Fixed bug where requests timeout is missing from utils.version_check() by [@yujiehecs](https://github.com/yujiehecs) in [PR 2729](https://github.com/gradio-app/gradio/pull/2729)
- Fixed bug where so that the `File` component can properly preprocess files to "binary" byte-string format by [CoffeeVampir3](https://github.com/CoffeeVampir3) in [PR 2727](https://github.com/gradio-app/gradio/pull/2727)
- Fixed bug to ensure that filenames are less than 200 characters even for non-English languages by [@SkyTNT](https://github.com/SkyTNT) in [PR 2685](https://github.com/gradio-app/gradio/pull/2685)

## Documentation Changes:

- Performance improvements to docs on mobile by [@aliabd](https://github.com/aliabd) in [PR 2730](https://github.com/gradio-app/gradio/pull/2730)

## Testing and Infrastructure Changes:

No changes to highlight.

## Breaking Changes:

No changes to highlight.

## Full Changelog:

- Make try examples button more prominent by [@aliabd](https://github.com/aliabd) in [PR 2705](https://github.com/gradio-app/gradio/pull/2705)
- Fix id clashes in docs by [@aliabd](https://github.com/aliabd) in [PR 2713](https://github.com/gradio-app/gradio/pull/2713)
- Fix typos in guide docs by [@andridns](https://github.com/andridns) in [PR 2722](https://github.com/gradio-app/gradio/pull/2722)
- Add option to `include_audio` in Video component. When `True`, for `source="webcam"` this will record audio and video, for `source="upload"` this will retain the audio in an uploaded video by [@mandargogate](https://github.com/MandarGogate) in [PR 2721](https://github.com/gradio-app/gradio/pull/2721)

## Contributors Shoutout:

- [@andridns](https://github.com/andridns) made their first contribution in [PR 2722](https://github.com/gradio-app/gradio/pull/2722)!

# Version 3.11.0

## New Features:

### Upload Button

There is now a new component called the `UploadButton` which is a file upload component but in button form! You can also specify what file types it should accept in the form of a list (ex: `image`, `video`, `audio`, `text`, or generic `file`). Added by [@dawoodkhan82](https://github.com/dawoodkhan82) in [PR 2591](https://github.com/gradio-app/gradio/pull/2591).

Example of how it can be used:

```python
import gradio as gr

def upload_file(files):
    file_paths = [file.name for file in files]
    return file_paths

with gr.Blocks() as demo:
    file_output = gr.File()
    upload_button = gr.UploadButton("Click to Upload a File", file_types=["image", "video"], file_count="multiple")
    upload_button.upload(upload_file, upload_button, file_output)

demo.launch()
```

### Revamped API documentation page

New API Docs page with in-browser playground and updated aesthetics. [@gary149](https://github.com/gary149) in [PR 2652](https://github.com/gradio-app/gradio/pull/2652)

### Revamped Login page

Previously our login page had its own CSS, had no dark mode, and had an ugly json message on the wrong credentials. Made the page more aesthetically consistent, added dark mode support, and a nicer error message. [@aliabid94](https://github.com/aliabid94) in [PR 2684](https://github.com/gradio-app/gradio/pull/2684)

### Accessing the Requests Object Directly

You can now access the Request object directly in your Python function by [@abidlabs](https://github.com/abidlabs) in [PR 2641](https://github.com/gradio-app/gradio/pull/2641). This means that you can access request headers, the client IP address, and so on. In order to use it, add a parameter to your function and set its type hint to be `gr.Request`. Here's a simple example:

```py
import gradio as gr

def echo(name, request: gr.Request):
    if request:
        print("Request headers dictionary:", request.headers)
        print("IP address:", request.client.host)
    return name

io = gr.Interface(echo, "textbox", "textbox").launch()
```

## Bug Fixes:

- Fixed bug that limited files from being sent over websockets to 16MB. The new limit
  is now 1GB by [@abidlabs](https://github.com/abidlabs) in [PR 2709](https://github.com/gradio-app/gradio/pull/2709)

## Documentation Changes:

- Updated documentation for embedding Gradio demos on Spaces as web components by
  [@julien-c](https://github.com/julien-c) in [PR 2698](https://github.com/gradio-app/gradio/pull/2698)
- Updated IFrames in Guides to use the host URL instead of the Space name to be consistent with the new method for embedding Spaces, by
  [@julien-c](https://github.com/julien-c) in [PR 2692](https://github.com/gradio-app/gradio/pull/2692)
- Colab buttons on every demo in the website! Just click open in colab, and run the demo there.

https://user-images.githubusercontent.com/9021060/202878400-cb16ed47-f4dd-4cb0-b2f0-102a9ff64135.mov

## Testing and Infrastructure Changes:

No changes to highlight.

## Breaking Changes:

No changes to highlight.

## Full Changelog:

- Better warnings and error messages for `gr.Interface.load()` by [@abidlabs](https://github.com/abidlabs) in [PR 2694](https://github.com/gradio-app/gradio/pull/2694)
- Add open in colab buttons to demos in docs and /demos by [@aliabd](https://github.com/aliabd) in [PR 2608](https://github.com/gradio-app/gradio/pull/2608)
- Apply different formatting for the types in component docstrings by [@aliabd](https://github.com/aliabd) in [PR 2707](https://github.com/gradio-app/gradio/pull/2707)

## Contributors Shoutout:

No changes to highlight.

# Version 3.10.1

## New Features:

No changes to highlight.

## Bug Fixes:

- Passes kwargs into `gr.Interface.load()` by [@abidlabs](https://github.com/abidlabs) in [PR 2669](https://github.com/gradio-app/gradio/pull/2669)

## Documentation Changes:

No changes to highlight.

## Testing and Infrastructure Changes:

No changes to highlight.

## Breaking Changes:

No changes to highlight.

## Full Changelog:

- Clean up printed statements in Embedded Colab Mode by [@aliabid94](https://github.com/aliabid94) in [PR 2612](https://github.com/gradio-app/gradio/pull/2612)

## Contributors Shoutout:

No changes to highlight.

# Version 3.10.0

- Add support for `'password'` and `'email'` types to `Textbox`. [@pngwn](https://github.com/pngwn) in [PR 2653](https://github.com/gradio-app/gradio/pull/2653)
- `gr.Textbox` component will now raise an exception if `type` is not "text", "email", or "password" [@pngwn](https://github.com/pngwn) in [PR 2653](https://github.com/gradio-app/gradio/pull/2653). This will cause demos using the deprecated `gr.Textbox(type="number")` to raise an exception.

## Bug Fixes:

- Updated the minimum FastApi used in tests to version 0.87 by [@freddyaboulton](https://github.com/freddyaboulton) in [PR 2647](https://github.com/gradio-app/gradio/pull/2647)
- Fixed bug where interfaces with examples could not be loaded with `gr.Interface.load` by [@freddyaboulton](https://github.com/freddyaboulton) [PR 2640](https://github.com/gradio-app/gradio/pull/2640)
- Fixed bug where the `interactive` property of a component could not be updated by [@freddyaboulton](https://github.com/freddyaboulton) in [PR 2639](https://github.com/gradio-app/gradio/pull/2639)
- Fixed bug where some URLs were not being recognized as valid URLs and thus were not
  loading correctly in various components by [@abidlabs](https://github.com/abidlabs) in [PR 2659](https://github.com/gradio-app/gradio/pull/2659)

## Documentation Changes:

- Fix some typos in the embedded demo names in "05_using_blocks_like_functions.md" by [@freddyaboulton](https://github.com/freddyaboulton) in [PR 2656](https://github.com/gradio-app/gradio/pull/2656)

## Testing and Infrastructure Changes:

No changes to highlight.

## Breaking Changes:

No changes to highlight.

## Full Changelog:

- Add support for `'password'` and `'email'` types to `Textbox`. [@pngwn](https://github.com/pngwn) in [PR 2653](https://github.com/gradio-app/gradio/pull/2653)

## Contributors Shoutout:

No changes to highlight.

# Version 3.9.1

## New Features:

No changes to highlight.

## Bug Fixes:

- Only set a min height on md and html when loading by [@pngwn](https://github.com/pngwn) in [PR 2623](https://github.com/gradio-app/gradio/pull/2623)

## Documentation Changes:

- See docs for the latest gradio commit to main as well the latest pip release:

![main-vs-pip](https://user-images.githubusercontent.com/9021060/199607887-aab1ae4e-a070-4527-966d-024397abe15b.gif)

- Modified the "Connecting To a Database Guide" to use `pd.read_sql` as opposed to low-level postgres connector by [@freddyaboulton](https://github.com/freddyaboulton) in [PR 2604](https://github.com/gradio-app/gradio/pull/2604)

## Testing and Infrastructure Changes:

No changes to highlight.

## Breaking Changes:

No changes to highlight.

## Full Changelog:

- Dropdown for seeing docs as latest or main by [@aliabd](https://github.com/aliabd) in [PR 2544](https://github.com/gradio-app/gradio/pull/2544)
- Allow `gr.Templates` to accept parameters to override the defaults by [@abidlabs](https://github.com/abidlabs) in [PR 2600](https://github.com/gradio-app/gradio/pull/2600)
- Components now throw a `ValueError()` if constructed with invalid parameters for `type` or `source` (for components that take those parameters) in [PR 2610](https://github.com/gradio-app/gradio/pull/2610)
- Allow auth with using queue by [@GLGDLY](https://github.com/GLGDLY) in [PR 2611](https://github.com/gradio-app/gradio/pull/2611)

## Contributors Shoutout:

No changes to highlight.

# Version 3.9

## New Features:

- Gradio is now embedded directly in colab without requiring the share link by [@aliabid94](https://github.com/aliabid94) in [PR 2455](https://github.com/gradio-app/gradio/pull/2455)

### Calling functions by api_name in loaded apps

When you load an upstream app with `gr.Blocks.load`, you can now specify which fn
to call with the `api_name` parameter.

```python
import gradio as gr
english_translator = gr.Blocks.load(name="spaces/gradio/english-translator")
german = english_translator("My name is Freddy", api_name='translate-to-german')
```

The `api_name` parameter will take precendence over the `fn_index` parameter.

## Bug Fixes:

- Fixed bug where None could not be used for File,Model3D, and Audio examples by [@freddyaboulton](https://github.com/freddyaboulton) in [PR 2588](https://github.com/gradio-app/gradio/pull/2588)
- Fixed links in Plotly map guide + demo by [@dawoodkhan82](https://github.com/dawoodkhan82) in [PR 2578](https://github.com/gradio-app/gradio/pull/2578)
- `gr.Blocks.load()` now correctly loads example files from Spaces [@abidlabs](https://github.com/abidlabs) in [PR 2594](https://github.com/gradio-app/gradio/pull/2594)
- Fixed bug when image clear started upload dialog [@mezotaken](https://github.com/mezotaken) in [PR 2577](https://github.com/gradio-app/gradio/pull/2577)

## Documentation Changes:

- Added a Guide on how to configure the queue for maximum performance by [@abidlabs](https://github.com/abidlabs) in [PR 2558](https://github.com/gradio-app/gradio/pull/2558)

## Testing and Infrastructure Changes:

No changes to highlight.

## Breaking Changes:

No changes to highlight.

## Full Changelog:

- Add `api_name` to `Blocks.__call__` by [@freddyaboulton](https://github.com/freddyaboulton) in [PR 2593](https://github.com/gradio-app/gradio/pull/2593)
- Update queue with using deque & update requirements by [@GLGDLY](https://github.com/GLGDLY) in [PR 2428](https://github.com/gradio-app/gradio/pull/2428)

## Contributors Shoutout:

No changes to highlight.

# Version 3.8.2

## Bug Fixes:

- Ensure gradio apps embedded via spaces use the correct endpoint for predictions. [@pngwn](https://github.com/pngwn) in [PR 2567](https://github.com/gradio-app/gradio/pull/2567)
- Ensure gradio apps embedded via spaces use the correct websocket protocol. [@pngwn](https://github.com/pngwn) in [PR 2571](https://github.com/gradio-app/gradio/pull/2571)

## New Features:

### Running Events Continuously

Gradio now supports the ability to run an event continuously on a fixed schedule. To use this feature,
pass `every=# of seconds` to the event definition. This will run the event every given number of seconds!

This can be used to:

- Create live visualizations that show the most up to date data
- Refresh the state of the frontend automatically in response to changes in the backend

Here is an example of a live plot that refreshes every half second:

```python
import math
import gradio as gr
import plotly.express as px
import numpy as np


plot_end = 2 * math.pi


def get_plot(period=1):
    global plot_end
    x = np.arange(plot_end - 2 * math.pi, plot_end, 0.02)
    y = np.sin(2*math.pi*period * x)
    fig = px.line(x=x, y=y)
    plot_end += 2 * math.pi
    return fig


with gr.Blocks() as demo:
    with gr.Row():
        with gr.Column():
            gr.Markdown("Change the value of the slider to automatically update the plot")
            period = gr.Slider(label="Period of plot", value=1, minimum=0, maximum=10, step=1)
            plot = gr.Plot(label="Plot (updates every half second)")

    dep = demo.load(get_plot, None, plot, every=0.5)
    period.change(get_plot, period, plot, every=0.5, cancels=[dep])

demo.queue().launch()
```

![live_demo](https://user-images.githubusercontent.com/41651716/198357377-633ce460-4e31-47bd-8202-1440cdd6fe19.gif)

## Bug Fixes:

No changes to highlight.

## Documentation Changes:

- Explained how to set up `queue` and `auth` when working with reload mode by by [@freddyaboulton](https://github.com/freddyaboulton) in [PR 3089](https://github.com/gradio-app/gradio/pull/3089)

## Testing and Infrastructure Changes:

No changes to highlight.

## Breaking Changes:

No changes to highlight.

## Full Changelog:

- Allows loading private Spaces by passing an an `api_key` to `gr.Interface.load()`
  by [@abidlabs](https://github.com/abidlabs) in [PR 2568](https://github.com/gradio-app/gradio/pull/2568)

## Contributors Shoutout:

No changes to highlight.

# Version 3.8

## New Features:

- Allows event listeners to accept a single dictionary as its argument, where the keys are the components and the values are the component values. This is set by passing the input components in the event listener as a set instead of a list. [@aliabid94](https://github.com/aliabid94) in [PR 2550](https://github.com/gradio-app/gradio/pull/2550)

## Bug Fixes:

- Fix whitespace issue when using plotly. [@dawoodkhan82](https://github.com/dawoodkhan82) in [PR 2548](https://github.com/gradio-app/gradio/pull/2548)
- Apply appropriate alt text to all gallery images. [@camenduru](https://github.com/camenduru) in [PR 2358](https://github.com/gradio-app/gradio/pull/2538)
- Removed erroneous tkinter import in gradio.blocks by [@freddyaboulton](https://github.com/freddyaboulton) in [PR 2555](https://github.com/gradio-app/gradio/pull/2555)

## Documentation Changes:

No changes to highlight.

## Testing and Infrastructure Changes:

No changes to highlight.

## Breaking Changes:

No changes to highlight.

## Full Changelog:

- Added the `every` keyword to event listeners that runs events on a fixed schedule by [@freddyaboulton](https://github.com/freddyaboulton) in [PR 2512](https://github.com/gradio-app/gradio/pull/2512)
- Fix whitespace issue when using plotly. [@dawoodkhan82](https://github.com/dawoodkhan82) in [PR 2548](https://github.com/gradio-app/gradio/pull/2548)
- Apply appropriate alt text to all gallery images. [@camenduru](https://github.com/camenduru) in [PR 2358](https://github.com/gradio-app/gradio/pull/2538)

## Contributors Shoutout:

No changes to highlight.

# Version 3.7

## New Features:

### Batched Functions

Gradio now supports the ability to pass _batched_ functions. Batched functions are just
functions which take in a list of inputs and return a list of predictions.

For example, here is a batched function that takes in two lists of inputs (a list of
words and a list of ints), and returns a list of trimmed words as output:

```py
import time

def trim_words(words, lens):
    trimmed_words = []
    time.sleep(5)
    for w, l in zip(words, lens):
        trimmed_words.append(w[:l])
    return [trimmed_words]
```

The advantage of using batched functions is that if you enable queuing, the Gradio
server can automatically _batch_ incoming requests and process them in parallel,
potentially speeding up your demo. Here's what the Gradio code looks like (notice
the `batch=True` and `max_batch_size=16` -- both of these parameters can be passed
into event triggers or into the `Interface` class)

```py
import gradio as gr

with gr.Blocks() as demo:
    with gr.Row():
        word = gr.Textbox(label="word", value="abc")
        leng = gr.Number(label="leng", precision=0, value=1)
        output = gr.Textbox(label="Output")
    with gr.Row():
        run = gr.Button()

    event = run.click(trim_words, [word, leng], output, batch=True, max_batch_size=16)

demo.queue()
demo.launch()
```

In the example above, 16 requests could be processed in parallel (for a total inference
time of 5 seconds), instead of each request being processed separately (for a total
inference time of 80 seconds).

### Upload Event

`Video`, `Audio`, `Image`, and `File` components now support a `upload()` event that is triggered when a user uploads a file into any of these components.

Example usage:

```py
import gradio as gr

with gr.Blocks() as demo:
    with gr.Row():
        input_video = gr.Video()
        output_video = gr.Video()

     # Clears the output video when an input video is uploaded
    input_video.upload(lambda : None, None, output_video)
```

## Bug Fixes:

- Fixes issue where plotly animations, interactivity, titles, legends, were not working properly. [@dawoodkhan82](https://github.com/dawoodkhan82) in [PR 2486](https://github.com/gradio-app/gradio/pull/2486)
- Prevent requests to the `/api` endpoint from skipping the queue if the queue is enabled for that event by [@freddyaboulton](https://github.com/freddyaboulton) in [PR 2493](https://github.com/gradio-app/gradio/pull/2493)
- Fixes a bug with `cancels` in event triggers so that it works properly if multiple
  Blocks are rendered by [@abidlabs](https://github.com/abidlabs) in [PR 2530](https://github.com/gradio-app/gradio/pull/2530)
- Prevent invalid targets of events from crashing the whole application. [@pngwn](https://github.com/pngwn) in [PR 2534](https://github.com/gradio-app/gradio/pull/2534)
- Properly dequeue cancelled events when multiple apps are rendered by [@freddyaboulton](https://github.com/freddyaboulton) in [PR 2540](https://github.com/gradio-app/gradio/pull/2540)

## Documentation Changes:

- Added an example interactive dashboard to the "Tabular & Plots" section of the Demos page by [@freddyaboulton](https://github.com/freddyaboulton) in [PR 2508](https://github.com/gradio-app/gradio/pull/2508)

## Testing and Infrastructure Changes:

No changes to highlight.

## Breaking Changes:

No changes to highlight.

## Full Changelog:

- Fixes the error message if a user builds Gradio locally and tries to use `share=True` by [@abidlabs](https://github.com/abidlabs) in [PR 2502](https://github.com/gradio-app/gradio/pull/2502)
- Allows the render() function to return self by [@Raul9595](https://github.com/Raul9595) in [PR 2514](https://github.com/gradio-app/gradio/pull/2514)
- Fixes issue where plotly animations, interactivity, titles, legends, were not working properly. [@dawoodkhan82](https://github.com/dawoodkhan82) in [PR 2486](https://github.com/gradio-app/gradio/pull/2486)
- Gradio now supports batched functions by [@abidlabs](https://github.com/abidlabs) in [PR 2218](https://github.com/gradio-app/gradio/pull/2218)
- Add `upload` event for `Video`, `Audio`, `Image`, and `File` components [@dawoodkhan82](https://github.com/dawoodkhan82) in [PR 2448](https://github.com/gradio-app/gradio/pull/2456)
- Changes websocket path for Spaces as it is no longer necessary to have a different URL for websocket connections on Spaces by [@abidlabs](https://github.com/abidlabs) in [PR 2528](https://github.com/gradio-app/gradio/pull/2528)
- Clearer error message when events are defined outside of a Blocks scope, and a warning if you
  try to use `Series` or `Parallel` with `Blocks` by [@abidlabs](https://github.com/abidlabs) in [PR 2543](https://github.com/gradio-app/gradio/pull/2543)
- Adds support for audio samples that are in `float64`, `float16`, or `uint16` formats by [@abidlabs](https://github.com/abidlabs) in [PR 2545](https://github.com/gradio-app/gradio/pull/2545)

## Contributors Shoutout:

No changes to highlight.

# Version 3.6

## New Features:

### Cancelling Running Events

Running events can be cancelled when other events are triggered! To test this feature, pass the `cancels` parameter to the event listener.
For this feature to work, the queue must be enabled.

![cancel_on_change_rl](https://user-images.githubusercontent.com/41651716/195952623-61a606bd-e82b-4e1a-802e-223154cb8727.gif)

Code:

```python
import time
import gradio as gr

def fake_diffusion(steps):
    for i in range(steps):
        time.sleep(1)
        yield str(i)

def long_prediction(*args, **kwargs):
    time.sleep(10)
    return 42


with gr.Blocks() as demo:
    with gr.Row():
        with gr.Column():
            n = gr.Slider(1, 10, value=9, step=1, label="Number Steps")
            run = gr.Button()
            output = gr.Textbox(label="Iterative Output")
            stop = gr.Button(value="Stop Iterating")
        with gr.Column():
            prediction = gr.Number(label="Expensive Calculation")
            run_pred = gr.Button(value="Run Expensive Calculation")
        with gr.Column():
            cancel_on_change = gr.Textbox(label="Cancel Iteration and Expensive Calculation on Change")

    click_event = run.click(fake_diffusion, n, output)
    stop.click(fn=None, inputs=None, outputs=None, cancels=[click_event])
    pred_event = run_pred.click(fn=long_prediction, inputs=None, outputs=prediction)

    cancel_on_change.change(None, None, None, cancels=[click_event, pred_event])


demo.queue(concurrency_count=1, max_size=20).launch()
```

For interfaces, a stop button will be added automatically if the function uses a `yield` statement.

```python
import gradio as gr
import time

def iteration(steps):
    for i in range(steps):
       time.sleep(0.5)
       yield i

gr.Interface(iteration,
             inputs=gr.Slider(minimum=1, maximum=10, step=1, value=5),
             outputs=gr.Number()).queue().launch()
```

![stop_interface_rl](https://user-images.githubusercontent.com/41651716/195952883-e7ca4235-aae3-4852-8f28-96d01d0c5822.gif)

## Bug Fixes:

- Add loading status tracker UI to HTML and Markdown components. [@pngwn](https://github.com/pngwn) in [PR 2474](https://github.com/gradio-app/gradio/pull/2474)
- Fixed videos being mirrored in the front-end if source is not webcam by [@freddyaboulton](https://github.com/freddyaboulton) in [PR 2475](https://github.com/gradio-app/gradio/pull/2475)
- Add clear button for timeseries component [@dawoodkhan82](https://github.com/dawoodkhan82) in [PR 2487](https://github.com/gradio-app/gradio/pull/2487)
- Removes special characters from temporary filenames so that the files can be served by components [@abidlabs](https://github.com/abidlabs) in [PR 2480](https://github.com/gradio-app/gradio/pull/2480)
- Fixed infinite reload loop when mounting gradio as a sub application by [@freddyaboulton](https://github.com/freddyaboulton) in [PR 2477](https://github.com/gradio-app/gradio/pull/2477)

## Documentation Changes:

- Adds a demo to show how a sound alert can be played upon completion of a prediction by [@abidlabs](https://github.com/abidlabs) in [PR 2478](https://github.com/gradio-app/gradio/pull/2478)

## Testing and Infrastructure Changes:

No changes to highlight.

## Breaking Changes:

No changes to highlight.

## Full Changelog:

- Enable running events to be cancelled from other events by [@freddyaboulton](https://github.com/freddyaboulton) in [PR 2433](https://github.com/gradio-app/gradio/pull/2433)
- Small fix for version check before reuploading demos by [@aliabd](https://github.com/aliabd) in [PR 2469](https://github.com/gradio-app/gradio/pull/2469)
- Add loading status tracker UI to HTML and Markdown components. [@pngwn](https://github.com/pngwn) in [PR 2400](https://github.com/gradio-app/gradio/pull/2474)
- Add clear button for timeseries component [@dawoodkhan82](https://github.com/dawoodkhan82) in [PR 2487](https://github.com/gradio-app/gradio/pull/2487)

## Contributors Shoutout:

No changes to highlight.

# Version 3.5

## Bug Fixes:

- Ensure that Gradio does not take control of the HTML page title when embedding a gradio app as a web component, this behaviour flipped by adding `control_page_title="true"` to the webcomponent. [@pngwn](https://github.com/pngwn) in [PR 2400](https://github.com/gradio-app/gradio/pull/2400)
- Decreased latency in iterative-output demos by making the iteration asynchronous [@freddyaboulton](https://github.com/freddyaboulton) in [PR 2409](https://github.com/gradio-app/gradio/pull/2409)
- Fixed queue getting stuck under very high load by [@freddyaboulton](https://github.com/freddyaboulton) in [PR 2374](https://github.com/gradio-app/gradio/pull/2374)
- Ensure that components always behave as if `interactive=True` were set when the following conditions are true:

  - no default value is provided,
  - they are not set as the input or output of an event,
  - `interactive` kwarg is not set.

  [@pngwn](https://github.com/pngwn) in [PR 2459](https://github.com/gradio-app/gradio/pull/2459)

## New Features:

- When an `Image` component is set to `source="upload"`, it is now possible to drag and drop and image to replace a previously uploaded image by [@pngwn](https://github.com/pngwn) in [PR 1711](https://github.com/gradio-app/gradio/issues/1711)
- The `gr.Dataset` component now accepts `HTML` and `Markdown` components by [@abidlabs](https://github.com/abidlabs) in [PR 2437](https://github.com/gradio-app/gradio/pull/2437)

## Documentation Changes:

- Improved documentation for the `gr.Dataset` component by [@abidlabs](https://github.com/abidlabs) in [PR 2437](https://github.com/gradio-app/gradio/pull/2437)

## Testing and Infrastructure Changes:

No changes to highlight.

## Breaking Changes:

- The `Carousel` component is officially deprecated. Since gradio 3.0, code containing the `Carousel` component would throw warnings. As of the next release, the `Carousel` component will raise an exception.

## Full Changelog:

- Speeds up Gallery component by using temporary files instead of base64 representation in the front-end by [@proxyphi](https://github.com/proxyphi), [@pngwn](https://github.com/pngwn), and [@abidlabs](https://github.com/abidlabs) in [PR 2265](https://github.com/gradio-app/gradio/pull/2265)
- Fixed some embedded demos in the guides by not loading the gradio web component in some guides by [@freddyaboulton](https://github.com/freddyaboulton) in [PR 2403](https://github.com/gradio-app/gradio/pull/2403)
- When an `Image` component is set to `source="upload"`, it is now possible to drag and drop and image to replace a previously uploaded image by [@pngwn](https://github.com/pngwn) in [PR 2400](https://github.com/gradio-app/gradio/pull/2410)
- Improve documentation of the `Blocks.load()` event by [@abidlabs](https://github.com/abidlabs) in [PR 2413](https://github.com/gradio-app/gradio/pull/2413)
- Decreased latency in iterative-output demos by making the iteration asynchronous [@freddyaboulton](https://github.com/freddyaboulton) in [PR 2409](https://github.com/gradio-app/gradio/pull/2409)
- Updated share link message to reference new Spaces Hardware [@abidlabs](https://github.com/abidlabs) in [PR 2423](https://github.com/gradio-app/gradio/pull/2423)
- Automatically restart spaces if they're down by [@aliabd](https://github.com/aliabd) in [PR 2405](https://github.com/gradio-app/gradio/pull/2405)
- Carousel component is now deprecated by [@abidlabs](https://github.com/abidlabs) in [PR 2434](https://github.com/gradio-app/gradio/pull/2434)
- Build Gradio from source in ui tests by by [@freddyaboulton](https://github.com/freddyaboulton) in [PR 2440](https://github.com/gradio-app/gradio/pull/2440)
- Change "return ValueError" to "raise ValueError" by [@vzakharov](https://github.com/vzakharov) in [PR 2445](https://github.com/gradio-app/gradio/pull/2445)
- Add guide on creating a map demo using the `gr.Plot()` component [@dawoodkhan82](https://github.com/dawoodkhan82) in [PR 2402](https://github.com/gradio-app/gradio/pull/2402)
- Add blur event for `Textbox` and `Number` components [@dawoodkhan82](https://github.com/dawoodkhan82) in [PR 2448](https://github.com/gradio-app/gradio/pull/2448)
- Stops a gradio launch from hogging a port even after it's been killed [@aliabid94](https://github.com/aliabid94) in [PR 2453](https://github.com/gradio-app/gradio/pull/2453)
- Fix embedded interfaces on touch screen devices by [@aliabd](https://github.com/aliabd) in [PR 2457](https://github.com/gradio-app/gradio/pull/2457)
- Upload all demos to spaces by [@aliabd](https://github.com/aliabd) in [PR 2281](https://github.com/gradio-app/gradio/pull/2281)

## Contributors Shoutout:

No changes to highlight.

# Version 3.4.1

## New Features:

### 1. See Past and Upcoming Changes in the Release History 👀

You can now see gradio's release history directly on the website, and also keep track of upcoming changes. Just go [here](https://gradio.app/changelog/).

![release-history](https://user-images.githubusercontent.com/9021060/193145458-3de699f7-7620-45de-aa73-a1c1b9b96257.gif)

## Bug Fixes:

1. Fix typo in guide image path by [@freddyaboulton](https://github.com/freddyaboulton) in [PR 2357](https://github.com/gradio-app/gradio/pull/2357)
2. Raise error if Blocks has duplicate component with same IDs by [@abidlabs](https://github.com/abidlabs) in [PR 2359](https://github.com/gradio-app/gradio/pull/2359)
3. Catch the permission exception on the audio component by [@Ian-GL](https://github.com/Ian-GL) in [PR 2330](https://github.com/gradio-app/gradio/pull/2330)
4. Fix image_classifier_interface_load demo by [@freddyaboulton](https://github.com/freddyaboulton) in [PR 2365](https://github.com/gradio-app/gradio/pull/2365)
5. Fix combining adjacent components without gaps by introducing `gr.Row(variant="compact")` by [@aliabid94](https://github.com/aliabid94) in [PR 2291](https://github.com/gradio-app/gradio/pull/2291) This comes with deprecation of the following arguments for `Component.style`: `round`, `margin`, `border`.
6. Fix audio streaming, which was previously choppy in [PR 2351](https://github.com/gradio-app/gradio/pull/2351). Big thanks to [@yannickfunk](https://github.com/yannickfunk) for the proposed solution.
7. Fix bug where new typeable slider doesn't respect the minimum and maximum values [@dawoodkhan82](https://github.com/dawoodkhan82) in [PR 2380](https://github.com/gradio-app/gradio/pull/2380)

## Documentation Changes:

1. New Guide: Connecting to a Database 🗄️

   A new guide by [@freddyaboulton](https://github.com/freddyaboulton) that explains how you can use Gradio to connect your app to a database. Read more [here](https://gradio.app/connecting_to_a_database/).

2. New Guide: Running Background Tasks 🥷

   A new guide by [@freddyaboulton](https://github.com/freddyaboulton) that explains how you can run background tasks from your gradio app. Read more [here](https://gradio.app/running_background_tasks/).

3. Small fixes to docs for `Image` component by [@abidlabs](https://github.com/abidlabs) in [PR 2372](https://github.com/gradio-app/gradio/pull/2372)

## Testing and Infrastructure Changes:

No changes to highlight.

## Breaking Changes:

No changes to highlight.

## Full Changelog:

- Create a guide on how to connect an app to a database hosted on the cloud by [@freddyaboulton](https://github.com/freddyaboulton) in [PR 2341](https://github.com/gradio-app/gradio/pull/2341)
- Removes `analytics` dependency by [@abidlabs](https://github.com/abidlabs) in [PR 2347](https://github.com/gradio-app/gradio/pull/2347)
- Add guide on launching background tasks from your app by [@freddyaboulton](https://github.com/freddyaboulton) in [PR 2350](https://github.com/gradio-app/gradio/pull/2350)
- Fix typo in guide image path by [@freddyaboulton](https://github.com/freddyaboulton) in [PR 2357](https://github.com/gradio-app/gradio/pull/2357)
- Raise error if Blocks has duplicate component with same IDs by [@abidlabs](https://github.com/abidlabs) in [PR 2359](https://github.com/gradio-app/gradio/pull/2359)
- Hotfix: fix version back to 3.4 by [@abidlabs](https://github.com/abidlabs) in [PR 2361](https://github.com/gradio-app/gradio/pull/2361)
- Change version.txt to 3.4 instead of 3.4.0 by [@aliabd](https://github.com/aliabd) in [PR 2363](https://github.com/gradio-app/gradio/pull/2363)
- Catch the permission exception on the audio component by [@Ian-GL](https://github.com/Ian-GL) in [PR 2330](https://github.com/gradio-app/gradio/pull/2330)
- Fix image_classifier_interface_load demo by [@freddyaboulton](https://github.com/freddyaboulton) in [PR 2365](https://github.com/gradio-app/gradio/pull/2365)
- Small fixes to docs for `Image` component by [@abidlabs](https://github.com/abidlabs) in [PR 2372](https://github.com/gradio-app/gradio/pull/2372)
- Automated Release Notes by [@freddyaboulton](https://github.com/freddyaboulton) in [PR 2306](https://github.com/gradio-app/gradio/pull/2306)
- Fixed small typos in the docs [@julien-c](https://github.com/julien-c) in [PR 2373](https://github.com/gradio-app/gradio/pull/2373)
- Adds ability to disable pre/post-processing for examples [@abidlabs](https://github.com/abidlabs) in [PR 2383](https://github.com/gradio-app/gradio/pull/2383)
- Copy changelog file in website docker by [@aliabd](https://github.com/aliabd) in [PR 2384](https://github.com/gradio-app/gradio/pull/2384)
- Lets users provide a `gr.update()` dictionary even if post-processing is diabled [@abidlabs](https://github.com/abidlabs) in [PR 2385](https://github.com/gradio-app/gradio/pull/2385)
- Fix bug where errors would cause apps run in reload mode to hang forever by [@freddyaboulton](https://github.com/freddyaboulton) in [PR 2394](https://github.com/gradio-app/gradio/pull/2394)
- Fix bug where new typeable slider doesn't respect the minimum and maximum values [@dawoodkhan82](https://github.com/dawoodkhan82) in [PR 2380](https://github.com/gradio-app/gradio/pull/2380)

## Contributors Shoutout:

No changes to highlight.

# Version 3.4

## New Features:

### 1. Gallery Captions 🖼️

You can now pass captions to images in the Gallery component. To do so you need to pass a {List} of (image, {str} caption) tuples. This is optional and the component also accepts just a list of the images.

Here's an example:

```python
import gradio as gr

images_with_captions = [
    ("https://images.unsplash.com/photo-1551969014-7d2c4cddf0b6", "Cheetah by David Groves"),
    ("https://images.unsplash.com/photo-1546182990-dffeafbe841d", "Lion by Francesco"),
    ("https://images.unsplash.com/photo-1561731216-c3a4d99437d5", "Tiger by Mike Marrah")
    ]

with gr.Blocks() as demo:
    gr.Gallery(value=images_with_captions)

demo.launch()
```

<img src="https://user-images.githubusercontent.com/9021060/192399521-7360b1a9-7ce0-443e-8e94-863a230a7dbe.gif" alt="gallery_captions" width="1000"/>

### 2. Type Values into the Slider 🔢

You can now type values directly on the Slider component! Here's what it looks like:

![type-slider](https://user-images.githubusercontent.com/9021060/192399877-76b662a1-fede-4417-a932-fc15f0da7360.gif)

### 3. Better Sketching and Inpainting 🎨

We've made a lot of changes to our Image component so that it can support better sketching and inpainting.

Now supports:

- A standalone black-and-white sketch

```python
import gradio as gr
demo = gr.Interface(lambda x: x, gr.Sketchpad(), gr.Image())
demo.launch()
```

![bw](https://user-images.githubusercontent.com/9021060/192410264-b08632b5-7b2a-4f86-afb0-5760e7b474cf.gif)

- A standalone color sketch

```python
import gradio as gr
demo = gr.Interface(lambda x: x, gr.Paint(), gr.Image())
demo.launch()
```

![color-sketch](https://user-images.githubusercontent.com/9021060/192410500-3c8c3e64-a5fd-4df2-a991-f0a5cef93728.gif)

- An uploadable image with black-and-white or color sketching

```python
import gradio as gr
demo = gr.Interface(lambda x: x, gr.Image(source='upload', tool='color-sketch'), gr.Image()) # for black and white, tool = 'sketch'
demo.launch()
```

![sketch-new](https://user-images.githubusercontent.com/9021060/192402422-e53cb7b6-024e-448c-87eb-d6a35a63c476.gif)

- Webcam with black-and-white or color sketching

```python
import gradio as gr
demo = gr.Interface(lambda x: x, gr.Image(source='webcam', tool='color-sketch'), gr.Image()) # for black and white, tool = 'sketch'
demo.launch()
```

![webcam-sketch](https://user-images.githubusercontent.com/9021060/192410820-0ffaf324-776e-4e1f-9de6-0fdbbf4940fa.gif)

As well as other fixes

## Bug Fixes:

1. Fix bug where max concurrency count is not respected in queue by [@freddyaboulton](https://github.com/freddyaboulton) in [PR 2286](https://github.com/gradio-app/gradio/pull/2286)
2. fix : queue could be blocked by [@SkyTNT](https://github.com/SkyTNT) in [PR 2288](https://github.com/gradio-app/gradio/pull/2288)
3. Supports `gr.update()` in example caching by [@abidlabs](https://github.com/abidlabs) in [PR 2309](https://github.com/gradio-app/gradio/pull/2309)
4. Clipboard fix for iframes by [@abidlabs](https://github.com/abidlabs) in [PR 2321](https://github.com/gradio-app/gradio/pull/2321)
5. Fix: Dataframe column headers are reset when you add a new column by [@dawoodkhan82](https://github.com/dawoodkhan82) in [PR 2318](https://github.com/gradio-app/gradio/pull/2318)
6. Added support for URLs for Video, Audio, and Image by [@abidlabs](https://github.com/abidlabs) in [PR 2256](https://github.com/gradio-app/gradio/pull/2256)
7. Add documentation about how to create and use the Gradio FastAPI app by [@abidlabs](https://github.com/abidlabs) in [PR 2263](https://github.com/gradio-app/gradio/pull/2263)

## Documentation Changes:

1. Adding a Playground Tab to the Website by [@aliabd](https://github.com/aliabd) in [PR 1860](https://github.com/gradio-app/gradio/pull/1860)
2. Gradio for Tabular Data Science Workflows Guide by [@merveenoyan](https://github.com/merveenoyan) in [PR 2199](https://github.com/gradio-app/gradio/pull/2199)
3. Promotes `postprocess` and `preprocess` to documented parameters by [@abidlabs](https://github.com/abidlabs) in [PR 2293](https://github.com/gradio-app/gradio/pull/2293)
4. Update 2)key_features.md by [@voidxd](https://github.com/voidxd) in [PR 2326](https://github.com/gradio-app/gradio/pull/2326)
5. Add docs to blocks context postprocessing function by [@Ian-GL](https://github.com/Ian-GL) in [PR 2332](https://github.com/gradio-app/gradio/pull/2332)

## Testing and Infrastructure Changes

1. Website fixes and refactoring by [@aliabd](https://github.com/aliabd) in [PR 2280](https://github.com/gradio-app/gradio/pull/2280)
2. Don't deploy to spaces on release by [@freddyaboulton](https://github.com/freddyaboulton) in [PR 2313](https://github.com/gradio-app/gradio/pull/2313)

## Full Changelog:

- Website fixes and refactoring by [@aliabd](https://github.com/aliabd) in [PR 2280](https://github.com/gradio-app/gradio/pull/2280)
- Fix bug where max concurrency count is not respected in queue by [@freddyaboulton](https://github.com/freddyaboulton) in [PR 2286](https://github.com/gradio-app/gradio/pull/2286)
- Promotes `postprocess` and `preprocess` to documented parameters by [@abidlabs](https://github.com/abidlabs) in [PR 2293](https://github.com/gradio-app/gradio/pull/2293)
- Raise warning when trying to cache examples but not all inputs have examples by [@freddyaboulton](https://github.com/freddyaboulton) in [PR 2279](https://github.com/gradio-app/gradio/pull/2279)
- fix : queue could be blocked by [@SkyTNT](https://github.com/SkyTNT) in [PR 2288](https://github.com/gradio-app/gradio/pull/2288)
- Don't deploy to spaces on release by [@freddyaboulton](https://github.com/freddyaboulton) in [PR 2313](https://github.com/gradio-app/gradio/pull/2313)
- Supports `gr.update()` in example caching by [@abidlabs](https://github.com/abidlabs) in [PR 2309](https://github.com/gradio-app/gradio/pull/2309)
- Respect Upstream Queue when loading interfaces/blocks from Spaces by [@freddyaboulton](https://github.com/freddyaboulton) in [PR 2294](https://github.com/gradio-app/gradio/pull/2294)
- Clipboard fix for iframes by [@abidlabs](https://github.com/abidlabs) in [PR 2321](https://github.com/gradio-app/gradio/pull/2321)
- Sketching + Inpainting Capabilities to Gradio by [@abidlabs](https://github.com/abidlabs) in [PR 2144](https://github.com/gradio-app/gradio/pull/2144)
- Update 2)key_features.md by [@voidxd](https://github.com/voidxd) in [PR 2326](https://github.com/gradio-app/gradio/pull/2326)
- release 3.4b3 by [@abidlabs](https://github.com/abidlabs) in [PR 2328](https://github.com/gradio-app/gradio/pull/2328)
- Fix: Dataframe column headers are reset when you add a new column by [@dawoodkhan82](https://github.com/dawoodkhan82) in [PR 2318](https://github.com/gradio-app/gradio/pull/2318)
- Start queue when gradio is a sub application by [@freddyaboulton](https://github.com/freddyaboulton) in [PR 2319](https://github.com/gradio-app/gradio/pull/2319)
- Fix Web Tracker Script by [@aliabd](https://github.com/aliabd) in [PR 2308](https://github.com/gradio-app/gradio/pull/2308)
- Add docs to blocks context postprocessing function by [@Ian-GL](https://github.com/Ian-GL) in [PR 2332](https://github.com/gradio-app/gradio/pull/2332)
- Fix typo in iterator variable name in run_predict function by [@freddyaboulton](https://github.com/freddyaboulton) in [PR 2340](https://github.com/gradio-app/gradio/pull/2340)
- Add captions to galleries by [@aliabid94](https://github.com/aliabid94) in [PR 2284](https://github.com/gradio-app/gradio/pull/2284)
- Typeable value on gradio.Slider by [@dawoodkhan82](https://github.com/dawoodkhan82) in [PR 2329](https://github.com/gradio-app/gradio/pull/2329)

## Contributors Shoutout:

- [@SkyTNT](https://github.com/SkyTNT) made their first contribution in [PR 2288](https://github.com/gradio-app/gradio/pull/2288)
- [@voidxd](https://github.com/voidxd) made their first contribution in [PR 2326](https://github.com/gradio-app/gradio/pull/2326)

# Version 3.3

## New Features:

### 1. Iterative Outputs ⏳

You can now create an iterative output simply by having your function return a generator!

Here's (part of) an example that was used to generate the interface below it. [See full code](https://colab.research.google.com/drive/1m9bWS6B82CT7bw-m4L6AJR8za7fEK7Ov?usp=sharing).

```python
def predict(steps, seed):
    generator = torch.manual_seed(seed)
    for i in range(1,steps):
        yield pipeline(generator=generator, num_inference_steps=i)["sample"][0]
```

![example](https://user-images.githubusercontent.com/9021060/189086273-f5e7087d-71fa-4158-90a9-08e84da0421c.mp4)

### 2. Accordion Layout 🆕

This version of Gradio introduces a new layout component to Blocks: the Accordion. Wrap your elements in a neat, expandable layout that allows users to toggle them as needed.

Usage: ([Read the docs](https://gradio.app/docs/#accordion))

```python
with gr.Accordion("open up"):
# components here
```

![accordion](https://user-images.githubusercontent.com/9021060/189088465-f0ffd7f0-fc6a-42dc-9249-11c5e1e0529b.gif)

### 3. Skops Integration 📈

Our new integration with [skops](https://huggingface.co/blog/skops) allows you to load tabular classification and regression models directly from the [hub](https://huggingface.co/models).

Here's a classification example showing how quick it is to set up an interface for a [model](https://huggingface.co/scikit-learn/tabular-playground).

```python
import gradio as gr
gr.Interface.load("models/scikit-learn/tabular-playground").launch()
```

![187936493-5c90c01d-a6dd-400f-aa42-833a096156a1](https://user-images.githubusercontent.com/9021060/189090519-328fbcb4-120b-43c8-aa54-d6fccfa6b7e8.png)

## Bug Fixes:

No changes to highlight.

## Documentation Changes:

No changes to highlight.

## Testing and Infrastructure Changes:

No changes to highlight.

## Breaking Changes:

No changes to highlight.

## Full Changelog:

- safari fixes by [@pngwn](https://github.com/pngwn) in [PR 2138](https://github.com/gradio-app/gradio/pull/2138)
- Fix roundedness and form borders by [@aliabid94](https://github.com/aliabid94) in [PR 2147](https://github.com/gradio-app/gradio/pull/2147)
- Better processing of example data prior to creating dataset component by [@freddyaboulton](https://github.com/freddyaboulton) in [PR 2147](https://github.com/gradio-app/gradio/pull/2147)
- Show error on Connection drops by [@aliabid94](https://github.com/aliabid94) in [PR 2147](https://github.com/gradio-app/gradio/pull/2147)
- 3.2 release! by [@abidlabs](https://github.com/abidlabs) in [PR 2139](https://github.com/gradio-app/gradio/pull/2139)
- Fixed Named API Requests by [@abidlabs](https://github.com/abidlabs) in [PR 2151](https://github.com/gradio-app/gradio/pull/2151)
- Quick Fix: Cannot upload Model3D image after clearing it by [@dawoodkhan82](https://github.com/dawoodkhan82) in [PR 2168](https://github.com/gradio-app/gradio/pull/2168)
- Fixed misleading log when server_name is '0.0.0.0' by [@lamhoangtung](https://github.com/lamhoangtung) in [PR 2176](https://github.com/gradio-app/gradio/pull/2176)
- Keep embedded PngInfo metadata by [@cobryan05](https://github.com/cobryan05) in [PR 2170](https://github.com/gradio-app/gradio/pull/2170)
- Skops integration: Load tabular classification and regression models from the hub by [@freddyaboulton](https://github.com/freddyaboulton) in [PR 2126](https://github.com/gradio-app/gradio/pull/2126)
- Respect original filename when cached example files are downloaded by [@freddyaboulton](https://github.com/freddyaboulton) in [PR 2145](https://github.com/gradio-app/gradio/pull/2145)
- Add manual trigger to deploy to pypi by [@abidlabs](https://github.com/abidlabs) in [PR 2192](https://github.com/gradio-app/gradio/pull/2192)
- Fix bugs with gr.update by [@freddyaboulton](https://github.com/freddyaboulton) in [PR 2157](https://github.com/gradio-app/gradio/pull/2157)
- Make queue per app by [@aliabid94](https://github.com/aliabid94) in [PR 2193](https://github.com/gradio-app/gradio/pull/2193)
- Preserve Labels In Interpretation Components by [@freddyaboulton](https://github.com/freddyaboulton) in [PR 2166](https://github.com/gradio-app/gradio/pull/2166)
- Quick Fix: Multiple file download not working by [@dawoodkhan82](https://github.com/dawoodkhan82) in [PR 2169](https://github.com/gradio-app/gradio/pull/2169)
- use correct MIME type for js-script file by [@daspartho](https://github.com/daspartho) in [PR 2200](https://github.com/gradio-app/gradio/pull/2200)
- Add accordion component by [@aliabid94](https://github.com/aliabid94) in [PR 2208](https://github.com/gradio-app/gradio/pull/2208)

## Contributors Shoutout:

- [@lamhoangtung](https://github.com/lamhoangtung) made their first contribution in [PR 2176](https://github.com/gradio-app/gradio/pull/2176)
- [@cobryan05](https://github.com/cobryan05) made their first contribution in [PR 2170](https://github.com/gradio-app/gradio/pull/2170)
- [@daspartho](https://github.com/daspartho) made their first contribution in [PR 2200](https://github.com/gradio-app/gradio/pull/2200)

# Version 3.2

## New Features:

### 1. Improvements to Queuing 🥇

We've implemented a brand new queuing system based on **web sockets** instead of HTTP long polling. Among other things, this allows us to manage queue sizes better on Hugging Face Spaces. There are also additional queue-related parameters you can add:

- Now supports concurrent workers (parallelization)

```python
demo = gr.Interface(...)
demo.queue(concurrency_count=3)
demo.launch()
```

- Configure a maximum queue size

```python
demo = gr.Interface(...)
demo.queue(max_size=100)
demo.launch()
```

- If a user closes their tab / browser, they leave the queue, which means the demo will run faster for everyone else

### 2. Fixes to Examples

- Dataframe examples will render properly, and look much clearer in the UI: (thanks to PR #2125)

![Screen Shot 2022-08-30 at 8 29 58 PM](https://user-images.githubusercontent.com/9021060/187586561-d915bafb-f968-4966-b9a2-ef41119692b2.png)

- Image and Video thumbnails are cropped to look neater and more uniform: (thanks to PR #2109)

![Screen Shot 2022-08-30 at 8 32 15 PM](https://user-images.githubusercontent.com/9021060/187586890-56e1e4f0-1b84-42d9-a82f-911772c41030.png)

- Other fixes in PR #2131 and #2064 make it easier to design and use Examples

### 3. Component Fixes 🧱

- Specify the width and height of an image in its style tag (thanks to PR #2133)

```python
components.Image().style(height=260, width=300)
```

- Automatic conversion of videos so they are playable in the browser (thanks to PR #2003). Gradio will check if a video's format is playable in the browser and, if it isn't, will automatically convert it to a format that is (mp4).
- Pass in a json filepath to the Label component (thanks to PR #2083)
- Randomize the default value of a Slider (thanks to PR #1935)

![slider-random](https://user-images.githubusercontent.com/9021060/187596230-3db9697f-9f4d-42f5-9387-d77573513448.gif)

- Improvements to State in PR #2100

### 4. Ability to Randomize Input Sliders and Reload Data whenever the Page Loads

- In some cases, you want to be able to show a different set of input data to every user as they load the page app. For example, you might want to randomize the value of a "seed" `Slider` input. Or you might want to show a `Textbox` with the current date. We now supporting passing _functions_ as the default value in input components. When you pass in a function, it gets **re-evaluated** every time someone loads the demo, allowing you to reload / change data for different users.

Here's an example loading the current date time into an input Textbox:

```python
import gradio as gr
import datetime

with gr.Blocks() as demo:
    gr.Textbox(datetime.datetime.now)

demo.launch()
```

Note that we don't evaluate the function -- `datetime.datetime.now()` -- we pass in the function itself to get this behavior -- `datetime.datetime.now`

Because randomizing the initial value of `Slider` is a common use case, we've added a `randomize` keyword argument you can use to randomize its initial value:

```python
import gradio as gr
demo = gr.Interface(lambda x:x, gr.Slider(0, 10, randomize=True), "number")
demo.launch()
```

### 5. New Guide 🖊️

- [Gradio and W&B Integration](https://gradio.app/Gradio_and_Wandb_Integration/)

## Full Changelog:

- Reset components to original state by setting value to None by [@freddyaboulton](https://github.com/freddyaboulton) in [PR 2044](https://github.com/gradio-app/gradio/pull/2044)
- Cleaning up the way data is processed for components by [@abidlabs](https://github.com/abidlabs) in [PR 1967](https://github.com/gradio-app/gradio/pull/1967)
- version 3.1.8b by [@abidlabs](https://github.com/abidlabs) in [PR 2063](https://github.com/gradio-app/gradio/pull/2063)
- Wandb guide by [@AK391](https://github.com/AK391) in [PR 1898](https://github.com/gradio-app/gradio/pull/1898)
- Add a flagging callback to save json files to a hugging face dataset by [@chrisemezue](https://github.com/chrisemezue) in [PR 1821](https://github.com/gradio-app/gradio/pull/1821)
- Add data science demos to landing page by [@freddyaboulton](https://github.com/freddyaboulton) in [PR 2067](https://github.com/gradio-app/gradio/pull/2067)
- Hide time series + xgboost demos by default by [@freddyaboulton](https://github.com/freddyaboulton) in [PR 2079](https://github.com/gradio-app/gradio/pull/2079)
- Encourage people to keep trying when queue full by [@apolinario](https://github.com/apolinario) in [PR 2076](https://github.com/gradio-app/gradio/pull/2076)
- Updated our analytics on creation of Blocks/Interface by [@abidlabs](https://github.com/abidlabs) in [PR 2082](https://github.com/gradio-app/gradio/pull/2082)
- `Label` component now accepts file paths to `.json` files by [@abidlabs](https://github.com/abidlabs) in [PR 2083](https://github.com/gradio-app/gradio/pull/2083)
- Fix issues related to demos in Spaces by [@abidlabs](https://github.com/abidlabs) in [PR 2086](https://github.com/gradio-app/gradio/pull/2086)
- Fix TimeSeries examples not properly displayed in UI by [@dawoodkhan82](https://github.com/dawoodkhan82) in [PR 2064](https://github.com/gradio-app/gradio/pull/2064)
- Fix infinite requests when doing tab item select by [@freddyaboulton](https://github.com/freddyaboulton) in [PR 2070](https://github.com/gradio-app/gradio/pull/2070)
- Accept deprecated `file` route as well by [@abidlabs](https://github.com/abidlabs) in [PR 2099](https://github.com/gradio-app/gradio/pull/2099)
- Allow frontend method execution on Block.load event by [@codedealer](https://github.com/codedealer) in [PR 2108](https://github.com/gradio-app/gradio/pull/2108)
- Improvements to `State` by [@abidlabs](https://github.com/abidlabs) in [PR 2100](https://github.com/gradio-app/gradio/pull/2100)
- Catch IndexError, KeyError in video_is_playable by [@freddyaboulton](https://github.com/freddyaboulton) in [PR 2113](https://github.com/gradio-app/gradio/pull/2113)
- Fix: Download button does not respect the filepath returned by the function by [@dawoodkhan82](https://github.com/dawoodkhan82) in [PR 2073](https://github.com/gradio-app/gradio/pull/2073)
- Refactoring Layout: Adding column widths, forms, and more. by [@aliabid94](https://github.com/aliabid94) in [PR 2097](https://github.com/gradio-app/gradio/pull/2097)
- Update CONTRIBUTING.md by [@abidlabs](https://github.com/abidlabs) in [PR 2118](https://github.com/gradio-app/gradio/pull/2118)
- 2092 df ex by [@pngwn](https://github.com/pngwn) in [PR 2125](https://github.com/gradio-app/gradio/pull/2125)
- feat(samples table/gallery): Crop thumbs to square by [@ronvoluted](https://github.com/ronvoluted) in [PR 2109](https://github.com/gradio-app/gradio/pull/2109)
- Some enhancements to `gr.Examples` by [@abidlabs](https://github.com/abidlabs) in [PR 2131](https://github.com/gradio-app/gradio/pull/2131)
- Image size fix by [@aliabid94](https://github.com/aliabid94) in [PR 2133](https://github.com/gradio-app/gradio/pull/2133)

## Contributors Shoutout:

- [@chrisemezue](https://github.com/chrisemezue) made their first contribution in [PR 1821](https://github.com/gradio-app/gradio/pull/1821)
- [@apolinario](https://github.com/apolinario) made their first contribution in [PR 2076](https://github.com/gradio-app/gradio/pull/2076)
- [@codedealer](https://github.com/codedealer) made their first contribution in [PR 2108](https://github.com/gradio-app/gradio/pull/2108)

# Version 3.1

## New Features:

### 1. Embedding Demos on Any Website 💻

With PR #1444, Gradio is now distributed as a web component. This means demos can be natively embedded on websites. You'll just need to add two lines: one to load the gradio javascript, and one to link to the demos backend.

Here's a simple example that embeds the demo from a Hugging Face space:

```html
<script
  type="module"
  src="https://gradio.s3-us-west-2.amazonaws.com/3.0.18/gradio.js"
></script>
<gradio-app space="abidlabs/pytorch-image-classifier"></gradio-app>
```

But you can also embed demos that are running anywhere, you just need to link the demo to `src` instead of `space`. In fact, all the demos on the gradio website are embedded this way:

<img width="1268" alt="Screen Shot 2022-07-14 at 2 41 44 PM" src="https://user-images.githubusercontent.com/9021060/178997124-b2f05af2-c18f-4716-bf1b-cb971d012636.png">

Read more in the [Embedding Gradio Demos](https://gradio.app/embedding_gradio_demos) guide.

### 2. Reload Mode 👨‍💻

Reload mode helps developers create gradio demos faster by automatically reloading the demo whenever the code changes. It can support development on Python IDEs (VS Code, PyCharm, etc), the terminal, as well as Jupyter notebooks.

If your demo code is in a script named `app.py`, instead of running `python app.py` you can now run `gradio app.py` and that will launch the demo in reload mode:

```bash
Launching in reload mode on: http://127.0.0.1:7860 (Press CTRL+C to quit)
Watching...
WARNING: The --reload flag should not be used in production on Windows.
```

If you're working from a Jupyter or Colab Notebook, use these magic commands instead: `%load_ext gradio` when you import gradio, and `%%blocks` in the top of the cell with the demo code. Here's an example that shows how much faster the development becomes:

![Blocks](https://user-images.githubusercontent.com/9021060/178986488-ed378cc8-5141-4330-ba41-672b676863d0.gif)

### 3. Inpainting Support on `gr.Image()` 🎨

We updated the Image component to add support for inpainting demos. It works by adding `tool="sketch"` as a parameter, that passes both an image and a sketchable mask to your prediction function.

Here's an example from the [LAMA space](https://huggingface.co/spaces/akhaliq/lama):

![FXApVlFVsAALSD-](https://user-images.githubusercontent.com/9021060/178989479-549867c8-7fb0-436a-a97d-1e91c9f5e611.jpeg)

### 4. Markdown and HTML support in Dataframes 🔢

We upgraded the Dataframe component in PR #1684 to support rendering Markdown and HTML inside the cells.

This means you can build Dataframes that look like the following:

![image (8)](https://user-images.githubusercontent.com/9021060/178991233-41cb07a5-e7a3-433e-89b8-319bc78eb9c2.png)

### 5. `gr.Examples()` for Blocks 🧱

We've added the `gr.Examples` component helper to allow you to add examples to any Blocks demo. This class is a wrapper over the `gr.Dataset` component.

<img width="1271" alt="Screen Shot 2022-07-14 at 2 23 50 PM" src="https://user-images.githubusercontent.com/9021060/178992715-c8bc7550-bc3d-4ddc-9fcb-548c159cd153.png">

gr.Examples takes two required parameters:

- `examples` which takes in a nested list
- `inputs` which takes in a component or list of components

You can read more in the [Examples docs](https://gradio.app/docs/#examples) or the [Adding Examples to your Demos guide](https://gradio.app/adding_examples_to_your_app/).

### 6. Fixes to Audio Streaming

With [PR 1828](https://github.com/gradio-app/gradio/pull/1828) we now hide the status loading animation, as well as remove the echo in streaming. Check out the [stream_audio](https://github.com/gradio-app/gradio/blob/main/demo/stream_audio/run.py) demo for more or read through our [Real Time Speech Recognition](https://gradio.app/real_time_speech_recognition/) guide.

<img width="785" alt="Screen Shot 2022-07-19 at 6 02 35 PM" src="https://user-images.githubusercontent.com/9021060/179808136-9e84502c-f9ee-4f30-b5e9-1086f678fe91.png">

## Full Changelog:

- File component: list multiple files and allow for download #1446 by [@dawoodkhan82](https://github.com/dawoodkhan82) in [PR 1681](https://github.com/gradio-app/gradio/pull/1681)
- Add ColorPicker to docs by [@freddyaboulton](https://github.com/freddyaboulton) in [PR 1768](https://github.com/gradio-app/gradio/pull/1768)
- Mock out requests in TestRequest unit tests by [@freddyaboulton](https://github.com/freddyaboulton) in [PR 1794](https://github.com/gradio-app/gradio/pull/1794)
- Add requirements.txt and test_files to source dist by [@freddyaboulton](https://github.com/freddyaboulton) in [PR 1817](https://github.com/gradio-app/gradio/pull/1817)
- refactor: f-string for tunneling.py by [@nhankiet](https://github.com/nhankiet) in [PR 1819](https://github.com/gradio-app/gradio/pull/1819)
- Miscellaneous formatting improvements to website by [@aliabd](https://github.com/aliabd) in [PR 1754](https://github.com/gradio-app/gradio/pull/1754)
- `integrate()` method moved to `Blocks` by [@abidlabs](https://github.com/abidlabs) in [PR 1776](https://github.com/gradio-app/gradio/pull/1776)
- Add python-3.7 tests by [@freddyaboulton](https://github.com/freddyaboulton) in [PR 1818](https://github.com/gradio-app/gradio/pull/1818)
- Copy test dir in website dockers by [@aliabd](https://github.com/aliabd) in [PR 1827](https://github.com/gradio-app/gradio/pull/1827)
- Add info to docs on how to set default values for components by [@freddyaboulton](https://github.com/freddyaboulton) in [PR 1788](https://github.com/gradio-app/gradio/pull/1788)
- Embedding Components on Docs by [@aliabd](https://github.com/aliabd) in [PR 1726](https://github.com/gradio-app/gradio/pull/1726)
- Remove usage of deprecated gr.inputs and gr.outputs from website by [@freddyaboulton](https://github.com/freddyaboulton) in [PR 1796](https://github.com/gradio-app/gradio/pull/1796)
- Some cleanups to the docs page by [@abidlabs](https://github.com/abidlabs) in [PR 1822](https://github.com/gradio-app/gradio/pull/1822)

## Contributors Shoutout:

- [@nhankiet](https://github.com/nhankiet) made their first contribution in [PR 1819](https://github.com/gradio-app/gradio/pull/1819)

# Version 3.0

### 🔥 Gradio 3.0 is the biggest update to the library, ever.

## New Features:

### 1. Blocks 🧱

Blocks is a new, low-level API that allows you to have full control over the data flows and layout of your application. It allows you to build very complex, multi-step applications. For example, you might want to:

- Group together related demos as multiple tabs in one web app
- Change the layout of your demo instead of just having all of the inputs on the left and outputs on the right
- Have multi-step interfaces, in which the output of one model becomes the input to the next model, or have more flexible data flows in general
- Change a component's properties (for example, the choices in a Dropdown) or its visibility based on user input

Here's a simple example that creates the demo below it:

```python
import gradio as gr

def update(name):
    return f"Welcome to Gradio, {name}!"

demo = gr.Blocks()

with demo:
    gr.Markdown(
    """
    # Hello World!
    Start typing below to see the output.
    """)
    inp = gr.Textbox(placeholder="What is your name?")
    out = gr.Textbox()

    inp.change(fn=update,
               inputs=inp,
               outputs=out)

demo.launch()
```

![hello-blocks](https://user-images.githubusercontent.com/9021060/168684108-78cbd24b-e6bd-4a04-a8d9-20d535203434.gif)

Read our [Introduction to Blocks](http://gradio.app/introduction_to_blocks/) guide for more, and join the 🎈 [Gradio Blocks Party](https://huggingface.co/spaces/Gradio-Blocks/README)!

### 2. Our Revamped Design 🎨

We've upgraded our design across the entire library: from components, and layouts all the way to dark mode.

![kitchen_sink](https://user-images.githubusercontent.com/9021060/168686333-7a6e3096-3e23-4309-abf2-5cd7736e0463.gif)

### 3. A New Website 💻

We've upgraded [gradio.app](https://gradio.app) to make it cleaner, faster and easier to use. Our docs now come with components and demos embedded directly on the page. So you can quickly get up to speed with what you're looking for.

![website](https://user-images.githubusercontent.com/9021060/168687191-10d6a3bd-101f-423a-8193-48f47a5e077d.gif)

### 4. New Components: Model3D, Dataset, and More..

We've introduced a lot of new components in `3.0`, including `Model3D`, `Dataset`, `Markdown`, `Button` and `Gallery`. You can find all the components and play around with them [here](https://gradio.app/docs/#components).

![Model3d](https://user-images.githubusercontent.com/9021060/168689062-6ad77151-8cc5-467d-916c-f7c78e52ec0c.gif)

## Full Changelog:

- Gradio dash fe by [@pngwn](https://github.com/pngwn) in [PR 807](https://github.com/gradio-app/gradio/pull/807)
- Blocks components by [@FarukOzderim](https://github.com/FarukOzderim) in [PR 765](https://github.com/gradio-app/gradio/pull/765)
- Blocks components V2 by [@FarukOzderim](https://github.com/FarukOzderim) in [PR 843](https://github.com/gradio-app/gradio/pull/843)
- Blocks-Backend-Events by [@FarukOzderim](https://github.com/FarukOzderim) in [PR 844](https://github.com/gradio-app/gradio/pull/844)
- Interfaces from Blocks by [@aliabid94](https://github.com/aliabid94) in [PR 849](https://github.com/gradio-app/gradio/pull/849)
- Blocks dev by [@aliabid94](https://github.com/aliabid94) in [PR 853](https://github.com/gradio-app/gradio/pull/853)
- Started updating demos to use the new `gradio.components` syntax by [@abidlabs](https://github.com/abidlabs) in [PR 848](https://github.com/gradio-app/gradio/pull/848)
- add test infra + add browser tests to CI by [@pngwn](https://github.com/pngwn) in [PR 852](https://github.com/gradio-app/gradio/pull/852)
- 854 textbox by [@pngwn](https://github.com/pngwn) in [PR 859](https://github.com/gradio-app/gradio/pull/859)
- Getting old Python unit tests to pass on `blocks-dev` by [@abidlabs](https://github.com/abidlabs) in [PR 861](https://github.com/gradio-app/gradio/pull/861)
- initialise chatbot with empty array of messages by [@pngwn](https://github.com/pngwn) in [PR 867](https://github.com/gradio-app/gradio/pull/867)
- add test for output to input by [@pngwn](https://github.com/pngwn) in [PR 866](https://github.com/gradio-app/gradio/pull/866)
- More Interface -> Blocks features by [@aliabid94](https://github.com/aliabid94) in [PR 864](https://github.com/gradio-app/gradio/pull/864)
- Fixing external.py in blocks-dev to reflect the new HF Spaces paths by [@abidlabs](https://github.com/abidlabs) in [PR 879](https://github.com/gradio-app/gradio/pull/879)
- backend_default_value_refactoring by [@FarukOzderim](https://github.com/FarukOzderim) in [PR 871](https://github.com/gradio-app/gradio/pull/871)
- fix default_value by [@pngwn](https://github.com/pngwn) in [PR 869](https://github.com/gradio-app/gradio/pull/869)
- fix buttons by [@aliabid94](https://github.com/aliabid94) in [PR 883](https://github.com/gradio-app/gradio/pull/883)
- Checking and updating more demos to use 3.0 syntax by [@abidlabs](https://github.com/abidlabs) in [PR 892](https://github.com/gradio-app/gradio/pull/892)
- Blocks Tests by [@FarukOzderim](https://github.com/FarukOzderim) in [PR 902](https://github.com/gradio-app/gradio/pull/902)
- Interface fix by [@pngwn](https://github.com/pngwn) in [PR 901](https://github.com/gradio-app/gradio/pull/901)
- Quick fix: Issue 893 by [@dawoodkhan82](https://github.com/dawoodkhan82) in [PR 907](https://github.com/gradio-app/gradio/pull/907)
- 3d Image Component by [@dawoodkhan82](https://github.com/dawoodkhan82) in [PR 775](https://github.com/gradio-app/gradio/pull/775)
- fix endpoint url in prod by [@pngwn](https://github.com/pngwn) in [PR 911](https://github.com/gradio-app/gradio/pull/911)
- rename Model3d to Image3D by [@dawoodkhan82](https://github.com/dawoodkhan82) in [PR 912](https://github.com/gradio-app/gradio/pull/912)
- update pypi to 2.9.1 by [@abidlabs](https://github.com/abidlabs) in [PR 916](https://github.com/gradio-app/gradio/pull/916)
- blocks-with-fix by [@FarukOzderim](https://github.com/FarukOzderim) in [PR 917](https://github.com/gradio-app/gradio/pull/917)
- Restore Interpretation, Live, Auth, Queueing by [@aliabid94](https://github.com/aliabid94) in [PR 915](https://github.com/gradio-app/gradio/pull/915)
- Allow `Blocks` instances to be used like a `Block` in other `Blocks` by [@abidlabs](https://github.com/abidlabs) in [PR 919](https://github.com/gradio-app/gradio/pull/919)
- Redesign 1 by [@pngwn](https://github.com/pngwn) in [PR 918](https://github.com/gradio-app/gradio/pull/918)
- blocks-components-tests by [@FarukOzderim](https://github.com/FarukOzderim) in [PR 904](https://github.com/gradio-app/gradio/pull/904)
- fix unit + browser tests by [@pngwn](https://github.com/pngwn) in [PR 926](https://github.com/gradio-app/gradio/pull/926)
- blocks-move-test-data by [@FarukOzderim](https://github.com/FarukOzderim) in [PR 927](https://github.com/gradio-app/gradio/pull/927)
- remove debounce from form inputs by [@pngwn](https://github.com/pngwn) in [PR 932](https://github.com/gradio-app/gradio/pull/932)
- reimplement webcam video by [@pngwn](https://github.com/pngwn) in [PR 928](https://github.com/gradio-app/gradio/pull/928)
- blocks-move-test-data by [@FarukOzderim](https://github.com/FarukOzderim) in [PR 941](https://github.com/gradio-app/gradio/pull/941)
- allow audio components to take a string value by [@pngwn](https://github.com/pngwn) in [PR 930](https://github.com/gradio-app/gradio/pull/930)
- static mode for textbox by [@pngwn](https://github.com/pngwn) in [PR 929](https://github.com/gradio-app/gradio/pull/929)
- fix file upload text by [@pngwn](https://github.com/pngwn) in [PR 931](https://github.com/gradio-app/gradio/pull/931)
- tabbed-interface-rewritten by [@FarukOzderim](https://github.com/FarukOzderim) in [PR 958](https://github.com/gradio-app/gradio/pull/958)
- Gan demo fix by [@abidlabs](https://github.com/abidlabs) in [PR 965](https://github.com/gradio-app/gradio/pull/965)
- Blocks analytics by [@abidlabs](https://github.com/abidlabs) in [PR 947](https://github.com/gradio-app/gradio/pull/947)
- Blocks page load by [@FarukOzderim](https://github.com/FarukOzderim) in [PR 963](https://github.com/gradio-app/gradio/pull/963)
- add frontend for page load events by [@pngwn](https://github.com/pngwn) in [PR 967](https://github.com/gradio-app/gradio/pull/967)
- fix i18n and some tweaks by [@pngwn](https://github.com/pngwn) in [PR 966](https://github.com/gradio-app/gradio/pull/966)
- add jinja2 to reqs by [@FarukOzderim](https://github.com/FarukOzderim) in [PR 969](https://github.com/gradio-app/gradio/pull/969)
- Cleaning up `Launchable()` by [@abidlabs](https://github.com/abidlabs) in [PR 968](https://github.com/gradio-app/gradio/pull/968)
- Fix #944 by [@FarukOzderim](https://github.com/FarukOzderim) in [PR 971](https://github.com/gradio-app/gradio/pull/971)
- New Blocks Demo: neural instrument cloning by [@abidlabs](https://github.com/abidlabs) in [PR 975](https://github.com/gradio-app/gradio/pull/975)
- Add huggingface_hub client library by [@FarukOzderim](https://github.com/FarukOzderim) in [PR 973](https://github.com/gradio-app/gradio/pull/973)
- State and variables by [@aliabid94](https://github.com/aliabid94) in [PR 977](https://github.com/gradio-app/gradio/pull/977)
- update-components by [@FarukOzderim](https://github.com/FarukOzderim) in [PR 986](https://github.com/gradio-app/gradio/pull/986)
- ensure dataframe updates as expected by [@pngwn](https://github.com/pngwn) in [PR 981](https://github.com/gradio-app/gradio/pull/981)
- test-guideline by [@FarukOzderim](https://github.com/FarukOzderim) in [PR 990](https://github.com/gradio-app/gradio/pull/990)
- Issue #785: add footer by [@dawoodkhan82](https://github.com/dawoodkhan82) in [PR 972](https://github.com/gradio-app/gradio/pull/972)
- indentation fix by [@abidlabs](https://github.com/abidlabs) in [PR 993](https://github.com/gradio-app/gradio/pull/993)
- missing quote by [@aliabd](https://github.com/aliabd) in [PR 996](https://github.com/gradio-app/gradio/pull/996)
- added interactive parameter to components by [@abidlabs](https://github.com/abidlabs) in [PR 992](https://github.com/gradio-app/gradio/pull/992)
- custom-components by [@FarukOzderim](https://github.com/FarukOzderim) in [PR 985](https://github.com/gradio-app/gradio/pull/985)
- Refactor component shortcuts by [@FarukOzderim](https://github.com/FarukOzderim) in [PR 995](https://github.com/gradio-app/gradio/pull/995)
- Plot Component by [@dawoodkhan82](https://github.com/dawoodkhan82) in [PR 805](https://github.com/gradio-app/gradio/pull/805)
- updated PyPi version to 2.9.2 by [@abidlabs](https://github.com/abidlabs) in [PR 1002](https://github.com/gradio-app/gradio/pull/1002)
- Release 2.9.3 by [@abidlabs](https://github.com/abidlabs) in [PR 1003](https://github.com/gradio-app/gradio/pull/1003)
- Image3D Examples Fix by [@dawoodkhan82](https://github.com/dawoodkhan82) in [PR 1001](https://github.com/gradio-app/gradio/pull/1001)
- release 2.9.4 by [@abidlabs](https://github.com/abidlabs) in [PR 1006](https://github.com/gradio-app/gradio/pull/1006)
- templates import hotfix by [@FarukOzderim](https://github.com/FarukOzderim) in [PR 1008](https://github.com/gradio-app/gradio/pull/1008)
- Progress indicator bar by [@aliabid94](https://github.com/aliabid94) in [PR 997](https://github.com/gradio-app/gradio/pull/997)
- Fixed image input for absolute path by [@JefferyChiang](https://github.com/JefferyChiang) in [PR 1004](https://github.com/gradio-app/gradio/pull/1004)
- Model3D + Plot Components by [@dawoodkhan82](https://github.com/dawoodkhan82) in [PR 1010](https://github.com/gradio-app/gradio/pull/1010)
- Gradio Guides: Creating CryptoPunks with GANs by [@NimaBoscarino](https://github.com/NimaBoscarino) in [PR 1000](https://github.com/gradio-app/gradio/pull/1000)
- [BIG PR] Gradio blocks & redesigned components by [@abidlabs](https://github.com/abidlabs) in [PR 880](https://github.com/gradio-app/gradio/pull/880)
- fixed failing test on main by [@abidlabs](https://github.com/abidlabs) in [PR 1023](https://github.com/gradio-app/gradio/pull/1023)
- Use smaller ASR model in external test by [@abidlabs](https://github.com/abidlabs) in [PR 1024](https://github.com/gradio-app/gradio/pull/1024)
- updated PyPi version to 2.9.0b by [@abidlabs](https://github.com/abidlabs) in [PR 1026](https://github.com/gradio-app/gradio/pull/1026)
- Fixing import issues so that the package successfully installs on colab notebooks by [@abidlabs](https://github.com/abidlabs) in [PR 1027](https://github.com/gradio-app/gradio/pull/1027)
- Update website tracker slackbot by [@aliabd](https://github.com/aliabd) in [PR 1037](https://github.com/gradio-app/gradio/pull/1037)
- textbox-autoheight by [@FarukOzderim](https://github.com/FarukOzderim) in [PR 1009](https://github.com/gradio-app/gradio/pull/1009)
- Model3D Examples fixes by [@dawoodkhan82](https://github.com/dawoodkhan82) in [PR 1035](https://github.com/gradio-app/gradio/pull/1035)
- GAN Gradio Guide: Adjustments to iframe heights by [@NimaBoscarino](https://github.com/NimaBoscarino) in [PR 1042](https://github.com/gradio-app/gradio/pull/1042)
- added better default labels to form components by [@abidlabs](https://github.com/abidlabs) in [PR 1040](https://github.com/gradio-app/gradio/pull/1040)
- Slackbot web tracker fix by [@aliabd](https://github.com/aliabd) in [PR 1043](https://github.com/gradio-app/gradio/pull/1043)
- Plot fixes by [@dawoodkhan82](https://github.com/dawoodkhan82) in [PR 1044](https://github.com/gradio-app/gradio/pull/1044)
- Small fixes to the demos by [@abidlabs](https://github.com/abidlabs) in [PR 1030](https://github.com/gradio-app/gradio/pull/1030)
- fixing demo issue with website by [@aliabd](https://github.com/aliabd) in [PR 1047](https://github.com/gradio-app/gradio/pull/1047)
- [hotfix] HighlightedText by [@aliabid94](https://github.com/aliabid94) in [PR 1046](https://github.com/gradio-app/gradio/pull/1046)
- Update text by [@ronvoluted](https://github.com/ronvoluted) in [PR 1050](https://github.com/gradio-app/gradio/pull/1050)
- Update CONTRIBUTING.md by [@FarukOzderim](https://github.com/FarukOzderim) in [PR 1052](https://github.com/gradio-app/gradio/pull/1052)
- fix(ui): Increase contrast for footer by [@ronvoluted](https://github.com/ronvoluted) in [PR 1048](https://github.com/gradio-app/gradio/pull/1048)
- UI design update by [@gary149](https://github.com/gary149) in [PR 1041](https://github.com/gradio-app/gradio/pull/1041)
- updated PyPi version to 2.9.0b8 by [@abidlabs](https://github.com/abidlabs) in [PR 1059](https://github.com/gradio-app/gradio/pull/1059)
- Running, testing, and fixing demos by [@abidlabs](https://github.com/abidlabs) in [PR 1060](https://github.com/gradio-app/gradio/pull/1060)
- Form layout by [@pngwn](https://github.com/pngwn) in [PR 1054](https://github.com/gradio-app/gradio/pull/1054)
- inputless-interfaces by [@FarukOzderim](https://github.com/FarukOzderim) in [PR 1038](https://github.com/gradio-app/gradio/pull/1038)
- Update PULL_REQUEST_TEMPLATE.md by [@FarukOzderim](https://github.com/FarukOzderim) in [PR 1068](https://github.com/gradio-app/gradio/pull/1068)
- Upgrading node memory to 4gb in website Docker by [@aliabd](https://github.com/aliabd) in [PR 1069](https://github.com/gradio-app/gradio/pull/1069)
- Website reload error by [@aliabd](https://github.com/aliabd) in [PR 1079](https://github.com/gradio-app/gradio/pull/1079)
- fixed favicon issue by [@abidlabs](https://github.com/abidlabs) in [PR 1064](https://github.com/gradio-app/gradio/pull/1064)
- remove-queue-from-events by [@FarukOzderim](https://github.com/FarukOzderim) in [PR 1056](https://github.com/gradio-app/gradio/pull/1056)
- Enable vertex colors for OBJs files by [@radames](https://github.com/radames) in [PR 1074](https://github.com/gradio-app/gradio/pull/1074)
- Dark text by [@ronvoluted](https://github.com/ronvoluted) in [PR 1049](https://github.com/gradio-app/gradio/pull/1049)
- Scroll to output by [@pngwn](https://github.com/pngwn) in [PR 1077](https://github.com/gradio-app/gradio/pull/1077)
- Explicitly list pnpm version 6 in contributing guide by [@freddyaboulton](https://github.com/freddyaboulton) in [PR 1085](https://github.com/gradio-app/gradio/pull/1085)
- hotfix for encrypt issue by [@abidlabs](https://github.com/abidlabs) in [PR 1096](https://github.com/gradio-app/gradio/pull/1096)
- Release 2.9b9 by [@abidlabs](https://github.com/abidlabs) in [PR 1098](https://github.com/gradio-app/gradio/pull/1098)
- tweak node circleci settings by [@pngwn](https://github.com/pngwn) in [PR 1091](https://github.com/gradio-app/gradio/pull/1091)
- Website Reload Error by [@aliabd](https://github.com/aliabd) in [PR 1099](https://github.com/gradio-app/gradio/pull/1099)
- Website Reload: README in demos docker by [@aliabd](https://github.com/aliabd) in [PR 1100](https://github.com/gradio-app/gradio/pull/1100)
- Flagging fixes by [@abidlabs](https://github.com/abidlabs) in [PR 1081](https://github.com/gradio-app/gradio/pull/1081)
- Backend for optional labels by [@abidlabs](https://github.com/abidlabs) in [PR 1080](https://github.com/gradio-app/gradio/pull/1080)
- Optional labels fe by [@pngwn](https://github.com/pngwn) in [PR 1105](https://github.com/gradio-app/gradio/pull/1105)
- clean-deprecated-parameters by [@FarukOzderim](https://github.com/FarukOzderim) in [PR 1090](https://github.com/gradio-app/gradio/pull/1090)
- Blocks rendering fix by [@abidlabs](https://github.com/abidlabs) in [PR 1102](https://github.com/gradio-app/gradio/pull/1102)
- Redos #1106 by [@abidlabs](https://github.com/abidlabs) in [PR 1112](https://github.com/gradio-app/gradio/pull/1112)
- Interface types: handle input-only, output-only, and unified interfaces by [@abidlabs](https://github.com/abidlabs) in [PR 1108](https://github.com/gradio-app/gradio/pull/1108)
- Hotfix + New pypi release 2.9b11 by [@abidlabs](https://github.com/abidlabs) in [PR 1118](https://github.com/gradio-app/gradio/pull/1118)
- issue-checkbox by [@FarukOzderim](https://github.com/FarukOzderim) in [PR 1122](https://github.com/gradio-app/gradio/pull/1122)
- issue-checkbox-hotfix by [@FarukOzderim](https://github.com/FarukOzderim) in [PR 1127](https://github.com/gradio-app/gradio/pull/1127)
- Fix demos in website by [@aliabd](https://github.com/aliabd) in [PR 1130](https://github.com/gradio-app/gradio/pull/1130)
- Guide for Gradio ONNX model zoo on Huggingface by [@AK391](https://github.com/AK391) in [PR 1073](https://github.com/gradio-app/gradio/pull/1073)
- ONNX guide fixes by [@aliabd](https://github.com/aliabd) in [PR 1131](https://github.com/gradio-app/gradio/pull/1131)
- Stacked form inputs css by [@gary149](https://github.com/gary149) in [PR 1134](https://github.com/gradio-app/gradio/pull/1134)
- made default value in textbox empty string by [@abidlabs](https://github.com/abidlabs) in [PR 1135](https://github.com/gradio-app/gradio/pull/1135)
- Examples UI by [@gary149](https://github.com/gary149) in [PR 1121](https://github.com/gradio-app/gradio/pull/1121)
- Chatbot custom color support by [@dawoodkhan82](https://github.com/dawoodkhan82) in [PR 1092](https://github.com/gradio-app/gradio/pull/1092)
- highlighted text colors by [@pngwn](https://github.com/pngwn) in [PR 1119](https://github.com/gradio-app/gradio/pull/1119)
- pin to pnpm 6 for now by [@pngwn](https://github.com/pngwn) in [PR 1147](https://github.com/gradio-app/gradio/pull/1147)
- Restore queue in Blocks by [@aliabid94](https://github.com/aliabid94) in [PR 1137](https://github.com/gradio-app/gradio/pull/1137)
- add select event for tabitems by [@pngwn](https://github.com/pngwn) in [PR 1154](https://github.com/gradio-app/gradio/pull/1154)
- max_lines + autoheight for textbox by [@pngwn](https://github.com/pngwn) in [PR 1153](https://github.com/gradio-app/gradio/pull/1153)
- use color palette for chatbot by [@pngwn](https://github.com/pngwn) in [PR 1152](https://github.com/gradio-app/gradio/pull/1152)
- Timeseries improvements by [@pngwn](https://github.com/pngwn) in [PR 1149](https://github.com/gradio-app/gradio/pull/1149)
- move styling for interface panels to frontend by [@pngwn](https://github.com/pngwn) in [PR 1146](https://github.com/gradio-app/gradio/pull/1146)
- html tweaks by [@pngwn](https://github.com/pngwn) in [PR 1145](https://github.com/gradio-app/gradio/pull/1145)
- Issue #768: Support passing none to resize and crop image by [@dawoodkhan82](https://github.com/dawoodkhan82) in [PR 1144](https://github.com/gradio-app/gradio/pull/1144)
- image gallery component + img css by [@aliabid94](https://github.com/aliabid94) in [PR 1140](https://github.com/gradio-app/gradio/pull/1140)
- networking tweak by [@abidlabs](https://github.com/abidlabs) in [PR 1143](https://github.com/gradio-app/gradio/pull/1143)
- Allow enabling queue per event listener by [@aliabid94](https://github.com/aliabid94) in [PR 1155](https://github.com/gradio-app/gradio/pull/1155)
- config hotfix and v. 2.9b23 by [@abidlabs](https://github.com/abidlabs) in [PR 1158](https://github.com/gradio-app/gradio/pull/1158)
- Custom JS calls by [@aliabid94](https://github.com/aliabid94) in [PR 1082](https://github.com/gradio-app/gradio/pull/1082)
- Small fixes: queue default fix, ffmpeg installation message by [@abidlabs](https://github.com/abidlabs) in [PR 1159](https://github.com/gradio-app/gradio/pull/1159)
- formatting by [@abidlabs](https://github.com/abidlabs) in [PR 1161](https://github.com/gradio-app/gradio/pull/1161)
- enable flex grow for gr-box by [@radames](https://github.com/radames) in [PR 1165](https://github.com/gradio-app/gradio/pull/1165)
- 1148 loading by [@pngwn](https://github.com/pngwn) in [PR 1164](https://github.com/gradio-app/gradio/pull/1164)
- Put enable_queue kwarg back in launch() by [@aliabid94](https://github.com/aliabid94) in [PR 1167](https://github.com/gradio-app/gradio/pull/1167)
- A few small fixes by [@abidlabs](https://github.com/abidlabs) in [PR 1171](https://github.com/gradio-app/gradio/pull/1171)
- Hotfix for dropdown component by [@abidlabs](https://github.com/abidlabs) in [PR 1172](https://github.com/gradio-app/gradio/pull/1172)
- use secondary buttons in interface by [@pngwn](https://github.com/pngwn) in [PR 1173](https://github.com/gradio-app/gradio/pull/1173)
- 1183 component height by [@pngwn](https://github.com/pngwn) in [PR 1185](https://github.com/gradio-app/gradio/pull/1185)
- 962 dataframe by [@pngwn](https://github.com/pngwn) in [PR 1186](https://github.com/gradio-app/gradio/pull/1186)
- update-contributing by [@FarukOzderim](https://github.com/FarukOzderim) in [PR 1188](https://github.com/gradio-app/gradio/pull/1188)
- Table tweaks by [@pngwn](https://github.com/pngwn) in [PR 1195](https://github.com/gradio-app/gradio/pull/1195)
- wrap tab content in column by [@pngwn](https://github.com/pngwn) in [PR 1200](https://github.com/gradio-app/gradio/pull/1200)
- WIP: Add dark mode support by [@gary149](https://github.com/gary149) in [PR 1187](https://github.com/gradio-app/gradio/pull/1187)
- Restored /api/predict/ endpoint for Interfaces by [@abidlabs](https://github.com/abidlabs) in [PR 1199](https://github.com/gradio-app/gradio/pull/1199)
- hltext-label by [@pngwn](https://github.com/pngwn) in [PR 1204](https://github.com/gradio-app/gradio/pull/1204)
- add copy functionality to json by [@pngwn](https://github.com/pngwn) in [PR 1205](https://github.com/gradio-app/gradio/pull/1205)
- Update component config by [@aliabid94](https://github.com/aliabid94) in [PR 1089](https://github.com/gradio-app/gradio/pull/1089)
- fix placeholder prompt by [@pngwn](https://github.com/pngwn) in [PR 1215](https://github.com/gradio-app/gradio/pull/1215)
- ensure webcam video value is propogated correctly by [@pngwn](https://github.com/pngwn) in [PR 1218](https://github.com/gradio-app/gradio/pull/1218)
- Automatic word-break in highlighted text, combine_adjacent support by [@aliabid94](https://github.com/aliabid94) in [PR 1209](https://github.com/gradio-app/gradio/pull/1209)
- async-function-support by [@FarukOzderim](https://github.com/FarukOzderim) in [PR 1190](https://github.com/gradio-app/gradio/pull/1190)
- Sharing fix for assets by [@aliabid94](https://github.com/aliabid94) in [PR 1208](https://github.com/gradio-app/gradio/pull/1208)
- Hotfixes for course demos by [@abidlabs](https://github.com/abidlabs) in [PR 1222](https://github.com/gradio-app/gradio/pull/1222)
- Allow Custom CSS by [@aliabid94](https://github.com/aliabid94) in [PR 1170](https://github.com/gradio-app/gradio/pull/1170)
- share-hotfix by [@FarukOzderim](https://github.com/FarukOzderim) in [PR 1226](https://github.com/gradio-app/gradio/pull/1226)
- tweaks by [@pngwn](https://github.com/pngwn) in [PR 1229](https://github.com/gradio-app/gradio/pull/1229)
- white space for class concatenation by [@radames](https://github.com/radames) in [PR 1228](https://github.com/gradio-app/gradio/pull/1228)
- Tweaks by [@pngwn](https://github.com/pngwn) in [PR 1230](https://github.com/gradio-app/gradio/pull/1230)
- css tweaks by [@pngwn](https://github.com/pngwn) in [PR 1235](https://github.com/gradio-app/gradio/pull/1235)
- ensure defaults height match for media inputs by [@pngwn](https://github.com/pngwn) in [PR 1236](https://github.com/gradio-app/gradio/pull/1236)
- Default Label label value by [@radames](https://github.com/radames) in [PR 1239](https://github.com/gradio-app/gradio/pull/1239)
- update-shortcut-syntax by [@FarukOzderim](https://github.com/FarukOzderim) in [PR 1234](https://github.com/gradio-app/gradio/pull/1234)
- Update version.txt by [@FarukOzderim](https://github.com/FarukOzderim) in [PR 1244](https://github.com/gradio-app/gradio/pull/1244)
- Layout bugs by [@pngwn](https://github.com/pngwn) in [PR 1246](https://github.com/gradio-app/gradio/pull/1246)
- Update demo by [@FarukOzderim](https://github.com/FarukOzderim) in [PR 1253](https://github.com/gradio-app/gradio/pull/1253)
- Button default name by [@FarukOzderim](https://github.com/FarukOzderim) in [PR 1243](https://github.com/gradio-app/gradio/pull/1243)
- Labels spacing by [@gary149](https://github.com/gary149) in [PR 1254](https://github.com/gradio-app/gradio/pull/1254)
- add global loader for gradio app by [@pngwn](https://github.com/pngwn) in [PR 1251](https://github.com/gradio-app/gradio/pull/1251)
- ui apis for dalle-mini by [@pngwn](https://github.com/pngwn) in [PR 1258](https://github.com/gradio-app/gradio/pull/1258)
- Add precision to Number, backend only by [@freddyaboulton](https://github.com/freddyaboulton) in [PR 1125](https://github.com/gradio-app/gradio/pull/1125)
- Website Design Changes by [@abidlabs](https://github.com/abidlabs) in [PR 1015](https://github.com/gradio-app/gradio/pull/1015)
- Small fixes for multiple demos compatible with 3.0 by [@radames](https://github.com/radames) in [PR 1257](https://github.com/gradio-app/gradio/pull/1257)
- Issue #1160: Model 3D component not destroyed correctly by [@dawoodkhan82](https://github.com/dawoodkhan82) in [PR 1219](https://github.com/gradio-app/gradio/pull/1219)
- Fixes to components by [@abidlabs](https://github.com/abidlabs) in [PR 1260](https://github.com/gradio-app/gradio/pull/1260)
- layout docs by [@abidlabs](https://github.com/abidlabs) in [PR 1263](https://github.com/gradio-app/gradio/pull/1263)
- Static forms by [@pngwn](https://github.com/pngwn) in [PR 1264](https://github.com/gradio-app/gradio/pull/1264)
- Cdn assets by [@pngwn](https://github.com/pngwn) in [PR 1265](https://github.com/gradio-app/gradio/pull/1265)
- update logo by [@gary149](https://github.com/gary149) in [PR 1266](https://github.com/gradio-app/gradio/pull/1266)
- fix slider by [@aliabid94](https://github.com/aliabid94) in [PR 1268](https://github.com/gradio-app/gradio/pull/1268)
- maybe fix auth in iframes by [@pngwn](https://github.com/pngwn) in [PR 1261](https://github.com/gradio-app/gradio/pull/1261)
- Improves "Getting Started" guide by [@abidlabs](https://github.com/abidlabs) in [PR 1269](https://github.com/gradio-app/gradio/pull/1269)
- Add embedded demos to website by [@aliabid94](https://github.com/aliabid94) in [PR 1270](https://github.com/gradio-app/gradio/pull/1270)
- Label hotfixes by [@abidlabs](https://github.com/abidlabs) in [PR 1281](https://github.com/gradio-app/gradio/pull/1281)
- General tweaks by [@pngwn](https://github.com/pngwn) in [PR 1276](https://github.com/gradio-app/gradio/pull/1276)
- only affect links within the document by [@pngwn](https://github.com/pngwn) in [PR 1282](https://github.com/gradio-app/gradio/pull/1282)
- release 3.0b9 by [@abidlabs](https://github.com/abidlabs) in [PR 1283](https://github.com/gradio-app/gradio/pull/1283)
- Dm by [@pngwn](https://github.com/pngwn) in [PR 1284](https://github.com/gradio-app/gradio/pull/1284)
- Website fixes by [@aliabd](https://github.com/aliabd) in [PR 1286](https://github.com/gradio-app/gradio/pull/1286)
- Create Streamables by [@aliabid94](https://github.com/aliabid94) in [PR 1279](https://github.com/gradio-app/gradio/pull/1279)
- ensure table works on mobile by [@pngwn](https://github.com/pngwn) in [PR 1277](https://github.com/gradio-app/gradio/pull/1277)
- changes by [@aliabid94](https://github.com/aliabid94) in [PR 1287](https://github.com/gradio-app/gradio/pull/1287)
- demo alignment on landing page by [@aliabd](https://github.com/aliabd) in [PR 1288](https://github.com/gradio-app/gradio/pull/1288)
- New meta img by [@aliabd](https://github.com/aliabd) in [PR 1289](https://github.com/gradio-app/gradio/pull/1289)
- updated PyPi version to 3.0 by [@abidlabs](https://github.com/abidlabs) in [PR 1290](https://github.com/gradio-app/gradio/pull/1290)
- Fix site by [@aliabid94](https://github.com/aliabid94) in [PR 1291](https://github.com/gradio-app/gradio/pull/1291)
- Mobile responsive guides by [@aliabd](https://github.com/aliabd) in [PR 1293](https://github.com/gradio-app/gradio/pull/1293)
- Update readme by [@abidlabs](https://github.com/abidlabs) in [PR 1292](https://github.com/gradio-app/gradio/pull/1292)
- gif by [@abidlabs](https://github.com/abidlabs) in [PR 1296](https://github.com/gradio-app/gradio/pull/1296)

## Contributors Shoutout:

- [@JefferyChiang](https://github.com/JefferyChiang) made their first contribution in [PR 1004](https://github.com/gradio-app/gradio/pull/1004)
- [@NimaBoscarino](https://github.com/NimaBoscarino) made their first contribution in [PR 1000](https://github.com/gradio-app/gradio/pull/1000)
- [@ronvoluted](https://github.com/ronvoluted) made their first contribution in [PR 1050](https://github.com/gradio-app/gradio/pull/1050)
- [@radames](https://github.com/radames) made their first contribution in [PR 1074](https://github.com/gradio-app/gradio/pull/1074)
- [@freddyaboulton](https://github.com/freddyaboulton) made their first contribution in [PR 1085](https://github.com/gradio-app/gradio/pull/1085)<|MERGE_RESOLUTION|>--- conflicted
+++ resolved
@@ -1,15 +1,11 @@
 # Upcoming Release
 
 ## New Features:
-<<<<<<< HEAD
-=======
 
 - Allow consecutive function triggers with `.then` and `.success` by [@aliabid94](https://github.com/aliabid94) in [PR 3430](https://github.com/gradio-app/gradio/pull/3430) 
->>>>>>> 7d76e1c3
 - New code component allows you to enter, edit and display code with full syntax highlighting by [@pngwn](https://github.com/pngwn) in [PR 3421](https://github.com/gradio-app/gradio/pull/3421)
 
 ![](https://user-images.githubusercontent.com/12937446/224116643-5cfb94b3-93ce-43ee-bb7b-c25c3b66e0a1.png)
-
 - Added the `.select()` event listener to the Gallery component. This event listener has EventData, data that is passed along the API to provide additional information about the event trigger. The EventData for the select event listener is the index of the item that was clicked. By [@aliabid94](https://github.com/aliabid94) in [PR 3399](https://github.com/gradio-app/gradio/pull/3399)
 
 
