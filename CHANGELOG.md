--- conflicted
+++ resolved
@@ -7,11 +7,8 @@
 
 ## Bug Fixes:
 
-<<<<<<< HEAD
-* Fixes the File.upload() event trigger which broke as part of the change in how we uploaded files by [@abidlabs](https://github.com/abidlabs) in [PR 3462](https://github.com/gradio-app/gradio/pull/3462)
-=======
-Fixed issue with `gr.Request` object failing to handle dictionaries when nested keys couldn't be converted to variable names [#3454](https://github.com/gradio-app/gradio/issues/3454) by [@radames](https://github.com/radames) in [PR 3459](https://github.com/gradio-app/gradio/pull/3459)
->>>>>>> 226e87cd
+- Fixes the File.upload() event trigger which broke as part of the change in how we uploaded files by [@abidlabs](https://github.com/abidlabs) in [PR 3462](https://github.com/gradio-app/gradio/pull/3462)
+- Fixed issue with `gr.Request` object failing to handle dictionaries when nested keys couldn't be converted to variable names [#3454](https://github.com/gradio-app/gradio/issues/3454) by [@radames](https://github.com/radames) in [PR 3459](https://github.com/gradio-app/gradio/pull/3459)
 
 ## Documentation Changes:
 
