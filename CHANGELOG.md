--- conflicted
+++ resolved
@@ -13,11 +13,8 @@
 - Use Gradio API server to send telemetry using `huggingface_hub` [@dawoodkhan82](https://github.com/dawoodkhan82) in [PR 3488](https://github.com/gradio-app/gradio/pull/3488)
 - Fixes an an issue where if the Blocks scope was not exited, then State could be shared across sessions, by [@abidlabs](https://github.com/abidlabs) in [PR 3600](https://github.com/gradio-app/gradio/pull/3600)
 - Fixed bug where "or" was not being localized in file upload text by [@freddyaboulton](https://github.com/freddyaboulton) in [PR 3599](https://github.com/gradio-app/gradio/pull/3599)   
-<<<<<<< HEAD
 - Fixes issue where dropdown does not position itself at selected element when opened [@dawoodkhan82](https://github.com/dawoodkhan82) in [PR ](https://github.com/gradio-app/gradio/pull/)
-=======
 - Ensure CSS has fully loaded before rendering the application, by [@pngwn](https://github.com/pngwn) in [PR 3573](https://github.com/gradio-app/gradio/pull/3573)
->>>>>>> 0d9a08bf
 
 ## Documentation Changes:
 
