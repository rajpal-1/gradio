--- conflicted
+++ resolved
@@ -12,11 +12,8 @@
 * Fixes bug where png files were not being recognized when uploading images by [@abidlabs](https://github.com/abidlabs) in [PR 3002](https://github.com/gradio-app/gradio/pull/3002) 
 * Fixes bug where temporary uploaded files were not being added to temp sets by [@abidlabs](https://github.com/abidlabs) in [PR 3005](https://github.com/gradio-app/gradio/pull/3005)
 * Fixes issue where markdown support in chatbot breaks older demos [@dawoodkhan82](https://github.com/dawoodkhan82) in [PR 3006](https://github.com/gradio-app/gradio/pull/3006) 
-<<<<<<< HEAD
 * Fixes the `/file/` route that was broken in a recent change in [PR 3010](https://github.com/gradio-app/gradio/pull/3010) 
-=======
 * Fix bug where the Image component could not serialize image urls by [@freddyaboulton](https://github.com/freddyaboulton) in [PR 2957](https://github.com/gradio-app/gradio/pull/2957)  
->>>>>>> cab8d888
 
 ## Documentation Changes:
 * SEO improvements to guides by[@aliabd](https://github.com/aliabd) in [PR 2915](https://github.com/gradio-app/gradio/pull/2915)
