# Upcoming Release

## New Features:

<<<<<<< HEAD
### Upload Button
There is now a new component called the `UploadButton` which is a file upload component but in button form! You can also specify what file types it should accept (ex: `image`, `video`, `audio`, `text`, or generic `file`). Added by [@dawoodkhan82](https://github.com/dawoodkhan82) in [PR 2591](https://github.com/gradio-app/gradio/pull/2591).

Example of how it can be used:

```python
import gradio as gr

def update_image(image):
    return image.name

with gr.Blocks() as demo:
    image = gr.Image(interactive=False)
    upload_button = gr.UploadButton()
    upload_button.upload(fn=update_image, inputs=upload_button, outputs=image)

demo.launch()
```
=======
### Accessing the Requests Object Directly

You can now access the Request object directly in your Python function by [@abidlabs](https://github.com/abidlabs) in [PR 2641](https://github.com/gradio-app/gradio/pull/2641). This means that you can access request headers, the client IP address, and so on. In order to use it, add a parameter to your function and set its type hint to be `gr.Request`. Here's a simple example:

```py
import gradio as gr

def echo(name, request: gr.Request):
    if request:
        print("Request headers dictionary:", request.headers)
        print("IP address:", request.client.host)
    return name

io = gr.Interface(echo, "textbox", "textbox").launch()
```


## Bug Fixes:
No changes to highlight.

## Documentation Changes:
No changes to highlight.

## Testing and Infrastructure Changes:
No changes to highlight.

## Breaking Changes:
No changes to highlight.

## Full Changelog:
No changes to highlight.

## Contributors Shoutout:
No changes to highlight.

# 3.10.1

## New Features:
No changes to highlight.

## Bug Fixes:
* Passes kwargs into `gr.Interface.load()` by [@abidlabs](https://github.com/abidlabs) in [PR 2669](https://github.com/gradio-app/gradio/pull/2669)

## Documentation Changes:
No changes to highlight.

## Testing and Infrastructure Changes:
No changes to highlight.

## Breaking Changes:
No changes to highlight.

## Full Changelog:
* Clean up printed statements in Embedded Colab Mode by [@aliabid94](https://github.com/aliabid94) in [PR 2612](https://github.com/gradio-app/gradio/pull/2612) 

## Contributors Shoutout:
No changes to highlight.


# 3.10.0
>>>>>>> 5e148c37
* Add support for `'password'` and `'email'` types to `Textbox`. [@pngwn](https://github.com/pngwn) in [PR 2653](https://github.com/gradio-app/gradio/pull/2653)
* `gr.Textbox` component will now raise an exception if `type` is not "text", "email", or "password" [@pngwn](https://github.com/pngwn) in [PR 2653](https://github.com/gradio-app/gradio/pull/2653). This will cause demos using the deprecated `gr.Textbox(type="number")` to raise an exception.

## Bug Fixes:
* Updated the minimum FastApi used in tests to version 0.87 by [@freddyaboulton](https://github.com/freddyaboulton) in [PR 2647](https://github.com/gradio-app/gradio/pull/2647)
* Fixed bug where interfaces with examples could not be loaded with `gr.Interface.load` by [@freddyaboulton](https://github.com/freddyaboulton) [PR 2640](https://github.com/gradio-app/gradio/pull/2640)
* Fixed bug where the `interactive` property of a component could not be updated by [@freddyaboulton](https://github.com/freddyaboulton) in [PR 2639](https://github.com/gradio-app/gradio/pull/2639)
* Fixed bug where some URLs were not being recognized as valid URLs and thus were not
loading correctly in various components by [@abidlabs](https://github.com/abidlabs) in [PR 2659](https://github.com/gradio-app/gradio/pull/2659)


## Documentation Changes:
* Fix some typos in the embedded demo names in "05_using_blocks_like_functions.md" by [@freddyaboulton](https://github.com/freddyaboulton) in [PR 2656](https://github.com/gradio-app/gradio/pull/2656)

## Testing and Infrastructure Changes:
No changes to highlight.

## Breaking Changes:
No changes to highlight.

## Full Changelog:
* Add support for `'password'` and `'email'` types to `Textbox`. [@pngwn](https://github.com/pngwn) in [PR 2653](https://github.com/gradio-app/gradio/pull/2653)

## Contributors Shoutout:
No changes to highlight.


# Version 3.9.1

## New Features:
No changes to highlight.

## Bug Fixes:
* Only set a min height on md and html when loading by [@pngwn](https://github.com/pngwn) in [PR 2623](https://github.com/gradio-app/gradio/pull/2623)
 
## Documentation Changes:
* See docs for the latest gradio commit to main as well the latest pip release:

![main-vs-pip](https://user-images.githubusercontent.com/9021060/199607887-aab1ae4e-a070-4527-966d-024397abe15b.gif)

* Modified the "Connecting To a Database Guide" to use `pd.read_sql` as opposed to low-level postgres connector by [@freddyaboulton](https://github.com/freddyaboulton) in [PR 2604](https://github.com/gradio-app/gradio/pull/2604) 

## Testing and Infrastructure Changes:
No changes to highlight.

## Breaking Changes:
No changes to highlight.

## Full Changelog:
* Dropdown for seeing docs as latest or main by [@aliabd](https://github.com/aliabd) in [PR 2544](https://github.com/gradio-app/gradio/pull/2544)
* Allow `gr.Templates` to accept parameters to override the defaults by [@abidlabs](https://github.com/abidlabs) in [PR 2600](https://github.com/gradio-app/gradio/pull/2600) 
* Components now throw a `ValueError()` if constructed with invalid parameters for `type` or `source` (for components that take those parameters) in [PR 2610](https://github.com/gradio-app/gradio/pull/2610)
* Allow auth with using queue by [@GLGDLY](https://github.com/GLGDLY) in [PR 2611](https://github.com/gradio-app/gradio/pull/2611)

## Contributors Shoutout:
No changes to highlight.


# Version 3.9

## New Features:
* Gradio is now embedded directly in colab without requiring the share link by [@aliabid94](https://github.com/aliabid94) in [PR 2455](https://github.com/gradio-app/gradio/pull/2455) 

### Calling functions by api_name in loaded apps

When you load an upstream app with `gr.Blocks.load`, you can now specify which fn
to call with the `api_name` parameter.

```python
import gradio as gr
english_translator = gr.Blocks.load(name="spaces/gradio/english-translator")
german = english_translator("My name is Freddy", api_name='translate-to-german')
```

The `api_name` parameter will take precendence over the `fn_index` parameter.

## Bug Fixes:
* Fixed bug where None could not be used for File,Model3D, and Audio examples by [@freddyaboulton](https://github.com/freddyaboulton) in [PR 2588](https://github.com/gradio-app/gradio/pull/2588)
* Fixed links in Plotly map guide + demo by [@dawoodkhan82](https://github.com/dawoodkhan82) in [PR 2578](https://github.com/gradio-app/gradio/pull/2578)
* `gr.Blocks.load()` now correctly loads example files from Spaces [@abidlabs](https://github.com/abidlabs) in [PR 2594](https://github.com/gradio-app/gradio/pull/2594)
* Fixed bug when image clear started upload dialog [@mezotaken](https://github.com/mezotaken) in [PR 2577](https://github.com/gradio-app/gradio/pull/2577)

## Documentation Changes:
* Added a Guide on how to configure the queue for maximum performance by [@abidlabs](https://github.com/abidlabs) in [PR 2558](https://github.com/gradio-app/gradio/pull/2558)


## Testing and Infrastructure Changes:
No changes to highlight.

## Breaking Changes:
No changes to highlight.

## Full Changelog:
* Add `api_name` to `Blocks.__call__` by  [@freddyaboulton](https://github.com/freddyaboulton) in [PR 2593](https://github.com/gradio-app/gradio/pull/2593) 
* Update queue with using deque & update requirements by [@GLGDLY](https://github.com/GLGDLY) in [PR 2428](https://github.com/gradio-app/gradio/pull/2428)


## Contributors Shoutout:
No changes to highlight.


# Version 3.8.2

## Bug Fixes:

* Ensure gradio apps embedded via spaces use the correct endpoint for predictions. [@pngwn](https://github.com/pngwn) in [PR 2567](https://github.com/gradio-app/gradio/pull/2567)
* Ensure gradio apps embedded via spaces use the correct websocket protocol. [@pngwn](https://github.com/pngwn) in [PR 2571](https://github.com/gradio-app/gradio/pull/2571)

## New Features:

### Running Events Continuously
Gradio now supports the ability to run an event continuously on a fixed schedule. To use this feature,
pass `every=# of seconds` to the event definition. This will run the event every given number of seconds!

This can be used to:
* Create live visualizations that show the most up to date data 
* Refresh the state of the frontend automatically in response to changes in the backend

Here is an example of a live plot that refreshes every half second:
```python
import math
import gradio as gr
import plotly.express as px
import numpy as np


plot_end = 2 * math.pi


def get_plot(period=1):
    global plot_end
    x = np.arange(plot_end - 2 * math.pi, plot_end, 0.02)
    y = np.sin(2*math.pi*period * x)
    fig = px.line(x=x, y=y)
    plot_end += 2 * math.pi
    return fig


with gr.Blocks() as demo:
    with gr.Row():
        with gr.Column():
            gr.Markdown("Change the value of the slider to automatically update the plot")
            period = gr.Slider(label="Period of plot", value=1, minimum=0, maximum=10, step=1)
            plot = gr.Plot(label="Plot (updates every half second)")

    dep = demo.load(get_plot, None, plot, every=0.5)
    period.change(get_plot, period, plot, every=0.5, cancels=[dep])

demo.queue().launch()
```

![live_demo](https://user-images.githubusercontent.com/41651716/198357377-633ce460-4e31-47bd-8202-1440cdd6fe19.gif)


## Bug Fixes:
No changes to highlight.

## Documentation Changes:
No changes to highlight.

## Testing and Infrastructure Changes:
No changes to highlight.

## Breaking Changes:
No changes to highlight.

## Full Changelog:
* Allows loading private Spaces by passing an an `api_key` to `gr.Interface.load()`
by [@abidlabs](https://github.com/abidlabs) in [PR 2568](https://github.com/gradio-app/gradio/pull/2568)

## Contributors Shoutout:
No changes to highlight.


# Version 3.8

## New Features:
* Allows event listeners to accept a single dictionary as its argument, where the keys are the components and the values are the component values. This is set by passing the input components in the event listener as a set instead of a list. [@aliabid94](https://github.com/aliabid94) in [PR 2550](https://github.com/gradio-app/gradio/pull/2550)

## Bug Fixes:
* Fix whitespace issue when using plotly. [@dawoodkhan82](https://github.com/dawoodkhan82) in [PR 2548](https://github.com/gradio-app/gradio/pull/2548)
* Apply appropriate alt text to all gallery images. [@camenduru](https://github.com/camenduru) in [PR 2358](https://github.com/gradio-app/gradio/pull/2538)
* Removed erroneous tkinter import in gradio.blocks by [@freddyaboulton](https://github.com/freddyaboulton) in [PR 2555](https://github.com/gradio-app/gradio/pull/2555)

## Documentation Changes:
No changes to highlight.

## Testing and Infrastructure Changes:
No changes to highlight.

## Breaking Changes:
No changes to highlight.

## Full Changelog:
* Added the `every` keyword to event listeners that runs events on a fixed schedule by [@freddyaboulton](https://github.com/freddyaboulton) in [PR 2512](https://github.com/gradio-app/gradio/pull/2512)
* Fix whitespace issue when using plotly. [@dawoodkhan82](https://github.com/dawoodkhan82) in [PR 2548](https://github.com/gradio-app/gradio/pull/2548)
* Apply appropriate alt text to all gallery images. [@camenduru](https://github.com/camenduru) in [PR 2358](https://github.com/gradio-app/gradio/pull/2538)

## Contributors Shoutout:
No changes to highlight.


# Version 3.7

## New Features:

### Batched Functions

Gradio now supports the ability to pass *batched* functions. Batched functions are just
functions which take in a list of inputs and return a list of predictions.

For example, here is a batched function that takes in two lists of inputs (a list of 
words and a list of ints), and returns a list of trimmed words as output:

```py
import time

def trim_words(words, lens):
    trimmed_words = []
    time.sleep(5)
    for w, l in zip(words, lens):
        trimmed_words.append(w[:l])        
    return [trimmed_words]
```

The advantage of using batched functions is that if you enable queuing, the Gradio
server can automatically *batch* incoming requests and process them in parallel, 
potentially speeding up your demo. Here's what the Gradio code looks like (notice
the `batch=True` and `max_batch_size=16` -- both of these parameters can be passed
into event triggers or into the `Interface` class) 

```py
import gradio as gr

with gr.Blocks() as demo:
    with gr.Row():
        word = gr.Textbox(label="word", value="abc")
        leng = gr.Number(label="leng", precision=0, value=1)
        output = gr.Textbox(label="Output")
    with gr.Row():
        run = gr.Button()

    event = run.click(trim_words, [word, leng], output, batch=True, max_batch_size=16)

demo.queue()
demo.launch()
```

In the example above, 16 requests could be processed in parallel (for a total inference
time of 5 seconds), instead of each request being processed separately (for a total
inference time of 80 seconds).

### Upload Event

`Video`, `Audio`, `Image`, and `File` components now support a `upload()` event that is triggered when a user uploads a file into any of these components.

Example usage:

```py
import gradio as gr

with gr.Blocks() as demo:
    with gr.Row():
        input_video = gr.Video()
        output_video = gr.Video()

     # Clears the output video when an input video is uploaded
    input_video.upload(lambda : None, None, output_video)  
```


## Bug Fixes:
* Fixes issue where plotly animations, interactivity, titles, legends, were not working properly. [@dawoodkhan82](https://github.com/dawoodkhan82) in [PR 2486](https://github.com/gradio-app/gradio/pull/2486)
* Prevent requests to the `/api` endpoint from skipping the queue if the queue is enabled for that event by [@freddyaboulton](https://github.com/freddyaboulton) in [PR 2493](https://github.com/gradio-app/gradio/pull/2493)
* Fixes a bug with `cancels` in event triggers so that it works properly if multiple
Blocks are rendered by [@abidlabs](https://github.com/abidlabs) in [PR 2530](https://github.com/gradio-app/gradio/pull/2530)  
* Prevent invalid targets of events from crashing the whole application. [@pngwn](https://github.com/pngwn) in [PR 2534](https://github.com/gradio-app/gradio/pull/2534)
* Properly dequeue cancelled events when multiple apps are rendered by [@freddyaboulton](https://github.com/freddyaboulton) in [PR 2540](https://github.com/gradio-app/gradio/pull/2540) 

## Documentation Changes:
* Added an example interactive dashboard to the "Tabular & Plots" section of the Demos page by [@freddyaboulton](https://github.com/freddyaboulton) in [PR 2508](https://github.com/gradio-app/gradio/pull/2508)

## Testing and Infrastructure Changes:
No changes to highlight.

## Breaking Changes:
No changes to highlight.

## Full Changelog:
* Fixes the error message if a user builds Gradio locally and tries to use `share=True` by [@abidlabs](https://github.com/abidlabs) in [PR 2502](https://github.com/gradio-app/gradio/pull/2502)
* Allows the render() function to return self by [@Raul9595](https://github.com/Raul9595) in [PR 2514](https://github.com/gradio-app/gradio/pull/2514)
* Fixes issue where plotly animations, interactivity, titles, legends, were not working properly. [@dawoodkhan82](https://github.com/dawoodkhan82) in [PR 2486](https://github.com/gradio-app/gradio/pull/2486)
* Gradio now supports batched functions by [@abidlabs](https://github.com/abidlabs) in [PR 2218](https://github.com/gradio-app/gradio/pull/2218)
* Add `upload` event for `Video`, `Audio`, `Image`, and `File` components [@dawoodkhan82](https://github.com/dawoodkhan82) in [PR 2448](https://github.com/gradio-app/gradio/pull/2456)
* Changes websocket path for Spaces as it is no longer necessary to have a different URL for websocket connections on Spaces by [@abidlabs](https://github.com/abidlabs) in [PR 2528](https://github.com/gradio-app/gradio/pull/2528)
* Clearer error message when events are defined outside of a Blocks scope, and a warning if you
try to use `Series` or `Parallel` with `Blocks` by [@abidlabs](https://github.com/abidlabs) in [PR 2543](https://github.com/gradio-app/gradio/pull/2543)
* Adds support for audio samples that are in `float64`, `float16`, or `uint16` formats by [@abidlabs](https://github.com/abidlabs) in [PR 2545](https://github.com/gradio-app/gradio/pull/2545)


## Contributors Shoutout:
No changes to highlight.


# Version 3.6

## New Features:

### Cancelling Running Events
Running events can be cancelled when other events are triggered! To test this feature, pass the `cancels` parameter to the event listener.
For this feature to work, the queue must be enabled.

![cancel_on_change_rl](https://user-images.githubusercontent.com/41651716/195952623-61a606bd-e82b-4e1a-802e-223154cb8727.gif)

Code:
```python
import time
import gradio as gr

def fake_diffusion(steps):
    for i in range(steps):
        time.sleep(1)
        yield str(i)

def long_prediction(*args, **kwargs):
    time.sleep(10)
    return 42


with gr.Blocks() as demo:
    with gr.Row():
        with gr.Column():
            n = gr.Slider(1, 10, value=9, step=1, label="Number Steps")
            run = gr.Button()
            output = gr.Textbox(label="Iterative Output")
            stop = gr.Button(value="Stop Iterating")
        with gr.Column():
            prediction = gr.Number(label="Expensive Calculation")
            run_pred = gr.Button(value="Run Expensive Calculation")
        with gr.Column():
            cancel_on_change = gr.Textbox(label="Cancel Iteration and Expensive Calculation on Change")

    click_event = run.click(fake_diffusion, n, output)
    stop.click(fn=None, inputs=None, outputs=None, cancels=[click_event])
    pred_event = run_pred.click(fn=long_prediction, inputs=None, outputs=prediction)

    cancel_on_change.change(None, None, None, cancels=[click_event, pred_event])


demo.queue(concurrency_count=1, max_size=20).launch()
```

For interfaces, a stop button will be added automatically if the function uses a `yield` statement.

```python
import gradio as gr
import time

def iteration(steps):
    for i in range(steps):
       time.sleep(0.5)
       yield i

gr.Interface(iteration,
             inputs=gr.Slider(minimum=1, maximum=10, step=1, value=5),
             outputs=gr.Number()).queue().launch()
```

![stop_interface_rl](https://user-images.githubusercontent.com/41651716/195952883-e7ca4235-aae3-4852-8f28-96d01d0c5822.gif)


## Bug Fixes:
* Add loading status tracker UI to HTML and Markdown components. [@pngwn](https://github.com/pngwn) in [PR 2474](https://github.com/gradio-app/gradio/pull/2474)
* Fixed videos being mirrored in the front-end if source is not webcam by [@freddyaboulton](https://github.com/freddyaboulton) in [PR 2475](https://github.com/gradio-app/gradio/pull/2475)
* Add clear button for timeseries component [@dawoodkhan82](https://github.com/dawoodkhan82) in [PR 2487](https://github.com/gradio-app/gradio/pull/2487)
* Removes special characters from temporary filenames so that the files can be served by components [@abidlabs](https://github.com/abidlabs) in [PR 2480](https://github.com/gradio-app/gradio/pull/2480)
* Fixed infinite reload loop when mounting gradio as a sub application by [@freddyaboulton](https://github.com/freddyaboulton) in [PR 2477](https://github.com/gradio-app/gradio/pull/2477)

## Documentation Changes:
* Adds a demo to show how a sound alert can be played upon completion of a prediction by [@abidlabs](https://github.com/abidlabs) in [PR 2478](https://github.com/gradio-app/gradio/pull/2478)

## Testing and Infrastructure Changes:
No changes to highlight.

## Breaking Changes:
No changes to highlight.

## Full Changelog:
* Enable running events to be cancelled from other events by [@freddyaboulton](https://github.com/freddyaboulton) in [PR 2433](https://github.com/gradio-app/gradio/pull/2433)
* Small fix for version check before reuploading demos by [@aliabd](https://github.com/aliabd) in [PR 2469](https://github.com/gradio-app/gradio/pull/2469)
* Add loading status tracker UI to HTML and Markdown components. [@pngwn](https://github.com/pngwn) in [PR 2400](https://github.com/gradio-app/gradio/pull/2474)
* Add clear button for timeseries component [@dawoodkhan82](https://github.com/dawoodkhan82) in [PR 2487](https://github.com/gradio-app/gradio/pull/2487)

## Contributors Shoutout:
No changes to highlight.


# Version 3.5

## Bug Fixes:

* Ensure that Gradio does not take control of the HTML page title when embedding a gradio app as a web component, this behaviour flipped by adding `control_page_title="true"` to the webcomponent. [@pngwn](https://github.com/pngwn) in [PR 2400](https://github.com/gradio-app/gradio/pull/2400)
* Decreased latency in iterative-output demos by making the iteration asynchronous [@freddyaboulton](https://github.com/freddyaboulton) in [PR 2409](https://github.com/gradio-app/gradio/pull/2409)
* Fixed queue getting stuck under very high load by [@freddyaboulton](https://github.com/freddyaboulton) in [PR 2374](https://github.com/gradio-app/gradio/pull/2374)
* Ensure that components always behave as if `interactive=True` were set when the following conditions are true:
  - no default value is provided, 
  - they are not set as the input or output of an event,
  - `interactive` kwarg is not set. 

  [@pngwn](https://github.com/pngwn) in [PR 2459](https://github.com/gradio-app/gradio/pull/2459)

## New Features:

* When an `Image` component is set to `source="upload"`, it is now possible to drag and drop and image to replace a previously uploaded image by [@pngwn](https://github.com/pngwn) in [PR 1711](https://github.com/gradio-app/gradio/issues/1711)
* The `gr.Dataset` component now accepts `HTML` and `Markdown` components by [@abidlabs](https://github.com/abidlabs) in [PR 2437](https://github.com/gradio-app/gradio/pull/2437)


## Documentation Changes:
* Improved documentation for the `gr.Dataset` component by [@abidlabs](https://github.com/abidlabs) in [PR 2437](https://github.com/gradio-app/gradio/pull/2437)

## Testing and Infrastructure Changes:
No changes to highlight.

## Breaking Changes:
* The `Carousel` component is officially deprecated. Since gradio 3.0, code containing the `Carousel` component would throw warnings. As of the next release, the `Carousel` component will raise an exception.

## Full Changelog:
* Speeds up Gallery component by using temporary files instead of base64 representation in the front-end by [@proxyphi](https://github.com/proxyphi), [@pngwn](https://github.com/pngwn), and [@abidlabs](https://github.com/abidlabs) in [PR 2265](https://github.com/gradio-app/gradio/pull/2265)
* Fixed some embedded demos in the guides by not loading the gradio web component in some guides by [@freddyaboulton](https://github.com/freddyaboulton) in [PR 2403](https://github.com/gradio-app/gradio/pull/2403) 
* When an `Image` component is set to `source="upload"`, it is now possible to drag and drop and image to replace a previously uploaded image by [@pngwn](https://github.com/pngwn) in [PR 2400](https://github.com/gradio-app/gradio/pull/2410)
* Improve documentation of the `Blocks.load()` event by [@abidlabs](https://github.com/abidlabs) in [PR 2413](https://github.com/gradio-app/gradio/pull/2413)
* Decreased latency in iterative-output demos by making the iteration asynchronous [@freddyaboulton](https://github.com/freddyaboulton) in [PR 2409](https://github.com/gradio-app/gradio/pull/2409)
* Updated share link message to reference new Spaces Hardware [@abidlabs](https://github.com/abidlabs) in [PR 2423](https://github.com/gradio-app/gradio/pull/2423)
* Automatically restart spaces if they're down by [@aliabd](https://github.com/aliabd) in [PR 2405](https://github.com/gradio-app/gradio/pull/2405)
* Carousel component is now deprecated by [@abidlabs](https://github.com/abidlabs) in [PR 2434](https://github.com/gradio-app/gradio/pull/2434)
* Build Gradio from source in ui tests by by [@freddyaboulton](https://github.com/freddyaboulton) in [PR 2440](https://github.com/gradio-app/gradio/pull/2440) 
* Change "return ValueError" to "raise ValueError" by [@vzakharov](https://github.com/vzakharov) in [PR 2445](https://github.com/gradio-app/gradio/pull/2445)
* Add guide on creating a map demo using the `gr.Plot()` component [@dawoodkhan82](https://github.com/dawoodkhan82) in [PR 2402](https://github.com/gradio-app/gradio/pull/2402)
* Add blur event for `Textbox` and `Number` components [@dawoodkhan82](https://github.com/dawoodkhan82) in [PR 2448](https://github.com/gradio-app/gradio/pull/2448)
* Stops a gradio launch from hogging a port even after it's been killed [@aliabid94](https://github.com/aliabid94) in [PR 2453](https://github.com/gradio-app/gradio/pull/2453) 
* Fix embedded interfaces on touch screen devices by [@aliabd](https://github.com/aliabd) in [PR 2457](https://github.com/gradio-app/gradio/pull/2457)
* Upload all demos to spaces by [@aliabd](https://github.com/aliabd) in [PR 2281](https://github.com/gradio-app/gradio/pull/2281)

## Contributors Shoutout:
No changes to highlight.


# Version 3.4.1

## New Features:

### 1. See Past and Upcoming Changes in the Release History 👀

You can now see gradio's release history directly on the website, and also keep track of upcoming changes. Just go [here](https://gradio.app/changelog/).

![release-history](https://user-images.githubusercontent.com/9021060/193145458-3de699f7-7620-45de-aa73-a1c1b9b96257.gif)

## Bug Fixes:

1. Fix typo in guide image path by [@freddyaboulton](https://github.com/freddyaboulton) in [PR 2357](https://github.com/gradio-app/gradio/pull/2357)
2. Raise error if Blocks has duplicate component with same IDs by [@abidlabs](https://github.com/abidlabs) in [PR 2359](https://github.com/gradio-app/gradio/pull/2359)
3. Catch the permission exception on the audio component by [@Ian-GL](https://github.com/Ian-GL) in [PR 2330](https://github.com/gradio-app/gradio/pull/2330)
4. Fix image_classifier_interface_load demo by [@freddyaboulton](https://github.com/freddyaboulton) in [PR 2365](https://github.com/gradio-app/gradio/pull/2365)
5. Fix combining adjacent components without gaps by introducing `gr.Row(variant="compact")` by [@aliabid94](https://github.com/aliabid94) in [PR 2291](https://github.com/gradio-app/gradio/pull/2291) This comes with deprecation of the following arguments for `Component.style`: `round`, `margin`, `border`.
6. Fix audio streaming, which was previously choppy in [PR 2351](https://github.com/gradio-app/gradio/pull/2351). Big thanks to [@yannickfunk](https://github.com/yannickfunk) for the proposed solution.
7. Fix bug where new typeable slider doesn't respect the minimum and maximum values [@dawoodkhan82](https://github.com/dawoodkhan82) in [PR 2380](https://github.com/gradio-app/gradio/pull/2380)


## Documentation Changes:

1. New Guide: Connecting to a Database 🗄️

    A new guide by [@freddyaboulton](https://github.com/freddyaboulton) that explains how you can use Gradio to connect your app to a database. Read more [here](https://gradio.app/connecting_to_a_database/).

2. New Guide: Running Background Tasks 🥷

    A new guide by [@freddyaboulton](https://github.com/freddyaboulton) that explains how you can run background tasks from your gradio app. Read more [here](https://gradio.app/running_background_tasks/).

3. Small fixes to docs for `Image` component by [@abidlabs](https://github.com/abidlabs) in [PR 2372](https://github.com/gradio-app/gradio/pull/2372)


## Testing and Infrastructure Changes:
No changes to highlight.

## Breaking Changes:
No changes to highlight.

## Full Changelog:

* Create a guide on how to connect an app to a database hosted on the cloud by [@freddyaboulton](https://github.com/freddyaboulton) in [PR 2341](https://github.com/gradio-app/gradio/pull/2341)
* Removes `analytics` dependency by [@abidlabs](https://github.com/abidlabs) in [PR 2347](https://github.com/gradio-app/gradio/pull/2347)
* Add guide on launching background tasks from your app by [@freddyaboulton](https://github.com/freddyaboulton) in [PR 2350](https://github.com/gradio-app/gradio/pull/2350)
* Fix typo in guide image path by [@freddyaboulton](https://github.com/freddyaboulton) in [PR 2357](https://github.com/gradio-app/gradio/pull/2357)
* Raise error if Blocks has duplicate component with same IDs by [@abidlabs](https://github.com/abidlabs) in [PR 2359](https://github.com/gradio-app/gradio/pull/2359)
* Hotfix: fix version back to 3.4 by [@abidlabs](https://github.com/abidlabs) in [PR 2361](https://github.com/gradio-app/gradio/pull/2361)
* Change version.txt to 3.4 instead of 3.4.0 by [@aliabd](https://github.com/aliabd) in [PR 2363](https://github.com/gradio-app/gradio/pull/2363)
* Catch the permission exception on the audio component by [@Ian-GL](https://github.com/Ian-GL) in [PR 2330](https://github.com/gradio-app/gradio/pull/2330)
* Fix image_classifier_interface_load demo by [@freddyaboulton](https://github.com/freddyaboulton) in [PR 2365](https://github.com/gradio-app/gradio/pull/2365)
* Small fixes to docs for `Image` component by [@abidlabs](https://github.com/abidlabs) in [PR 2372](https://github.com/gradio-app/gradio/pull/2372)
* Automated Release Notes by [@freddyaboulton](https://github.com/freddyaboulton) in [PR 2306](https://github.com/gradio-app/gradio/pull/2306)
* Fixed small typos in the docs [@julien-c](https://github.com/julien-c) in [PR 2373](https://github.com/gradio-app/gradio/pull/2373)
* Adds ability to disable pre/post-processing for examples [@abidlabs](https://github.com/abidlabs) in [PR 2383](https://github.com/gradio-app/gradio/pull/2383)
* Copy changelog file in website docker by [@aliabd](https://github.com/aliabd) in [PR 2384](https://github.com/gradio-app/gradio/pull/2384)
* Lets users provide a `gr.update()` dictionary even if post-processing is diabled [@abidlabs](https://github.com/abidlabs) in [PR 2385](https://github.com/gradio-app/gradio/pull/2385)
* Fix bug where errors would cause apps run in reload mode to hang forever by [@freddyaboulton](https://github.com/freddyaboulton) in [PR 2394](https://github.com/gradio-app/gradio/pull/2394)
* Fix bug where new typeable slider doesn't respect the minimum and maximum values [@dawoodkhan82](https://github.com/dawoodkhan82) in [PR 2380](https://github.com/gradio-app/gradio/pull/2380)


## Contributors Shoutout:
No changes to highlight.

# Version 3.4

## New Features:

### 1. Gallery Captions 🖼️ 

You can now pass captions to images in the Gallery component. To do so you need to pass a {List} of (image, {str} caption) tuples. This is optional and the component also accepts just a list of the images. 

Here's an example: 

```python
import gradio as gr

images_with_captions = [
    ("https://images.unsplash.com/photo-1551969014-7d2c4cddf0b6", "Cheetah by David Groves"),
    ("https://images.unsplash.com/photo-1546182990-dffeafbe841d", "Lion by Francesco"), 
    ("https://images.unsplash.com/photo-1561731216-c3a4d99437d5", "Tiger by Mike Marrah")
    ]

with gr.Blocks() as demo:
    gr.Gallery(value=images_with_captions)

demo.launch()
```

<img src="https://user-images.githubusercontent.com/9021060/192399521-7360b1a9-7ce0-443e-8e94-863a230a7dbe.gif" alt="gallery_captions" width="1000"/>

### 2. Type Values into the Slider 🔢 

You can now type values directly on the Slider component! Here's what it looks like: 

![type-slider](https://user-images.githubusercontent.com/9021060/192399877-76b662a1-fede-4417-a932-fc15f0da7360.gif)

### 3. Better Sketching and Inpainting 🎨 

We've made a lot of changes to our Image component so that it can support better sketching and inpainting. 

Now supports:
* A standalone black-and-white sketch
```python
import gradio as gr
demo = gr.Interface(lambda x: x, gr.Sketchpad(), gr.Image())
demo.launch()
```
![bw](https://user-images.githubusercontent.com/9021060/192410264-b08632b5-7b2a-4f86-afb0-5760e7b474cf.gif)


* A standalone color sketch
```python
import gradio as gr
demo = gr.Interface(lambda x: x, gr.Paint(), gr.Image())
demo.launch()
```
![color-sketch](https://user-images.githubusercontent.com/9021060/192410500-3c8c3e64-a5fd-4df2-a991-f0a5cef93728.gif)


* An uploadable image with black-and-white or color sketching

```python
import gradio as gr
demo = gr.Interface(lambda x: x, gr.Image(source='upload', tool='color-sketch'), gr.Image()) # for black and white, tool = 'sketch'
demo.launch()
```
![sketch-new](https://user-images.githubusercontent.com/9021060/192402422-e53cb7b6-024e-448c-87eb-d6a35a63c476.gif)


* Webcam with black-and-white or color sketching

```python
import gradio as gr
demo = gr.Interface(lambda x: x, gr.Image(source='webcam', tool='color-sketch'), gr.Image()) # for black and white, tool = 'sketch'
demo.launch()
```
![webcam-sketch](https://user-images.githubusercontent.com/9021060/192410820-0ffaf324-776e-4e1f-9de6-0fdbbf4940fa.gif)


As well as other fixes 


## Bug Fixes:
1. Fix bug where max concurrency count is not respected in queue by [@freddyaboulton](https://github.com/freddyaboulton) in [PR 2286](https://github.com/gradio-app/gradio/pull/2286)
2. fix : queue could be blocked by [@SkyTNT](https://github.com/SkyTNT) in [PR 2288](https://github.com/gradio-app/gradio/pull/2288)
3. Supports `gr.update()` in example caching by [@abidlabs](https://github.com/abidlabs) in [PR 2309](https://github.com/gradio-app/gradio/pull/2309)
4. Clipboard fix for iframes by [@abidlabs](https://github.com/abidlabs) in [PR 2321](https://github.com/gradio-app/gradio/pull/2321)
5. Fix: Dataframe column headers are reset when you add a new column by [@dawoodkhan82](https://github.com/dawoodkhan82) in [PR 2318](https://github.com/gradio-app/gradio/pull/2318)
6. Added support for URLs for Video, Audio, and Image by [@abidlabs](https://github.com/abidlabs) in [PR 2256](https://github.com/gradio-app/gradio/pull/2256)
7. Add documentation about how to create and use the Gradio FastAPI app by [@abidlabs](https://github.com/abidlabs) in [PR 2263](https://github.com/gradio-app/gradio/pull/2263)

## Documentation Changes:
1. Adding a Playground Tab to the Website by [@aliabd](https://github.com/aliabd) in [PR 1860](https://github.com/gradio-app/gradio/pull/1860)
3. Gradio for Tabular Data Science Workflows Guide by [@merveenoyan](https://github.com/merveenoyan) in [PR 2199](https://github.com/gradio-app/gradio/pull/2199)
4. Promotes `postprocess` and `preprocess` to documented parameters by [@abidlabs](https://github.com/abidlabs) in [PR 2293](https://github.com/gradio-app/gradio/pull/2293)
5. Update 2)key_features.md by [@voidxd](https://github.com/voidxd) in [PR 2326](https://github.com/gradio-app/gradio/pull/2326)
6. Add docs to blocks context postprocessing function by [@Ian-GL](https://github.com/Ian-GL) in [PR 2332](https://github.com/gradio-app/gradio/pull/2332)

## Testing and Infrastructure Changes
1. Website fixes and refactoring by [@aliabd](https://github.com/aliabd) in [PR 2280](https://github.com/gradio-app/gradio/pull/2280)
2. Don't deploy to spaces on release by [@freddyaboulton](https://github.com/freddyaboulton) in [PR 2313](https://github.com/gradio-app/gradio/pull/2313)

## Full Changelog:
* Website fixes and refactoring by [@aliabd](https://github.com/aliabd) in [PR 2280](https://github.com/gradio-app/gradio/pull/2280)
* Fix bug where max concurrency count is not respected in queue by [@freddyaboulton](https://github.com/freddyaboulton) in [PR 2286](https://github.com/gradio-app/gradio/pull/2286)
* Promotes `postprocess` and `preprocess` to documented parameters by [@abidlabs](https://github.com/abidlabs) in [PR 2293](https://github.com/gradio-app/gradio/pull/2293)
* Raise warning when trying to cache examples but not all inputs have examples by [@freddyaboulton](https://github.com/freddyaboulton) in [PR 2279](https://github.com/gradio-app/gradio/pull/2279)
* fix : queue could be blocked by [@SkyTNT](https://github.com/SkyTNT) in [PR 2288](https://github.com/gradio-app/gradio/pull/2288)
* Don't deploy to spaces on release by [@freddyaboulton](https://github.com/freddyaboulton) in [PR 2313](https://github.com/gradio-app/gradio/pull/2313)
* Supports `gr.update()` in example caching by [@abidlabs](https://github.com/abidlabs) in [PR 2309](https://github.com/gradio-app/gradio/pull/2309)
* Respect Upstream Queue when loading interfaces/blocks from Spaces by [@freddyaboulton](https://github.com/freddyaboulton) in [PR 2294](https://github.com/gradio-app/gradio/pull/2294)
* Clipboard fix for iframes by [@abidlabs](https://github.com/abidlabs) in [PR 2321](https://github.com/gradio-app/gradio/pull/2321)
* Sketching + Inpainting Capabilities to Gradio by [@abidlabs](https://github.com/abidlabs) in [PR 2144](https://github.com/gradio-app/gradio/pull/2144)
* Update 2)key_features.md by [@voidxd](https://github.com/voidxd) in [PR 2326](https://github.com/gradio-app/gradio/pull/2326)
* release 3.4b3 by [@abidlabs](https://github.com/abidlabs) in [PR 2328](https://github.com/gradio-app/gradio/pull/2328)
* Fix: Dataframe column headers are reset when you add a new column by [@dawoodkhan82](https://github.com/dawoodkhan82) in [PR 2318](https://github.com/gradio-app/gradio/pull/2318)
* Start queue when gradio is a sub application by [@freddyaboulton](https://github.com/freddyaboulton) in [PR 2319](https://github.com/gradio-app/gradio/pull/2319)
* Fix Web Tracker Script by [@aliabd](https://github.com/aliabd) in [PR 2308](https://github.com/gradio-app/gradio/pull/2308)
* Add docs to blocks context postprocessing function by [@Ian-GL](https://github.com/Ian-GL) in [PR 2332](https://github.com/gradio-app/gradio/pull/2332)
* Fix typo in iterator variable name in run_predict function by [@freddyaboulton](https://github.com/freddyaboulton) in [PR 2340](https://github.com/gradio-app/gradio/pull/2340)
* Add captions to galleries by [@aliabid94](https://github.com/aliabid94) in [PR 2284](https://github.com/gradio-app/gradio/pull/2284)
* Typeable value on gradio.Slider by [@dawoodkhan82](https://github.com/dawoodkhan82) in [PR 2329](https://github.com/gradio-app/gradio/pull/2329)

## Contributors Shoutout:
* [@SkyTNT](https://github.com/SkyTNT) made their first contribution in [PR 2288](https://github.com/gradio-app/gradio/pull/2288)
* [@voidxd](https://github.com/voidxd) made their first contribution in [PR 2326](https://github.com/gradio-app/gradio/pull/2326)


# Version 3.3

## New Features:

### 1. Iterative Outputs ⏳  

You can now create an iterative output simply by having your function return a generator!

Here's (part of) an example that was used to generate the interface below it. [See full code](https://colab.research.google.com/drive/1m9bWS6B82CT7bw-m4L6AJR8za7fEK7Ov?usp=sharing).

```python
def predict(steps, seed):
    generator = torch.manual_seed(seed)
    for i in range(1,steps):
        yield pipeline(generator=generator, num_inference_steps=i)["sample"][0]
```


![example](https://user-images.githubusercontent.com/9021060/189086273-f5e7087d-71fa-4158-90a9-08e84da0421c.mp4)

### 2. Accordion Layout 🆕 

This version of Gradio introduces a new layout component to Blocks: the Accordion. Wrap your elements in a neat, expandable layout that allows users to toggle them as needed. 

Usage: ([Read the docs](https://gradio.app/docs/#accordion))

```python
with gr.Accordion("open up"):
# components here 
```

![accordion](https://user-images.githubusercontent.com/9021060/189088465-f0ffd7f0-fc6a-42dc-9249-11c5e1e0529b.gif)

### 3. Skops Integration 📈 

Our new integration with [skops](https://huggingface.co/blog/skops) allows you to load tabular classification and regression models directly from the [hub](https://huggingface.co/models). 

Here's a classification example showing how quick it is to set up an interface for a [model](https://huggingface.co/scikit-learn/tabular-playground).

```python
import gradio as gr
gr.Interface.load("models/scikit-learn/tabular-playground").launch()
```

![187936493-5c90c01d-a6dd-400f-aa42-833a096156a1](https://user-images.githubusercontent.com/9021060/189090519-328fbcb4-120b-43c8-aa54-d6fccfa6b7e8.png)


## Bug Fixes:
No changes to highlight.
## Documentation Changes:
No changes to highlight.
## Testing and Infrastructure Changes:
No changes to highlight.
## Breaking Changes:
No changes to highlight.
## Full Changelog:

* safari fixes by [@pngwn](https://github.com/pngwn) in [PR 2138](https://github.com/gradio-app/gradio/pull/2138)
* Fix roundedness and form borders by [@aliabid94](https://github.com/aliabid94) in [PR 2147](https://github.com/gradio-app/gradio/pull/2147)
* Better processing of example data prior to creating dataset component by [@freddyaboulton](https://github.com/freddyaboulton) in [PR 2147](https://github.com/gradio-app/gradio/pull/2147)
* Show error on Connection drops by [@aliabid94](https://github.com/aliabid94) in [PR 2147](https://github.com/gradio-app/gradio/pull/2147)
* 3.2 release! by [@abidlabs](https://github.com/abidlabs) in [PR 2139](https://github.com/gradio-app/gradio/pull/2139)
* Fixed Named API Requests by [@abidlabs](https://github.com/abidlabs) in [PR 2151](https://github.com/gradio-app/gradio/pull/2151)
* Quick Fix: Cannot upload Model3D image after clearing it by [@dawoodkhan82](https://github.com/dawoodkhan82) in [PR 2168](https://github.com/gradio-app/gradio/pull/2168)
* Fixed misleading log when server_name is '0.0.0.0' by [@lamhoangtung](https://github.com/lamhoangtung) in [PR 2176](https://github.com/gradio-app/gradio/pull/2176)
* Keep embedded PngInfo metadata by [@cobryan05](https://github.com/cobryan05) in [PR 2170](https://github.com/gradio-app/gradio/pull/2170)
* Skops integration: Load tabular classification and regression models from the hub by [@freddyaboulton](https://github.com/freddyaboulton) in [PR 2126](https://github.com/gradio-app/gradio/pull/2126)
* Respect original filename when cached example files are downloaded by [@freddyaboulton](https://github.com/freddyaboulton) in [PR 2145](https://github.com/gradio-app/gradio/pull/2145)
* Add manual trigger to deploy to pypi by [@abidlabs](https://github.com/abidlabs) in [PR 2192](https://github.com/gradio-app/gradio/pull/2192)
* Fix bugs with gr.update by [@freddyaboulton](https://github.com/freddyaboulton) in [PR 2157](https://github.com/gradio-app/gradio/pull/2157)
* Make queue per app by [@aliabid94](https://github.com/aliabid94) in [PR 2193](https://github.com/gradio-app/gradio/pull/2193)
* Preserve Labels In Interpretation Components by [@freddyaboulton](https://github.com/freddyaboulton) in [PR 2166](https://github.com/gradio-app/gradio/pull/2166)
* Quick Fix: Multiple file download not working by [@dawoodkhan82](https://github.com/dawoodkhan82) in [PR 2169](https://github.com/gradio-app/gradio/pull/2169)
* use correct MIME type for js-script file by [@daspartho](https://github.com/daspartho) in [PR 2200](https://github.com/gradio-app/gradio/pull/2200)
* Add accordion component by [@aliabid94](https://github.com/aliabid94) in [PR 2208](https://github.com/gradio-app/gradio/pull/2208)


## Contributors Shoutout:

* [@lamhoangtung](https://github.com/lamhoangtung) made their first contribution in [PR 2176](https://github.com/gradio-app/gradio/pull/2176)
* [@cobryan05](https://github.com/cobryan05) made their first contribution in [PR 2170](https://github.com/gradio-app/gradio/pull/2170)
* [@daspartho](https://github.com/daspartho) made their first contribution in [PR 2200](https://github.com/gradio-app/gradio/pull/2200)

# Version 3.2

## New Features:

### 1. Improvements to Queuing 🥇 

We've implemented a brand new queuing system based on **web sockets** instead of HTTP long polling. Among other things, this allows us to manage queue sizes better on Hugging Face Spaces. There are also additional queue-related parameters you can add:

* Now supports concurrent workers (parallelization) 
```python
demo = gr.Interface(...)
demo.queue(concurrency_count=3)
demo.launch()
```
* Configure a maximum queue size 
```python
demo = gr.Interface(...)
demo.queue(max_size=100)
demo.launch()
```

* If a user closes their tab / browser, they leave the queue, which means the demo will run faster for everyone else 

### 2. Fixes to Examples

* Dataframe examples will render properly, and look much clearer in the UI: (thanks to PR #2125)

![Screen Shot 2022-08-30 at 8 29 58 PM](https://user-images.githubusercontent.com/9021060/187586561-d915bafb-f968-4966-b9a2-ef41119692b2.png)

* Image and Video thumbnails are cropped to look neater and more uniform: (thanks to PR #2109) 

 
![Screen Shot 2022-08-30 at 8 32 15 PM](https://user-images.githubusercontent.com/9021060/187586890-56e1e4f0-1b84-42d9-a82f-911772c41030.png)

* Other fixes in PR #2131 and #2064  make it easier to design and use Examples

### 3. Component Fixes 🧱  
* Specify the width and height of an image in its style tag (thanks to PR #2133)
```python
components.Image().style(height=260, width=300)
```
* Automatic conversion of videos so they are playable in the browser (thanks to PR #2003). Gradio will check if a video's format is playable  in the browser and, if it isn't, will automatically convert it to a format that is (mp4).
* Pass in a json filepath to the Label component (thanks to PR #2083)   
* Randomize the default value of a Slider (thanks to PR #1935) 

![slider-random](https://user-images.githubusercontent.com/9021060/187596230-3db9697f-9f4d-42f5-9387-d77573513448.gif)


* Improvements to State in PR #2100 

### 4. Ability to Randomize Input Sliders and Reload Data whenever the Page Loads 
* In some cases, you want to be able to show a different set of input data to every user as they load the page app. For example, you might want to randomize the value of a "seed" `Slider` input. Or you might want to show a `Textbox` with the current date. We now supporting passing _functions_ as the default value in input components. When you pass in a function, it gets **re-evaluated** every time someone loads the demo, allowing you to reload / change data for different users. 

Here's an example loading the current date time into an input Textbox:

```python
import gradio as gr
import datetime

with gr.Blocks() as demo:
    gr.Textbox(datetime.datetime.now)
    
demo.launch()
```

Note that we don't evaluate the function -- `datetime.datetime.now()` -- we pass in the function itself to get this behavior -- `datetime.datetime.now`

Because randomizing the initial value of `Slider` is a common use case, we've added a `randomize` keyword argument you can use to randomize its initial value:

```python
import gradio as gr
demo = gr.Interface(lambda x:x, gr.Slider(0, 10, randomize=True), "number")
demo.launch()
```

### 5. New Guide 🖊️ 
* [Gradio and W&B Integration](https://gradio.app/Gradio_and_Wandb_Integration/)


## Full Changelog:

* Reset components to original state by setting value to None by [@freddyaboulton](https://github.com/freddyaboulton) in [PR 2044](https://github.com/gradio-app/gradio/pull/2044)
* Cleaning up the way data is processed for components by [@abidlabs](https://github.com/abidlabs) in [PR 1967](https://github.com/gradio-app/gradio/pull/1967)
* version 3.1.8b by [@abidlabs](https://github.com/abidlabs) in [PR 2063](https://github.com/gradio-app/gradio/pull/2063)
* Wandb guide  by [@AK391](https://github.com/AK391) in [PR 1898](https://github.com/gradio-app/gradio/pull/1898)
* Add a flagging callback to save json files to a hugging face dataset by [@chrisemezue](https://github.com/chrisemezue) in [PR 1821](https://github.com/gradio-app/gradio/pull/1821)
* Add data science demos to landing page by [@freddyaboulton](https://github.com/freddyaboulton) in [PR 2067](https://github.com/gradio-app/gradio/pull/2067)
* Hide time series + xgboost demos by default by [@freddyaboulton](https://github.com/freddyaboulton) in [PR 2079](https://github.com/gradio-app/gradio/pull/2079)
* Encourage people to keep trying when queue full by [@apolinario](https://github.com/apolinario) in [PR 2076](https://github.com/gradio-app/gradio/pull/2076)
* Updated our analytics on creation of Blocks/Interface by [@abidlabs](https://github.com/abidlabs) in [PR 2082](https://github.com/gradio-app/gradio/pull/2082)
* `Label` component now accepts file paths to `.json` files  by [@abidlabs](https://github.com/abidlabs) in [PR 2083](https://github.com/gradio-app/gradio/pull/2083)
* Fix issues related to demos in Spaces by [@abidlabs](https://github.com/abidlabs) in [PR 2086](https://github.com/gradio-app/gradio/pull/2086)
* Fix TimeSeries examples not properly displayed in UI by [@dawoodkhan82](https://github.com/dawoodkhan82) in [PR 2064](https://github.com/gradio-app/gradio/pull/2064)
* Fix infinite requests when doing tab item select by [@freddyaboulton](https://github.com/freddyaboulton) in [PR 2070](https://github.com/gradio-app/gradio/pull/2070)
* Accept deprecated `file` route as well by [@abidlabs](https://github.com/abidlabs) in [PR 2099](https://github.com/gradio-app/gradio/pull/2099)
* Allow frontend method execution on Block.load event by [@codedealer](https://github.com/codedealer) in [PR 2108](https://github.com/gradio-app/gradio/pull/2108)
* Improvements to `State` by [@abidlabs](https://github.com/abidlabs) in [PR 2100](https://github.com/gradio-app/gradio/pull/2100)
* Catch IndexError, KeyError in video_is_playable by [@freddyaboulton](https://github.com/freddyaboulton) in [PR 2113](https://github.com/gradio-app/gradio/pull/2113)
* Fix: Download button does not respect the filepath returned by the function by [@dawoodkhan82](https://github.com/dawoodkhan82) in [PR 2073](https://github.com/gradio-app/gradio/pull/2073)
* Refactoring Layout: Adding column widths, forms, and more. by [@aliabid94](https://github.com/aliabid94) in [PR 2097](https://github.com/gradio-app/gradio/pull/2097)
* Update CONTRIBUTING.md by [@abidlabs](https://github.com/abidlabs) in [PR 2118](https://github.com/gradio-app/gradio/pull/2118)
* 2092 df ex by [@pngwn](https://github.com/pngwn) in [PR 2125](https://github.com/gradio-app/gradio/pull/2125)
* feat(samples table/gallery): Crop thumbs to square by [@ronvoluted](https://github.com/ronvoluted) in [PR 2109](https://github.com/gradio-app/gradio/pull/2109)
* Some enhancements to `gr.Examples` by [@abidlabs](https://github.com/abidlabs) in [PR 2131](https://github.com/gradio-app/gradio/pull/2131)
* Image size fix by [@aliabid94](https://github.com/aliabid94) in [PR 2133](https://github.com/gradio-app/gradio/pull/2133)

## Contributors Shoutout:
* [@chrisemezue](https://github.com/chrisemezue) made their first contribution in [PR 1821](https://github.com/gradio-app/gradio/pull/1821)
* [@apolinario](https://github.com/apolinario) made their first contribution in [PR 2076](https://github.com/gradio-app/gradio/pull/2076)
* [@codedealer](https://github.com/codedealer) made their first contribution in [PR 2108](https://github.com/gradio-app/gradio/pull/2108)

# Version 3.1

## New Features:

### 1.  Embedding Demos on Any Website 💻 
 
With PR #1444, Gradio is now distributed as a web component. This means demos can be natively embedded on websites. You'll just need to add two lines: one to load the gradio javascript, and one to link to the demos backend.

Here's a simple example that embeds the demo from a Hugging Face space:

```html
<script type="module" src="https://gradio.s3-us-west-2.amazonaws.com/3.0.18/gradio.js"></script>
<gradio-app space="abidlabs/pytorch-image-classifier"></gradio-app>
```

But you can also embed demos that are running anywhere, you just need to link the demo to `src` instead of `space`. In fact, all the demos on the gradio website are embedded this way: 

<img width="1268" alt="Screen Shot 2022-07-14 at 2 41 44 PM" src="https://user-images.githubusercontent.com/9021060/178997124-b2f05af2-c18f-4716-bf1b-cb971d012636.png">


Read more in the [Embedding Gradio Demos](https://gradio.app/embedding_gradio_demos) guide.

### 2. Reload Mode 👨‍💻 

Reload mode helps developers create gradio demos faster by automatically reloading the demo whenever the code changes. It can support development on Python IDEs (VS Code, PyCharm, etc), the terminal, as well as Jupyter notebooks. 

If your demo code is in a script named `app.py`, instead of running `python app.py` you can now run `gradio app.py` and that will launch the demo in reload mode:

```bash
Launching in reload mode on: http://127.0.0.1:7860 (Press CTRL+C to quit)
Watching...
WARNING: The --reload flag should not be used in production on Windows.
```

If you're working from a Jupyter or Colab Notebook, use these magic commands instead: `%load_ext gradio` when you import gradio, and `%%blocks` in the top of the cell with the demo code. Here's an example that shows how much faster the development becomes:

![Blocks](https://user-images.githubusercontent.com/9021060/178986488-ed378cc8-5141-4330-ba41-672b676863d0.gif)

### 3. Inpainting Support on `gr.Image()` 🎨  

We updated the Image component to add support for inpainting demos. It works by adding `tool="sketch"` as a parameter, that passes both an image and a sketchable mask to your prediction function.

Here's an example from the [LAMA space](https://huggingface.co/spaces/akhaliq/lama):

![FXApVlFVsAALSD-](https://user-images.githubusercontent.com/9021060/178989479-549867c8-7fb0-436a-a97d-1e91c9f5e611.jpeg)

### 4. Markdown and HTML support in Dataframes 🔢 

We upgraded the Dataframe component in PR #1684 to support rendering Markdown and HTML inside the cells. 

This means you can build Dataframes that look like the following:

![image (8)](https://user-images.githubusercontent.com/9021060/178991233-41cb07a5-e7a3-433e-89b8-319bc78eb9c2.png)


### 5. `gr.Examples()` for Blocks 🧱 

We've added the `gr.Examples` component helper to allow you to add examples to any Blocks demo. This class is a wrapper over the `gr.Dataset` component. 

<img width="1271" alt="Screen Shot 2022-07-14 at 2 23 50 PM" src="https://user-images.githubusercontent.com/9021060/178992715-c8bc7550-bc3d-4ddc-9fcb-548c159cd153.png">


gr.Examples takes two required parameters: 

- `examples` which takes in a nested list
-  `inputs` which takes in a component or list of components

You can read more in the [Examples docs](https://gradio.app/docs/#examples) or the [Adding Examples to your Demos guide](https://gradio.app/adding_examples_to_your_app/).

### 6. Fixes to Audio Streaming

With PR [#1828]([PR 1828),](https://github.com/gradio-app/gradio/pull/1828),) we now hide the status loading animation, as well as remove the echo in streaming. Check out the [stream_audio](https://github.com/gradio-app/gradio/blob/main/demo/stream_audio/run.py) demo for more or read through our [Real Time Speech Recognition](https://gradio.app/real_time_speech_recognition/) guide.

<img width="785" alt="Screen Shot 2022-07-19 at 6 02 35 PM" src="https://user-images.githubusercontent.com/9021060/179808136-9e84502c-f9ee-4f30-b5e9-1086f678fe91.png">


## Full Changelog:

* File component: list multiple files and allow for download #1446 by [@dawoodkhan82](https://github.com/dawoodkhan82) in [PR 1681](https://github.com/gradio-app/gradio/pull/1681)
* Add ColorPicker to docs by [@freddyaboulton](https://github.com/freddyaboulton) in [PR 1768](https://github.com/gradio-app/gradio/pull/1768)
* Mock out requests in TestRequest unit tests by [@freddyaboulton](https://github.com/freddyaboulton) in [PR 1794](https://github.com/gradio-app/gradio/pull/1794)
* Add requirements.txt and test_files to source dist by [@freddyaboulton](https://github.com/freddyaboulton) in [PR 1817](https://github.com/gradio-app/gradio/pull/1817)
* refactor: f-string for tunneling.py by [@nhankiet](https://github.com/nhankiet) in [PR 1819](https://github.com/gradio-app/gradio/pull/1819)
* Miscellaneous formatting improvements to website by [@aliabd](https://github.com/aliabd) in [PR 1754](https://github.com/gradio-app/gradio/pull/1754)
* `integrate()` method moved to `Blocks` by [@abidlabs](https://github.com/abidlabs) in [PR 1776](https://github.com/gradio-app/gradio/pull/1776)
* Add python-3.7 tests by [@freddyaboulton](https://github.com/freddyaboulton) in [PR 1818](https://github.com/gradio-app/gradio/pull/1818)
* Copy test dir in website dockers by [@aliabd](https://github.com/aliabd) in [PR 1827](https://github.com/gradio-app/gradio/pull/1827)
* Add info to docs on how to set default values for components by [@freddyaboulton](https://github.com/freddyaboulton) in [PR 1788](https://github.com/gradio-app/gradio/pull/1788)
* Embedding Components on Docs by [@aliabd](https://github.com/aliabd) in [PR 1726](https://github.com/gradio-app/gradio/pull/1726)
* Remove usage of deprecated gr.inputs and gr.outputs from website by [@freddyaboulton](https://github.com/freddyaboulton) in [PR 1796](https://github.com/gradio-app/gradio/pull/1796)
* Some cleanups to the docs page by [@abidlabs](https://github.com/abidlabs) in [PR 1822](https://github.com/gradio-app/gradio/pull/1822)

## Contributors Shoutout:
* [@nhankiet](https://github.com/nhankiet) made their first contribution in [PR 1819](https://github.com/gradio-app/gradio/pull/1819)

# Version 3.0

### 🔥 Gradio 3.0 is the biggest update to the library, ever.  

## New Features:

### 1.  Blocks 🧱
 
Blocks is a new, low-level API that allows you to have full control over the data flows and layout of your application. It allows you to build very complex, multi-step applications. For example, you might want to:

* Group together related demos as multiple tabs in one web app
* Change the layout of your demo instead of just having all of the inputs on the left and outputs on the right
* Have multi-step interfaces, in which the output of one model becomes the input to the next model, or have more flexible data flows in general
* Change a component's properties (for example, the choices in a Dropdown) or its visibility based on user input

Here's a simple example that creates the demo below it:

```python
import gradio as gr

def update(name):
    return f"Welcome to Gradio, {name}!"

demo = gr.Blocks()

with demo:
    gr.Markdown(
    """
    # Hello World!
    Start typing below to see the output.
    """)
    inp = gr.Textbox(placeholder="What is your name?")
    out = gr.Textbox()

    inp.change(fn=update, 
               inputs=inp, 
               outputs=out)

demo.launch()
```

![hello-blocks](https://user-images.githubusercontent.com/9021060/168684108-78cbd24b-e6bd-4a04-a8d9-20d535203434.gif)


Read our [Introduction to Blocks](http://gradio.app/introduction_to_blocks/) guide for more, and join the 🎈 [Gradio Blocks Party](https://huggingface.co/spaces/Gradio-Blocks/README)!


### 2. Our Revamped Design 🎨 

We've upgraded our design across the entire library: from components, and layouts all the way to dark mode. 

![kitchen_sink](https://user-images.githubusercontent.com/9021060/168686333-7a6e3096-3e23-4309-abf2-5cd7736e0463.gif)


### 3. A New Website 💻 

We've upgraded [gradio.app](https://gradio.app) to make it cleaner, faster and easier to use. Our docs now come with components and demos embedded directly on the page. So you can quickly get up to speed with what you're looking for. 

![website](https://user-images.githubusercontent.com/9021060/168687191-10d6a3bd-101f-423a-8193-48f47a5e077d.gif)


### 4. New Components: Model3D, Dataset, and More..

We've introduced a lot of new components in `3.0`, including `Model3D`, `Dataset`, `Markdown`, `Button` and `Gallery`. You can find all the components and play around with them [here](https://gradio.app/docs/#components).


![Model3d](https://user-images.githubusercontent.com/9021060/168689062-6ad77151-8cc5-467d-916c-f7c78e52ec0c.gif)

## Full Changelog:

* Gradio dash fe by [@pngwn](https://github.com/pngwn) in [PR 807](https://github.com/gradio-app/gradio/pull/807)
* Blocks components by [@FarukOzderim](https://github.com/FarukOzderim) in [PR 765](https://github.com/gradio-app/gradio/pull/765)
* Blocks components V2 by [@FarukOzderim](https://github.com/FarukOzderim) in [PR 843](https://github.com/gradio-app/gradio/pull/843)
* Blocks-Backend-Events by [@FarukOzderim](https://github.com/FarukOzderim) in [PR 844](https://github.com/gradio-app/gradio/pull/844)
* Interfaces from Blocks by [@aliabid94](https://github.com/aliabid94) in [PR 849](https://github.com/gradio-app/gradio/pull/849)
* Blocks dev by [@aliabid94](https://github.com/aliabid94) in [PR 853](https://github.com/gradio-app/gradio/pull/853)
* Started updating demos to use the new `gradio.components` syntax by [@abidlabs](https://github.com/abidlabs) in [PR 848](https://github.com/gradio-app/gradio/pull/848)
* add test infra + add browser tests to CI by [@pngwn](https://github.com/pngwn) in [PR 852](https://github.com/gradio-app/gradio/pull/852)
* 854 textbox by [@pngwn](https://github.com/pngwn) in [PR 859](https://github.com/gradio-app/gradio/pull/859)
* Getting old Python unit tests to pass on `blocks-dev` by [@abidlabs](https://github.com/abidlabs) in [PR 861](https://github.com/gradio-app/gradio/pull/861)
* initialise chatbot with empty array of messages by [@pngwn](https://github.com/pngwn) in [PR 867](https://github.com/gradio-app/gradio/pull/867)
* add test for output to input by [@pngwn](https://github.com/pngwn) in [PR 866](https://github.com/gradio-app/gradio/pull/866)
* More Interface -> Blocks features by [@aliabid94](https://github.com/aliabid94) in [PR 864](https://github.com/gradio-app/gradio/pull/864)
* Fixing external.py in blocks-dev to reflect the new HF Spaces paths by [@abidlabs](https://github.com/abidlabs) in [PR 879](https://github.com/gradio-app/gradio/pull/879)
* backend_default_value_refactoring by [@FarukOzderim](https://github.com/FarukOzderim) in [PR 871](https://github.com/gradio-app/gradio/pull/871)
* fix default_value  by [@pngwn](https://github.com/pngwn) in [PR 869](https://github.com/gradio-app/gradio/pull/869)
* fix buttons by [@aliabid94](https://github.com/aliabid94) in [PR 883](https://github.com/gradio-app/gradio/pull/883)
* Checking and updating more demos to use 3.0 syntax by [@abidlabs](https://github.com/abidlabs) in [PR 892](https://github.com/gradio-app/gradio/pull/892)
* Blocks Tests by [@FarukOzderim](https://github.com/FarukOzderim) in [PR 902](https://github.com/gradio-app/gradio/pull/902)
* Interface fix by [@pngwn](https://github.com/pngwn) in [PR 901](https://github.com/gradio-app/gradio/pull/901)
* Quick fix: Issue 893 by [@dawoodkhan82](https://github.com/dawoodkhan82) in [PR 907](https://github.com/gradio-app/gradio/pull/907)
* 3d Image Component by [@dawoodkhan82](https://github.com/dawoodkhan82) in [PR 775](https://github.com/gradio-app/gradio/pull/775)
* fix endpoint url in prod by [@pngwn](https://github.com/pngwn) in [PR 911](https://github.com/gradio-app/gradio/pull/911)
* rename Model3d to Image3D by [@dawoodkhan82](https://github.com/dawoodkhan82) in [PR 912](https://github.com/gradio-app/gradio/pull/912)
* update pypi to 2.9.1 by [@abidlabs](https://github.com/abidlabs) in [PR 916](https://github.com/gradio-app/gradio/pull/916)
* blocks-with-fix by [@FarukOzderim](https://github.com/FarukOzderim) in [PR 917](https://github.com/gradio-app/gradio/pull/917)
* Restore Interpretation, Live, Auth, Queueing by [@aliabid94](https://github.com/aliabid94) in [PR 915](https://github.com/gradio-app/gradio/pull/915)
* Allow `Blocks` instances to be used like a `Block` in other `Blocks` by [@abidlabs](https://github.com/abidlabs) in [PR 919](https://github.com/gradio-app/gradio/pull/919)
* Redesign 1 by [@pngwn](https://github.com/pngwn) in [PR 918](https://github.com/gradio-app/gradio/pull/918)
* blocks-components-tests by [@FarukOzderim](https://github.com/FarukOzderim) in [PR 904](https://github.com/gradio-app/gradio/pull/904)
* fix unit + browser tests by [@pngwn](https://github.com/pngwn) in [PR 926](https://github.com/gradio-app/gradio/pull/926)
* blocks-move-test-data by [@FarukOzderim](https://github.com/FarukOzderim) in [PR 927](https://github.com/gradio-app/gradio/pull/927)
* remove debounce from form inputs by [@pngwn](https://github.com/pngwn) in [PR 932](https://github.com/gradio-app/gradio/pull/932)
* reimplement webcam video by [@pngwn](https://github.com/pngwn) in [PR 928](https://github.com/gradio-app/gradio/pull/928)
* blocks-move-test-data by [@FarukOzderim](https://github.com/FarukOzderim) in [PR 941](https://github.com/gradio-app/gradio/pull/941)
* allow audio components to take a string value by [@pngwn](https://github.com/pngwn) in [PR 930](https://github.com/gradio-app/gradio/pull/930)
* static mode for textbox by [@pngwn](https://github.com/pngwn) in [PR 929](https://github.com/gradio-app/gradio/pull/929)
* fix file upload text by [@pngwn](https://github.com/pngwn) in [PR 931](https://github.com/gradio-app/gradio/pull/931)
* tabbed-interface-rewritten by [@FarukOzderim](https://github.com/FarukOzderim) in [PR 958](https://github.com/gradio-app/gradio/pull/958)
* Gan demo fix by [@abidlabs](https://github.com/abidlabs) in [PR 965](https://github.com/gradio-app/gradio/pull/965)
* Blocks analytics by [@abidlabs](https://github.com/abidlabs) in [PR 947](https://github.com/gradio-app/gradio/pull/947)
* Blocks page load by [@FarukOzderim](https://github.com/FarukOzderim) in [PR 963](https://github.com/gradio-app/gradio/pull/963)
* add frontend for page load events by [@pngwn](https://github.com/pngwn) in [PR 967](https://github.com/gradio-app/gradio/pull/967)
* fix i18n and some tweaks by [@pngwn](https://github.com/pngwn) in [PR 966](https://github.com/gradio-app/gradio/pull/966)
* add jinja2 to reqs by [@FarukOzderim](https://github.com/FarukOzderim) in [PR 969](https://github.com/gradio-app/gradio/pull/969)
* Cleaning up `Launchable()` by [@abidlabs](https://github.com/abidlabs) in [PR 968](https://github.com/gradio-app/gradio/pull/968)
* Fix #944 by [@FarukOzderim](https://github.com/FarukOzderim) in [PR 971](https://github.com/gradio-app/gradio/pull/971)
* New Blocks Demo: neural instrument cloning by [@abidlabs](https://github.com/abidlabs) in [PR 975](https://github.com/gradio-app/gradio/pull/975)
* Add huggingface_hub client library by [@FarukOzderim](https://github.com/FarukOzderim) in [PR 973](https://github.com/gradio-app/gradio/pull/973)
* State and variables by [@aliabid94](https://github.com/aliabid94) in [PR 977](https://github.com/gradio-app/gradio/pull/977)
* update-components by [@FarukOzderim](https://github.com/FarukOzderim) in [PR 986](https://github.com/gradio-app/gradio/pull/986)
* ensure dataframe updates as expected by [@pngwn](https://github.com/pngwn) in [PR 981](https://github.com/gradio-app/gradio/pull/981)
* test-guideline by [@FarukOzderim](https://github.com/FarukOzderim) in [PR 990](https://github.com/gradio-app/gradio/pull/990)
* Issue #785: add footer by [@dawoodkhan82](https://github.com/dawoodkhan82) in [PR 972](https://github.com/gradio-app/gradio/pull/972)
* indentation fix by [@abidlabs](https://github.com/abidlabs) in [PR 993](https://github.com/gradio-app/gradio/pull/993)
* missing quote by [@aliabd](https://github.com/aliabd) in [PR 996](https://github.com/gradio-app/gradio/pull/996)
* added interactive parameter to components by [@abidlabs](https://github.com/abidlabs) in [PR 992](https://github.com/gradio-app/gradio/pull/992)
* custom-components by [@FarukOzderim](https://github.com/FarukOzderim) in [PR 985](https://github.com/gradio-app/gradio/pull/985)
* Refactor component shortcuts by [@FarukOzderim](https://github.com/FarukOzderim) in [PR 995](https://github.com/gradio-app/gradio/pull/995)
* Plot Component by [@dawoodkhan82](https://github.com/dawoodkhan82) in [PR 805](https://github.com/gradio-app/gradio/pull/805)
* updated PyPi version to 2.9.2 by [@abidlabs](https://github.com/abidlabs) in [PR 1002](https://github.com/gradio-app/gradio/pull/1002)
* Release 2.9.3 by [@abidlabs](https://github.com/abidlabs) in [PR 1003](https://github.com/gradio-app/gradio/pull/1003)
* Image3D Examples Fix by [@dawoodkhan82](https://github.com/dawoodkhan82) in [PR 1001](https://github.com/gradio-app/gradio/pull/1001)
* release 2.9.4 by [@abidlabs](https://github.com/abidlabs) in [PR 1006](https://github.com/gradio-app/gradio/pull/1006)
* templates import hotfix by [@FarukOzderim](https://github.com/FarukOzderim) in [PR 1008](https://github.com/gradio-app/gradio/pull/1008)
* Progress indicator bar by [@aliabid94](https://github.com/aliabid94) in [PR 997](https://github.com/gradio-app/gradio/pull/997)
* Fixed image input for absolute path by [@JefferyChiang](https://github.com/JefferyChiang) in [PR 1004](https://github.com/gradio-app/gradio/pull/1004)
* Model3D + Plot Components by [@dawoodkhan82](https://github.com/dawoodkhan82) in [PR 1010](https://github.com/gradio-app/gradio/pull/1010)
* Gradio Guides: Creating CryptoPunks with GANs by [@NimaBoscarino](https://github.com/NimaBoscarino) in [PR 1000](https://github.com/gradio-app/gradio/pull/1000)
* [BIG PR] Gradio blocks & redesigned components by [@abidlabs](https://github.com/abidlabs) in [PR 880](https://github.com/gradio-app/gradio/pull/880)
* fixed failing test on main by [@abidlabs](https://github.com/abidlabs) in [PR 1023](https://github.com/gradio-app/gradio/pull/1023)
* Use smaller ASR model in external test by [@abidlabs](https://github.com/abidlabs) in [PR 1024](https://github.com/gradio-app/gradio/pull/1024)
* updated PyPi version to 2.9.0b by [@abidlabs](https://github.com/abidlabs) in [PR 1026](https://github.com/gradio-app/gradio/pull/1026)
* Fixing import issues so that the package successfully installs on colab notebooks by [@abidlabs](https://github.com/abidlabs) in [PR 1027](https://github.com/gradio-app/gradio/pull/1027)
* Update website tracker slackbot  by [@aliabd](https://github.com/aliabd) in [PR 1037](https://github.com/gradio-app/gradio/pull/1037)
* textbox-autoheight by [@FarukOzderim](https://github.com/FarukOzderim) in [PR 1009](https://github.com/gradio-app/gradio/pull/1009)
* Model3D Examples fixes by [@dawoodkhan82](https://github.com/dawoodkhan82) in [PR 1035](https://github.com/gradio-app/gradio/pull/1035)
* GAN Gradio Guide: Adjustments to iframe heights by [@NimaBoscarino](https://github.com/NimaBoscarino) in [PR 1042](https://github.com/gradio-app/gradio/pull/1042)
* added better default labels to form components by [@abidlabs](https://github.com/abidlabs) in [PR 1040](https://github.com/gradio-app/gradio/pull/1040)
* Slackbot web tracker fix by [@aliabd](https://github.com/aliabd) in [PR 1043](https://github.com/gradio-app/gradio/pull/1043)
* Plot fixes by [@dawoodkhan82](https://github.com/dawoodkhan82) in [PR 1044](https://github.com/gradio-app/gradio/pull/1044)
* Small fixes to the demos by [@abidlabs](https://github.com/abidlabs) in [PR 1030](https://github.com/gradio-app/gradio/pull/1030)
* fixing demo issue with website by [@aliabd](https://github.com/aliabd) in [PR 1047](https://github.com/gradio-app/gradio/pull/1047)
* [hotfix] HighlightedText by [@aliabid94](https://github.com/aliabid94) in [PR 1046](https://github.com/gradio-app/gradio/pull/1046)
* Update text by [@ronvoluted](https://github.com/ronvoluted) in [PR 1050](https://github.com/gradio-app/gradio/pull/1050)
* Update CONTRIBUTING.md by [@FarukOzderim](https://github.com/FarukOzderim) in [PR 1052](https://github.com/gradio-app/gradio/pull/1052)
* fix(ui): Increase contrast for footer by [@ronvoluted](https://github.com/ronvoluted) in [PR 1048](https://github.com/gradio-app/gradio/pull/1048)
* UI design update by [@gary149](https://github.com/gary149) in [PR 1041](https://github.com/gradio-app/gradio/pull/1041)
* updated PyPi version to 2.9.0b8 by [@abidlabs](https://github.com/abidlabs) in [PR 1059](https://github.com/gradio-app/gradio/pull/1059)
* Running, testing, and fixing demos by [@abidlabs](https://github.com/abidlabs) in [PR 1060](https://github.com/gradio-app/gradio/pull/1060)
* Form layout by [@pngwn](https://github.com/pngwn) in [PR 1054](https://github.com/gradio-app/gradio/pull/1054)
* inputless-interfaces by [@FarukOzderim](https://github.com/FarukOzderim) in [PR 1038](https://github.com/gradio-app/gradio/pull/1038)
* Update PULL_REQUEST_TEMPLATE.md by [@FarukOzderim](https://github.com/FarukOzderim) in [PR 1068](https://github.com/gradio-app/gradio/pull/1068)
* Upgrading node memory to 4gb in website Docker by [@aliabd](https://github.com/aliabd) in [PR 1069](https://github.com/gradio-app/gradio/pull/1069)
* Website reload error by [@aliabd](https://github.com/aliabd) in [PR 1079](https://github.com/gradio-app/gradio/pull/1079)
* fixed favicon issue by [@abidlabs](https://github.com/abidlabs) in [PR 1064](https://github.com/gradio-app/gradio/pull/1064)
* remove-queue-from-events by [@FarukOzderim](https://github.com/FarukOzderim) in [PR 1056](https://github.com/gradio-app/gradio/pull/1056)
* Enable vertex colors for OBJs files by [@radames](https://github.com/radames) in [PR 1074](https://github.com/gradio-app/gradio/pull/1074)
* Dark text by [@ronvoluted](https://github.com/ronvoluted) in [PR 1049](https://github.com/gradio-app/gradio/pull/1049)
* Scroll to output by [@pngwn](https://github.com/pngwn) in [PR 1077](https://github.com/gradio-app/gradio/pull/1077)
* Explicitly list pnpm version 6 in contributing guide by [@freddyaboulton](https://github.com/freddyaboulton) in [PR 1085](https://github.com/gradio-app/gradio/pull/1085)
* hotfix for encrypt issue by [@abidlabs](https://github.com/abidlabs) in [PR 1096](https://github.com/gradio-app/gradio/pull/1096)
* Release 2.9b9 by [@abidlabs](https://github.com/abidlabs) in [PR 1098](https://github.com/gradio-app/gradio/pull/1098)
* tweak node circleci settings by [@pngwn](https://github.com/pngwn) in [PR 1091](https://github.com/gradio-app/gradio/pull/1091)
* Website Reload Error by [@aliabd](https://github.com/aliabd) in [PR 1099](https://github.com/gradio-app/gradio/pull/1099)
* Website Reload: README in demos docker by [@aliabd](https://github.com/aliabd) in [PR 1100](https://github.com/gradio-app/gradio/pull/1100)
* Flagging fixes by [@abidlabs](https://github.com/abidlabs) in [PR 1081](https://github.com/gradio-app/gradio/pull/1081)
* Backend for optional labels by [@abidlabs](https://github.com/abidlabs) in [PR 1080](https://github.com/gradio-app/gradio/pull/1080)
* Optional labels fe by [@pngwn](https://github.com/pngwn) in [PR 1105](https://github.com/gradio-app/gradio/pull/1105)
* clean-deprecated-parameters by [@FarukOzderim](https://github.com/FarukOzderim) in [PR 1090](https://github.com/gradio-app/gradio/pull/1090)
* Blocks rendering fix by [@abidlabs](https://github.com/abidlabs) in [PR 1102](https://github.com/gradio-app/gradio/pull/1102)
* Redos #1106 by [@abidlabs](https://github.com/abidlabs) in [PR 1112](https://github.com/gradio-app/gradio/pull/1112)
* Interface types: handle input-only, output-only, and unified interfaces by [@abidlabs](https://github.com/abidlabs) in [PR 1108](https://github.com/gradio-app/gradio/pull/1108)
* Hotfix + New pypi release 2.9b11 by [@abidlabs](https://github.com/abidlabs) in [PR 1118](https://github.com/gradio-app/gradio/pull/1118)
* issue-checkbox by [@FarukOzderim](https://github.com/FarukOzderim) in [PR 1122](https://github.com/gradio-app/gradio/pull/1122)
* issue-checkbox-hotfix by [@FarukOzderim](https://github.com/FarukOzderim) in [PR 1127](https://github.com/gradio-app/gradio/pull/1127)
* Fix demos in website by [@aliabd](https://github.com/aliabd) in [PR 1130](https://github.com/gradio-app/gradio/pull/1130)
* Guide for Gradio ONNX model zoo on Huggingface by [@AK391](https://github.com/AK391) in [PR 1073](https://github.com/gradio-app/gradio/pull/1073)
* ONNX guide fixes by [@aliabd](https://github.com/aliabd) in [PR 1131](https://github.com/gradio-app/gradio/pull/1131)
* Stacked form inputs css by [@gary149](https://github.com/gary149) in [PR 1134](https://github.com/gradio-app/gradio/pull/1134)
* made default value in textbox empty string by [@abidlabs](https://github.com/abidlabs) in [PR 1135](https://github.com/gradio-app/gradio/pull/1135)
* Examples UI by [@gary149](https://github.com/gary149) in [PR 1121](https://github.com/gradio-app/gradio/pull/1121)
* Chatbot custom color support by [@dawoodkhan82](https://github.com/dawoodkhan82) in [PR 1092](https://github.com/gradio-app/gradio/pull/1092)
* highlighted text colors by [@pngwn](https://github.com/pngwn) in [PR 1119](https://github.com/gradio-app/gradio/pull/1119)
* pin to pnpm 6 for now by [@pngwn](https://github.com/pngwn) in [PR 1147](https://github.com/gradio-app/gradio/pull/1147)
* Restore queue in Blocks by [@aliabid94](https://github.com/aliabid94) in [PR 1137](https://github.com/gradio-app/gradio/pull/1137)
* add select event for tabitems by [@pngwn](https://github.com/pngwn) in [PR 1154](https://github.com/gradio-app/gradio/pull/1154)
* max_lines + autoheight for textbox by [@pngwn](https://github.com/pngwn) in [PR 1153](https://github.com/gradio-app/gradio/pull/1153)
* use color palette for chatbot by [@pngwn](https://github.com/pngwn) in [PR 1152](https://github.com/gradio-app/gradio/pull/1152)
* Timeseries improvements by [@pngwn](https://github.com/pngwn) in [PR 1149](https://github.com/gradio-app/gradio/pull/1149)
* move styling for interface panels to frontend by [@pngwn](https://github.com/pngwn) in [PR 1146](https://github.com/gradio-app/gradio/pull/1146)
* html tweaks by [@pngwn](https://github.com/pngwn) in [PR 1145](https://github.com/gradio-app/gradio/pull/1145)
* Issue #768: Support passing none to resize and crop image by [@dawoodkhan82](https://github.com/dawoodkhan82) in [PR 1144](https://github.com/gradio-app/gradio/pull/1144)
* image gallery component + img css by [@aliabid94](https://github.com/aliabid94) in [PR 1140](https://github.com/gradio-app/gradio/pull/1140)
* networking tweak by [@abidlabs](https://github.com/abidlabs) in [PR 1143](https://github.com/gradio-app/gradio/pull/1143)
* Allow enabling queue per event listener by [@aliabid94](https://github.com/aliabid94) in [PR 1155](https://github.com/gradio-app/gradio/pull/1155)
* config hotfix and v. 2.9b23 by [@abidlabs](https://github.com/abidlabs) in [PR 1158](https://github.com/gradio-app/gradio/pull/1158)
* Custom JS calls by [@aliabid94](https://github.com/aliabid94) in [PR 1082](https://github.com/gradio-app/gradio/pull/1082)
* Small fixes: queue default fix, ffmpeg installation message by [@abidlabs](https://github.com/abidlabs) in [PR 1159](https://github.com/gradio-app/gradio/pull/1159)
* formatting by [@abidlabs](https://github.com/abidlabs) in [PR 1161](https://github.com/gradio-app/gradio/pull/1161)
* enable flex grow for gr-box by [@radames](https://github.com/radames) in [PR 1165](https://github.com/gradio-app/gradio/pull/1165)
* 1148 loading by [@pngwn](https://github.com/pngwn) in [PR 1164](https://github.com/gradio-app/gradio/pull/1164)
* Put enable_queue kwarg back in launch() by [@aliabid94](https://github.com/aliabid94) in [PR 1167](https://github.com/gradio-app/gradio/pull/1167)
* A few small fixes by [@abidlabs](https://github.com/abidlabs) in [PR 1171](https://github.com/gradio-app/gradio/pull/1171)
* Hotfix for dropdown component by [@abidlabs](https://github.com/abidlabs) in [PR 1172](https://github.com/gradio-app/gradio/pull/1172)
* use secondary buttons in interface by [@pngwn](https://github.com/pngwn) in [PR 1173](https://github.com/gradio-app/gradio/pull/1173)
* 1183 component height by [@pngwn](https://github.com/pngwn) in [PR 1185](https://github.com/gradio-app/gradio/pull/1185)
* 962 dataframe by [@pngwn](https://github.com/pngwn) in [PR 1186](https://github.com/gradio-app/gradio/pull/1186)
* update-contributing by [@FarukOzderim](https://github.com/FarukOzderim) in [PR 1188](https://github.com/gradio-app/gradio/pull/1188)
* Table tweaks by [@pngwn](https://github.com/pngwn) in [PR 1195](https://github.com/gradio-app/gradio/pull/1195)
* wrap tab content in column by [@pngwn](https://github.com/pngwn) in [PR 1200](https://github.com/gradio-app/gradio/pull/1200)
* WIP: Add dark mode support by [@gary149](https://github.com/gary149) in [PR 1187](https://github.com/gradio-app/gradio/pull/1187)
* Restored /api/predict/ endpoint for Interfaces by [@abidlabs](https://github.com/abidlabs) in [PR 1199](https://github.com/gradio-app/gradio/pull/1199)
* hltext-label by [@pngwn](https://github.com/pngwn) in [PR 1204](https://github.com/gradio-app/gradio/pull/1204)
* add copy functionality to json by [@pngwn](https://github.com/pngwn) in [PR 1205](https://github.com/gradio-app/gradio/pull/1205)
* Update component config by [@aliabid94](https://github.com/aliabid94) in [PR 1089](https://github.com/gradio-app/gradio/pull/1089)
* fix placeholder prompt by [@pngwn](https://github.com/pngwn) in [PR 1215](https://github.com/gradio-app/gradio/pull/1215)
* ensure webcam video value is propogated correctly by [@pngwn](https://github.com/pngwn) in [PR 1218](https://github.com/gradio-app/gradio/pull/1218)
* Automatic word-break in highlighted text, combine_adjacent support by [@aliabid94](https://github.com/aliabid94) in [PR 1209](https://github.com/gradio-app/gradio/pull/1209)
* async-function-support by [@FarukOzderim](https://github.com/FarukOzderim) in [PR 1190](https://github.com/gradio-app/gradio/pull/1190)
* Sharing fix for assets by [@aliabid94](https://github.com/aliabid94) in [PR 1208](https://github.com/gradio-app/gradio/pull/1208)
* Hotfixes for course demos by [@abidlabs](https://github.com/abidlabs) in [PR 1222](https://github.com/gradio-app/gradio/pull/1222)
* Allow Custom CSS by [@aliabid94](https://github.com/aliabid94) in [PR 1170](https://github.com/gradio-app/gradio/pull/1170)
* share-hotfix by [@FarukOzderim](https://github.com/FarukOzderim) in [PR 1226](https://github.com/gradio-app/gradio/pull/1226)
* tweaks by [@pngwn](https://github.com/pngwn) in [PR 1229](https://github.com/gradio-app/gradio/pull/1229)
* white space for class concatenation by [@radames](https://github.com/radames) in [PR 1228](https://github.com/gradio-app/gradio/pull/1228)
* Tweaks by [@pngwn](https://github.com/pngwn) in [PR 1230](https://github.com/gradio-app/gradio/pull/1230)
* css tweaks by [@pngwn](https://github.com/pngwn) in [PR 1235](https://github.com/gradio-app/gradio/pull/1235)
* ensure defaults height match for media inputs by [@pngwn](https://github.com/pngwn) in [PR 1236](https://github.com/gradio-app/gradio/pull/1236)
* Default Label label value by [@radames](https://github.com/radames) in [PR 1239](https://github.com/gradio-app/gradio/pull/1239)
* update-shortcut-syntax by [@FarukOzderim](https://github.com/FarukOzderim) in [PR 1234](https://github.com/gradio-app/gradio/pull/1234)
* Update version.txt by [@FarukOzderim](https://github.com/FarukOzderim) in [PR 1244](https://github.com/gradio-app/gradio/pull/1244)
* Layout bugs by [@pngwn](https://github.com/pngwn) in [PR 1246](https://github.com/gradio-app/gradio/pull/1246)
* Update demo by [@FarukOzderim](https://github.com/FarukOzderim) in [PR 1253](https://github.com/gradio-app/gradio/pull/1253)
* Button default name by [@FarukOzderim](https://github.com/FarukOzderim) in [PR 1243](https://github.com/gradio-app/gradio/pull/1243)
* Labels spacing by [@gary149](https://github.com/gary149) in [PR 1254](https://github.com/gradio-app/gradio/pull/1254)
* add global loader for gradio app by [@pngwn](https://github.com/pngwn) in [PR 1251](https://github.com/gradio-app/gradio/pull/1251)
* ui apis for dalle-mini by [@pngwn](https://github.com/pngwn) in [PR 1258](https://github.com/gradio-app/gradio/pull/1258)
* Add precision to Number, backend only by [@freddyaboulton](https://github.com/freddyaboulton) in [PR 1125](https://github.com/gradio-app/gradio/pull/1125)
* Website Design Changes by [@abidlabs](https://github.com/abidlabs) in [PR 1015](https://github.com/gradio-app/gradio/pull/1015)
* Small fixes for multiple demos compatible with 3.0 by [@radames](https://github.com/radames) in [PR 1257](https://github.com/gradio-app/gradio/pull/1257)
* Issue #1160: Model 3D component not destroyed correctly by [@dawoodkhan82](https://github.com/dawoodkhan82) in [PR 1219](https://github.com/gradio-app/gradio/pull/1219)
* Fixes to components by [@abidlabs](https://github.com/abidlabs) in [PR 1260](https://github.com/gradio-app/gradio/pull/1260)
* layout docs by [@abidlabs](https://github.com/abidlabs) in [PR 1263](https://github.com/gradio-app/gradio/pull/1263)
* Static forms by [@pngwn](https://github.com/pngwn) in [PR 1264](https://github.com/gradio-app/gradio/pull/1264)
* Cdn assets by [@pngwn](https://github.com/pngwn) in [PR 1265](https://github.com/gradio-app/gradio/pull/1265)
* update logo by [@gary149](https://github.com/gary149) in [PR 1266](https://github.com/gradio-app/gradio/pull/1266)
* fix slider by [@aliabid94](https://github.com/aliabid94) in [PR 1268](https://github.com/gradio-app/gradio/pull/1268)
* maybe fix auth in iframes by [@pngwn](https://github.com/pngwn) in [PR 1261](https://github.com/gradio-app/gradio/pull/1261)
* Improves "Getting Started" guide by [@abidlabs](https://github.com/abidlabs) in [PR 1269](https://github.com/gradio-app/gradio/pull/1269)
* Add embedded demos to website by [@aliabid94](https://github.com/aliabid94) in [PR 1270](https://github.com/gradio-app/gradio/pull/1270)
* Label hotfixes by [@abidlabs](https://github.com/abidlabs) in [PR 1281](https://github.com/gradio-app/gradio/pull/1281)
* General tweaks by [@pngwn](https://github.com/pngwn) in [PR 1276](https://github.com/gradio-app/gradio/pull/1276)
* only affect links within the document by [@pngwn](https://github.com/pngwn) in [PR 1282](https://github.com/gradio-app/gradio/pull/1282)
* release 3.0b9 by [@abidlabs](https://github.com/abidlabs) in [PR 1283](https://github.com/gradio-app/gradio/pull/1283)
* Dm by [@pngwn](https://github.com/pngwn) in [PR 1284](https://github.com/gradio-app/gradio/pull/1284)
* Website fixes by [@aliabd](https://github.com/aliabd) in [PR 1286](https://github.com/gradio-app/gradio/pull/1286)
* Create Streamables by [@aliabid94](https://github.com/aliabid94) in [PR 1279](https://github.com/gradio-app/gradio/pull/1279)
* ensure table works on mobile by [@pngwn](https://github.com/pngwn) in [PR 1277](https://github.com/gradio-app/gradio/pull/1277)
* changes by [@aliabid94](https://github.com/aliabid94) in [PR 1287](https://github.com/gradio-app/gradio/pull/1287)
* demo alignment on landing page by [@aliabd](https://github.com/aliabd) in [PR 1288](https://github.com/gradio-app/gradio/pull/1288)
* New meta img by [@aliabd](https://github.com/aliabd) in [PR 1289](https://github.com/gradio-app/gradio/pull/1289)
* updated PyPi version to 3.0 by [@abidlabs](https://github.com/abidlabs) in [PR 1290](https://github.com/gradio-app/gradio/pull/1290)
* Fix site by [@aliabid94](https://github.com/aliabid94) in [PR 1291](https://github.com/gradio-app/gradio/pull/1291)
* Mobile responsive guides by [@aliabd](https://github.com/aliabd) in [PR 1293](https://github.com/gradio-app/gradio/pull/1293)
* Update readme by [@abidlabs](https://github.com/abidlabs) in [PR 1292](https://github.com/gradio-app/gradio/pull/1292)
* gif by [@abidlabs](https://github.com/abidlabs) in [PR 1296](https://github.com/gradio-app/gradio/pull/1296)

## Contributors Shoutout:

* [@JefferyChiang](https://github.com/JefferyChiang) made their first contribution in [PR 1004](https://github.com/gradio-app/gradio/pull/1004)
* [@NimaBoscarino](https://github.com/NimaBoscarino) made their first contribution in [PR 1000](https://github.com/gradio-app/gradio/pull/1000)
* [@ronvoluted](https://github.com/ronvoluted) made their first contribution in [PR 1050](https://github.com/gradio-app/gradio/pull/1050)
* [@radames](https://github.com/radames) made their first contribution in [PR 1074](https://github.com/gradio-app/gradio/pull/1074)
* [@freddyaboulton](https://github.com/freddyaboulton) made their first contribution in [PR 1085](https://github.com/gradio-app/gradio/pull/1085)<|MERGE_RESOLUTION|>--- conflicted
+++ resolved
@@ -2,7 +2,6 @@
 
 ## New Features:
 
-<<<<<<< HEAD
 ### Upload Button
 There is now a new component called the `UploadButton` which is a file upload component but in button form! You can also specify what file types it should accept (ex: `image`, `video`, `audio`, `text`, or generic `file`). Added by [@dawoodkhan82](https://github.com/dawoodkhan82) in [PR 2591](https://github.com/gradio-app/gradio/pull/2591).
 
@@ -16,12 +15,11 @@
 
 with gr.Blocks() as demo:
     image = gr.Image(interactive=False)
-    upload_button = gr.UploadButton()
+    upload_button = gr.UploadButton(file_type=["image", "video"], file_count="multiple")
     upload_button.upload(fn=update_image, inputs=upload_button, outputs=image)
 
 demo.launch()
 ```
-=======
 ### Accessing the Requests Object Directly
 
 You can now access the Request object directly in your Python function by [@abidlabs](https://github.com/abidlabs) in [PR 2641](https://github.com/gradio-app/gradio/pull/2641). This means that you can access request headers, the client IP address, and so on. In order to use it, add a parameter to your function and set its type hint to be `gr.Request`. Here's a simple example:
@@ -82,7 +80,6 @@
 
 
 # 3.10.0
->>>>>>> 5e148c37
 * Add support for `'password'` and `'email'` types to `Textbox`. [@pngwn](https://github.com/pngwn) in [PR 2653](https://github.com/gradio-app/gradio/pull/2653)
 * `gr.Textbox` component will now raise an exception if `type` is not "text", "email", or "password" [@pngwn](https://github.com/pngwn) in [PR 2653](https://github.com/gradio-app/gradio/pull/2653). This will cause demos using the deprecated `gr.Textbox(type="number")` to raise an exception.
 
