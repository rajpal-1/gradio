# Upcoming Release

## New Features:
No changes to highlight.

## Bug Fixes:
No changes to highlight.

## Documentation Changes:
<<<<<<< HEAD
* Sort components in docs by alphabetic order by [@aliabd](https://github.com/aliabd) in [PR 3152](https://github.com/gradio-app/gradio/pull/3152)
=======
* Changes to W&B guide by [@scottire](https://github.com/scottire) in  [PR 3153](https://github.com/gradio-app/gradio/pull/3153)
>>>>>>> 190687e7

## Testing and Infrastructure Changes:
No changes to highlight.

## Breaking Changes:
No changes to highlight.

## Full Changelog:
No changes to highlight.

## Contributors Shoutout:
No changes to highlight.

# Version 3.18.0

## New Features:

### Revamped Stop Button for Interfaces 🛑

If your Interface function is a generator, there used to be a separate `Stop` button displayed next
to the `Submit` button.

We've revamed the `Submit` button so that it turns into a `Stop` button during the generation process.
Clicking on the `Stop` button will cancel the generation and turn it back to a `Submit` button. 
The `Stop` button will automatically turn back to a `Submit` button at the end of the generation if you don't use it!

By [@freddyaboulton](https://github.com/freddyaboulton) in [PR 3124](https://github.com/gradio-app/gradio/pull/3124) 


### Queue now works with reload mode!

You can now call `queue` on your `demo` outside of the `if __name__ == "__main__"` block and
run the script in reload mode with the `gradio` command. 

Any changes to the `app.py` file will be reflected in the webpage automatically and the queue will work
properly!


By [@freddyaboulton](https://github.com/freddyaboulton) in [PR 3089](https://github.com/gradio-app/gradio/pull/3089) 


### Allow serving files from additional directories

```python
demo = gr.Interface(...)
demo.launch(
  file_directories=["/var/lib/demo/path/to/resources"]
)
```

By [@maxaudron](https://github.com/maxaudron) in [PR 3075](https://github.com/gradio-app/gradio/pull/3075) 

## Bug Fixes:
- Fixes URL resolution on Windows by [@abidlabs](https://github.com/abidlabs) in [PR 3108](https://github.com/gradio-app/gradio/pull/3108) 
- Example caching now works with components without a label attribute (e.g. `Column`) by [@abidlabs](https://github.com/abidlabs) in [PR 3123](https://github.com/gradio-app/gradio/pull/3123) 
- Ensure the Video component correctly resets the UI state whe a new video source is loaded and reduce choppiness of UI by [@pngwn](https://github.com/abidlabs) in [PR 3117](https://github.com/gradio-app/gradio/pull/3117)
- Fixes loading private Spaces by [@abidlabs](https://github.com/abidlabs) in [PR 3068](https://github.com/gradio-app/gradio/pull/3068) 
- Added a warning when attempting to launch an `Interface` via the `%%blocks` jupyter notebook magic command by [@freddyaboulton](https://github.com/freddyaboulton) in [PR 3126](https://github.com/gradio-app/gradio/pull/3126)
- Fixes bug where interactive output image cannot be set when in edit mode by [@dawoodkhan82](https://github.com/freddyaboulton) in [PR 3135](https://github.com/gradio-app/gradio/pull/3135)
- A share link will automatically be created when running on Sagemaker notebooks so that the front-end is properly displayed by [@abidlabs](https://github.com/abidlabs) in [PR 3137](https://github.com/gradio-app/gradio/pull/3137) 
- Fixes a few dropdown component issues; hide checkmark next to options as expected, and keyboard hover is visible by [@dawoodkhan82](https://github.com/dawoodkhan82) in [PR 3145]https://github.com/gradio-app/gradio/pull/3145)
- Fixed bug where example pagination buttons were not visible in dark mode or displayed under the examples table. By [@freddyaboulton](https://github.com/freddyaboulton) in [PR 3144](https://github.com/gradio-app/gradio/pull/3144) 
- Fixed bug where the font color of axis labels and titles for native plots did not respond to dark mode preferences. By [@freddyaboulton](https://github.com/freddyaboulton) in [PR 3146](https://github.com/gradio-app/gradio/pull/3146) 

## Documentation Changes:
- Added a guide on the 4 kinds of Gradio Interfaces by [@yvrjsharma](https://github.com/yvrjsharma) and [@abidlabs](https://github.com/abidlabs) in [PR 3003](https://github.com/gradio-app/gradio/pull/3003) 
- Explained that the parameters in `launch` will not be respected when using reload mode, e.g. `gradio` command  by [@freddyaboulton](https://github.com/freddyaboulton) in [PR 3089](https://github.com/gradio-app/gradio/pull/3089) 
- Added a demo to show how to set up variable numbers of outputs in Gradio by  [@abidlabs](https://github.com/abidlabs) in [PR 3127](https://github.com/gradio-app/gradio/pull/3127) 
- Updated docs to reflect that the `equal_height` parameter should be passed to the `.style()` method of `gr.Row()` by [@freddyaboulton](https://github.com/freddyaboulton) in [PR 3125](https://github.com/gradio-app/gradio/pull/3125) 

## Testing and Infrastructure Changes:
No changes to highlight.

## Breaking Changes:
No changes to highlight.

## Full Changelog:
- Changed URL of final image for `fake_diffusion` demos by [@freddyaboulton](https://github.com/freddyaboulton) in [PR 3120](https://github.com/gradio-app/gradio/pull/3120)


## Contributors Shoutout:
No changes to highlight.


# Version 3.17.1

## New Features:

### iOS image rotation fixed 🔄

Previously photos uploaded via iOS would be rotated after processing. This has been fixed by [@freddyaboulton](https://github.com/freddyaboulton) in [PR 3089](https://github.com/gradio-app/gradio/pull/3091)

#### Before
![image](https://user-images.githubusercontent.com/41651716/215846507-a36e9d05-1ac2-4867-8ab3-ce045a9415d9.png)

#### After
![image](https://user-images.githubusercontent.com/41651716/215846554-e41773ed-70f0-491a-9952-6a18babf91ef.png)

### Run on Kaggle kernels 🧪

A share link will automatically be created when running on Kaggle kernels (notebooks) so that the front-end is properly displayed.

![image](https://user-images.githubusercontent.com/41651716/216104254-2cf55599-449c-436c-b57e-40f6a83f9eee.png)

By [@freddyaboulton](https://github.com/freddyaboulton) in [PR 3101](https://github.com/gradio-app/gradio/pull/3101)

## Bug Fixes:
- Fix bug where examples were not rendered correctly for demos created with Blocks api that had multiple input compinents by [@freddyaboulton](https://github.com/freddyaboulton) in [PR 3090](https://github.com/gradio-app/gradio/pull/3090)
- Fix change event listener for JSON, HighlightedText, Chatbot by [@aliabid94](https://github.com/aliabid94) in [PR 3095](https://github.com/gradio-app/gradio/pull/3095)
- Fixes bug where video and file change event not working [@tomchang25](https://github.com/tomchang25) in [PR 3098](https://github.com/gradio-app/gradio/pull/3098)
- Fixes bug where static_video play and pause event not working [@tomchang25](https://github.com/tomchang25) in [PR 3098](https://github.com/gradio-app/gradio/pull/3098)
- Fixed `Gallery.style(grid=...)` by by [@aliabd](https://github.com/aliabd) in [PR 3107](https://github.com/gradio-app/gradio/pull/3107)

## Documentation Changes:
* Update chatbot guide to include blocks demo and markdown support section by [@dawoodkhan82](https://github.com/dawoodkhan82) in [PR 3023](https://github.com/gradio-app/gradio/pull/3023)
- Fix a broken link in the Quick Start guide, by [@cakiki](https://github.com/cakiki) in [PR 3109](https://github.com/gradio-app/gradio/pull/3109)
- Better docs navigation on mobile by [@aliabd](https://github.com/aliabd) in [PR 3112](https://github.com/gradio-app/gradio/pull/3112)
- Add a guide on using Gradio with [Comet](https://comet.com/), by [@DN6](https://github.com/DN6/) in [PR 3058](https://github.com/gradio-app/gradio/pull/3058)

## Testing and Infrastructure Changes:
No changes to highlight.

## Breaking Changes:
No changes to highlight.

## Full Changelog:
* Set minimum `markdown-it-py` version to `2.0.0` so that the dollar math plugin is compatible by [@freddyaboulton](https://github.com/freddyaboulton) in [PR 3102](https://github.com/gradio-app/gradio/pull/3102)

## Contributors Shoutout:
No changes to highlight.

# Version 3.17.0

## New Features:

### Extended support for Interface.load! 🏗️

You can now load `image-to-text` and `conversational` pipelines from the hub!

### Image-to-text Demo
```python
io = gr.Interface.load("models/nlpconnect/vit-gpt2-image-captioning",
                       api_key="<optional-api-key>")
io.launch()
```
<img width="1087" alt="image" src="https://user-images.githubusercontent.com/41651716/213260197-dc5d80b4-6e50-4b3a-a764-94980930ac38.png">

### conversational Demo
```python
chatbot = gr.Interface.load("models/microsoft/DialoGPT-medium",
                           api_key="<optional-api-key>")
chatbot.launch()
```
![chatbot_load](https://user-images.githubusercontent.com/41651716/213260220-3eaa25b7-a38b-48c6-adeb-2718bdf297a2.gif)


By [@freddyaboulton](https://github.com/freddyaboulton) in [PR 3011](https://github.com/gradio-app/gradio/pull/3011)

### Download Button added to Model3D Output Component 📥

No need for an additional file output component to enable model3d file downloads anymore. We now added a download button to the model3d component itself.

<img width="739" alt="Screenshot 2023-01-18 at 3 52 45 PM" src="https://user-images.githubusercontent.com/12725292/213294198-5f4fda35-bde7-450c-864f-d5683e7fa29a.png">

By [@dawoodkhan82](https://github.com/dawoodkhan82) in [PR 3014](https://github.com/gradio-app/gradio/pull/3014)

### Fixing Auth on Spaces 🔑

Authentication on spaces works now! Third party cookies must be enabled on your browser to be able
to log in. Some browsers disable third party cookies by default (Safari, Chrome Incognito).

![auth_spaces](https://user-images.githubusercontent.com/41651716/215528417-09538933-0576-4d1d-b3b9-1e877ab01905.gif)


## Bug Fixes:
* Fixes bug where interpretation event was not configured correctly by [@freddyaboulton](https://github.com/freddyaboulton) in [PR 2993](https://github.com/gradio-app/gradio/pull/2993)
* Fix relative import bug in reload mode by [@freddyaboulton](https://github.com/freddyaboulton) in [PR 2992](https://github.com/gradio-app/gradio/pull/2992)
* Fixes bug where png files were not being recognized when uploading images by [@abidlabs](https://github.com/abidlabs) in [PR 3002](https://github.com/gradio-app/gradio/pull/3002)
* Fixes bug where external Spaces could not be loaded and used as functions if they returned files by [@abidlabs](https://github.com/abidlabs) in [PR 3004](https://github.com/gradio-app/gradio/pull/3004)
* Fix bug where file serialization output was not JSON serializable by [@freddyaboulton](https://github.com/freddyaboulton) in [PR 2999](https://github.com/gradio-app/gradio/pull/2999)
* Fixes bug where png files were not being recognized when uploading images by [@abidlabs](https://github.com/abidlabs) in [PR 3002](https://github.com/gradio-app/gradio/pull/3002)
* Fixes bug where temporary uploaded files were not being added to temp sets by [@abidlabs](https://github.com/abidlabs) in [PR 3005](https://github.com/gradio-app/gradio/pull/3005)
* Fixes issue where markdown support in chatbot breaks older demos [@dawoodkhan82](https://github.com/dawoodkhan82) in [PR 3006](https://github.com/gradio-app/gradio/pull/3006)
* Fixes the `/file/` route that was broken in a recent change in [PR 3010](https://github.com/gradio-app/gradio/pull/3010)
* Fix bug where the Image component could not serialize image urls by [@freddyaboulton](https://github.com/freddyaboulton) in [PR 2957](https://github.com/gradio-app/gradio/pull/2957)
* Fix forwarding for guides after SEO renaming by [@aliabd](https://github.com/aliabd) in [PR 3017](https://github.com/gradio-app/gradio/pull/3017)
* Switch all pages on the website to use latest stable gradio by [@aliabd](https://github.com/aliabd) in [PR 3016](https://github.com/gradio-app/gradio/pull/3016)
* Fix bug related to deprecated parameters in `huggingface_hub` for the HuggingFaceDatasetSaver in [PR 3025](https://github.com/gradio-app/gradio/pull/3025)
* Added better support for symlinks in the way absolute paths are resolved by [@abidlabs](https://github.com/abidlabs) in [PR 3037](https://github.com/gradio-app/gradio/pull/3037)
* Fix several minor frontend bugs (loading animation, examples as gallery) frontend [@aliabid94](https://github.com/3026) in [PR 2961](https://github.com/gradio-app/gradio/pull/3026).
* Fixes bug that the chatbot sample code does not work with certain input value by [@petrov826](https://github.com/petrov826) in [PR 3039](https://github.com/gradio-app/gradio/pull/3039).
* Fix shadows for form element and ensure focus styles more visible in dark mode   [@pngwn](https://github.com/pngwn) in [PR 3042](https://github.com/gradio-app/gradio/pull/3042).
* Fixed bug where the Checkbox and Dropdown change events were not triggered in response to other component changes by [@freddyaboulton](https://github.com/freddyaboulton) in [PR 3045](https://github.com/gradio-app/gradio/pull/3045)
* Fix bug where the queue was not properly restarted after launching a `closed` app by [@freddyaboulton](https://github.com/freddyaboulton) in [PR 3022](https://github.com/gradio-app/gradio/pull/3022)
* Adding missing embedded components on docs by [@aliabd](https://github.com/aliabd) in [PR 3027](https://github.com/gradio-app/gradio/pull/3027)
* Fixes bug where app would crash if the `file_types` parameter of `gr.File` or `gr.UploadButton` was not a list by [@freddyaboulton](https://github.com/freddyaboulton) in [PR 3048](https://github.com/gradio-app/gradio/pull/3048)
* Ensure CSS mounts correctly regardless of how many Gradio instances are on the page [@pngwn](https://github.com/pngwn) in [PR 3059](https://github.com/gradio-app/gradio/pull/3059).
* Fix bug where input component was not hidden in the frontend for `UploadButton` by  [@freddyaboulton](https://github.com/freddyaboulton) in [PR 3053](https://github.com/gradio-app/gradio/pull/3053)
* Fixes issue where after clicking submit or undo, the sketch output wouldn't clear. [@dawoodkhan82](https://github.com/dawoodkhan82) in [PR 3047](https://github.com/gradio-app/gradio/pull/3047)
* Ensure spaces embedded via the web component always use the correct URLs for server requests and change ports for testing to avoid strange collisions when users are working with embedded apps locally by [@pngwn](https://github.com/pngwn) in [PR 3065](https://github.com/gradio-app/gradio/pull/3065)
* Preserve selected image of Gallery through updated by [@freddyaboulton](https://github.com/freddyaboulton) in [PR 3061](https://github.com/gradio-app/gradio/pull/3061)
* Fix bug where auth was not respected on HF spaces by [@freddyaboulton](https://github.com/freddyaboulton) and [@aliabid94](https://github.com/aliabid94) in [PR 3049](https://github.com/gradio-app/gradio/pull/3049)
* Fixes bug where tabs selected attribute not working if manually change tab by [@tomchang25](https://github.com/tomchang25) in [3055](https://github.com/gradio-app/gradio/pull/3055)
* Change chatbot to show dots on progress, and fix bug where chatbot would not stick to bottom in the case of images by [@aliabid94](https://github.com/aliabid94) in [PR 3067](https://github.com/gradio-app/gradio/pull/3079)

## Documentation Changes:
* SEO improvements to guides by[@aliabd](https://github.com/aliabd) in [PR 2915](https://github.com/gradio-app/gradio/pull/2915)
* Use `gr.LinePlot` for the `blocks_kinematics` demo by [@freddyaboulton](https://github.com/freddyaboulton) in [PR 2998](https://github.com/gradio-app/gradio/pull/2998)
* Updated the `interface_series_load` to include some inline markdown code by [@abidlabs](https://github.com/abidlabs) in [PR 3051](https://github.com/gradio-app/gradio/pull/3051)

## Testing and Infrastructure Changes:
* Adds a GitHub action to test if any large files (> 5MB) are present by [@abidlabs](https://github.com/abidlabs) in [PR 3013](https://github.com/gradio-app/gradio/pull/3013)

## Breaking Changes:
No changes to highlight.

## Full Changelog:
* Rewrote frontend using CSS variables for themes by [@pngwn](https://github.com/pngwn) in [PR 2840](https://github.com/gradio-app/gradio/pull/2840)
* Moved telemetry requests to run on background threads by [@abidlabs](https://github.com/abidlabs) in [PR 3054](https://github.com/gradio-app/gradio/pull/3054)


## Contributors Shoutout:
No changes to highlight.


# Version 3.16.2

## New Features:
No changes to highlight.

## Bug Fixes:
* Fixed file upload fails for files with zero size by [@dawoodkhan82](https://github.com/dawoodkhan82) in [PR 2923](https://github.com/gradio-app/gradio/pull/2923)
* Fixed bug where `mount_gradio_app` would not launch if the queue was enabled in a gradio app by [@freddyaboulton](https://github.com/freddyaboulton) in [PR 2939](https://github.com/gradio-app/gradio/pull/2939)
* Fix custom long CSS handling in Blocks by [@anton-l](https://github.com/anton-l) in [PR 2953](https://github.com/gradio-app/gradio/pull/2953)
* Recovers the dropdown change event by [@abidlabs](https://github.com/abidlabs) in [PR 2954](https://github.com/gradio-app/gradio/pull/2954).
* Fix audio file output by [@aliabid94](https://github.com/aliabid94) in [PR 2961](https://github.com/gradio-app/gradio/pull/2961).
* Fixed bug where file extensions of really long files were not kept after download by [@freddyaboulton](https://github.com/freddyaboulton) in [PR 2929](https://github.com/gradio-app/gradio/pull/2929)
* Fix bug where outputs for examples where not being returned by the backend by [@freddyaboulton](https://github.com/freddyaboulton) in [PR 2955](https://github.com/gradio-app/gradio/pull/2955)
* Fix bug in `blocks_plug` demo that prevented switching tabs programmatically with python [@TashaSkyUp](https://github.com/https://github.com/TashaSkyUp) in [PR 2971](https://github.com/gradio-app/gradio/pull/2971).

## Documentation Changes:
No changes to highlight.

## Testing and Infrastructure Changes:
No changes to highlight.

## Breaking Changes:
No changes to highlight.

## Full Changelog:
No changes to highlight.

## Contributors Shoutout:
No changes to highlight.


# Version 3.16.1

## New Features:

No changes to highlight.

## Bug Fixes:
* Fix audio file output by [@aliabid94](https://github.com/aliabid94) in [PR 2950](https://github.com/gradio-app/gradio/pull/2950).

## Documentation Changes:
No changes to highlight.

## Testing and Infrastructure Changes:
No changes to highlight.

## Breaking Changes:
No changes to highlight.

## Full Changelog:
No changes to highlight.

## Contributors Shoutout:
No changes to highlight.

# Version 3.16.0

## New Features:

### Send custom progress updates by adding a `gr.Progress` argument after the input arguments to any function. Example:

```python
def reverse(word, progress=gr.Progress()):
    progress(0, desc="Starting")
    time.sleep(1)
    new_string = ""
    for letter in progress.tqdm(word, desc="Reversing"):
        time.sleep(0.25)
        new_string = letter + new_string
    return new_string

demo = gr.Interface(reverse, gr.Text(), gr.Text())
```

Progress indicator bar by [@aliabid94](https://github.com/aliabid94) in [PR 2750](https://github.com/gradio-app/gradio/pull/2750).

* Added `title` argument to `TabbedInterface` by @MohamedAliRashad in [#2888](https://github.com/gradio-app/gradio/pull/2888)
* Add support for specifying file extensions for `gr.File` and `gr.UploadButton`, using `file_types` parameter (e.g  `gr.File(file_count="multiple", file_types=["text", ".json", ".csv"])`) by @dawoodkhan82 in [#2901](https://github.com/gradio-app/gradio/pull/2901)
* Added `multiselect` option to `Dropdown` by @dawoodkhan82 in [#2871](https://github.com/gradio-app/gradio/pull/2871)

### With `multiselect` set to `true` a user can now select multiple options from the `gr.Dropdown` component.

```python
gr.Dropdown(["angola", "pakistan", "canada"], multiselect=True, value=["angola"])
```
<img width="610" alt="Screenshot 2023-01-03 at 4 14 36 PM" src="https://user-images.githubusercontent.com/12725292/210442547-c86975c9-4b4f-4b8e-8803-9d96e6a8583a.png">


## Bug Fixes:
* Fixed bug where an error opening an audio file led to a crash by [@FelixDombek](https://github.com/FelixDombek) in [PR 2898](https://github.com/gradio-app/gradio/pull/2898)
* Fixed bug where setting `default_enabled=False` made it so that the entire queue did not start by [@freddyaboulton](https://github.com/freddyaboulton) in [PR 2876](https://github.com/gradio-app/gradio/pull/2876)
* Fixed bug where csv preview for DataFrame examples would show filename instead of file contents by [@freddyaboulton](https://github.com/freddyaboulton) in [PR 2877](https://github.com/gradio-app/gradio/pull/2877)
* Fixed bug where an error raised after yielding iterative output would not be displayed in the browser by
[@JaySmithWpg](https://github.com/JaySmithWpg) in [PR 2889](https://github.com/gradio-app/gradio/pull/2889)
* Fixed bug in `blocks_style` demo that was preventing it from launching by [@freddyaboulton](https://github.com/freddyaboulton) in [PR 2890](https://github.com/gradio-app/gradio/pull/2890)
* Fixed bug where files could not be downloaded by [@freddyaboulton](https://github.com/freddyaboulton) in [PR 2926](https://github.com/gradio-app/gradio/pull/2926)
* Fixed bug where cached examples were not displaying properly by [@a-rogalska](https://github.com/a-rogalska) in [PR 2974](https://github.com/gradio-app/gradio/pull/2974)

## Documentation Changes:
* Added a Guide on using Google Sheets to create a real-time dashboard with Gradio's `DataFrame` and `LinePlot` component, by [@abidlabs](https://github.com/abidlabs) in [PR 2816](https://github.com/gradio-app/gradio/pull/2816)
* Add a components - events matrix on the docs by [@aliabd](https://github.com/aliabd) in [PR 2921](https://github.com/gradio-app/gradio/pull/2921)

## Testing and Infrastructure Changes:
* Deployed PRs from forks to spaces by [@freddyaboulton](https://github.com/freddyaboulton) in [PR 2895](https://github.com/gradio-app/gradio/pull/2895)

## Breaking Changes:
No changes to highlight.

## Full Changelog:
* The `default_enabled` parameter of the `Blocks.queue` method has no effect by [@freddyaboulton](https://github.com/freddyaboulton) in [PR 2876](https://github.com/gradio-app/gradio/pull/2876)
* Added typing to several Python files in codebase by [@abidlabs](https://github.com/abidlabs) in [PR 2887](https://github.com/gradio-app/gradio/pull/2887)
* Excluding untracked files from demo notebook check action by [@aliabd](https://github.com/aliabd) in [PR 2897](https://github.com/gradio-app/gradio/pull/2897)
* Optimize images and gifs by [@aliabd](https://github.com/aliabd) in [PR 2922](https://github.com/gradio-app/gradio/pull/2922)
* Updated typing by [@1nF0rmed](https://github.com/1nF0rmed) in [PR 2904](https://github.com/gradio-app/gradio/pull/2904)

## Contributors Shoutout:
* @JaySmithWpg for making their first contribution to gradio!
* @MohamedAliRashad for making their first contribution to gradio!

# Version 3.15.0

## New Features:

Gradio's newest plotting component `gr.LinePlot`! 📈

With this component you can easily create time series visualizations with customizable
appearance for your demos and dashboards ... all without having to know an external plotting library.

For an example of the api see below:

```python
gr.LinePlot(stocks,
            x="date",
            y="price",
            color="symbol",
            color_legend_position="bottom",
            width=600, height=400, title="Stock Prices")
```
![image](https://user-images.githubusercontent.com/41651716/208711646-81ae3745-149b-46a3-babd-0569aecdd409.png)


By [@freddyaboulton](https://github.com/freddyaboulton) in [PR 2807](https://github.com/gradio-app/gradio/pull/2807)

## Bug Fixes:
* Fixed bug where the `examples_per_page` parameter of the `Examples` component was not passed to the internal `Dataset` component by [@freddyaboulton](https://github.com/freddyaboulton) in [PR 2861](https://github.com/gradio-app/gradio/pull/2861)
* Fixes loading Spaces that have components with default values by [@abidlabs](https://github.com/abidlabs) in [PR 2855](https://github.com/gradio-app/gradio/pull/2855)
* Fixes flagging when `allow_flagging="auto"` in `gr.Interface()` by [@abidlabs](https://github.com/abidlabs) in [PR 2695](https://github.com/gradio-app/gradio/pull/2695)
* Fixed bug where passing a non-list value to `gr.CheckboxGroup` would crash the entire app by [@freddyaboulton](https://github.com/freddyaboulton) in [PR 2866](https://github.com/gradio-app/gradio/pull/2866)

## Documentation Changes:
* Added a Guide on using BigQuery with Gradio's `DataFrame` and `ScatterPlot` component,
by [@abidlabs](https://github.com/abidlabs) in [PR 2794](https://github.com/gradio-app/gradio/pull/2794)

## Testing and Infrastructure Changes:
No changes to highlight.

## Breaking Changes:
No changes to highlight.

## Full Changelog:
* Fixed importing gradio can cause PIL.Image.registered_extensions() to break by `[@aliencaocao](https://github.com/aliencaocao)` in `[PR 2846](https://github.com/gradio-app/gradio/pull/2846)`
* Fix css glitch and navigation in docs by [@aliabd](https://github.com/aliabd) in [PR 2856](https://github.com/gradio-app/gradio/pull/2856)
* Added the ability to set `x_lim`, `y_lim` and legend positions for `gr.ScatterPlot` by  [@freddyaboulton](https://github.com/freddyaboulton) in [PR 2807](https://github.com/gradio-app/gradio/pull/2807)
* Remove footers and min-height the correct way by [@aliabd](https://github.com/aliabd) in [PR 2860](https://github.com/gradio-app/gradio/pull/2860)

## Contributors Shoutout:
No changes to highlight.

# Version 3.14.0

## New Features:

### Add Waveform Visual Support to Audio
Adds a `gr.make_waveform()` function that creates a waveform video by combining an audio and an optional background image by [@dawoodkhan82](http://github.com/dawoodkhan82) and [@aliabid94](http://github.com/aliabid94) in [PR 2706](https://github.com/gradio-app/gradio/pull/2706. Helpful for making audio outputs much more shareable.

![waveform screenrecording](https://user-images.githubusercontent.com/7870876/206062396-164a5e71-451a-4fe0-94a7-cbe9269d57e6.gif)

### Allows Every Component to Accept an `every` Parameter

When a component's initial value is a function, the `every` parameter re-runs the function every `every` seconds. By [@abidlabs](https://github.com/abidlabs) in [PR 2806](https://github.com/gradio-app/gradio/pull/2806). Here's a code example:

```py
import gradio as gr

with gr.Blocks() as demo:
    df = gr.DataFrame(run_query, every=60*60)

demo.queue().launch()
```

## Bug Fixes:
* Fixed issue where too many temporary files were created, all with randomly generated
filepaths. Now fewer temporary files are created and are assigned a path that is a
hash based on the file contents by [@abidlabs](https://github.com/abidlabs) in [PR 2758](https://github.com/gradio-app/gradio/pull/2758)

## Documentation Changes:
No changes to highlight.

## Testing and Infrastructure Changes:
No changes to highlight.

## Breaking Changes:
No changes to highlight.

## Full Changelog:
No changes to highlight.

## Contributors Shoutout:
No changes to highlight.


# Version 3.13.2

## New Features:
No changes to highlight.

## Bug Fixes:
*No changes to highlight.
*
## Documentation Changes:
* Improves documentation of several queuing-related parameters by [@abidlabs](https://github.com/abidlabs) in [PR 2825](https://github.com/gradio-app/gradio/pull/2825)

## Testing and Infrastructure Changes:
* Remove h11 pinning by [@ecederstrand]([https://github.com/abidlabs](https://github.com/ecederstrand)) in [PR 2820]([https://github.com/gradio-app/gradio/pull/2808](https://github.com/gradio-app/gradio/pull/2820))

## Breaking Changes:
No changes to highlight.

## Full Changelog:
No changes to highlight.

## Contributors Shoutout:
No changes to highlight.

# Version 3.13.1

## New Features:

### New Shareable Links

Replaces tunneling logic based on ssh port-forwarding to that based on `frp` by [XciD](https://github.com/XciD) and [Wauplin](https://github.com/Wauplin) in [PR 2509](https://github.com/gradio-app/gradio/pull/2509)

You don't need to do anything differently, but when you set `share=True` in `launch()`,
you'll get this message and a public link that look a little bit different:

```bash
Setting up a public link... we have recently upgraded the way public links are generated. If you encounter any problems, please downgrade to gradio version 3.13.0
.
Running on public URL: https://bec81a83-5b5c-471e.gradio.live
```

These links are a more secure and scalable way to create shareable demos!

## Bug Fixes:
* Allows `gr.Dataframe()` to take a `pandas.DataFrame` that includes numpy array and other types as its initial value, by [@abidlabs](https://github.com/abidlabs) in [PR 2804](https://github.com/gradio-app/gradio/pull/2804)
* Add `altair` to requirements.txt by [@freddyaboulton](https://github.com/freddyaboulton) in [PR 2811](https://github.com/gradio-app/gradio/pull/2811)
* Added aria-labels to icon buttons that are built into UI components by [@emilyuhde](http://github.com/emilyuhde) in [PR 2791](https://github.com/gradio-app/gradio/pull/2791)

## Documentation Changes:
* Fixed some typos in the "Plot Component for Maps" guide by [@freddyaboulton](https://github.com/freddyaboulton) in [PR 2811](https://github.com/gradio-app/gradio/pull/2811)

## Testing and Infrastructure Changes:
* Fixed test for IP address by [@abidlabs](https://github.com/abidlabs) in [PR 2808](https://github.com/gradio-app/gradio/pull/2808)

## Breaking Changes:
No changes to highlight.

## Full Changelog:
* Fixed typo in parameter `visible` in classes in `templates.py` by [@abidlabs](https://github.com/abidlabs) in [PR 2805](https://github.com/gradio-app/gradio/pull/2805)
* Switched external service for getting IP address from `https://api.ipify.org` to `https://checkip.amazonaws.com/` by [@abidlabs](https://github.com/abidlabs) in [PR 2810](https://github.com/gradio-app/gradio/pull/2810)

## Contributors Shoutout:
No changes to highlight.

* Fixed typo in parameter `visible` in classes in `templates.py` by [@abidlabs](https://github.com/abidlabs) in [PR 2805](https://github.com/gradio-app/gradio/pull/2805)
* Switched external service for getting IP address from `https://api.ipify.org` to `https://checkip.amazonaws.com/` by [@abidlabs](https://github.com/abidlabs) in [PR 2810](https://github.com/gradio-app/gradio/pull/2810)


# Version 3.13.0

## New Features:

### Scatter plot component

It is now possible to create a scatter plot natively in Gradio!

The `gr.ScatterPlot` component accepts a pandas dataframe and some optional configuration parameters
and will automatically create a plot for you!

This is the first of many native plotting components in Gradio!

For an example of how to use `gr.ScatterPlot` see below:

```python
import gradio as gr
from vega_datasets import data

cars = data.cars()

with gr.Blocks() as demo:
    gr.ScatterPlot(show_label=False,
                   value=cars,
                   x="Horsepower",
                   y="Miles_per_Gallon",
                   color="Origin",
                   tooltip="Name",
                   title="Car Data",
                   y_title="Miles per Gallon",
                   color_legend_title="Origin of Car").style(container=False)

demo.launch()
```

<img width="404" alt="image" src="https://user-images.githubusercontent.com/41651716/206737726-4c4da5f0-dee8-4f0a-b1e1-e2b75c4638e9.png">


By [@freddyaboulton](https://github.com/freddyaboulton) in [PR 2764](https://github.com/gradio-app/gradio/pull/2764)


### Support for altair plots

The `Plot` component can now accept altair plots as values!
Simply return an altair plot from your event listener and gradio will display it in the front-end.
See the example below:

```python
import gradio as gr
import altair as alt
from vega_datasets import data

cars = data.cars()
chart = (
    alt.Chart(cars)
    .mark_point()
    .encode(
        x="Horsepower",
        y="Miles_per_Gallon",
        color="Origin",
    )
)

with gr.Blocks() as demo:
    gr.Plot(value=chart)
demo.launch()
```

<img width="1366" alt="image" src="https://user-images.githubusercontent.com/41651716/204660697-f994316f-5ca7-4e8a-93bc-eb5e0d556c91.png">

By [@freddyaboulton](https://github.com/freddyaboulton) in [PR 2741](https://github.com/gradio-app/gradio/pull/2741)

### Set the background color of a Label component

The `Label` component now accepts a `color` argument by [@freddyaboulton](https://github.com/freddyaboulton) in [PR 2736](https://github.com/gradio-app/gradio/pull/2736).
The `color` argument should either be a valid css color name or hexadecimal string.
You can update the color with `gr.Label.update`!

This lets you create Alert and Warning boxes with the `Label` component. See below:

```python
import gradio as gr
import random

def update_color(value):
    if value < 0:
        # This is bad so use red
        return "#FF0000"
    elif 0 <= value <= 20:
        # Ok but pay attention (use orange)
        return "#ff9966"
    else:
        # Nothing to worry about
        return None

def update_value():
    choice = random.choice(['good', 'bad', 'so-so'])
    color = update_color(choice)
    return gr.Label.update(value=choice, color=color)


with gr.Blocks() as demo:
    label = gr.Label(value=-10)
    demo.load(lambda: update_value(), inputs=None, outputs=[label], every=1)
demo.queue().launch()
```

![label_bg_color_update](https://user-images.githubusercontent.com/41651716/204400372-80e53857-f26f-4a38-a1ae-1acadff75e89.gif)

### Add Brazilian Portuguese translation

Add Brazilian Portuguese translation (pt-BR.json) by [@pstwh](http://github.com/pstwh) in [PR 2753](https://github.com/gradio-app/gradio/pull/2753):

<img width="951" alt="image" src="https://user-images.githubusercontent.com/1778297/206615305-4c52031e-3f7d-4df2-8805-a79894206911.png">

## Bug Fixes:
* Fixed issue where image thumbnails were not showing when an example directory was provided
by [@abidlabs](https://github.com/abidlabs) in [PR 2745](https://github.com/gradio-app/gradio/pull/2745)
* Fixed bug loading audio input models from the hub by [@freddyaboulton](https://github.com/freddyaboulton) in [PR 2779](https://github.com/gradio-app/gradio/pull/2779).
* Fixed issue where entities were not merged when highlighted text was generated from the
dictionary inputs [@payoto](https://github.com/payoto) in [PR 2767](https://github.com/gradio-app/gradio/pull/2767)
* Fixed bug where generating events did not finish running even if the websocket connection was closed by [@freddyaboulton](https://github.com/freddyaboulton) in [PR 2783](https://github.com/gradio-app/gradio/pull/2783).

## Documentation Changes:
No changes to highlight.

## Testing and Infrastructure Changes:
No changes to highlight.

## Breaking Changes:
No changes to highlight.

## Full Changelog:
* Images in the chatbot component are now resized if they exceed a max width by [@abidlabs](https://github.com/abidlabs) in [PR 2748](https://github.com/gradio-app/gradio/pull/2748)
* Missing parameters have been added to `gr.Blocks().load()` by [@abidlabs](https://github.com/abidlabs) in [PR 2755](https://github.com/gradio-app/gradio/pull/2755)
* Deindex share URLs from search by [@aliabd](https://github.com/aliabd) in [PR 2772](https://github.com/gradio-app/gradio/pull/2772)
* Redirect old links and fix broken ones by [@aliabd](https://github.com/aliabd) in [PR 2774](https://github.com/gradio-app/gradio/pull/2774)

## Contributors Shoutout:
No changes to highlight.

# Version 3.12.0

## New Features:

### The `Chatbot` component now supports a subset of Markdown (including bold, italics, code, images)

You can now pass in some Markdown to the Chatbot component and it will show up,
meaning that you can pass in images as well! by [@abidlabs](https://github.com/abidlabs) in [PR 2731](https://github.com/gradio-app/gradio/pull/2731)

Here's a simple example that references a local image `lion.jpg` that is in the same
folder as the Python script:

```py
import gradio as gr

with gr.Blocks() as demo:
    gr.Chatbot([("hi", "hello **abubakar**"), ("![](/file=lion.jpg)", "cool pic")])

demo.launch()
```

![Alt text](https://user-images.githubusercontent.com/1778297/204357455-5c1a4002-eee7-479d-9a1e-ba2c12522723.png)

To see a more realistic example, see the new demo `/demo/chatbot_multimodal/run.py`.


### Latex support
Added mathtext (a subset of latex) support to gr.Markdown. Added by [@kashif](https://github.com/kashif) and [@aliabid94](https://github.com/aliabid94) in [PR 2696](https://github.com/gradio-app/gradio/pull/2696).

Example of how it can be used:

```python
gr.Markdown(
    r"""
    # Hello World! $\frac{\sqrt{x + y}}{4}$ is today's lesson.
    """)
```

### Update Accordion properties from the backend

You can now update the Accordion `label` and `open` status with `gr.Accordion.update` by [@freddyaboulton](https://github.com/freddyaboulton) in [PR 2690](https://github.com/gradio-app/gradio/pull/2690)

```python
import gradio as gr

with gr.Blocks() as demo:
    with gr.Accordion(label="Open for greeting", open=False) as accordion:
        gr.Textbox("Hello!")
    open_btn = gr.Button(value="Open Accordion")
    close_btn = gr.Button(value="Close Accordion")
    open_btn.click(
        lambda: gr.Accordion.update(open=True, label="Open Accordion"),
        inputs=None,
        outputs=[accordion],
    )
    close_btn.click(
        lambda: gr.Accordion.update(open=False, label="Closed Accordion"),
        inputs=None,
        outputs=[accordion],
    )
demo.launch()
```

![update_accordion](https://user-images.githubusercontent.com/41651716/203164176-b102eae3-babe-4986-ae30-3ab4f400cedc.gif)

## Bug Fixes:
* Fixed bug where requests timeout is missing from utils.version_check() by [@yujiehecs](https://github.com/yujiehecs) in [PR 2729](https://github.com/gradio-app/gradio/pull/2729)
* Fixed bug where so that the `File` component can properly preprocess files to "binary" byte-string format by [CoffeeVampir3](https://github.com/CoffeeVampir3) in [PR 2727](https://github.com/gradio-app/gradio/pull/2727)
* Fixed bug to ensure that filenames are less than 200 characters even for non-English languages by [@SkyTNT](https://github.com/SkyTNT) in [PR 2685](https://github.com/gradio-app/gradio/pull/2685)

## Documentation Changes:
* Performance improvements to docs on mobile by  [@aliabd](https://github.com/aliabd) in [PR 2730](https://github.com/gradio-app/gradio/pull/2730)

## Testing and Infrastructure Changes:
No changes to highlight.

## Breaking Changes:
No changes to highlight.

## Full Changelog:
* Make try examples button more prominent by [@aliabd](https://github.com/aliabd) in [PR 2705](https://github.com/gradio-app/gradio/pull/2705)
* Fix id clashes in docs by [@aliabd](https://github.com/aliabd) in [PR 2713](https://github.com/gradio-app/gradio/pull/2713)
* Fix typos in guide docs by [@andridns](https://github.com/andridns) in [PR 2722](https://github.com/gradio-app/gradio/pull/2722)
* Add option to `include_audio` in Video component. When `True`, for `source="webcam"` this will record audio and video, for `source="upload"` this will retain  the audio in an uploaded video by [@mandargogate](https://github.com/MandarGogate) in [PR 2721](https://github.com/gradio-app/gradio/pull/2721)

## Contributors Shoutout:
* [@andridns](https://github.com/andridns) made their first contribution in [PR 2722](https://github.com/gradio-app/gradio/pull/2722)!


# Version 3.11.0

## New Features:

### Upload Button
There is now a new component called the `UploadButton` which is a file upload component but in button form! You can also specify what file types it should accept in the form of a list (ex: `image`, `video`, `audio`, `text`, or generic `file`). Added by [@dawoodkhan82](https://github.com/dawoodkhan82) in [PR 2591](https://github.com/gradio-app/gradio/pull/2591).

Example of how it can be used:

```python
import gradio as gr

def upload_file(files):
    file_paths = [file.name for file in files]
    return file_paths

with gr.Blocks() as demo:
    file_output = gr.File()
    upload_button = gr.UploadButton("Click to Upload a File", file_types=["image", "video"], file_count="multiple")
    upload_button.upload(upload_file, upload_button, file_output)

demo.launch()
```
### Revamped API documentation page

New API Docs page with in-browser playground and updated aesthetics. [@gary149](https://github.com/gary149) in [PR 2652](https://github.com/gradio-app/gradio/pull/2652)

### Revamped Login page

Previously our login page had its own CSS, had no dark mode, and had an ugly json message on the wrong credentials. Made the page more aesthetically consistent, added dark mode support, and a nicer error message. [@aliabid94](https://github.com/aliabid94) in [PR 2684](https://github.com/gradio-app/gradio/pull/2684)

### Accessing the Requests Object Directly

You can now access the Request object directly in your Python function by [@abidlabs](https://github.com/abidlabs) in [PR 2641](https://github.com/gradio-app/gradio/pull/2641). This means that you can access request headers, the client IP address, and so on. In order to use it, add a parameter to your function and set its type hint to be `gr.Request`. Here's a simple example:

```py
import gradio as gr

def echo(name, request: gr.Request):
    if request:
        print("Request headers dictionary:", request.headers)
        print("IP address:", request.client.host)
    return name

io = gr.Interface(echo, "textbox", "textbox").launch()
```

## Bug Fixes:
* Fixed bug that limited files from being sent over websockets to 16MB. The new limit
is now 1GB  by [@abidlabs](https://github.com/abidlabs) in [PR 2709](https://github.com/gradio-app/gradio/pull/2709)

## Documentation Changes:
* Updated documentation for embedding Gradio demos on Spaces as web components by
[@julien-c](https://github.com/julien-c) in [PR 2698](https://github.com/gradio-app/gradio/pull/2698)
* Updated IFrames in Guides to use the host URL instead of the Space name to be consistent with the new method for embedding Spaces, by
[@julien-c](https://github.com/julien-c) in [PR 2692](https://github.com/gradio-app/gradio/pull/2692)
 * Colab buttons on every demo in the website! Just click open in colab, and run the demo there.



https://user-images.githubusercontent.com/9021060/202878400-cb16ed47-f4dd-4cb0-b2f0-102a9ff64135.mov

## Testing and Infrastructure Changes:
No changes to highlight.

## Breaking Changes:
No changes to highlight.

## Full Changelog:
* Better warnings and error messages for `gr.Interface.load()` by [@abidlabs](https://github.com/abidlabs) in [PR 2694](https://github.com/gradio-app/gradio/pull/2694)
* Add open in colab buttons to demos in docs and /demos by [@aliabd](https://github.com/aliabd) in [PR 2608](https://github.com/gradio-app/gradio/pull/2608)
* Apply different formatting for the types in component docstrings by [@aliabd](https://github.com/aliabd) in [PR 2707](https://github.com/gradio-app/gradio/pull/2707)

## Contributors Shoutout:
No changes to highlight.

# Version 3.10.1

## New Features:
No changes to highlight.

## Bug Fixes:
* Passes kwargs into `gr.Interface.load()` by [@abidlabs](https://github.com/abidlabs) in [PR 2669](https://github.com/gradio-app/gradio/pull/2669)

## Documentation Changes:
No changes to highlight.

## Testing and Infrastructure Changes:
No changes to highlight.

## Breaking Changes:
No changes to highlight.

## Full Changelog:
* Clean up printed statements in Embedded Colab Mode by [@aliabid94](https://github.com/aliabid94) in [PR 2612](https://github.com/gradio-app/gradio/pull/2612)

## Contributors Shoutout:
No changes to highlight.


# Version 3.10.0

* Add support for `'password'` and `'email'` types to `Textbox`. [@pngwn](https://github.com/pngwn) in [PR 2653](https://github.com/gradio-app/gradio/pull/2653)
* `gr.Textbox` component will now raise an exception if `type` is not "text", "email", or "password" [@pngwn](https://github.com/pngwn) in [PR 2653](https://github.com/gradio-app/gradio/pull/2653). This will cause demos using the deprecated `gr.Textbox(type="number")` to raise an exception.

## Bug Fixes:
* Updated the minimum FastApi used in tests to version 0.87 by [@freddyaboulton](https://github.com/freddyaboulton) in [PR 2647](https://github.com/gradio-app/gradio/pull/2647)
* Fixed bug where interfaces with examples could not be loaded with `gr.Interface.load` by [@freddyaboulton](https://github.com/freddyaboulton) [PR 2640](https://github.com/gradio-app/gradio/pull/2640)
* Fixed bug where the `interactive` property of a component could not be updated by [@freddyaboulton](https://github.com/freddyaboulton) in [PR 2639](https://github.com/gradio-app/gradio/pull/2639)
* Fixed bug where some URLs were not being recognized as valid URLs and thus were not
loading correctly in various components by [@abidlabs](https://github.com/abidlabs) in [PR 2659](https://github.com/gradio-app/gradio/pull/2659)


## Documentation Changes:
* Fix some typos in the embedded demo names in "05_using_blocks_like_functions.md" by [@freddyaboulton](https://github.com/freddyaboulton) in [PR 2656](https://github.com/gradio-app/gradio/pull/2656)

## Testing and Infrastructure Changes:
No changes to highlight.

## Breaking Changes:
No changes to highlight.

## Full Changelog:
* Add support for `'password'` and `'email'` types to `Textbox`. [@pngwn](https://github.com/pngwn) in [PR 2653](https://github.com/gradio-app/gradio/pull/2653)

## Contributors Shoutout:
No changes to highlight.


# Version 3.9.1

## New Features:
No changes to highlight.

## Bug Fixes:
* Only set a min height on md and html when loading by [@pngwn](https://github.com/pngwn) in [PR 2623](https://github.com/gradio-app/gradio/pull/2623)

## Documentation Changes:
* See docs for the latest gradio commit to main as well the latest pip release:

![main-vs-pip](https://user-images.githubusercontent.com/9021060/199607887-aab1ae4e-a070-4527-966d-024397abe15b.gif)

* Modified the "Connecting To a Database Guide" to use `pd.read_sql` as opposed to low-level postgres connector by [@freddyaboulton](https://github.com/freddyaboulton) in [PR 2604](https://github.com/gradio-app/gradio/pull/2604)

## Testing and Infrastructure Changes:
No changes to highlight.

## Breaking Changes:
No changes to highlight.

## Full Changelog:
* Dropdown for seeing docs as latest or main by [@aliabd](https://github.com/aliabd) in [PR 2544](https://github.com/gradio-app/gradio/pull/2544)
* Allow `gr.Templates` to accept parameters to override the defaults by [@abidlabs](https://github.com/abidlabs) in [PR 2600](https://github.com/gradio-app/gradio/pull/2600)
* Components now throw a `ValueError()` if constructed with invalid parameters for `type` or `source` (for components that take those parameters) in [PR 2610](https://github.com/gradio-app/gradio/pull/2610)
* Allow auth with using queue by [@GLGDLY](https://github.com/GLGDLY) in [PR 2611](https://github.com/gradio-app/gradio/pull/2611)

## Contributors Shoutout:
No changes to highlight.


# Version 3.9

## New Features:
* Gradio is now embedded directly in colab without requiring the share link by [@aliabid94](https://github.com/aliabid94) in [PR 2455](https://github.com/gradio-app/gradio/pull/2455)

### Calling functions by api_name in loaded apps

When you load an upstream app with `gr.Blocks.load`, you can now specify which fn
to call with the `api_name` parameter.

```python
import gradio as gr
english_translator = gr.Blocks.load(name="spaces/gradio/english-translator")
german = english_translator("My name is Freddy", api_name='translate-to-german')
```

The `api_name` parameter will take precendence over the `fn_index` parameter.

## Bug Fixes:
* Fixed bug where None could not be used for File,Model3D, and Audio examples by [@freddyaboulton](https://github.com/freddyaboulton) in [PR 2588](https://github.com/gradio-app/gradio/pull/2588)
* Fixed links in Plotly map guide + demo by [@dawoodkhan82](https://github.com/dawoodkhan82) in [PR 2578](https://github.com/gradio-app/gradio/pull/2578)
* `gr.Blocks.load()` now correctly loads example files from Spaces [@abidlabs](https://github.com/abidlabs) in [PR 2594](https://github.com/gradio-app/gradio/pull/2594)
* Fixed bug when image clear started upload dialog [@mezotaken](https://github.com/mezotaken) in [PR 2577](https://github.com/gradio-app/gradio/pull/2577)

## Documentation Changes:
* Added a Guide on how to configure the queue for maximum performance by [@abidlabs](https://github.com/abidlabs) in [PR 2558](https://github.com/gradio-app/gradio/pull/2558)


## Testing and Infrastructure Changes:
No changes to highlight.

## Breaking Changes:
No changes to highlight.

## Full Changelog:
* Add `api_name` to `Blocks.__call__` by  [@freddyaboulton](https://github.com/freddyaboulton) in [PR 2593](https://github.com/gradio-app/gradio/pull/2593)
* Update queue with using deque & update requirements by [@GLGDLY](https://github.com/GLGDLY) in [PR 2428](https://github.com/gradio-app/gradio/pull/2428)


## Contributors Shoutout:
No changes to highlight.


# Version 3.8.2

## Bug Fixes:

* Ensure gradio apps embedded via spaces use the correct endpoint for predictions. [@pngwn](https://github.com/pngwn) in [PR 2567](https://github.com/gradio-app/gradio/pull/2567)
* Ensure gradio apps embedded via spaces use the correct websocket protocol. [@pngwn](https://github.com/pngwn) in [PR 2571](https://github.com/gradio-app/gradio/pull/2571)

## New Features:

### Running Events Continuously
Gradio now supports the ability to run an event continuously on a fixed schedule. To use this feature,
pass `every=# of seconds` to the event definition. This will run the event every given number of seconds!

This can be used to:
* Create live visualizations that show the most up to date data
* Refresh the state of the frontend automatically in response to changes in the backend

Here is an example of a live plot that refreshes every half second:
```python
import math
import gradio as gr
import plotly.express as px
import numpy as np


plot_end = 2 * math.pi


def get_plot(period=1):
    global plot_end
    x = np.arange(plot_end - 2 * math.pi, plot_end, 0.02)
    y = np.sin(2*math.pi*period * x)
    fig = px.line(x=x, y=y)
    plot_end += 2 * math.pi
    return fig


with gr.Blocks() as demo:
    with gr.Row():
        with gr.Column():
            gr.Markdown("Change the value of the slider to automatically update the plot")
            period = gr.Slider(label="Period of plot", value=1, minimum=0, maximum=10, step=1)
            plot = gr.Plot(label="Plot (updates every half second)")

    dep = demo.load(get_plot, None, plot, every=0.5)
    period.change(get_plot, period, plot, every=0.5, cancels=[dep])

demo.queue().launch()
```

![live_demo](https://user-images.githubusercontent.com/41651716/198357377-633ce460-4e31-47bd-8202-1440cdd6fe19.gif)


## Bug Fixes:
No changes to highlight.

## Documentation Changes:
* Explained how to set up `queue` and `auth` when working with reload mode by by [@freddyaboulton](https://github.com/freddyaboulton) in [PR 3089](https://github.com/gradio-app/gradio/pull/3089) 

## Testing and Infrastructure Changes:
No changes to highlight.

## Breaking Changes:
No changes to highlight.

## Full Changelog:
* Allows loading private Spaces by passing an an `api_key` to `gr.Interface.load()`
by [@abidlabs](https://github.com/abidlabs) in [PR 2568](https://github.com/gradio-app/gradio/pull/2568)

## Contributors Shoutout:
No changes to highlight.


# Version 3.8

## New Features:
* Allows event listeners to accept a single dictionary as its argument, where the keys are the components and the values are the component values. This is set by passing the input components in the event listener as a set instead of a list. [@aliabid94](https://github.com/aliabid94) in [PR 2550](https://github.com/gradio-app/gradio/pull/2550)

## Bug Fixes:
* Fix whitespace issue when using plotly. [@dawoodkhan82](https://github.com/dawoodkhan82) in [PR 2548](https://github.com/gradio-app/gradio/pull/2548)
* Apply appropriate alt text to all gallery images. [@camenduru](https://github.com/camenduru) in [PR 2358](https://github.com/gradio-app/gradio/pull/2538)
* Removed erroneous tkinter import in gradio.blocks by [@freddyaboulton](https://github.com/freddyaboulton) in [PR 2555](https://github.com/gradio-app/gradio/pull/2555)

## Documentation Changes:
No changes to highlight.

## Testing and Infrastructure Changes:
No changes to highlight.

## Breaking Changes:
No changes to highlight.

## Full Changelog:
* Added the `every` keyword to event listeners that runs events on a fixed schedule by [@freddyaboulton](https://github.com/freddyaboulton) in [PR 2512](https://github.com/gradio-app/gradio/pull/2512)
* Fix whitespace issue when using plotly. [@dawoodkhan82](https://github.com/dawoodkhan82) in [PR 2548](https://github.com/gradio-app/gradio/pull/2548)
* Apply appropriate alt text to all gallery images. [@camenduru](https://github.com/camenduru) in [PR 2358](https://github.com/gradio-app/gradio/pull/2538)

## Contributors Shoutout:
No changes to highlight.


# Version 3.7

## New Features:

### Batched Functions

Gradio now supports the ability to pass *batched* functions. Batched functions are just
functions which take in a list of inputs and return a list of predictions.

For example, here is a batched function that takes in two lists of inputs (a list of
words and a list of ints), and returns a list of trimmed words as output:

```py
import time

def trim_words(words, lens):
    trimmed_words = []
    time.sleep(5)
    for w, l in zip(words, lens):
        trimmed_words.append(w[:l])
    return [trimmed_words]
```

The advantage of using batched functions is that if you enable queuing, the Gradio
server can automatically *batch* incoming requests and process them in parallel,
potentially speeding up your demo. Here's what the Gradio code looks like (notice
the `batch=True` and `max_batch_size=16` -- both of these parameters can be passed
into event triggers or into the `Interface` class)

```py
import gradio as gr

with gr.Blocks() as demo:
    with gr.Row():
        word = gr.Textbox(label="word", value="abc")
        leng = gr.Number(label="leng", precision=0, value=1)
        output = gr.Textbox(label="Output")
    with gr.Row():
        run = gr.Button()

    event = run.click(trim_words, [word, leng], output, batch=True, max_batch_size=16)

demo.queue()
demo.launch()
```

In the example above, 16 requests could be processed in parallel (for a total inference
time of 5 seconds), instead of each request being processed separately (for a total
inference time of 80 seconds).

### Upload Event

`Video`, `Audio`, `Image`, and `File` components now support a `upload()` event that is triggered when a user uploads a file into any of these components.

Example usage:

```py
import gradio as gr

with gr.Blocks() as demo:
    with gr.Row():
        input_video = gr.Video()
        output_video = gr.Video()

     # Clears the output video when an input video is uploaded
    input_video.upload(lambda : None, None, output_video)
```


## Bug Fixes:
* Fixes issue where plotly animations, interactivity, titles, legends, were not working properly. [@dawoodkhan82](https://github.com/dawoodkhan82) in [PR 2486](https://github.com/gradio-app/gradio/pull/2486)
* Prevent requests to the `/api` endpoint from skipping the queue if the queue is enabled for that event by [@freddyaboulton](https://github.com/freddyaboulton) in [PR 2493](https://github.com/gradio-app/gradio/pull/2493)
* Fixes a bug with `cancels` in event triggers so that it works properly if multiple
Blocks are rendered by [@abidlabs](https://github.com/abidlabs) in [PR 2530](https://github.com/gradio-app/gradio/pull/2530)
* Prevent invalid targets of events from crashing the whole application. [@pngwn](https://github.com/pngwn) in [PR 2534](https://github.com/gradio-app/gradio/pull/2534)
* Properly dequeue cancelled events when multiple apps are rendered by [@freddyaboulton](https://github.com/freddyaboulton) in [PR 2540](https://github.com/gradio-app/gradio/pull/2540)

## Documentation Changes:
* Added an example interactive dashboard to the "Tabular & Plots" section of the Demos page by [@freddyaboulton](https://github.com/freddyaboulton) in [PR 2508](https://github.com/gradio-app/gradio/pull/2508)

## Testing and Infrastructure Changes:
No changes to highlight.

## Breaking Changes:
No changes to highlight.

## Full Changelog:
* Fixes the error message if a user builds Gradio locally and tries to use `share=True` by [@abidlabs](https://github.com/abidlabs) in [PR 2502](https://github.com/gradio-app/gradio/pull/2502)
* Allows the render() function to return self by [@Raul9595](https://github.com/Raul9595) in [PR 2514](https://github.com/gradio-app/gradio/pull/2514)
* Fixes issue where plotly animations, interactivity, titles, legends, were not working properly. [@dawoodkhan82](https://github.com/dawoodkhan82) in [PR 2486](https://github.com/gradio-app/gradio/pull/2486)
* Gradio now supports batched functions by [@abidlabs](https://github.com/abidlabs) in [PR 2218](https://github.com/gradio-app/gradio/pull/2218)
* Add `upload` event for `Video`, `Audio`, `Image`, and `File` components [@dawoodkhan82](https://github.com/dawoodkhan82) in [PR 2448](https://github.com/gradio-app/gradio/pull/2456)
* Changes websocket path for Spaces as it is no longer necessary to have a different URL for websocket connections on Spaces by [@abidlabs](https://github.com/abidlabs) in [PR 2528](https://github.com/gradio-app/gradio/pull/2528)
* Clearer error message when events are defined outside of a Blocks scope, and a warning if you
try to use `Series` or `Parallel` with `Blocks` by [@abidlabs](https://github.com/abidlabs) in [PR 2543](https://github.com/gradio-app/gradio/pull/2543)
* Adds support for audio samples that are in `float64`, `float16`, or `uint16` formats by [@abidlabs](https://github.com/abidlabs) in [PR 2545](https://github.com/gradio-app/gradio/pull/2545)

## Contributors Shoutout:
No changes to highlight.


# Version 3.6

## New Features:

### Cancelling Running Events
Running events can be cancelled when other events are triggered! To test this feature, pass the `cancels` parameter to the event listener.
For this feature to work, the queue must be enabled.

![cancel_on_change_rl](https://user-images.githubusercontent.com/41651716/195952623-61a606bd-e82b-4e1a-802e-223154cb8727.gif)

Code:
```python
import time
import gradio as gr

def fake_diffusion(steps):
    for i in range(steps):
        time.sleep(1)
        yield str(i)

def long_prediction(*args, **kwargs):
    time.sleep(10)
    return 42


with gr.Blocks() as demo:
    with gr.Row():
        with gr.Column():
            n = gr.Slider(1, 10, value=9, step=1, label="Number Steps")
            run = gr.Button()
            output = gr.Textbox(label="Iterative Output")
            stop = gr.Button(value="Stop Iterating")
        with gr.Column():
            prediction = gr.Number(label="Expensive Calculation")
            run_pred = gr.Button(value="Run Expensive Calculation")
        with gr.Column():
            cancel_on_change = gr.Textbox(label="Cancel Iteration and Expensive Calculation on Change")

    click_event = run.click(fake_diffusion, n, output)
    stop.click(fn=None, inputs=None, outputs=None, cancels=[click_event])
    pred_event = run_pred.click(fn=long_prediction, inputs=None, outputs=prediction)

    cancel_on_change.change(None, None, None, cancels=[click_event, pred_event])


demo.queue(concurrency_count=1, max_size=20).launch()
```

For interfaces, a stop button will be added automatically if the function uses a `yield` statement.

```python
import gradio as gr
import time

def iteration(steps):
    for i in range(steps):
       time.sleep(0.5)
       yield i

gr.Interface(iteration,
             inputs=gr.Slider(minimum=1, maximum=10, step=1, value=5),
             outputs=gr.Number()).queue().launch()
```

![stop_interface_rl](https://user-images.githubusercontent.com/41651716/195952883-e7ca4235-aae3-4852-8f28-96d01d0c5822.gif)


## Bug Fixes:
* Add loading status tracker UI to HTML and Markdown components. [@pngwn](https://github.com/pngwn) in [PR 2474](https://github.com/gradio-app/gradio/pull/2474)
* Fixed videos being mirrored in the front-end if source is not webcam by [@freddyaboulton](https://github.com/freddyaboulton) in [PR 2475](https://github.com/gradio-app/gradio/pull/2475)
* Add clear button for timeseries component [@dawoodkhan82](https://github.com/dawoodkhan82) in [PR 2487](https://github.com/gradio-app/gradio/pull/2487)
* Removes special characters from temporary filenames so that the files can be served by components [@abidlabs](https://github.com/abidlabs) in [PR 2480](https://github.com/gradio-app/gradio/pull/2480)
* Fixed infinite reload loop when mounting gradio as a sub application by [@freddyaboulton](https://github.com/freddyaboulton) in [PR 2477](https://github.com/gradio-app/gradio/pull/2477)

## Documentation Changes:
* Adds a demo to show how a sound alert can be played upon completion of a prediction by [@abidlabs](https://github.com/abidlabs) in [PR 2478](https://github.com/gradio-app/gradio/pull/2478)

## Testing and Infrastructure Changes:
No changes to highlight.

## Breaking Changes:
No changes to highlight.

## Full Changelog:
* Enable running events to be cancelled from other events by [@freddyaboulton](https://github.com/freddyaboulton) in [PR 2433](https://github.com/gradio-app/gradio/pull/2433)
* Small fix for version check before reuploading demos by [@aliabd](https://github.com/aliabd) in [PR 2469](https://github.com/gradio-app/gradio/pull/2469)
* Add loading status tracker UI to HTML and Markdown components. [@pngwn](https://github.com/pngwn) in [PR 2400](https://github.com/gradio-app/gradio/pull/2474)
* Add clear button for timeseries component [@dawoodkhan82](https://github.com/dawoodkhan82) in [PR 2487](https://github.com/gradio-app/gradio/pull/2487)

## Contributors Shoutout:
No changes to highlight.


# Version 3.5

## Bug Fixes:

* Ensure that Gradio does not take control of the HTML page title when embedding a gradio app as a web component, this behaviour flipped by adding `control_page_title="true"` to the webcomponent. [@pngwn](https://github.com/pngwn) in [PR 2400](https://github.com/gradio-app/gradio/pull/2400)
* Decreased latency in iterative-output demos by making the iteration asynchronous [@freddyaboulton](https://github.com/freddyaboulton) in [PR 2409](https://github.com/gradio-app/gradio/pull/2409)
* Fixed queue getting stuck under very high load by [@freddyaboulton](https://github.com/freddyaboulton) in [PR 2374](https://github.com/gradio-app/gradio/pull/2374)
* Ensure that components always behave as if `interactive=True` were set when the following conditions are true:
  - no default value is provided,
  - they are not set as the input or output of an event,
  - `interactive` kwarg is not set.

  [@pngwn](https://github.com/pngwn) in [PR 2459](https://github.com/gradio-app/gradio/pull/2459)

## New Features:

* When an `Image` component is set to `source="upload"`, it is now possible to drag and drop and image to replace a previously uploaded image by [@pngwn](https://github.com/pngwn) in [PR 1711](https://github.com/gradio-app/gradio/issues/1711)
* The `gr.Dataset` component now accepts `HTML` and `Markdown` components by [@abidlabs](https://github.com/abidlabs) in [PR 2437](https://github.com/gradio-app/gradio/pull/2437)


## Documentation Changes:
* Improved documentation for the `gr.Dataset` component by [@abidlabs](https://github.com/abidlabs) in [PR 2437](https://github.com/gradio-app/gradio/pull/2437)

## Testing and Infrastructure Changes:
No changes to highlight.

## Breaking Changes:
* The `Carousel` component is officially deprecated. Since gradio 3.0, code containing the `Carousel` component would throw warnings. As of the next release, the `Carousel` component will raise an exception.

## Full Changelog:
* Speeds up Gallery component by using temporary files instead of base64 representation in the front-end by [@proxyphi](https://github.com/proxyphi), [@pngwn](https://github.com/pngwn), and [@abidlabs](https://github.com/abidlabs) in [PR 2265](https://github.com/gradio-app/gradio/pull/2265)
* Fixed some embedded demos in the guides by not loading the gradio web component in some guides by [@freddyaboulton](https://github.com/freddyaboulton) in [PR 2403](https://github.com/gradio-app/gradio/pull/2403)
* When an `Image` component is set to `source="upload"`, it is now possible to drag and drop and image to replace a previously uploaded image by [@pngwn](https://github.com/pngwn) in [PR 2400](https://github.com/gradio-app/gradio/pull/2410)
* Improve documentation of the `Blocks.load()` event by [@abidlabs](https://github.com/abidlabs) in [PR 2413](https://github.com/gradio-app/gradio/pull/2413)
* Decreased latency in iterative-output demos by making the iteration asynchronous [@freddyaboulton](https://github.com/freddyaboulton) in [PR 2409](https://github.com/gradio-app/gradio/pull/2409)
* Updated share link message to reference new Spaces Hardware [@abidlabs](https://github.com/abidlabs) in [PR 2423](https://github.com/gradio-app/gradio/pull/2423)
* Automatically restart spaces if they're down by [@aliabd](https://github.com/aliabd) in [PR 2405](https://github.com/gradio-app/gradio/pull/2405)
* Carousel component is now deprecated by [@abidlabs](https://github.com/abidlabs) in [PR 2434](https://github.com/gradio-app/gradio/pull/2434)
* Build Gradio from source in ui tests by by [@freddyaboulton](https://github.com/freddyaboulton) in [PR 2440](https://github.com/gradio-app/gradio/pull/2440)
* Change "return ValueError" to "raise ValueError" by [@vzakharov](https://github.com/vzakharov) in [PR 2445](https://github.com/gradio-app/gradio/pull/2445)
* Add guide on creating a map demo using the `gr.Plot()` component [@dawoodkhan82](https://github.com/dawoodkhan82) in [PR 2402](https://github.com/gradio-app/gradio/pull/2402)
* Add blur event for `Textbox` and `Number` components [@dawoodkhan82](https://github.com/dawoodkhan82) in [PR 2448](https://github.com/gradio-app/gradio/pull/2448)
* Stops a gradio launch from hogging a port even after it's been killed [@aliabid94](https://github.com/aliabid94) in [PR 2453](https://github.com/gradio-app/gradio/pull/2453)
* Fix embedded interfaces on touch screen devices by [@aliabd](https://github.com/aliabd) in [PR 2457](https://github.com/gradio-app/gradio/pull/2457)
* Upload all demos to spaces by [@aliabd](https://github.com/aliabd) in [PR 2281](https://github.com/gradio-app/gradio/pull/2281)

## Contributors Shoutout:
No changes to highlight.


# Version 3.4.1

## New Features:

### 1. See Past and Upcoming Changes in the Release History 👀

You can now see gradio's release history directly on the website, and also keep track of upcoming changes. Just go [here](https://gradio.app/changelog/).

![release-history](https://user-images.githubusercontent.com/9021060/193145458-3de699f7-7620-45de-aa73-a1c1b9b96257.gif)

## Bug Fixes:

1. Fix typo in guide image path by [@freddyaboulton](https://github.com/freddyaboulton) in [PR 2357](https://github.com/gradio-app/gradio/pull/2357)
2. Raise error if Blocks has duplicate component with same IDs by [@abidlabs](https://github.com/abidlabs) in [PR 2359](https://github.com/gradio-app/gradio/pull/2359)
3. Catch the permission exception on the audio component by [@Ian-GL](https://github.com/Ian-GL) in [PR 2330](https://github.com/gradio-app/gradio/pull/2330)
4. Fix image_classifier_interface_load demo by [@freddyaboulton](https://github.com/freddyaboulton) in [PR 2365](https://github.com/gradio-app/gradio/pull/2365)
5. Fix combining adjacent components without gaps by introducing `gr.Row(variant="compact")` by [@aliabid94](https://github.com/aliabid94) in [PR 2291](https://github.com/gradio-app/gradio/pull/2291) This comes with deprecation of the following arguments for `Component.style`: `round`, `margin`, `border`.
6. Fix audio streaming, which was previously choppy in [PR 2351](https://github.com/gradio-app/gradio/pull/2351). Big thanks to [@yannickfunk](https://github.com/yannickfunk) for the proposed solution.
7. Fix bug where new typeable slider doesn't respect the minimum and maximum values [@dawoodkhan82](https://github.com/dawoodkhan82) in [PR 2380](https://github.com/gradio-app/gradio/pull/2380)


## Documentation Changes:

1. New Guide: Connecting to a Database 🗄️

    A new guide by [@freddyaboulton](https://github.com/freddyaboulton) that explains how you can use Gradio to connect your app to a database. Read more [here](https://gradio.app/connecting_to_a_database/).

2. New Guide: Running Background Tasks 🥷

    A new guide by [@freddyaboulton](https://github.com/freddyaboulton) that explains how you can run background tasks from your gradio app. Read more [here](https://gradio.app/running_background_tasks/).

3. Small fixes to docs for `Image` component by [@abidlabs](https://github.com/abidlabs) in [PR 2372](https://github.com/gradio-app/gradio/pull/2372)


## Testing and Infrastructure Changes:
No changes to highlight.

## Breaking Changes:
No changes to highlight.

## Full Changelog:

* Create a guide on how to connect an app to a database hosted on the cloud by [@freddyaboulton](https://github.com/freddyaboulton) in [PR 2341](https://github.com/gradio-app/gradio/pull/2341)
* Removes `analytics` dependency by [@abidlabs](https://github.com/abidlabs) in [PR 2347](https://github.com/gradio-app/gradio/pull/2347)
* Add guide on launching background tasks from your app by [@freddyaboulton](https://github.com/freddyaboulton) in [PR 2350](https://github.com/gradio-app/gradio/pull/2350)
* Fix typo in guide image path by [@freddyaboulton](https://github.com/freddyaboulton) in [PR 2357](https://github.com/gradio-app/gradio/pull/2357)
* Raise error if Blocks has duplicate component with same IDs by [@abidlabs](https://github.com/abidlabs) in [PR 2359](https://github.com/gradio-app/gradio/pull/2359)
* Hotfix: fix version back to 3.4 by [@abidlabs](https://github.com/abidlabs) in [PR 2361](https://github.com/gradio-app/gradio/pull/2361)
* Change version.txt to 3.4 instead of 3.4.0 by [@aliabd](https://github.com/aliabd) in [PR 2363](https://github.com/gradio-app/gradio/pull/2363)
* Catch the permission exception on the audio component by [@Ian-GL](https://github.com/Ian-GL) in [PR 2330](https://github.com/gradio-app/gradio/pull/2330)
* Fix image_classifier_interface_load demo by [@freddyaboulton](https://github.com/freddyaboulton) in [PR 2365](https://github.com/gradio-app/gradio/pull/2365)
* Small fixes to docs for `Image` component by [@abidlabs](https://github.com/abidlabs) in [PR 2372](https://github.com/gradio-app/gradio/pull/2372)
* Automated Release Notes by [@freddyaboulton](https://github.com/freddyaboulton) in [PR 2306](https://github.com/gradio-app/gradio/pull/2306)
* Fixed small typos in the docs [@julien-c](https://github.com/julien-c) in [PR 2373](https://github.com/gradio-app/gradio/pull/2373)
* Adds ability to disable pre/post-processing for examples [@abidlabs](https://github.com/abidlabs) in [PR 2383](https://github.com/gradio-app/gradio/pull/2383)
* Copy changelog file in website docker by [@aliabd](https://github.com/aliabd) in [PR 2384](https://github.com/gradio-app/gradio/pull/2384)
* Lets users provide a `gr.update()` dictionary even if post-processing is diabled [@abidlabs](https://github.com/abidlabs) in [PR 2385](https://github.com/gradio-app/gradio/pull/2385)
* Fix bug where errors would cause apps run in reload mode to hang forever by [@freddyaboulton](https://github.com/freddyaboulton) in [PR 2394](https://github.com/gradio-app/gradio/pull/2394)
* Fix bug where new typeable slider doesn't respect the minimum and maximum values [@dawoodkhan82](https://github.com/dawoodkhan82) in [PR 2380](https://github.com/gradio-app/gradio/pull/2380)


## Contributors Shoutout:
No changes to highlight.

# Version 3.4

## New Features:

### 1. Gallery Captions 🖼️

You can now pass captions to images in the Gallery component. To do so you need to pass a {List} of (image, {str} caption) tuples. This is optional and the component also accepts just a list of the images.

Here's an example:

```python
import gradio as gr

images_with_captions = [
    ("https://images.unsplash.com/photo-1551969014-7d2c4cddf0b6", "Cheetah by David Groves"),
    ("https://images.unsplash.com/photo-1546182990-dffeafbe841d", "Lion by Francesco"),
    ("https://images.unsplash.com/photo-1561731216-c3a4d99437d5", "Tiger by Mike Marrah")
    ]

with gr.Blocks() as demo:
    gr.Gallery(value=images_with_captions)

demo.launch()
```

<img src="https://user-images.githubusercontent.com/9021060/192399521-7360b1a9-7ce0-443e-8e94-863a230a7dbe.gif" alt="gallery_captions" width="1000"/>

### 2. Type Values into the Slider 🔢

You can now type values directly on the Slider component! Here's what it looks like:

![type-slider](https://user-images.githubusercontent.com/9021060/192399877-76b662a1-fede-4417-a932-fc15f0da7360.gif)

### 3. Better Sketching and Inpainting 🎨

We've made a lot of changes to our Image component so that it can support better sketching and inpainting.

Now supports:
* A standalone black-and-white sketch
```python
import gradio as gr
demo = gr.Interface(lambda x: x, gr.Sketchpad(), gr.Image())
demo.launch()
```
![bw](https://user-images.githubusercontent.com/9021060/192410264-b08632b5-7b2a-4f86-afb0-5760e7b474cf.gif)


* A standalone color sketch
```python
import gradio as gr
demo = gr.Interface(lambda x: x, gr.Paint(), gr.Image())
demo.launch()
```
![color-sketch](https://user-images.githubusercontent.com/9021060/192410500-3c8c3e64-a5fd-4df2-a991-f0a5cef93728.gif)


* An uploadable image with black-and-white or color sketching

```python
import gradio as gr
demo = gr.Interface(lambda x: x, gr.Image(source='upload', tool='color-sketch'), gr.Image()) # for black and white, tool = 'sketch'
demo.launch()
```
![sketch-new](https://user-images.githubusercontent.com/9021060/192402422-e53cb7b6-024e-448c-87eb-d6a35a63c476.gif)


* Webcam with black-and-white or color sketching

```python
import gradio as gr
demo = gr.Interface(lambda x: x, gr.Image(source='webcam', tool='color-sketch'), gr.Image()) # for black and white, tool = 'sketch'
demo.launch()
```
![webcam-sketch](https://user-images.githubusercontent.com/9021060/192410820-0ffaf324-776e-4e1f-9de6-0fdbbf4940fa.gif)


As well as other fixes


## Bug Fixes:
1. Fix bug where max concurrency count is not respected in queue by [@freddyaboulton](https://github.com/freddyaboulton) in [PR 2286](https://github.com/gradio-app/gradio/pull/2286)
2. fix : queue could be blocked by [@SkyTNT](https://github.com/SkyTNT) in [PR 2288](https://github.com/gradio-app/gradio/pull/2288)
3. Supports `gr.update()` in example caching by [@abidlabs](https://github.com/abidlabs) in [PR 2309](https://github.com/gradio-app/gradio/pull/2309)
4. Clipboard fix for iframes by [@abidlabs](https://github.com/abidlabs) in [PR 2321](https://github.com/gradio-app/gradio/pull/2321)
5. Fix: Dataframe column headers are reset when you add a new column by [@dawoodkhan82](https://github.com/dawoodkhan82) in [PR 2318](https://github.com/gradio-app/gradio/pull/2318)
6. Added support for URLs for Video, Audio, and Image by [@abidlabs](https://github.com/abidlabs) in [PR 2256](https://github.com/gradio-app/gradio/pull/2256)
7. Add documentation about how to create and use the Gradio FastAPI app by [@abidlabs](https://github.com/abidlabs) in [PR 2263](https://github.com/gradio-app/gradio/pull/2263)

## Documentation Changes:
1. Adding a Playground Tab to the Website by [@aliabd](https://github.com/aliabd) in [PR 1860](https://github.com/gradio-app/gradio/pull/1860)
3. Gradio for Tabular Data Science Workflows Guide by [@merveenoyan](https://github.com/merveenoyan) in [PR 2199](https://github.com/gradio-app/gradio/pull/2199)
4. Promotes `postprocess` and `preprocess` to documented parameters by [@abidlabs](https://github.com/abidlabs) in [PR 2293](https://github.com/gradio-app/gradio/pull/2293)
5. Update 2)key_features.md by [@voidxd](https://github.com/voidxd) in [PR 2326](https://github.com/gradio-app/gradio/pull/2326)
6. Add docs to blocks context postprocessing function by [@Ian-GL](https://github.com/Ian-GL) in [PR 2332](https://github.com/gradio-app/gradio/pull/2332)

## Testing and Infrastructure Changes
1. Website fixes and refactoring by [@aliabd](https://github.com/aliabd) in [PR 2280](https://github.com/gradio-app/gradio/pull/2280)
2. Don't deploy to spaces on release by [@freddyaboulton](https://github.com/freddyaboulton) in [PR 2313](https://github.com/gradio-app/gradio/pull/2313)

## Full Changelog:
* Website fixes and refactoring by [@aliabd](https://github.com/aliabd) in [PR 2280](https://github.com/gradio-app/gradio/pull/2280)
* Fix bug where max concurrency count is not respected in queue by [@freddyaboulton](https://github.com/freddyaboulton) in [PR 2286](https://github.com/gradio-app/gradio/pull/2286)
* Promotes `postprocess` and `preprocess` to documented parameters by [@abidlabs](https://github.com/abidlabs) in [PR 2293](https://github.com/gradio-app/gradio/pull/2293)
* Raise warning when trying to cache examples but not all inputs have examples by [@freddyaboulton](https://github.com/freddyaboulton) in [PR 2279](https://github.com/gradio-app/gradio/pull/2279)
* fix : queue could be blocked by [@SkyTNT](https://github.com/SkyTNT) in [PR 2288](https://github.com/gradio-app/gradio/pull/2288)
* Don't deploy to spaces on release by [@freddyaboulton](https://github.com/freddyaboulton) in [PR 2313](https://github.com/gradio-app/gradio/pull/2313)
* Supports `gr.update()` in example caching by [@abidlabs](https://github.com/abidlabs) in [PR 2309](https://github.com/gradio-app/gradio/pull/2309)
* Respect Upstream Queue when loading interfaces/blocks from Spaces by [@freddyaboulton](https://github.com/freddyaboulton) in [PR 2294](https://github.com/gradio-app/gradio/pull/2294)
* Clipboard fix for iframes by [@abidlabs](https://github.com/abidlabs) in [PR 2321](https://github.com/gradio-app/gradio/pull/2321)
* Sketching + Inpainting Capabilities to Gradio by [@abidlabs](https://github.com/abidlabs) in [PR 2144](https://github.com/gradio-app/gradio/pull/2144)
* Update 2)key_features.md by [@voidxd](https://github.com/voidxd) in [PR 2326](https://github.com/gradio-app/gradio/pull/2326)
* release 3.4b3 by [@abidlabs](https://github.com/abidlabs) in [PR 2328](https://github.com/gradio-app/gradio/pull/2328)
* Fix: Dataframe column headers are reset when you add a new column by [@dawoodkhan82](https://github.com/dawoodkhan82) in [PR 2318](https://github.com/gradio-app/gradio/pull/2318)
* Start queue when gradio is a sub application by [@freddyaboulton](https://github.com/freddyaboulton) in [PR 2319](https://github.com/gradio-app/gradio/pull/2319)
* Fix Web Tracker Script by [@aliabd](https://github.com/aliabd) in [PR 2308](https://github.com/gradio-app/gradio/pull/2308)
* Add docs to blocks context postprocessing function by [@Ian-GL](https://github.com/Ian-GL) in [PR 2332](https://github.com/gradio-app/gradio/pull/2332)
* Fix typo in iterator variable name in run_predict function by [@freddyaboulton](https://github.com/freddyaboulton) in [PR 2340](https://github.com/gradio-app/gradio/pull/2340)
* Add captions to galleries by [@aliabid94](https://github.com/aliabid94) in [PR 2284](https://github.com/gradio-app/gradio/pull/2284)
* Typeable value on gradio.Slider by [@dawoodkhan82](https://github.com/dawoodkhan82) in [PR 2329](https://github.com/gradio-app/gradio/pull/2329)

## Contributors Shoutout:
* [@SkyTNT](https://github.com/SkyTNT) made their first contribution in [PR 2288](https://github.com/gradio-app/gradio/pull/2288)
* [@voidxd](https://github.com/voidxd) made their first contribution in [PR 2326](https://github.com/gradio-app/gradio/pull/2326)


# Version 3.3

## New Features:

### 1. Iterative Outputs ⏳

You can now create an iterative output simply by having your function return a generator!

Here's (part of) an example that was used to generate the interface below it. [See full code](https://colab.research.google.com/drive/1m9bWS6B82CT7bw-m4L6AJR8za7fEK7Ov?usp=sharing).

```python
def predict(steps, seed):
    generator = torch.manual_seed(seed)
    for i in range(1,steps):
        yield pipeline(generator=generator, num_inference_steps=i)["sample"][0]
```


![example](https://user-images.githubusercontent.com/9021060/189086273-f5e7087d-71fa-4158-90a9-08e84da0421c.mp4)

### 2. Accordion Layout 🆕

This version of Gradio introduces a new layout component to Blocks: the Accordion. Wrap your elements in a neat, expandable layout that allows users to toggle them as needed.

Usage: ([Read the docs](https://gradio.app/docs/#accordion))

```python
with gr.Accordion("open up"):
# components here
```

![accordion](https://user-images.githubusercontent.com/9021060/189088465-f0ffd7f0-fc6a-42dc-9249-11c5e1e0529b.gif)

### 3. Skops Integration 📈

Our new integration with [skops](https://huggingface.co/blog/skops) allows you to load tabular classification and regression models directly from the [hub](https://huggingface.co/models).

Here's a classification example showing how quick it is to set up an interface for a [model](https://huggingface.co/scikit-learn/tabular-playground).

```python
import gradio as gr
gr.Interface.load("models/scikit-learn/tabular-playground").launch()
```

![187936493-5c90c01d-a6dd-400f-aa42-833a096156a1](https://user-images.githubusercontent.com/9021060/189090519-328fbcb4-120b-43c8-aa54-d6fccfa6b7e8.png)


## Bug Fixes:
No changes to highlight.
## Documentation Changes:
No changes to highlight.
## Testing and Infrastructure Changes:
No changes to highlight.
## Breaking Changes:
No changes to highlight.
## Full Changelog:

* safari fixes by [@pngwn](https://github.com/pngwn) in [PR 2138](https://github.com/gradio-app/gradio/pull/2138)
* Fix roundedness and form borders by [@aliabid94](https://github.com/aliabid94) in [PR 2147](https://github.com/gradio-app/gradio/pull/2147)
* Better processing of example data prior to creating dataset component by [@freddyaboulton](https://github.com/freddyaboulton) in [PR 2147](https://github.com/gradio-app/gradio/pull/2147)
* Show error on Connection drops by [@aliabid94](https://github.com/aliabid94) in [PR 2147](https://github.com/gradio-app/gradio/pull/2147)
* 3.2 release! by [@abidlabs](https://github.com/abidlabs) in [PR 2139](https://github.com/gradio-app/gradio/pull/2139)
* Fixed Named API Requests by [@abidlabs](https://github.com/abidlabs) in [PR 2151](https://github.com/gradio-app/gradio/pull/2151)
* Quick Fix: Cannot upload Model3D image after clearing it by [@dawoodkhan82](https://github.com/dawoodkhan82) in [PR 2168](https://github.com/gradio-app/gradio/pull/2168)
* Fixed misleading log when server_name is '0.0.0.0' by [@lamhoangtung](https://github.com/lamhoangtung) in [PR 2176](https://github.com/gradio-app/gradio/pull/2176)
* Keep embedded PngInfo metadata by [@cobryan05](https://github.com/cobryan05) in [PR 2170](https://github.com/gradio-app/gradio/pull/2170)
* Skops integration: Load tabular classification and regression models from the hub by [@freddyaboulton](https://github.com/freddyaboulton) in [PR 2126](https://github.com/gradio-app/gradio/pull/2126)
* Respect original filename when cached example files are downloaded by [@freddyaboulton](https://github.com/freddyaboulton) in [PR 2145](https://github.com/gradio-app/gradio/pull/2145)
* Add manual trigger to deploy to pypi by [@abidlabs](https://github.com/abidlabs) in [PR 2192](https://github.com/gradio-app/gradio/pull/2192)
* Fix bugs with gr.update by [@freddyaboulton](https://github.com/freddyaboulton) in [PR 2157](https://github.com/gradio-app/gradio/pull/2157)
* Make queue per app by [@aliabid94](https://github.com/aliabid94) in [PR 2193](https://github.com/gradio-app/gradio/pull/2193)
* Preserve Labels In Interpretation Components by [@freddyaboulton](https://github.com/freddyaboulton) in [PR 2166](https://github.com/gradio-app/gradio/pull/2166)
* Quick Fix: Multiple file download not working by [@dawoodkhan82](https://github.com/dawoodkhan82) in [PR 2169](https://github.com/gradio-app/gradio/pull/2169)
* use correct MIME type for js-script file by [@daspartho](https://github.com/daspartho) in [PR 2200](https://github.com/gradio-app/gradio/pull/2200)
* Add accordion component by [@aliabid94](https://github.com/aliabid94) in [PR 2208](https://github.com/gradio-app/gradio/pull/2208)


## Contributors Shoutout:

* [@lamhoangtung](https://github.com/lamhoangtung) made their first contribution in [PR 2176](https://github.com/gradio-app/gradio/pull/2176)
* [@cobryan05](https://github.com/cobryan05) made their first contribution in [PR 2170](https://github.com/gradio-app/gradio/pull/2170)
* [@daspartho](https://github.com/daspartho) made their first contribution in [PR 2200](https://github.com/gradio-app/gradio/pull/2200)

# Version 3.2

## New Features:

### 1. Improvements to Queuing 🥇

We've implemented a brand new queuing system based on **web sockets** instead of HTTP long polling. Among other things, this allows us to manage queue sizes better on Hugging Face Spaces. There are also additional queue-related parameters you can add:

* Now supports concurrent workers (parallelization)
```python
demo = gr.Interface(...)
demo.queue(concurrency_count=3)
demo.launch()
```
* Configure a maximum queue size
```python
demo = gr.Interface(...)
demo.queue(max_size=100)
demo.launch()
```

* If a user closes their tab / browser, they leave the queue, which means the demo will run faster for everyone else

### 2. Fixes to Examples

* Dataframe examples will render properly, and look much clearer in the UI: (thanks to PR #2125)

![Screen Shot 2022-08-30 at 8 29 58 PM](https://user-images.githubusercontent.com/9021060/187586561-d915bafb-f968-4966-b9a2-ef41119692b2.png)

* Image and Video thumbnails are cropped to look neater and more uniform: (thanks to PR #2109)


![Screen Shot 2022-08-30 at 8 32 15 PM](https://user-images.githubusercontent.com/9021060/187586890-56e1e4f0-1b84-42d9-a82f-911772c41030.png)

* Other fixes in PR #2131 and #2064  make it easier to design and use Examples

### 3. Component Fixes 🧱
* Specify the width and height of an image in its style tag (thanks to PR #2133)
```python
components.Image().style(height=260, width=300)
```
* Automatic conversion of videos so they are playable in the browser (thanks to PR #2003). Gradio will check if a video's format is playable  in the browser and, if it isn't, will automatically convert it to a format that is (mp4).
* Pass in a json filepath to the Label component (thanks to PR #2083)
* Randomize the default value of a Slider (thanks to PR #1935)

![slider-random](https://user-images.githubusercontent.com/9021060/187596230-3db9697f-9f4d-42f5-9387-d77573513448.gif)


* Improvements to State in PR #2100

### 4. Ability to Randomize Input Sliders and Reload Data whenever the Page Loads
* In some cases, you want to be able to show a different set of input data to every user as they load the page app. For example, you might want to randomize the value of a "seed" `Slider` input. Or you might want to show a `Textbox` with the current date. We now supporting passing _functions_ as the default value in input components. When you pass in a function, it gets **re-evaluated** every time someone loads the demo, allowing you to reload / change data for different users.

Here's an example loading the current date time into an input Textbox:

```python
import gradio as gr
import datetime

with gr.Blocks() as demo:
    gr.Textbox(datetime.datetime.now)

demo.launch()
```

Note that we don't evaluate the function -- `datetime.datetime.now()` -- we pass in the function itself to get this behavior -- `datetime.datetime.now`

Because randomizing the initial value of `Slider` is a common use case, we've added a `randomize` keyword argument you can use to randomize its initial value:

```python
import gradio as gr
demo = gr.Interface(lambda x:x, gr.Slider(0, 10, randomize=True), "number")
demo.launch()
```

### 5. New Guide 🖊️
* [Gradio and W&B Integration](https://gradio.app/Gradio_and_Wandb_Integration/)


## Full Changelog:

* Reset components to original state by setting value to None by [@freddyaboulton](https://github.com/freddyaboulton) in [PR 2044](https://github.com/gradio-app/gradio/pull/2044)
* Cleaning up the way data is processed for components by [@abidlabs](https://github.com/abidlabs) in [PR 1967](https://github.com/gradio-app/gradio/pull/1967)
* version 3.1.8b by [@abidlabs](https://github.com/abidlabs) in [PR 2063](https://github.com/gradio-app/gradio/pull/2063)
* Wandb guide  by [@AK391](https://github.com/AK391) in [PR 1898](https://github.com/gradio-app/gradio/pull/1898)
* Add a flagging callback to save json files to a hugging face dataset by [@chrisemezue](https://github.com/chrisemezue) in [PR 1821](https://github.com/gradio-app/gradio/pull/1821)
* Add data science demos to landing page by [@freddyaboulton](https://github.com/freddyaboulton) in [PR 2067](https://github.com/gradio-app/gradio/pull/2067)
* Hide time series + xgboost demos by default by [@freddyaboulton](https://github.com/freddyaboulton) in [PR 2079](https://github.com/gradio-app/gradio/pull/2079)
* Encourage people to keep trying when queue full by [@apolinario](https://github.com/apolinario) in [PR 2076](https://github.com/gradio-app/gradio/pull/2076)
* Updated our analytics on creation of Blocks/Interface by [@abidlabs](https://github.com/abidlabs) in [PR 2082](https://github.com/gradio-app/gradio/pull/2082)
* `Label` component now accepts file paths to `.json` files  by [@abidlabs](https://github.com/abidlabs) in [PR 2083](https://github.com/gradio-app/gradio/pull/2083)
* Fix issues related to demos in Spaces by [@abidlabs](https://github.com/abidlabs) in [PR 2086](https://github.com/gradio-app/gradio/pull/2086)
* Fix TimeSeries examples not properly displayed in UI by [@dawoodkhan82](https://github.com/dawoodkhan82) in [PR 2064](https://github.com/gradio-app/gradio/pull/2064)
* Fix infinite requests when doing tab item select by [@freddyaboulton](https://github.com/freddyaboulton) in [PR 2070](https://github.com/gradio-app/gradio/pull/2070)
* Accept deprecated `file` route as well by [@abidlabs](https://github.com/abidlabs) in [PR 2099](https://github.com/gradio-app/gradio/pull/2099)
* Allow frontend method execution on Block.load event by [@codedealer](https://github.com/codedealer) in [PR 2108](https://github.com/gradio-app/gradio/pull/2108)
* Improvements to `State` by [@abidlabs](https://github.com/abidlabs) in [PR 2100](https://github.com/gradio-app/gradio/pull/2100)
* Catch IndexError, KeyError in video_is_playable by [@freddyaboulton](https://github.com/freddyaboulton) in [PR 2113](https://github.com/gradio-app/gradio/pull/2113)
* Fix: Download button does not respect the filepath returned by the function by [@dawoodkhan82](https://github.com/dawoodkhan82) in [PR 2073](https://github.com/gradio-app/gradio/pull/2073)
* Refactoring Layout: Adding column widths, forms, and more. by [@aliabid94](https://github.com/aliabid94) in [PR 2097](https://github.com/gradio-app/gradio/pull/2097)
* Update CONTRIBUTING.md by [@abidlabs](https://github.com/abidlabs) in [PR 2118](https://github.com/gradio-app/gradio/pull/2118)
* 2092 df ex by [@pngwn](https://github.com/pngwn) in [PR 2125](https://github.com/gradio-app/gradio/pull/2125)
* feat(samples table/gallery): Crop thumbs to square by [@ronvoluted](https://github.com/ronvoluted) in [PR 2109](https://github.com/gradio-app/gradio/pull/2109)
* Some enhancements to `gr.Examples` by [@abidlabs](https://github.com/abidlabs) in [PR 2131](https://github.com/gradio-app/gradio/pull/2131)
* Image size fix by [@aliabid94](https://github.com/aliabid94) in [PR 2133](https://github.com/gradio-app/gradio/pull/2133)

## Contributors Shoutout:
* [@chrisemezue](https://github.com/chrisemezue) made their first contribution in [PR 1821](https://github.com/gradio-app/gradio/pull/1821)
* [@apolinario](https://github.com/apolinario) made their first contribution in [PR 2076](https://github.com/gradio-app/gradio/pull/2076)
* [@codedealer](https://github.com/codedealer) made their first contribution in [PR 2108](https://github.com/gradio-app/gradio/pull/2108)

# Version 3.1

## New Features:

### 1.  Embedding Demos on Any Website 💻

With PR #1444, Gradio is now distributed as a web component. This means demos can be natively embedded on websites. You'll just need to add two lines: one to load the gradio javascript, and one to link to the demos backend.

Here's a simple example that embeds the demo from a Hugging Face space:

```html
<script type="module" src="https://gradio.s3-us-west-2.amazonaws.com/3.0.18/gradio.js"></script>
<gradio-app space="abidlabs/pytorch-image-classifier"></gradio-app>
```

But you can also embed demos that are running anywhere, you just need to link the demo to `src` instead of `space`. In fact, all the demos on the gradio website are embedded this way:

<img width="1268" alt="Screen Shot 2022-07-14 at 2 41 44 PM" src="https://user-images.githubusercontent.com/9021060/178997124-b2f05af2-c18f-4716-bf1b-cb971d012636.png">


Read more in the [Embedding Gradio Demos](https://gradio.app/embedding_gradio_demos) guide.

### 2. Reload Mode 👨‍💻

Reload mode helps developers create gradio demos faster by automatically reloading the demo whenever the code changes. It can support development on Python IDEs (VS Code, PyCharm, etc), the terminal, as well as Jupyter notebooks.

If your demo code is in a script named `app.py`, instead of running `python app.py` you can now run `gradio app.py` and that will launch the demo in reload mode:

```bash
Launching in reload mode on: http://127.0.0.1:7860 (Press CTRL+C to quit)
Watching...
WARNING: The --reload flag should not be used in production on Windows.
```

If you're working from a Jupyter or Colab Notebook, use these magic commands instead: `%load_ext gradio` when you import gradio, and `%%blocks` in the top of the cell with the demo code. Here's an example that shows how much faster the development becomes:

![Blocks](https://user-images.githubusercontent.com/9021060/178986488-ed378cc8-5141-4330-ba41-672b676863d0.gif)

### 3. Inpainting Support on `gr.Image()` 🎨

We updated the Image component to add support for inpainting demos. It works by adding `tool="sketch"` as a parameter, that passes both an image and a sketchable mask to your prediction function.

Here's an example from the [LAMA space](https://huggingface.co/spaces/akhaliq/lama):

![FXApVlFVsAALSD-](https://user-images.githubusercontent.com/9021060/178989479-549867c8-7fb0-436a-a97d-1e91c9f5e611.jpeg)

### 4. Markdown and HTML support in Dataframes 🔢

We upgraded the Dataframe component in PR #1684 to support rendering Markdown and HTML inside the cells.

This means you can build Dataframes that look like the following:

![image (8)](https://user-images.githubusercontent.com/9021060/178991233-41cb07a5-e7a3-433e-89b8-319bc78eb9c2.png)


### 5. `gr.Examples()` for Blocks 🧱

We've added the `gr.Examples` component helper to allow you to add examples to any Blocks demo. This class is a wrapper over the `gr.Dataset` component.

<img width="1271" alt="Screen Shot 2022-07-14 at 2 23 50 PM" src="https://user-images.githubusercontent.com/9021060/178992715-c8bc7550-bc3d-4ddc-9fcb-548c159cd153.png">


gr.Examples takes two required parameters:

- `examples` which takes in a nested list
-  `inputs` which takes in a component or list of components

You can read more in the [Examples docs](https://gradio.app/docs/#examples) or the [Adding Examples to your Demos guide](https://gradio.app/adding_examples_to_your_app/).

### 6. Fixes to Audio Streaming

With [PR 1828](https://github.com/gradio-app/gradio/pull/1828) we now hide the status loading animation, as well as remove the echo in streaming. Check out the [stream_audio](https://github.com/gradio-app/gradio/blob/main/demo/stream_audio/run.py) demo for more or read through our [Real Time Speech Recognition](https://gradio.app/real_time_speech_recognition/) guide.

<img width="785" alt="Screen Shot 2022-07-19 at 6 02 35 PM" src="https://user-images.githubusercontent.com/9021060/179808136-9e84502c-f9ee-4f30-b5e9-1086f678fe91.png">


## Full Changelog:

* File component: list multiple files and allow for download #1446 by [@dawoodkhan82](https://github.com/dawoodkhan82) in [PR 1681](https://github.com/gradio-app/gradio/pull/1681)
* Add ColorPicker to docs by [@freddyaboulton](https://github.com/freddyaboulton) in [PR 1768](https://github.com/gradio-app/gradio/pull/1768)
* Mock out requests in TestRequest unit tests by [@freddyaboulton](https://github.com/freddyaboulton) in [PR 1794](https://github.com/gradio-app/gradio/pull/1794)
* Add requirements.txt and test_files to source dist by [@freddyaboulton](https://github.com/freddyaboulton) in [PR 1817](https://github.com/gradio-app/gradio/pull/1817)
* refactor: f-string for tunneling.py by [@nhankiet](https://github.com/nhankiet) in [PR 1819](https://github.com/gradio-app/gradio/pull/1819)
* Miscellaneous formatting improvements to website by [@aliabd](https://github.com/aliabd) in [PR 1754](https://github.com/gradio-app/gradio/pull/1754)
* `integrate()` method moved to `Blocks` by [@abidlabs](https://github.com/abidlabs) in [PR 1776](https://github.com/gradio-app/gradio/pull/1776)
* Add python-3.7 tests by [@freddyaboulton](https://github.com/freddyaboulton) in [PR 1818](https://github.com/gradio-app/gradio/pull/1818)
* Copy test dir in website dockers by [@aliabd](https://github.com/aliabd) in [PR 1827](https://github.com/gradio-app/gradio/pull/1827)
* Add info to docs on how to set default values for components by [@freddyaboulton](https://github.com/freddyaboulton) in [PR 1788](https://github.com/gradio-app/gradio/pull/1788)
* Embedding Components on Docs by [@aliabd](https://github.com/aliabd) in [PR 1726](https://github.com/gradio-app/gradio/pull/1726)
* Remove usage of deprecated gr.inputs and gr.outputs from website by [@freddyaboulton](https://github.com/freddyaboulton) in [PR 1796](https://github.com/gradio-app/gradio/pull/1796)
* Some cleanups to the docs page by [@abidlabs](https://github.com/abidlabs) in [PR 1822](https://github.com/gradio-app/gradio/pull/1822)

## Contributors Shoutout:
* [@nhankiet](https://github.com/nhankiet) made their first contribution in [PR 1819](https://github.com/gradio-app/gradio/pull/1819)

# Version 3.0

### 🔥 Gradio 3.0 is the biggest update to the library, ever.

## New Features:

### 1.  Blocks 🧱

Blocks is a new, low-level API that allows you to have full control over the data flows and layout of your application. It allows you to build very complex, multi-step applications. For example, you might want to:

* Group together related demos as multiple tabs in one web app
* Change the layout of your demo instead of just having all of the inputs on the left and outputs on the right
* Have multi-step interfaces, in which the output of one model becomes the input to the next model, or have more flexible data flows in general
* Change a component's properties (for example, the choices in a Dropdown) or its visibility based on user input

Here's a simple example that creates the demo below it:

```python
import gradio as gr

def update(name):
    return f"Welcome to Gradio, {name}!"

demo = gr.Blocks()

with demo:
    gr.Markdown(
    """
    # Hello World!
    Start typing below to see the output.
    """)
    inp = gr.Textbox(placeholder="What is your name?")
    out = gr.Textbox()

    inp.change(fn=update,
               inputs=inp,
               outputs=out)

demo.launch()
```

![hello-blocks](https://user-images.githubusercontent.com/9021060/168684108-78cbd24b-e6bd-4a04-a8d9-20d535203434.gif)


Read our [Introduction to Blocks](http://gradio.app/introduction_to_blocks/) guide for more, and join the 🎈 [Gradio Blocks Party](https://huggingface.co/spaces/Gradio-Blocks/README)!


### 2. Our Revamped Design 🎨

We've upgraded our design across the entire library: from components, and layouts all the way to dark mode.

![kitchen_sink](https://user-images.githubusercontent.com/9021060/168686333-7a6e3096-3e23-4309-abf2-5cd7736e0463.gif)


### 3. A New Website 💻

We've upgraded [gradio.app](https://gradio.app) to make it cleaner, faster and easier to use. Our docs now come with components and demos embedded directly on the page. So you can quickly get up to speed with what you're looking for.

![website](https://user-images.githubusercontent.com/9021060/168687191-10d6a3bd-101f-423a-8193-48f47a5e077d.gif)


### 4. New Components: Model3D, Dataset, and More..

We've introduced a lot of new components in `3.0`, including `Model3D`, `Dataset`, `Markdown`, `Button` and `Gallery`. You can find all the components and play around with them [here](https://gradio.app/docs/#components).


![Model3d](https://user-images.githubusercontent.com/9021060/168689062-6ad77151-8cc5-467d-916c-f7c78e52ec0c.gif)

## Full Changelog:

* Gradio dash fe by [@pngwn](https://github.com/pngwn) in [PR 807](https://github.com/gradio-app/gradio/pull/807)
* Blocks components by [@FarukOzderim](https://github.com/FarukOzderim) in [PR 765](https://github.com/gradio-app/gradio/pull/765)
* Blocks components V2 by [@FarukOzderim](https://github.com/FarukOzderim) in [PR 843](https://github.com/gradio-app/gradio/pull/843)
* Blocks-Backend-Events by [@FarukOzderim](https://github.com/FarukOzderim) in [PR 844](https://github.com/gradio-app/gradio/pull/844)
* Interfaces from Blocks by [@aliabid94](https://github.com/aliabid94) in [PR 849](https://github.com/gradio-app/gradio/pull/849)
* Blocks dev by [@aliabid94](https://github.com/aliabid94) in [PR 853](https://github.com/gradio-app/gradio/pull/853)
* Started updating demos to use the new `gradio.components` syntax by [@abidlabs](https://github.com/abidlabs) in [PR 848](https://github.com/gradio-app/gradio/pull/848)
* add test infra + add browser tests to CI by [@pngwn](https://github.com/pngwn) in [PR 852](https://github.com/gradio-app/gradio/pull/852)
* 854 textbox by [@pngwn](https://github.com/pngwn) in [PR 859](https://github.com/gradio-app/gradio/pull/859)
* Getting old Python unit tests to pass on `blocks-dev` by [@abidlabs](https://github.com/abidlabs) in [PR 861](https://github.com/gradio-app/gradio/pull/861)
* initialise chatbot with empty array of messages by [@pngwn](https://github.com/pngwn) in [PR 867](https://github.com/gradio-app/gradio/pull/867)
* add test for output to input by [@pngwn](https://github.com/pngwn) in [PR 866](https://github.com/gradio-app/gradio/pull/866)
* More Interface -> Blocks features by [@aliabid94](https://github.com/aliabid94) in [PR 864](https://github.com/gradio-app/gradio/pull/864)
* Fixing external.py in blocks-dev to reflect the new HF Spaces paths by [@abidlabs](https://github.com/abidlabs) in [PR 879](https://github.com/gradio-app/gradio/pull/879)
* backend_default_value_refactoring by [@FarukOzderim](https://github.com/FarukOzderim) in [PR 871](https://github.com/gradio-app/gradio/pull/871)
* fix default_value  by [@pngwn](https://github.com/pngwn) in [PR 869](https://github.com/gradio-app/gradio/pull/869)
* fix buttons by [@aliabid94](https://github.com/aliabid94) in [PR 883](https://github.com/gradio-app/gradio/pull/883)
* Checking and updating more demos to use 3.0 syntax by [@abidlabs](https://github.com/abidlabs) in [PR 892](https://github.com/gradio-app/gradio/pull/892)
* Blocks Tests by [@FarukOzderim](https://github.com/FarukOzderim) in [PR 902](https://github.com/gradio-app/gradio/pull/902)
* Interface fix by [@pngwn](https://github.com/pngwn) in [PR 901](https://github.com/gradio-app/gradio/pull/901)
* Quick fix: Issue 893 by [@dawoodkhan82](https://github.com/dawoodkhan82) in [PR 907](https://github.com/gradio-app/gradio/pull/907)
* 3d Image Component by [@dawoodkhan82](https://github.com/dawoodkhan82) in [PR 775](https://github.com/gradio-app/gradio/pull/775)
* fix endpoint url in prod by [@pngwn](https://github.com/pngwn) in [PR 911](https://github.com/gradio-app/gradio/pull/911)
* rename Model3d to Image3D by [@dawoodkhan82](https://github.com/dawoodkhan82) in [PR 912](https://github.com/gradio-app/gradio/pull/912)
* update pypi to 2.9.1 by [@abidlabs](https://github.com/abidlabs) in [PR 916](https://github.com/gradio-app/gradio/pull/916)
* blocks-with-fix by [@FarukOzderim](https://github.com/FarukOzderim) in [PR 917](https://github.com/gradio-app/gradio/pull/917)
* Restore Interpretation, Live, Auth, Queueing by [@aliabid94](https://github.com/aliabid94) in [PR 915](https://github.com/gradio-app/gradio/pull/915)
* Allow `Blocks` instances to be used like a `Block` in other `Blocks` by [@abidlabs](https://github.com/abidlabs) in [PR 919](https://github.com/gradio-app/gradio/pull/919)
* Redesign 1 by [@pngwn](https://github.com/pngwn) in [PR 918](https://github.com/gradio-app/gradio/pull/918)
* blocks-components-tests by [@FarukOzderim](https://github.com/FarukOzderim) in [PR 904](https://github.com/gradio-app/gradio/pull/904)
* fix unit + browser tests by [@pngwn](https://github.com/pngwn) in [PR 926](https://github.com/gradio-app/gradio/pull/926)
* blocks-move-test-data by [@FarukOzderim](https://github.com/FarukOzderim) in [PR 927](https://github.com/gradio-app/gradio/pull/927)
* remove debounce from form inputs by [@pngwn](https://github.com/pngwn) in [PR 932](https://github.com/gradio-app/gradio/pull/932)
* reimplement webcam video by [@pngwn](https://github.com/pngwn) in [PR 928](https://github.com/gradio-app/gradio/pull/928)
* blocks-move-test-data by [@FarukOzderim](https://github.com/FarukOzderim) in [PR 941](https://github.com/gradio-app/gradio/pull/941)
* allow audio components to take a string value by [@pngwn](https://github.com/pngwn) in [PR 930](https://github.com/gradio-app/gradio/pull/930)
* static mode for textbox by [@pngwn](https://github.com/pngwn) in [PR 929](https://github.com/gradio-app/gradio/pull/929)
* fix file upload text by [@pngwn](https://github.com/pngwn) in [PR 931](https://github.com/gradio-app/gradio/pull/931)
* tabbed-interface-rewritten by [@FarukOzderim](https://github.com/FarukOzderim) in [PR 958](https://github.com/gradio-app/gradio/pull/958)
* Gan demo fix by [@abidlabs](https://github.com/abidlabs) in [PR 965](https://github.com/gradio-app/gradio/pull/965)
* Blocks analytics by [@abidlabs](https://github.com/abidlabs) in [PR 947](https://github.com/gradio-app/gradio/pull/947)
* Blocks page load by [@FarukOzderim](https://github.com/FarukOzderim) in [PR 963](https://github.com/gradio-app/gradio/pull/963)
* add frontend for page load events by [@pngwn](https://github.com/pngwn) in [PR 967](https://github.com/gradio-app/gradio/pull/967)
* fix i18n and some tweaks by [@pngwn](https://github.com/pngwn) in [PR 966](https://github.com/gradio-app/gradio/pull/966)
* add jinja2 to reqs by [@FarukOzderim](https://github.com/FarukOzderim) in [PR 969](https://github.com/gradio-app/gradio/pull/969)
* Cleaning up `Launchable()` by [@abidlabs](https://github.com/abidlabs) in [PR 968](https://github.com/gradio-app/gradio/pull/968)
* Fix #944 by [@FarukOzderim](https://github.com/FarukOzderim) in [PR 971](https://github.com/gradio-app/gradio/pull/971)
* New Blocks Demo: neural instrument cloning by [@abidlabs](https://github.com/abidlabs) in [PR 975](https://github.com/gradio-app/gradio/pull/975)
* Add huggingface_hub client library by [@FarukOzderim](https://github.com/FarukOzderim) in [PR 973](https://github.com/gradio-app/gradio/pull/973)
* State and variables by [@aliabid94](https://github.com/aliabid94) in [PR 977](https://github.com/gradio-app/gradio/pull/977)
* update-components by [@FarukOzderim](https://github.com/FarukOzderim) in [PR 986](https://github.com/gradio-app/gradio/pull/986)
* ensure dataframe updates as expected by [@pngwn](https://github.com/pngwn) in [PR 981](https://github.com/gradio-app/gradio/pull/981)
* test-guideline by [@FarukOzderim](https://github.com/FarukOzderim) in [PR 990](https://github.com/gradio-app/gradio/pull/990)
* Issue #785: add footer by [@dawoodkhan82](https://github.com/dawoodkhan82) in [PR 972](https://github.com/gradio-app/gradio/pull/972)
* indentation fix by [@abidlabs](https://github.com/abidlabs) in [PR 993](https://github.com/gradio-app/gradio/pull/993)
* missing quote by [@aliabd](https://github.com/aliabd) in [PR 996](https://github.com/gradio-app/gradio/pull/996)
* added interactive parameter to components by [@abidlabs](https://github.com/abidlabs) in [PR 992](https://github.com/gradio-app/gradio/pull/992)
* custom-components by [@FarukOzderim](https://github.com/FarukOzderim) in [PR 985](https://github.com/gradio-app/gradio/pull/985)
* Refactor component shortcuts by [@FarukOzderim](https://github.com/FarukOzderim) in [PR 995](https://github.com/gradio-app/gradio/pull/995)
* Plot Component by [@dawoodkhan82](https://github.com/dawoodkhan82) in [PR 805](https://github.com/gradio-app/gradio/pull/805)
* updated PyPi version to 2.9.2 by [@abidlabs](https://github.com/abidlabs) in [PR 1002](https://github.com/gradio-app/gradio/pull/1002)
* Release 2.9.3 by [@abidlabs](https://github.com/abidlabs) in [PR 1003](https://github.com/gradio-app/gradio/pull/1003)
* Image3D Examples Fix by [@dawoodkhan82](https://github.com/dawoodkhan82) in [PR 1001](https://github.com/gradio-app/gradio/pull/1001)
* release 2.9.4 by [@abidlabs](https://github.com/abidlabs) in [PR 1006](https://github.com/gradio-app/gradio/pull/1006)
* templates import hotfix by [@FarukOzderim](https://github.com/FarukOzderim) in [PR 1008](https://github.com/gradio-app/gradio/pull/1008)
* Progress indicator bar by [@aliabid94](https://github.com/aliabid94) in [PR 997](https://github.com/gradio-app/gradio/pull/997)
* Fixed image input for absolute path by [@JefferyChiang](https://github.com/JefferyChiang) in [PR 1004](https://github.com/gradio-app/gradio/pull/1004)
* Model3D + Plot Components by [@dawoodkhan82](https://github.com/dawoodkhan82) in [PR 1010](https://github.com/gradio-app/gradio/pull/1010)
* Gradio Guides: Creating CryptoPunks with GANs by [@NimaBoscarino](https://github.com/NimaBoscarino) in [PR 1000](https://github.com/gradio-app/gradio/pull/1000)
* [BIG PR] Gradio blocks & redesigned components by [@abidlabs](https://github.com/abidlabs) in [PR 880](https://github.com/gradio-app/gradio/pull/880)
* fixed failing test on main by [@abidlabs](https://github.com/abidlabs) in [PR 1023](https://github.com/gradio-app/gradio/pull/1023)
* Use smaller ASR model in external test by [@abidlabs](https://github.com/abidlabs) in [PR 1024](https://github.com/gradio-app/gradio/pull/1024)
* updated PyPi version to 2.9.0b by [@abidlabs](https://github.com/abidlabs) in [PR 1026](https://github.com/gradio-app/gradio/pull/1026)
* Fixing import issues so that the package successfully installs on colab notebooks by [@abidlabs](https://github.com/abidlabs) in [PR 1027](https://github.com/gradio-app/gradio/pull/1027)
* Update website tracker slackbot  by [@aliabd](https://github.com/aliabd) in [PR 1037](https://github.com/gradio-app/gradio/pull/1037)
* textbox-autoheight by [@FarukOzderim](https://github.com/FarukOzderim) in [PR 1009](https://github.com/gradio-app/gradio/pull/1009)
* Model3D Examples fixes by [@dawoodkhan82](https://github.com/dawoodkhan82) in [PR 1035](https://github.com/gradio-app/gradio/pull/1035)
* GAN Gradio Guide: Adjustments to iframe heights by [@NimaBoscarino](https://github.com/NimaBoscarino) in [PR 1042](https://github.com/gradio-app/gradio/pull/1042)
* added better default labels to form components by [@abidlabs](https://github.com/abidlabs) in [PR 1040](https://github.com/gradio-app/gradio/pull/1040)
* Slackbot web tracker fix by [@aliabd](https://github.com/aliabd) in [PR 1043](https://github.com/gradio-app/gradio/pull/1043)
* Plot fixes by [@dawoodkhan82](https://github.com/dawoodkhan82) in [PR 1044](https://github.com/gradio-app/gradio/pull/1044)
* Small fixes to the demos by [@abidlabs](https://github.com/abidlabs) in [PR 1030](https://github.com/gradio-app/gradio/pull/1030)
* fixing demo issue with website by [@aliabd](https://github.com/aliabd) in [PR 1047](https://github.com/gradio-app/gradio/pull/1047)
* [hotfix] HighlightedText by [@aliabid94](https://github.com/aliabid94) in [PR 1046](https://github.com/gradio-app/gradio/pull/1046)
* Update text by [@ronvoluted](https://github.com/ronvoluted) in [PR 1050](https://github.com/gradio-app/gradio/pull/1050)
* Update CONTRIBUTING.md by [@FarukOzderim](https://github.com/FarukOzderim) in [PR 1052](https://github.com/gradio-app/gradio/pull/1052)
* fix(ui): Increase contrast for footer by [@ronvoluted](https://github.com/ronvoluted) in [PR 1048](https://github.com/gradio-app/gradio/pull/1048)
* UI design update by [@gary149](https://github.com/gary149) in [PR 1041](https://github.com/gradio-app/gradio/pull/1041)
* updated PyPi version to 2.9.0b8 by [@abidlabs](https://github.com/abidlabs) in [PR 1059](https://github.com/gradio-app/gradio/pull/1059)
* Running, testing, and fixing demos by [@abidlabs](https://github.com/abidlabs) in [PR 1060](https://github.com/gradio-app/gradio/pull/1060)
* Form layout by [@pngwn](https://github.com/pngwn) in [PR 1054](https://github.com/gradio-app/gradio/pull/1054)
* inputless-interfaces by [@FarukOzderim](https://github.com/FarukOzderim) in [PR 1038](https://github.com/gradio-app/gradio/pull/1038)
* Update PULL_REQUEST_TEMPLATE.md by [@FarukOzderim](https://github.com/FarukOzderim) in [PR 1068](https://github.com/gradio-app/gradio/pull/1068)
* Upgrading node memory to 4gb in website Docker by [@aliabd](https://github.com/aliabd) in [PR 1069](https://github.com/gradio-app/gradio/pull/1069)
* Website reload error by [@aliabd](https://github.com/aliabd) in [PR 1079](https://github.com/gradio-app/gradio/pull/1079)
* fixed favicon issue by [@abidlabs](https://github.com/abidlabs) in [PR 1064](https://github.com/gradio-app/gradio/pull/1064)
* remove-queue-from-events by [@FarukOzderim](https://github.com/FarukOzderim) in [PR 1056](https://github.com/gradio-app/gradio/pull/1056)
* Enable vertex colors for OBJs files by [@radames](https://github.com/radames) in [PR 1074](https://github.com/gradio-app/gradio/pull/1074)
* Dark text by [@ronvoluted](https://github.com/ronvoluted) in [PR 1049](https://github.com/gradio-app/gradio/pull/1049)
* Scroll to output by [@pngwn](https://github.com/pngwn) in [PR 1077](https://github.com/gradio-app/gradio/pull/1077)
* Explicitly list pnpm version 6 in contributing guide by [@freddyaboulton](https://github.com/freddyaboulton) in [PR 1085](https://github.com/gradio-app/gradio/pull/1085)
* hotfix for encrypt issue by [@abidlabs](https://github.com/abidlabs) in [PR 1096](https://github.com/gradio-app/gradio/pull/1096)
* Release 2.9b9 by [@abidlabs](https://github.com/abidlabs) in [PR 1098](https://github.com/gradio-app/gradio/pull/1098)
* tweak node circleci settings by [@pngwn](https://github.com/pngwn) in [PR 1091](https://github.com/gradio-app/gradio/pull/1091)
* Website Reload Error by [@aliabd](https://github.com/aliabd) in [PR 1099](https://github.com/gradio-app/gradio/pull/1099)
* Website Reload: README in demos docker by [@aliabd](https://github.com/aliabd) in [PR 1100](https://github.com/gradio-app/gradio/pull/1100)
* Flagging fixes by [@abidlabs](https://github.com/abidlabs) in [PR 1081](https://github.com/gradio-app/gradio/pull/1081)
* Backend for optional labels by [@abidlabs](https://github.com/abidlabs) in [PR 1080](https://github.com/gradio-app/gradio/pull/1080)
* Optional labels fe by [@pngwn](https://github.com/pngwn) in [PR 1105](https://github.com/gradio-app/gradio/pull/1105)
* clean-deprecated-parameters by [@FarukOzderim](https://github.com/FarukOzderim) in [PR 1090](https://github.com/gradio-app/gradio/pull/1090)
* Blocks rendering fix by [@abidlabs](https://github.com/abidlabs) in [PR 1102](https://github.com/gradio-app/gradio/pull/1102)
* Redos #1106 by [@abidlabs](https://github.com/abidlabs) in [PR 1112](https://github.com/gradio-app/gradio/pull/1112)
* Interface types: handle input-only, output-only, and unified interfaces by [@abidlabs](https://github.com/abidlabs) in [PR 1108](https://github.com/gradio-app/gradio/pull/1108)
* Hotfix + New pypi release 2.9b11 by [@abidlabs](https://github.com/abidlabs) in [PR 1118](https://github.com/gradio-app/gradio/pull/1118)
* issue-checkbox by [@FarukOzderim](https://github.com/FarukOzderim) in [PR 1122](https://github.com/gradio-app/gradio/pull/1122)
* issue-checkbox-hotfix by [@FarukOzderim](https://github.com/FarukOzderim) in [PR 1127](https://github.com/gradio-app/gradio/pull/1127)
* Fix demos in website by [@aliabd](https://github.com/aliabd) in [PR 1130](https://github.com/gradio-app/gradio/pull/1130)
* Guide for Gradio ONNX model zoo on Huggingface by [@AK391](https://github.com/AK391) in [PR 1073](https://github.com/gradio-app/gradio/pull/1073)
* ONNX guide fixes by [@aliabd](https://github.com/aliabd) in [PR 1131](https://github.com/gradio-app/gradio/pull/1131)
* Stacked form inputs css by [@gary149](https://github.com/gary149) in [PR 1134](https://github.com/gradio-app/gradio/pull/1134)
* made default value in textbox empty string by [@abidlabs](https://github.com/abidlabs) in [PR 1135](https://github.com/gradio-app/gradio/pull/1135)
* Examples UI by [@gary149](https://github.com/gary149) in [PR 1121](https://github.com/gradio-app/gradio/pull/1121)
* Chatbot custom color support by [@dawoodkhan82](https://github.com/dawoodkhan82) in [PR 1092](https://github.com/gradio-app/gradio/pull/1092)
* highlighted text colors by [@pngwn](https://github.com/pngwn) in [PR 1119](https://github.com/gradio-app/gradio/pull/1119)
* pin to pnpm 6 for now by [@pngwn](https://github.com/pngwn) in [PR 1147](https://github.com/gradio-app/gradio/pull/1147)
* Restore queue in Blocks by [@aliabid94](https://github.com/aliabid94) in [PR 1137](https://github.com/gradio-app/gradio/pull/1137)
* add select event for tabitems by [@pngwn](https://github.com/pngwn) in [PR 1154](https://github.com/gradio-app/gradio/pull/1154)
* max_lines + autoheight for textbox by [@pngwn](https://github.com/pngwn) in [PR 1153](https://github.com/gradio-app/gradio/pull/1153)
* use color palette for chatbot by [@pngwn](https://github.com/pngwn) in [PR 1152](https://github.com/gradio-app/gradio/pull/1152)
* Timeseries improvements by [@pngwn](https://github.com/pngwn) in [PR 1149](https://github.com/gradio-app/gradio/pull/1149)
* move styling for interface panels to frontend by [@pngwn](https://github.com/pngwn) in [PR 1146](https://github.com/gradio-app/gradio/pull/1146)
* html tweaks by [@pngwn](https://github.com/pngwn) in [PR 1145](https://github.com/gradio-app/gradio/pull/1145)
* Issue #768: Support passing none to resize and crop image by [@dawoodkhan82](https://github.com/dawoodkhan82) in [PR 1144](https://github.com/gradio-app/gradio/pull/1144)
* image gallery component + img css by [@aliabid94](https://github.com/aliabid94) in [PR 1140](https://github.com/gradio-app/gradio/pull/1140)
* networking tweak by [@abidlabs](https://github.com/abidlabs) in [PR 1143](https://github.com/gradio-app/gradio/pull/1143)
* Allow enabling queue per event listener by [@aliabid94](https://github.com/aliabid94) in [PR 1155](https://github.com/gradio-app/gradio/pull/1155)
* config hotfix and v. 2.9b23 by [@abidlabs](https://github.com/abidlabs) in [PR 1158](https://github.com/gradio-app/gradio/pull/1158)
* Custom JS calls by [@aliabid94](https://github.com/aliabid94) in [PR 1082](https://github.com/gradio-app/gradio/pull/1082)
* Small fixes: queue default fix, ffmpeg installation message by [@abidlabs](https://github.com/abidlabs) in [PR 1159](https://github.com/gradio-app/gradio/pull/1159)
* formatting by [@abidlabs](https://github.com/abidlabs) in [PR 1161](https://github.com/gradio-app/gradio/pull/1161)
* enable flex grow for gr-box by [@radames](https://github.com/radames) in [PR 1165](https://github.com/gradio-app/gradio/pull/1165)
* 1148 loading by [@pngwn](https://github.com/pngwn) in [PR 1164](https://github.com/gradio-app/gradio/pull/1164)
* Put enable_queue kwarg back in launch() by [@aliabid94](https://github.com/aliabid94) in [PR 1167](https://github.com/gradio-app/gradio/pull/1167)
* A few small fixes by [@abidlabs](https://github.com/abidlabs) in [PR 1171](https://github.com/gradio-app/gradio/pull/1171)
* Hotfix for dropdown component by [@abidlabs](https://github.com/abidlabs) in [PR 1172](https://github.com/gradio-app/gradio/pull/1172)
* use secondary buttons in interface by [@pngwn](https://github.com/pngwn) in [PR 1173](https://github.com/gradio-app/gradio/pull/1173)
* 1183 component height by [@pngwn](https://github.com/pngwn) in [PR 1185](https://github.com/gradio-app/gradio/pull/1185)
* 962 dataframe by [@pngwn](https://github.com/pngwn) in [PR 1186](https://github.com/gradio-app/gradio/pull/1186)
* update-contributing by [@FarukOzderim](https://github.com/FarukOzderim) in [PR 1188](https://github.com/gradio-app/gradio/pull/1188)
* Table tweaks by [@pngwn](https://github.com/pngwn) in [PR 1195](https://github.com/gradio-app/gradio/pull/1195)
* wrap tab content in column by [@pngwn](https://github.com/pngwn) in [PR 1200](https://github.com/gradio-app/gradio/pull/1200)
* WIP: Add dark mode support by [@gary149](https://github.com/gary149) in [PR 1187](https://github.com/gradio-app/gradio/pull/1187)
* Restored /api/predict/ endpoint for Interfaces by [@abidlabs](https://github.com/abidlabs) in [PR 1199](https://github.com/gradio-app/gradio/pull/1199)
* hltext-label by [@pngwn](https://github.com/pngwn) in [PR 1204](https://github.com/gradio-app/gradio/pull/1204)
* add copy functionality to json by [@pngwn](https://github.com/pngwn) in [PR 1205](https://github.com/gradio-app/gradio/pull/1205)
* Update component config by [@aliabid94](https://github.com/aliabid94) in [PR 1089](https://github.com/gradio-app/gradio/pull/1089)
* fix placeholder prompt by [@pngwn](https://github.com/pngwn) in [PR 1215](https://github.com/gradio-app/gradio/pull/1215)
* ensure webcam video value is propogated correctly by [@pngwn](https://github.com/pngwn) in [PR 1218](https://github.com/gradio-app/gradio/pull/1218)
* Automatic word-break in highlighted text, combine_adjacent support by [@aliabid94](https://github.com/aliabid94) in [PR 1209](https://github.com/gradio-app/gradio/pull/1209)
* async-function-support by [@FarukOzderim](https://github.com/FarukOzderim) in [PR 1190](https://github.com/gradio-app/gradio/pull/1190)
* Sharing fix for assets by [@aliabid94](https://github.com/aliabid94) in [PR 1208](https://github.com/gradio-app/gradio/pull/1208)
* Hotfixes for course demos by [@abidlabs](https://github.com/abidlabs) in [PR 1222](https://github.com/gradio-app/gradio/pull/1222)
* Allow Custom CSS by [@aliabid94](https://github.com/aliabid94) in [PR 1170](https://github.com/gradio-app/gradio/pull/1170)
* share-hotfix by [@FarukOzderim](https://github.com/FarukOzderim) in [PR 1226](https://github.com/gradio-app/gradio/pull/1226)
* tweaks by [@pngwn](https://github.com/pngwn) in [PR 1229](https://github.com/gradio-app/gradio/pull/1229)
* white space for class concatenation by [@radames](https://github.com/radames) in [PR 1228](https://github.com/gradio-app/gradio/pull/1228)
* Tweaks by [@pngwn](https://github.com/pngwn) in [PR 1230](https://github.com/gradio-app/gradio/pull/1230)
* css tweaks by [@pngwn](https://github.com/pngwn) in [PR 1235](https://github.com/gradio-app/gradio/pull/1235)
* ensure defaults height match for media inputs by [@pngwn](https://github.com/pngwn) in [PR 1236](https://github.com/gradio-app/gradio/pull/1236)
* Default Label label value by [@radames](https://github.com/radames) in [PR 1239](https://github.com/gradio-app/gradio/pull/1239)
* update-shortcut-syntax by [@FarukOzderim](https://github.com/FarukOzderim) in [PR 1234](https://github.com/gradio-app/gradio/pull/1234)
* Update version.txt by [@FarukOzderim](https://github.com/FarukOzderim) in [PR 1244](https://github.com/gradio-app/gradio/pull/1244)
* Layout bugs by [@pngwn](https://github.com/pngwn) in [PR 1246](https://github.com/gradio-app/gradio/pull/1246)
* Update demo by [@FarukOzderim](https://github.com/FarukOzderim) in [PR 1253](https://github.com/gradio-app/gradio/pull/1253)
* Button default name by [@FarukOzderim](https://github.com/FarukOzderim) in [PR 1243](https://github.com/gradio-app/gradio/pull/1243)
* Labels spacing by [@gary149](https://github.com/gary149) in [PR 1254](https://github.com/gradio-app/gradio/pull/1254)
* add global loader for gradio app by [@pngwn](https://github.com/pngwn) in [PR 1251](https://github.com/gradio-app/gradio/pull/1251)
* ui apis for dalle-mini by [@pngwn](https://github.com/pngwn) in [PR 1258](https://github.com/gradio-app/gradio/pull/1258)
* Add precision to Number, backend only by [@freddyaboulton](https://github.com/freddyaboulton) in [PR 1125](https://github.com/gradio-app/gradio/pull/1125)
* Website Design Changes by [@abidlabs](https://github.com/abidlabs) in [PR 1015](https://github.com/gradio-app/gradio/pull/1015)
* Small fixes for multiple demos compatible with 3.0 by [@radames](https://github.com/radames) in [PR 1257](https://github.com/gradio-app/gradio/pull/1257)
* Issue #1160: Model 3D component not destroyed correctly by [@dawoodkhan82](https://github.com/dawoodkhan82) in [PR 1219](https://github.com/gradio-app/gradio/pull/1219)
* Fixes to components by [@abidlabs](https://github.com/abidlabs) in [PR 1260](https://github.com/gradio-app/gradio/pull/1260)
* layout docs by [@abidlabs](https://github.com/abidlabs) in [PR 1263](https://github.com/gradio-app/gradio/pull/1263)
* Static forms by [@pngwn](https://github.com/pngwn) in [PR 1264](https://github.com/gradio-app/gradio/pull/1264)
* Cdn assets by [@pngwn](https://github.com/pngwn) in [PR 1265](https://github.com/gradio-app/gradio/pull/1265)
* update logo by [@gary149](https://github.com/gary149) in [PR 1266](https://github.com/gradio-app/gradio/pull/1266)
* fix slider by [@aliabid94](https://github.com/aliabid94) in [PR 1268](https://github.com/gradio-app/gradio/pull/1268)
* maybe fix auth in iframes by [@pngwn](https://github.com/pngwn) in [PR 1261](https://github.com/gradio-app/gradio/pull/1261)
* Improves "Getting Started" guide by [@abidlabs](https://github.com/abidlabs) in [PR 1269](https://github.com/gradio-app/gradio/pull/1269)
* Add embedded demos to website by [@aliabid94](https://github.com/aliabid94) in [PR 1270](https://github.com/gradio-app/gradio/pull/1270)
* Label hotfixes by [@abidlabs](https://github.com/abidlabs) in [PR 1281](https://github.com/gradio-app/gradio/pull/1281)
* General tweaks by [@pngwn](https://github.com/pngwn) in [PR 1276](https://github.com/gradio-app/gradio/pull/1276)
* only affect links within the document by [@pngwn](https://github.com/pngwn) in [PR 1282](https://github.com/gradio-app/gradio/pull/1282)
* release 3.0b9 by [@abidlabs](https://github.com/abidlabs) in [PR 1283](https://github.com/gradio-app/gradio/pull/1283)
* Dm by [@pngwn](https://github.com/pngwn) in [PR 1284](https://github.com/gradio-app/gradio/pull/1284)
* Website fixes by [@aliabd](https://github.com/aliabd) in [PR 1286](https://github.com/gradio-app/gradio/pull/1286)
* Create Streamables by [@aliabid94](https://github.com/aliabid94) in [PR 1279](https://github.com/gradio-app/gradio/pull/1279)
* ensure table works on mobile by [@pngwn](https://github.com/pngwn) in [PR 1277](https://github.com/gradio-app/gradio/pull/1277)
* changes by [@aliabid94](https://github.com/aliabid94) in [PR 1287](https://github.com/gradio-app/gradio/pull/1287)
* demo alignment on landing page by [@aliabd](https://github.com/aliabd) in [PR 1288](https://github.com/gradio-app/gradio/pull/1288)
* New meta img by [@aliabd](https://github.com/aliabd) in [PR 1289](https://github.com/gradio-app/gradio/pull/1289)
* updated PyPi version to 3.0 by [@abidlabs](https://github.com/abidlabs) in [PR 1290](https://github.com/gradio-app/gradio/pull/1290)
* Fix site by [@aliabid94](https://github.com/aliabid94) in [PR 1291](https://github.com/gradio-app/gradio/pull/1291)
* Mobile responsive guides by [@aliabd](https://github.com/aliabd) in [PR 1293](https://github.com/gradio-app/gradio/pull/1293)
* Update readme by [@abidlabs](https://github.com/abidlabs) in [PR 1292](https://github.com/gradio-app/gradio/pull/1292)
* gif by [@abidlabs](https://github.com/abidlabs) in [PR 1296](https://github.com/gradio-app/gradio/pull/1296)

## Contributors Shoutout:

* [@JefferyChiang](https://github.com/JefferyChiang) made their first contribution in [PR 1004](https://github.com/gradio-app/gradio/pull/1004)
* [@NimaBoscarino](https://github.com/NimaBoscarino) made their first contribution in [PR 1000](https://github.com/gradio-app/gradio/pull/1000)
* [@ronvoluted](https://github.com/ronvoluted) made their first contribution in [PR 1050](https://github.com/gradio-app/gradio/pull/1050)
* [@radames](https://github.com/radames) made their first contribution in [PR 1074](https://github.com/gradio-app/gradio/pull/1074)
* [@freddyaboulton](https://github.com/freddyaboulton) made their first contribution in [PR 1085](https://github.com/gradio-app/gradio/pull/1085)<|MERGE_RESOLUTION|>--- conflicted
+++ resolved
@@ -7,11 +7,8 @@
 No changes to highlight.
 
 ## Documentation Changes:
-<<<<<<< HEAD
 * Sort components in docs by alphabetic order by [@aliabd](https://github.com/aliabd) in [PR 3152](https://github.com/gradio-app/gradio/pull/3152)
-=======
 * Changes to W&B guide by [@scottire](https://github.com/scottire) in  [PR 3153](https://github.com/gradio-app/gradio/pull/3153)
->>>>>>> 190687e7
 
 ## Testing and Infrastructure Changes:
 No changes to highlight.
