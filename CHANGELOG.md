--- conflicted
+++ resolved
@@ -5,11 +5,8 @@
 ## Bug Fixes:
 
 - Fixed the behavior of the `run_on_click` parameter in `gr.Examples` by [@abidlabs](https://github.com/abidlabs) in [PR 4258](https://github.com/gradio-app/gradio/pull/4258). 
-<<<<<<< HEAD
 - Ensure error modal displays when the queue is enabled by [@pngwn](https://github.com/pngwn) in [PR 4273](https://github.com/gradio-app/gradio/pull/4273)
-=======
 - Ensure js client respcts the full root when making requests to the server by [@pngwn](https://github.com/pngwn) in [PR 4271](https://github.com/gradio-app/gradio/pull/4271)
->>>>>>> 1151c525
 
 ## Other Changes:
 
