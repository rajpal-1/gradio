--- conflicted
+++ resolved
@@ -29,12 +29,8 @@
 
 ## Breaking Changes:
 
-<<<<<<< HEAD
 - `gr.HuggingFaceDatasetSaver` behavior changed internally. The `flagging/` folder is not a `.git/` folder anymore when using it. `organization` parameter is now ignored in favor of passing a full dataset id as `dataset_name` (e.g. `"username/my-dataset"`).
-=======
-- Some re-exports in `gradio.themes` utilities (introduced in 3.24.0) have been eradicated.
-  By [@akx](https://github.com/akx) in [PR 3958](https://github.com/gradio-app/gradio/pull/3958)
->>>>>>> 90f25905
+- Some re-exports in `gradio.themes` utilities (introduced in 3.24.0) have been eradicated. By [@akx](https://github.com/akx) in [PR 3958](https://github.com/gradio-app/gradio/pull/3958)
 
 ## Full Changelog:
 
