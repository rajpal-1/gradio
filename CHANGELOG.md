# Upcoming Release

## New Features:

<<<<<<< HEAD
- Introduced `gradio deploy` to launch a Gradio app to Spaces directly from your terminal. By [@aliabid94](https://github.com/aliabid94) in [PR 4033](https://github.com/gradio-app/gradio/pull/4033). 
=======
- The reloader command (`gradio app.py`) can now accept command line arguments by [@micky2be](https://github.com/micky2be) in [PR 4119](https://github.com/gradio-app/gradio/pull/4119)
- Added `format` argument to `Audio` component by [@freddyaboulton](https://github.com/freddyaboulton) in [PR 4178](https://github.com/gradio-app/gradio/pull/4178)
- Add JS client code snippets to use via api page by [@aliabd](https://github.com/aliabd) in [PR 3927](https://github.com/gradio-app/gradio/pull/3927).
- Update to the JS client by [@pngwn](https://github.com/pngwn) in [PR 4202](https://github.com/gradio-app/gradio/pull/4202)
>>>>>>> c3dadaeb


## Bug Fixes:

- Fix "TypeError: issubclass() arg 1 must be a class" When use Optional[Types] by [@lingfengchencn](https://github.com/lingfengchencn) in [PR 4200](https://github.com/gradio-app/gradio/pull/4200). 
- Gradio will no longer send any analytics or call home if analytics are disabled with the GRADIO_ANALYTICS_ENABLED environment variable. By [@akx](https://github.com/akx) in [PR 4194](https://github.com/gradio-app/gradio/pull/4194) and [PR 4236](https://github.com/gradio-app/gradio/pull/4236)
- The deprecation warnings for kwargs now show the actual stack level for the invocation, by [@akx](https://github.com/akx) in [PR 4203](https://github.com/gradio-app/gradio/pull/4203).
- Fix "TypeError: issubclass() arg 1 must be a class" When use Optional[Types] by [@lingfengchencn](https://github.com/lingfengchencn) in [PR 4200](https://github.com/gradio-app/gradio/pull/4200). 
- Ensure cancelling functions work correctly by [@pngwn](https://github.com/pngwn) in [PR 4225](https://github.com/gradio-app/gradio/pull/4225)
- Fixes a bug with typing.get_type_hints() on Python 3.9 by [@abidlabs](https://github.com/abidlabs) in [PR 4228](https://github.com/gradio-app/gradio/pull/4228).

## Other Changes:

- Update the js client by [@pngwn](https://github.com/pngwn) in [PR 3899](https://github.com/gradio-app/gradio/pull/3899)
- Fix documentation for the shape of the numpy array produced by the `Image` component by [@der3318](https://github.com/der3318) in [PR 4204](https://github.com/gradio-app/gradio/pull/4204).
- Updates the timeout for websocket messaging from 1 second to 5 seconds by [@abidlabs](https://github.com/abidlabs) in [PR 4235](https://github.com/gradio-app/gradio/pull/4235)


## Breaking Changes:

No changes to highlight.

# 3.30.0

## New Features:

- Adds a `root_path` parameter to `launch()` that allows running Gradio applications on subpaths (e.g. www.example.com/app) behind a proxy, by [@abidlabs](https://github.com/abidlabs) in [PR 4133](https://github.com/gradio-app/gradio/pull/4133)
- Fix dropdown change listener to trigger on change when updated as an output by [@aliabid94](https://github.com/aliabid94) in [PR 4128](https://github.com/gradio-app/gradio/pull/4128). 
- Add `.input` event listener, which is only triggered when a user changes the component value (as compared to `.change`, which is also triggered when a component updates as the result of a function trigger), by [@aliabid94](https://github.com/aliabid94) in [PR 4157](https://github.com/gradio-app/gradio/pull/4157).

## Bug Fixes:

- Records username when flagging by [@abidlabs](https://github.com/abidlabs) in [PR 4135](https://github.com/gradio-app/gradio/pull/4135)
- Fix website build issue by [@aliabd](https://github.com/aliabd) in [PR 4142](https://github.com/gradio-app/gradio/pull/4142)
- Fix lang agnostic type info for `gr.File(file_count='multiple')` output components by [@freddyaboulton](https://github.com/freddyaboulton) in [PR 4153](https://github.com/gradio-app/gradio/pull/4153)


## Other Changes:

No changes to highlight.

## Breaking Changes:

No changes to highlight.

# 3.29.0

## New Features:

- Returning language agnostic types in the `/info` route by [@freddyaboulton](https://github.com/freddyaboulton) in [PR 4039](https://github.com/gradio-app/gradio/pull/4039)

## Bug Fixes:

- Allow users to upload audio files in Audio component on iOS by by [@aliabid94](https://github.com/aliabid94) in [PR 4071](https://github.com/gradio-app/gradio/pull/4071). 
- Fixes the gradio theme builder error that appeared on launch by [@aliabid94](https://github.com/aliabid94) and [@abidlabs](https://github.com/abidlabs) in [PR 4080](https://github.com/gradio-app/gradio/pull/4080) 
- Keep Accordion content in DOM by [@aliabid94](https://github.com/aliabid94) in [PR 4070](https://github.com/gradio-app/gradio/pull/4073) 
- Fixed bug where type hints in functions caused the event handler to crash by [@freddyaboulton](https://github.com/freddyaboulton) in [PR 4068](https://github.com/gradio-app/gradio/pull/4068)
- Fix dropdown default value not appearing by [@aliabid94](https://github.com/aliabid94) in [PR 4072](https://github.com/gradio-app/gradio/pull/4072).
- Soft theme label color fix by [@aliabid94](https://github.com/aliabid94) in [PR 4070](https://github.com/gradio-app/gradio/pull/4070) 
- Fix `gr.Slider` `release` event not triggering on mobile by [@space-nuko](https://github.com/space-nuko) in [PR 4098](https://github.com/gradio-app/gradio/pull/4098) 
- Removes extraneous `State` component info from the `/info` route by [@abidlabs](https://github.com/freddyaboulton) in [PR 4107](https://github.com/gradio-app/gradio/pull/4107)
- Make .then() work even if first event fails by [@aliabid94](https://github.com/aliabid94) in [PR 4115](https://github.com/gradio-app/gradio/pull/4115).

## Documentation Changes:

No changes to highlight.

## Testing and Infrastructure Changes:

No changes to highlight.

## Breaking Changes:

No changes to highlight.

## Full Changelog:

- Allow users to submit with enter in Interfaces with textbox / number inputs [@aliabid94](https://github.com/aliabid94) in [PR 4090](https://github.com/gradio-app/gradio/pull/4090).
- Updates gradio's requirements.txt to requires uvicorn>=0.14.0 by [@abidlabs](https://github.com/abidlabs) in [PR 4086](https://github.com/gradio-app/gradio/pull/4086) 
- Updates some error messaging by [@abidlabs](https://github.com/abidlabs) in [PR 4086](https://github.com/gradio-app/gradio/pull/4086) 
- Renames simplified Chinese translation file from `zh-cn.json` to `zh-CN.json` by [@abidlabs](https://github.com/abidlabs) in [PR 4086](https://github.com/gradio-app/gradio/pull/4086) 

## Contributors Shoutout:

No changes to highlight.

# 3.28.3

## New Features:

No changes to highlight.

## Bug Fixes:

- Fixes issue with indentation in `gr.Code()` component with streaming by [@dawoodkhan82](https://github.com/dawoodkhan82) in [PR 4043](https://github.com/gradio-app/gradio/pull/4043)

## Documentation Changes:

No changes to highlight.

## Testing and Infrastructure Changes:

No changes to highlight.

## Breaking Changes:

No changes to highlight.

## Full Changelog:

No changes to highlight.

## Contributors Shoutout:

No changes to highlight.

# 3.28.2

## Bug Fixes

- Code component visual updates by [@pngwn](https://github.com/pngwn) in [PR 4051](https://github.com/gradio-app/gradio/pull/4051)

## New Features:

- Add support for `visual-question-answering`, `document-question-answering`, and `image-to-text` using `gr.Interface.load("models/...")` and `gr.Interface.from_pipeline` by [@osanseviero](https://github.com/osanseviero) in [PR 3887](https://github.com/gradio-app/gradio/pull/3887)
- Add code block support in `gr.Chatbot()`, by [@dawoodkhan82](https://github.com/dawoodkhan82) in [PR 4048](https://github.com/gradio-app/gradio/pull/4048)
- Adds the ability to blocklist filepaths (and also improves the allowlist mechanism) by [@abidlabs](https://github.com/abidlabs) in [PR 4047](https://github.com/gradio-app/gradio/pull/4047).
- Adds the ability to specify the upload directory via an environment variable by [@abidlabs](https://github.com/abidlabs) in [PR 4047](https://github.com/gradio-app/gradio/pull/4047).

## Bug Fixes:

- Fixes issue with `matplotlib` not rendering correctly if the backend was not set to `Agg` by [@abidlabs](https://github.com/abidlabs) in [PR 4029](https://github.com/gradio-app/gradio/pull/4029)
- Fixes bug where rendering the same `gr.State` across different Interfaces/Blocks within larger Blocks would not work by [@abidlabs](https://github.com/abidlabs) in [PR 4030](https://github.com/gradio-app/gradio/pull/4030)
- Code component visual updates by [@pngwn](https://github.com/pngwn) in [PR 4051](https://github.com/gradio-app/gradio/pull/4051)

## Documentation Changes:

- Adds a Guide on how to use the Python Client within a FastAPI app, by [@abidlabs](https://github.com/abidlabs) in [PR 3892](https://github.com/gradio-app/gradio/pull/3892)

## Testing and Infrastructure Changes:

No changes to highlight.

## Breaking Changes:

- `gr.HuggingFaceDatasetSaver` behavior changed internally. The `flagging/` folder is not a `.git/` folder anymore when using it. `organization` parameter is now ignored in favor of passing a full dataset id as `dataset_name` (e.g. `"username/my-dataset"`).
- New lines (`\n`) are not automatically converted to `<br>` in `gr.Markdown()` or  `gr.Chatbot()`. For multiple new lines, a developer must add multiple `<br>` tags.

## Full Changelog:

- Safer version of `gr.HuggingFaceDatasetSaver` using HTTP methods instead of git pull/push by [@Wauplin](https://github.com/Wauplin) in [PR 3973](https://github.com/gradio-app/gradio/pull/3973)

## Contributors Shoutout:

No changes to highlight.

# 3.28.1

## New Features:

- Add a "clear mask" button to `gr.Image` sketch modes, by [@space-nuko](https://github.com/space-nuko) in [PR 3615](https://github.com/gradio-app/gradio/pull/3615)

## Bug Fixes:

- Fix dropdown default value not appearing by [@aliabid94](https://github.com/aliabid94) in [PR 3996](https://github.com/gradio-app/gradio/pull/3996).
- Fix faded coloring of output textboxes in iOS / Safari by [@aliabid94](https://github.com/aliabid94) in [PR 3993](https://github.com/gradio-app/gradio/pull/3993)

## Documentation Changes:

No changes to highlight.

## Testing and Infrastructure Changes:

- CI: Simplified Python CI workflow by [@akx](https://github.com/akx) in [PR 3982](https://github.com/gradio-app/gradio/pull/3982)
- Upgrade pyright to 1.1.305 by [@akx](https://github.com/akx) in [PR 4042](https://github.com/gradio-app/gradio/pull/4042)
- More Ruff rules are enabled and lint errors fixed by [@akx](https://github.com/akx) in [PR 4038](https://github.com/gradio-app/gradio/pull/4038)

## Breaking Changes:

No changes to highlight.

## Full Changelog:

No changes to highlight.

## Contributors Shoutout:

No changes to highlight.

# 3.28.0

## Bug Fixes:

- Fix duplicate play commands in full-screen mode of 'video'. by [@tomchang25](https://github.com/tomchang25) in [PR 3968](https://github.com/gradio-app/gradio/pull/3968).
- Fix the issue of the UI stuck caused by the 'selected' of DataFrame not being reset. by [@tomchang25](https://github.com/tomchang25) in [PR 3916](https://github.com/gradio-app/gradio/pull/3916).
- Fix issue where `gr.Video()` would not work inside a `gr.Tab()` by [@dawoodkhan82](https://github.com/dawoodkhan82) in [PR 3891](https://github.com/gradio-app/gradio/pull/3891)
- Fixed issue with old_value check in File. by [@tomchang25](https://github.com/tomchang25) in [PR 3859](https://github.com/gradio-app/gradio/pull/3859).
- Fixed bug where all bokeh plots appeared in the same div by [@freddyaboulton](https://github.com/freddyaboulton) in [PR 3896](https://github.com/gradio-app/gradio/pull/3896)
- Fixed image outputs to automatically take full output image height, unless explicitly set, by [@aliabid94](https://github.com/aliabid94) in [PR 3905](https://github.com/gradio-app/gradio/pull/3905)
- Fix issue in `gr.Gallery()` where setting height causes aspect ratio of images to collapse by [@dawoodkhan82](https://github.com/dawoodkhan82) in [PR 3830](https://github.com/gradio-app/gradio/pull/3830)
- Fix issue where requesting for a non-existing file would trigger a 500 error by [@micky2be](https://github.com/micky2be) in `[PR 3895](https://github.com/gradio-app/gradio/pull/3895)`.
- Fix bugs with abspath about symlinks, and unresolvable path on Windows by [@micky2be](https://github.com/micky2be) in `[PR 3895](https://github.com/gradio-app/gradio/pull/3895)`.
- Fixes type in client `Status` enum by [@10zinten](https://github.com/10zinten) in [PR 3931](https://github.com/gradio-app/gradio/pull/3931)
- Fix `gr.ChatBot` to handle image url [tye-singwa](https://github.com/tye-signwa) in [PR 3953](https://github.com/gradio-app/gradio/pull/3953)
- Move Google Tag Manager related initialization code to analytics-enabled block by [@akx](https://github.com/akx) in [PR 3956](https://github.com/gradio-app/gradio/pull/3956)
- Fix bug where port was not reused if the demo was closed and then re-launched by [@freddyaboulton](https://github.com/freddyaboulton) in [PR 3896](https://github.com/gradio-app/gradio/pull/3959)
- Fixes issue where dropdown does not position itself at selected element when opened [@dawoodkhan82](https://github.com/dawoodkhan82) in [PR 3639](https://github.com/gradio-app/gradio/pull/3639)

## Documentation Changes:

- Make use of `gr` consistent across the docs by [@duerrsimon](https://github.com/duerrsimon) in [PR 3901](https://github.com/gradio-app/gradio/pull/3901)
- Fixed typo in theming-guide.md by [@eltociear](https://github.com/eltociear) in [PR 3952](https://github.com/gradio-app/gradio/pull/3952)

## Testing and Infrastructure Changes:

- CI: Python backend lint is only run once, by [@akx](https://github.com/akx) in [PR 3960](https://github.com/gradio-app/gradio/pull/3960)
- Format invocations and concatenations were replaced by f-strings where possible by [@akx](https://github.com/akx) in [PR 3984](https://github.com/gradio-app/gradio/pull/3984)
- Linting rules were made more strict and issues fixed by [@akx](https://github.com/akx) in [PR 3979](https://github.com/gradio-app/gradio/pull/3979).

## Breaking Changes:

- Some re-exports in `gradio.themes` utilities (introduced in 3.24.0) have been eradicated.
  By [@akx](https://github.com/akx) in [PR 3958](https://github.com/gradio-app/gradio/pull/3958)

## Full Changelog:

- Add DESCRIPTION.md to image_segmentation demo by [@aliabd](https://github.com/aliabd) in [PR 3866](https://github.com/gradio-app/gradio/pull/3866)
- Fix error in running `gr.themes.builder()` by [@deepkyu](https://github.com/deepkyu) in [PR 3869](https://github.com/gradio-app/gradio/pull/3869)
- Fixed a JavaScript TypeError when loading custom JS with `_js` and setting `outputs` to `None` in `gradio.Blocks()` by [@DavG25](https://github.com/DavG25) in [PR 3883](https://github.com/gradio-app/gradio/pull/3883)
- Fixed bg_background_fill theme property to expand to whole background, block_radius to affect form elements as well, and added block_label_shadow theme property by [@aliabid94](https://github.com/aliabid94) in [PR 3590](https://github.com/gradio-app/gradio/pull/3590)

## Contributors Shoutout:

No changes to highlight.

# Version 3.27.0

## New Features:

### AnnotatedImage Component

New AnnotatedImage component allows users to highlight regions of an image, either by providing bounding boxes, or 0-1 pixel masks. This component is useful for tasks such as image segmentation, object detection, and image captioning.

![AnnotatedImage screenshot](https://user-images.githubusercontent.com/7870876/232142720-86e0020f-beaf-47b9-a843-689c9621f09c.gif)

Example usage:

```python
with gr.Blocks() as demo:
    img = gr.Image()
    img_section = gr.AnnotatedImage()
    def mask(img):
        top_left_corner = [0, 0, 20, 20]
        random_mask = np.random.randint(0, 2, img.shape[:2])
        return (img, [(top_left_corner, "left corner"), (random_mask, "random")])
    img.change(mask, img, img_section)
```

See the [image_segmentation demo](https://github.com/gradio-app/gradio/tree/main/demo/image_segmentation) for a full example. By [@aliabid94](https://github.com/aliabid94) in [PR 3836](https://github.com/gradio-app/gradio/pull/3836)

## Bug Fixes:

No changes to highlight.

## Documentation Changes:

No changes to highlight.

## Testing and Infrastructure Changes:

No changes to highlight.

## Breaking Changes:

No changes to highlight.

## Full Changelog:

No changes to highlight.

## Contributors Shoutout:

No changes to highlight.

# Version 3.26.0

## New Features:

### `Video` component supports subtitles

- Allow the video component to accept subtitles as input, by [@tomchang25](https://github.com/tomchang25) in [PR 3673](https://github.com/gradio-app/gradio/pull/3673). To provide subtitles, simply return a tuple consisting of `(path_to_video, path_to_subtitles)` from your function. Both `.srt` and `.vtt` formats are supported:

```py
with gr.Blocks() as demo:
    gr.Video(("video.mp4", "captions.srt"))
```

## Bug Fixes:

- Fix code markdown support in `gr.Chatbot()` component by [@dawoodkhan82](https://github.com/dawoodkhan82) in [PR 3816](https://github.com/gradio-app/gradio/pull/3816)

## Documentation Changes:

- Updates the "view API" page in Gradio apps to use the `gradio_client` library by [@aliabd](https://github.com/aliabd) in [PR 3765](https://github.com/gradio-app/gradio/pull/3765)

- Read more about how to use the `gradio_client` library here: https://gradio.app/getting-started-with-the-python-client/

## Testing and Infrastructure Changes:

No changes to highlight.

## Breaking Changes:

No changes to highlight.

## Full Changelog:

No changes to highlight.

## Contributors Shoutout:

No changes to highlight.

# Version 3.25.0

## New Features:

- Improve error messages when number of inputs/outputs to event handlers mismatch, by [@space-nuko](https://github.com/space-nuko) in [PR 3519](https://github.com/gradio-app/gradio/pull/3519)

- Add `select` listener to Images, allowing users to click on any part of an image and get the coordinates of the click by [@aliabid94](https://github.com/aliabid94) in [PR 3786](https://github.com/gradio-app/gradio/pull/3786).

```python
with gr.Blocks() as demo:
    img = gr.Image()
    textbox = gr.Textbox()

    def select_handler(img, evt: gr.SelectData):
        selected_pixel = img[evt.index[1], evt.index[0]]
        return f"Selected pixel: {selected_pixel}"

    img.select(select_handler, img, textbox)
```

![Recording 2023-04-08 at 17 44 39](https://user-images.githubusercontent.com/7870876/230748572-90a2a8d5-116d-4769-bb53-5516555fbd0f.gif)

## Bug Fixes:

- Increase timeout for sending analytics data by [@dawoodkhan82](https://github.com/dawoodkhan82) in [PR 3647](https://github.com/gradio-app/gradio/pull/3647)
- Fix bug where http token was not accessed over websocket connections by [@freddyaboulton](https://github.com/freddyaboulton) in [PR 3735](https://github.com/gradio-app/gradio/pull/3735)
- Add ability to specify `rows`, `columns` and `object-fit` in `style()` for `gr.Gallery()` component by [@dawoodkhan82](https://github.com/dawoodkhan82) in [PR 3586](https://github.com/gradio-app/gradio/pull/3586)
- Fix bug where recording an audio file through the microphone resulted in a corrupted file name by [@abidlabs](https://github.com/abidlabs) in [PR 3770](https://github.com/gradio-app/gradio/pull/3770)
- Added "ssl_verify" to blocks.launch method to allow for use of self-signed certs by [@garrettsutula](https://github.com/garrettsutula) in [PR 3873](https://github.com/gradio-app/gradio/pull/3873)
- Fix bug where iterators where not being reset for processes that terminated early by [@freddyaboulton](https://github.com/freddyaboulton) in [PR 3777](https://github.com/gradio-app/gradio/pull/3777)
- Fix bug where the upload button was not properly handling the `file_count='multiple'` case by [@freddyaboulton](https://github.com/freddyaboulton) in [PR 3782](https://github.com/gradio-app/gradio/pull/3782)
- Fix bug where use Via API button was giving error by [@Devang-C](https://github.com/Devang-C) in [PR 3783](https://github.com/gradio-app/gradio/pull/3783)

## Documentation Changes:

- Fix invalid argument docstrings, by [@akx](https://github.com/akx) in [PR 3740](https://github.com/gradio-app/gradio/pull/3740)

## Testing and Infrastructure Changes:

No changes to highlight.

## Breaking Changes:

No changes to highlight.

## Full Changelog:

- Fixed IPv6 listening to work with bracket [::1] notation, by [@dsully](https://github.com/dsully) in [PR 3695](https://github.com/gradio-app/gradio/pull/3695)

## Contributors Shoutout:

No changes to highlight.

# Version 3.24.1

## New Features:

- No changes to highlight.

## Bug Fixes:

- Fixes Chatbot issue where new lines were being created every time a message was sent back and forth by [@aliabid94](https://github.com/aliabid94) in [PR 3717](https://github.com/gradio-app/gradio/pull/3717).
- Fixes data updating in DataFrame invoking a `select` event once the dataframe has been selected. By [@yiyuezhuo](https://github.com/yiyuezhuo) in [PR 3861](https://github.com/gradio-app/gradio/pull/3861)
- Fixes false positive warning which is due to too strict type checking by [@yiyuezhuo](https://github.com/yiyuezhuo) in [PR 3837](https://github.com/gradio-app/gradio/pull/3837).

## Documentation Changes:

No changes to highlight.

## Testing and Infrastructure Changes:

No changes to highlight.

## Breaking Changes:

No changes to highlight.

## Full Changelog:

No changes to highlight.

## Contributors Shoutout:

No changes to highlight.

# Version 3.24.0

## New Features:

- Trigger the release event when Slider number input is released or unfocused by [@freddyaboulton](https://github.com/freddyaboulton) in [PR 3589](https://github.com/gradio-app/gradio/pull/3589)
- Created Theme Builder, which allows users to create themes without writing any code, by [@aliabid94](https://github.com/aliabid94) in [PR 3664](https://github.com/gradio-app/gradio/pull/3664). Launch by:

  ```python
  import gradio as gr
  gr.themes.builder()
  ```

  ![Theme Builder](https://user-images.githubusercontent.com/7870876/228204929-d71cbba5-69c2-45b3-bd20-e3a201d98b12.png)

- The `Dropdown` component now has a `allow_custom_value` parameter that lets users type in custom values not in the original list of choices.
- The `Colorpicker` component now has a `.blur()` event

### Added a download button for videos! 📥

![download_video](https://user-images.githubusercontent.com/41651716/227009612-9bc5fb72-2a44-4c55-9b7b-a0fa098e7f25.gif)

By [@freddyaboulton](https://github.com/freddyaboulton) in [PR 3581](https://github.com/gradio-app/gradio/pull/3581).

- Trigger the release event when Slider number input is released or unfocused by [@freddyaboulton](https://github.com/freddyaboulton) in [PR 3589](https://github.com/gradio-app/gradio/pull/3589)

## Bug Fixes:

- Fixed bug where text for altair plots was not legible in dark mode by [@freddyaboulton](https://github.com/freddyaboulton) in [PR 3555](https://github.com/gradio-app/gradio/pull/3555)
- Fixes `Chatbot` and `Image` components so that files passed during processing are added to a directory where they can be served from, by [@abidlabs](https://github.com/abidlabs) in [PR 3523](https://github.com/gradio-app/gradio/pull/3523)
- Use Gradio API server to send telemetry using `huggingface_hub` [@dawoodkhan82](https://github.com/dawoodkhan82) in [PR 3488](https://github.com/gradio-app/gradio/pull/3488)
- Fixes an an issue where if the Blocks scope was not exited, then State could be shared across sessions, by [@abidlabs](https://github.com/abidlabs) in [PR 3600](https://github.com/gradio-app/gradio/pull/3600)
- Ensures that `gr.load()` loads and applies the upstream theme, by [@abidlabs](https://github.com/abidlabs) in [PR 3641](https://github.com/gradio-app/gradio/pull/3641)
- Fixed bug where "or" was not being localized in file upload text by [@freddyaboulton](https://github.com/freddyaboulton) in [PR 3599](https://github.com/gradio-app/gradio/pull/3599)
- Fixed bug where chatbot does not autoscroll inside of a tab, row or column by [@dawoodkhan82](https://github.com/dawoodkhan82) in [PR 3637](https://github.com/gradio-app/gradio/pull/3637)
- Fixed bug where textbox shrinks when `lines` set to larger than 20 by [@dawoodkhan82](https://github.com/dawoodkhan82) in [PR 3637](https://github.com/gradio-app/gradio/pull/3637)
- Ensure CSS has fully loaded before rendering the application, by [@pngwn](https://github.com/pngwn) in [PR 3573](https://github.com/gradio-app/gradio/pull/3573)
- Support using an empty list as `gr.Dataframe` value, by [@space-nuko](https://github.com/space-nuko) in [PR 3646](https://github.com/gradio-app/gradio/pull/3646)
- Fixed `gr.Image` not filling the entire element size, by [@space-nuko](https://github.com/space-nuko) in [PR 3649](https://github.com/gradio-app/gradio/pull/3649)
- Make `gr.Code` support the `lines` property, by [@space-nuko](https://github.com/space-nuko) in [PR 3651](https://github.com/gradio-app/gradio/pull/3651)
- Fixes certain `_js` return values being double wrapped in an array, by [@space-nuko](https://github.com/space-nuko) in [PR 3594](https://github.com/gradio-app/gradio/pull/3594)
- Correct the documentation of `gr.File` component to state that its preprocessing method converts the uploaded file to a temporary file, by @RussellLuo in [PR 3660](https://github.com/gradio-app/gradio/pull/3660)
- Fixed bug in Serializer ValueError text by [@osanseviero](https://github.com/osanseviero) in [PR 3669](https://github.com/gradio-app/gradio/pull/3669)
- Fix default parameter argument and `gr.Progress` used in same function, by [@space-nuko](https://github.com/space-nuko) in [PR 3671](https://github.com/gradio-app/gradio/pull/3671)
- Hide `Remove All` button in `gr.Dropdown` single-select mode by [@space-nuko](https://github.com/space-nuko) in [PR 3678](https://github.com/gradio-app/gradio/pull/3678)
- Fix broken spaces in docs by [@aliabd](https://github.com/aliabd) in [PR 3698](https://github.com/gradio-app/gradio/pull/3698)
- Fix items in `gr.Dropdown` besides the selected item receiving a checkmark, by [@space-nuko](https://github.com/space-nuko) in [PR 3644](https://github.com/gradio-app/gradio/pull/3644)
- Fix several `gr.Dropdown` issues and improve usability, by [@space-nuko](https://github.com/space-nuko) in [PR 3705](https://github.com/gradio-app/gradio/pull/3705)

## Documentation Changes:

- Makes some fixes to the Theme Guide related to naming of variables, by [@abidlabs](https://github.com/abidlabs) in [PR 3561](https://github.com/gradio-app/gradio/pull/3561)
- Documented `HuggingFaceDatasetJSONSaver` by [@osanseviero](https://github.com/osanseviero) in [PR 3604](https://github.com/gradio-app/gradio/pull/3604)
- Makes some additions to documentation of `Audio` and `State` components, and fixes the `pictionary` demo by [@abidlabs](https://github.com/abidlabs) in [PR 3611](https://github.com/gradio-app/gradio/pull/3611)
- Fix outdated sharing your app guide by [@aliabd](https://github.com/aliabd) in [PR 3699](https://github.com/gradio-app/gradio/pull/3699)

## Testing and Infrastructure Changes:

- Removed heavily-mocked tests related to comet_ml, wandb, and mlflow as they added a significant amount of test dependencies that prevented installation of test dependencies on Windows environments. By [@abidlabs](https://github.com/abidlabs) in [PR 3608](https://github.com/gradio-app/gradio/pull/3608)
- Added Windows continuous integration, by [@space-nuko](https://github.com/space-nuko) in [PR 3628](https://github.com/gradio-app/gradio/pull/3628)
- Switched linting from flake8 + isort to `ruff`, by [@akx](https://github.com/akx) in [PR 3710](https://github.com/gradio-app/gradio/pull/3710)

## Breaking Changes:

No changes to highlight.

## Full Changelog:

- Mobile responsive iframes in themes guide by [@aliabd](https://github.com/aliabd) in [PR 3562](https://github.com/gradio-app/gradio/pull/3562)
- Remove extra $demo from theme guide by [@aliabd](https://github.com/aliabd) in [PR 3563](https://github.com/gradio-app/gradio/pull/3563)
- Set the theme name to be the upstream repo name when loading from the hub by [@freddyaboulton](https://github.com/freddyaboulton) in [PR 3595](https://github.com/gradio-app/gradio/pull/3595)
- Copy everything in website Dockerfile, fix build issues by [@aliabd](https://github.com/aliabd) in [PR 3659](https://github.com/gradio-app/gradio/pull/3659)
- Raise error when an event is queued but the queue is not configured by [@freddyaboulton](https://github.com/freddyaboulton) in [PR 3640](https://github.com/gradio-app/gradio/pull/3640)
- Allows users to apss in a string name for a built-in theme, by [@abidlabs](https://github.com/abidlabs) in [PR 3641](https://github.com/gradio-app/gradio/pull/3641)
- Added `orig_name` to Video output in the backend so that the front end can set the right name for downloaded video files by [@freddyaboulton](https://github.com/freddyaboulton) in [PR 3700](https://github.com/gradio-app/gradio/pull/3700)

## Contributors Shoutout:

No changes to highlight.

# Version 3.23.0

## New Features:

### Theme Sharing!

Once you have created a theme, you can upload it to the HuggingFace Hub to let others view it, use it, and build off of it! You can also download, reuse, and remix other peoples' themes. See https://gradio.app/theming-guide/ for more details.

By [@freddyaboulton](https://github.com/freddyaboulton) in [PR 3428](https://github.com/gradio-app/gradio/pull/3428)

## Bug Fixes:

- Removes leading spaces from all lines of code uniformly in the `gr.Code()` component. By [@abidlabs](https://github.com/abidlabs) in [PR 3556](https://github.com/gradio-app/gradio/pull/3556)
- Fixed broken login page, by [@aliabid94](https://github.com/aliabid94) in [PR 3529](https://github.com/gradio-app/gradio/pull/3529)

## Documentation Changes:

No changes to highlight.

## Testing and Infrastructure Changes:

No changes to highlight.

## Breaking Changes:

No changes to highlight.

## Full Changelog:

- Fix rendering of dropdowns to take more space, and related bugs, by [@aliabid94](https://github.com/aliabid94) in [PR 3549](https://github.com/gradio-app/gradio/pull/3549)

## Contributors Shoutout:

No changes to highlight.

# Version 3.22.1

## New Features:

No changes to highlight.

## Bug Fixes:

- Restore label bars by [@aliabid94](https://github.com/aliabid94) in [PR 3507](https://github.com/gradio-app/gradio/pull/3507)

## Documentation Changes:

No changes to highlight.

## Testing and Infrastructure Changes:

No changes to highlight.

## Breaking Changes:

No changes to highlight.

## Full Changelog:

No changes to highlight.

## Contributors Shoutout:

No changes to highlight.

# Version 3.22.0

## New Features:

### Official Theme release

Gradio now supports a new theme system, which allows you to customize the look and feel of your app. You can now use the `theme=` kwarg to pass in a prebuilt theme, or customize your own! See https://gradio.app/theming-guide/ for more details. By [@aliabid94](https://github.com/aliabid94) in [PR 3470](https://github.com/gradio-app/gradio/pull/3470) and [PR 3497](https://github.com/gradio-app/gradio/pull/3497)

### `elem_classes`

Add keyword argument `elem_classes` to Components to control class names of components, in the same manner as existing `elem_id`.
By [@aliabid94](https://github.com/aliabid94) in [PR 3466](https://github.com/gradio-app/gradio/pull/3466)

## Bug Fixes:

- Fixes the File.upload() event trigger which broke as part of the change in how we uploaded files by [@abidlabs](https://github.com/abidlabs) in [PR 3462](https://github.com/gradio-app/gradio/pull/3462)
- Fixed issue with `gr.Request` object failing to handle dictionaries when nested keys couldn't be converted to variable names [#3454](https://github.com/gradio-app/gradio/issues/3454) by [@radames](https://github.com/radames) in [PR 3459](https://github.com/gradio-app/gradio/pull/3459)
- Fixed bug where css and client api was not working properly when mounted in a subpath by [@freddyaboulton](https://github.com/freddyaboulton) in [PR 3482](https://github.com/gradio-app/gradio/pull/3482)

## Documentation Changes:

- Document gr.Error in the docs by [@aliabd](https://github.com/aliabd) in [PR 3465](https://github.com/gradio-app/gradio/pull/3465)

## Testing and Infrastructure Changes:

- Pinned `pyright==1.1.298` for stability by [@abidlabs](https://github.com/abidlabs) in [PR 3475](https://github.com/gradio-app/gradio/pull/3475)
- Removed `IOComponent.add_interactive_to_config()` by [@space-nuko](https://github.com/space-nuko) in [PR 3476](https://github.com/gradio-app/gradio/pull/3476)
- Removed `IOComponent.generate_sample()` by [@space-nuko](https://github.com/space-nuko) in [PR 3475](https://github.com/gradio-app/gradio/pull/3483)

## Breaking Changes:

No changes to highlight.

## Full Changelog:

- Revert primary button background color in dark mode by [@aliabid94](https://github.com/aliabid94) in [PR 3468](https://github.com/gradio-app/gradio/pull/3468)

## Contributors Shoutout:

No changes to highlight.

# Version 3.21.0

## New Features:

### Theme Sharing 🎨 🤝

You can now share your gradio themes with the world!

After creating a theme, you can upload it to the HuggingFace Hub to let others view it, use it, and build off of it!

### Uploading

There are two ways to upload a theme, via the theme class instance or the command line.

1. Via the class instance

```python
my_theme.push_to_hub(repo_name="my_theme",
                     version="0.2.0",
                     hf_token="...")
```

2. Via the command line

First save the theme to disk

```python
my_theme.dump(filename="my_theme.json")
```

Then use the `upload_theme` command:

```bash
upload_theme\
"my_theme.json"\
"my_theme"\
"0.2.0"\
"<hf-token>"
```

The `version` must be a valid [semantic version](https://www.geeksforgeeks.org/introduction-semantic-versioning/) string.

This creates a space on the huggingface hub to host the theme files and show potential users a preview of your theme.

An example theme space is here: https://huggingface.co/spaces/freddyaboulton/dracula_revamped

### Downloading

To use a theme from the hub, use the `from_hub` method on the `ThemeClass` and pass it to your app:

```python
my_theme = gr.Theme.from_hub("freddyaboulton/my_theme")

with gr.Blocks(theme=my_theme) as demo:
    ....
```

You can also pass the theme string directly to `Blocks` or `Interface` (`gr.Blocks(theme="freddyaboulton/my_theme")`)

You can pin your app to an upstream theme version by using semantic versioning expressions.

For example, the following would ensure the theme we load from the `my_theme` repo was between versions `0.1.0` and `0.2.0`:

```python
with gr.Blocks(theme="freddyaboulton/my_theme@>=0.1.0,<0.2.0") as demo:
    ....
```

by [@freddyaboulton](https://github.com/freddyaboulton) in [PR 3428](https://github.com/gradio-app/gradio/pull/3428)

### Code component 🦾

New code component allows you to enter, edit and display code with full syntax highlighting by [@pngwn](https://github.com/pngwn) in [PR 3421](https://github.com/gradio-app/gradio/pull/3421)

### The `Chatbot` component now supports audio, video, and images

The `Chatbot` component now supports audio, video, and images with a simple syntax: simply
pass in a tuple with the URL or filepath (the second optional element of the tuple is alt text), and the image/audio/video will be displayed:

```python
gr.Chatbot([
    (("driving.mp4",), "cool video"),
    (("cantina.wav",), "cool audio"),
    (("lion.jpg", "A lion"), "cool pic"),
]).style(height=800)
```

<img width="1054" alt="image" src="https://user-images.githubusercontent.com/1778297/224116682-5908db47-f0fa-405c-82ab-9c7453e8c4f1.png">

Note: images were previously supported via Markdown syntax and that is still supported for backwards compatibility. By [@dawoodkhan82](https://github.com/dawoodkhan82) in [PR 3413](https://github.com/gradio-app/gradio/pull/3413)

- Allow consecutive function triggers with `.then` and `.success` by [@aliabid94](https://github.com/aliabid94) in [PR 3430](https://github.com/gradio-app/gradio/pull/3430)

- New code component allows you to enter, edit and display code with full syntax highlighting by [@pngwn](https://github.com/pngwn) in [PR 3421](https://github.com/gradio-app/gradio/pull/3421)

![](https://user-images.githubusercontent.com/12937446/224116643-5cfb94b3-93ce-43ee-bb7b-c25c3b66e0a1.png)

- Added the `.select()` event listener, which also includes event data that can be passed as an argument to a function with type hint `gr.SelectData`. The following components support the `.select()` event listener: Chatbot, CheckboxGroup, Dataframe, Dropdown, File, Gallery, HighlightedText, Label, Radio, TabItem, Tab, Textbox. Example usage:

```python
import gradio as gr

with gr.Blocks() as demo:
    gallery = gr.Gallery(["images/1.jpg", "images/2.jpg", "images/3.jpg"])
    selected_index = gr.Textbox()

    def on_select(evt: gr.SelectData):
        return evt.index

    gallery.select(on_select, None, selected_index)
```

By [@aliabid94](https://github.com/aliabid94) in [PR 3399](https://github.com/gradio-app/gradio/pull/3399)

- The `Textbox` component now includes a copy button by [@abidlabs](https://github.com/abidlabs) in [PR 3452](https://github.com/gradio-app/gradio/pull/3452)

## Bug Fixes:

- Use `huggingface_hub` to send telemetry on `interface` and `blocks`; eventually to replace segment by [@dawoodkhan82](https://github.com/dawoodkhan82) in [PR 3342](https://github.com/gradio-app/gradio/pull/3342)
- Ensure load events created by components (randomize for slider, callable values) are never queued unless every is passed by [@freddyaboulton](https://github.com/freddyaboulton) in [PR 3391](https://github.com/gradio-app/gradio/pull/3391)
- Prevent in-place updates of `generic_update` by shallow copying by [@gitgithan](https://github.com/gitgithan) in [PR 3405](https://github.com/gradio-app/gradio/pull/3405) to fix [#3282](https://github.com/gradio-app/gradio/issues/3282)
- Fix bug caused by not importing `BlockContext` in `utils.py` by [@freddyaboulton](https://github.com/freddyaboulton) in [PR 3424](https://github.com/gradio-app/gradio/pull/3424)
- Ensure dropdown does not highlight partial matches by [@pngwn](https://github.com/pngwn) in [PR 3421](https://github.com/gradio-app/gradio/pull/3421)
- Fix mic button display by [@aliabid94](https://github.com/aliabid94) in [PR 3456](https://github.com/gradio-app/gradio/pull/3456)

## Documentation Changes:

- Added a section on security and access when sharing Gradio apps by [@abidlabs](https://github.com/abidlabs) in [PR 3408](https://github.com/gradio-app/gradio/pull/3408)
- Add Chinese README by [@uanu2002](https://github.com/uanu2002) in [PR 3394](https://github.com/gradio-app/gradio/pull/3394)
- Adds documentation for web components by [@abidlabs](https://github.com/abidlabs) in [PR 3407](https://github.com/gradio-app/gradio/pull/3407)
- Fixed link in Chinese readme by [@eltociear](https://github.com/eltociear) in [PR 3417](https://github.com/gradio-app/gradio/pull/3417)
- Document Blocks methods by [@aliabd](https://github.com/aliabd) in [PR 3427](https://github.com/gradio-app/gradio/pull/3427)
- Fixed bug where event handlers were not showing up in documentation by [@freddyaboulton](https://github.com/freddyaboulton) in [PR 3434](https://github.com/gradio-app/gradio/pull/3434)

## Testing and Infrastructure Changes:

- Fixes tests that were failing locally but passing on CI by [@abidlabs](https://github.com/abidlabs) in [PR 3411](https://github.com/gradio-app/gradio/pull/3411)
- Remove codecov from the repo by [@aliabd](https://github.com/aliabd) in [PR 3415](https://github.com/gradio-app/gradio/pull/3415)

## Breaking Changes:

No changes to highlight.

## Full Changelog:

- Prevent in-place updates of `generic_update` by shallow copying by [@gitgithan](https://github.com/gitgithan) in [PR 3405](https://github.com/gradio-app/gradio/pull/3405) to fix [#3282](https://github.com/gradio-app/gradio/issues/3282)
- Persist file names of files uploaded through any Gradio component by [@abidlabs](https://github.com/abidlabs) in [PR 3412](https://github.com/gradio-app/gradio/pull/3412)
- Fix markdown embedded component in docs by [@aliabd](https://github.com/aliabd) in [PR 3410](https://github.com/gradio-app/gradio/pull/3410)
- Clean up event listeners code by [@aliabid94](https://github.com/aliabid94) in [PR 3420](https://github.com/gradio-app/gradio/pull/3420)
- Fix css issue with spaces logo by [@aliabd](https://github.com/aliabd) in [PR 3422](https://github.com/gradio-app/gradio/pull/3422)
- Makes a few fixes to the `JSON` component (show_label parameter, icons) in [@abidlabs](https://github.com/abidlabs) in [PR 3451](https://github.com/gradio-app/gradio/pull/3451)

## Contributors Shoutout:

No changes to highlight.

# Version 3.20.1

## New Features:

- Add `height` kwarg to style in `gr.Chatbot()` component by [@dawoodkhan82](https://github.com/dawoodkhan82) in [PR 3369](https://github.com/gradio-app/gradio/pull/3369)

```python
chatbot = gr.Chatbot().style(height=500)
```

## Bug Fixes:

- Ensure uploaded images are always shown in the sketch tool by [@pngwn](https://github.com/pngwn) in [PR 3386](https://github.com/gradio-app/gradio/pull/3386)
- Fixes bug where when if fn is a non-static class member, then self should be ignored as the first param of the fn by [@or25](https://github.com/or25) in [PR #3227](https://github.com/gradio-app/gradio/pull/3227)

## Documentation Changes:

No changes to highlight.

## Testing and Infrastructure Changes:

No changes to highlight.

## Breaking Changes:

No changes to highlight.

## Full Changelog:

No changes to highlight.

## Contributors Shoutout:

No changes to highlight.

# Version 3.20.0

## New Features:

### Release event for Slider

Now you can trigger your python function to run when the slider is released as opposed to every slider change value!

Simply use the `release` method on the slider

```python
slider.release(function, inputs=[...], outputs=[...], api_name="predict")
```

By [@freddyaboulton](https://github.com/freddyaboulton) in [PR 3353](https://github.com/gradio-app/gradio/pull/3353)

### Dropdown Component Updates

The standard dropdown component now supports searching for choices. Also when `multiselect` is `True`, you can specify `max_choices` to set the maximum number of choices you want the user to be able to select from the dropdown component.

```python
gr.Dropdown(label="Choose your favorite colors", choices=["red", "blue", "green", "yellow", "orange"], multiselect=True, max_choices=2)
```

by [@dawoodkhan82](https://github.com/dawoodkhan82) in [PR 3211](https://github.com/gradio-app/gradio/pull/3211)

### Download button for images 🖼️

Output images will now automatically have a download button displayed to make it easier to save and share
the results of Machine Learning art models.

![download_sketch](https://user-images.githubusercontent.com/41651716/221025113-e693bf41-eabd-42b3-a4f2-26f2708d98fe.gif)

By [@freddyaboulton](https://github.com/freddyaboulton) in [PR 3297](https://github.com/gradio-app/gradio/pull/3297)

- Updated image upload component to accept all image formats, including lossless formats like .webp by [@fienestar](https://github.com/fienestar) in [PR 3225](https://github.com/gradio-app/gradio/pull/3225)
- Adds a disabled mode to the `gr.Button` component by setting `interactive=False` by [@abidlabs](https://github.com/abidlabs) in [PR 3266](https://github.com/gradio-app/gradio/pull/3266) and [PR 3288](https://github.com/gradio-app/gradio/pull/3288)
- Adds visual feedback to the when the Flag button is clicked, by [@abidlabs](https://github.com/abidlabs) in [PR 3289](https://github.com/gradio-app/gradio/pull/3289)
- Adds ability to set `flagging_options` display text and saved flag separately by [@abidlabs](https://github.com/abidlabs) in [PR 3289](https://github.com/gradio-app/gradio/pull/3289)
- Allow the setting of `brush_radius` for the `Image` component both as a default and via `Image.update()` by [@pngwn](https://github.com/pngwn) in [PR 3277](https://github.com/gradio-app/gradio/pull/3277)
- Added `info=` argument to form components to enable extra context provided to users, by [@aliabid94](https://github.com/aliabid94) in [PR 3291](https://github.com/gradio-app/gradio/pull/3291)
- Allow developers to access the username of a logged-in user from the `gr.Request()` object using the `.username` attribute by [@abidlabs](https://github.com/abidlabs) in [PR 3296](https://github.com/gradio-app/gradio/pull/3296)
- Add `preview` option to `Gallery.style` that launches the gallery in preview mode when first loaded by [@freddyaboulton](https://github.com/freddyaboulton) in [PR 3345](https://github.com/gradio-app/gradio/pull/3345)

## Bug Fixes:

- Ensure `mirror_webcam` is always respected by [@pngwn](https://github.com/pngwn) in [PR 3245](https://github.com/gradio-app/gradio/pull/3245)
- Fix issue where updated markdown links were not being opened in a new tab by [@gante](https://github.com/gante) in [PR 3236](https://github.com/gradio-app/gradio/pull/3236)
- API Docs Fixes by [@aliabd](https://github.com/aliabd) in [PR 3287](https://github.com/gradio-app/gradio/pull/3287)
- Added a timeout to queue messages as some demos were experiencing infinitely growing queues from active jobs waiting forever for clients to respond by [@freddyaboulton](https://github.com/freddyaboulton) in [PR 3196](https://github.com/gradio-app/gradio/pull/3196)
- Fixes the height of rendered LaTeX images so that they match the height of surrounding text by [@abidlabs](https://github.com/abidlabs) in [PR 3258](https://github.com/gradio-app/gradio/pull/3258) and in [PR 3276](https://github.com/gradio-app/gradio/pull/3276)
- Fix bug where matplotlib images where always too small on the front end by [@freddyaboulton](https://github.com/freddyaboulton) in [PR 3274](https://github.com/gradio-app/gradio/pull/3274)
- Remove embed's `initial_height` when loading is complete so the embed finds its natural height once it is loaded [@pngwn](https://github.com/pngwn) in [PR 3292](https://github.com/gradio-app/gradio/pull/3292)
- Prevent Sketch from crashing when a default image is provided by [@pngwn](https://github.com/pngwn) in [PR 3277](https://github.com/gradio-app/gradio/pull/3277)
- Respect the `shape` argument on the front end when creating Image Sketches by [@pngwn](https://github.com/pngwn) in [PR 3277](https://github.com/gradio-app/gradio/pull/3277)
- Fix infinite loop caused by setting `Dropdown's` value to be `[]` and adding a change event on the dropdown by [@freddyaboulton](https://github.com/freddyaboulton) in [PR 3295](https://github.com/gradio-app/gradio/pull/3295)
- Fix change event listed twice in image docs by [@aliabd](https://github.com/aliabd) in [PR 3318](https://github.com/gradio-app/gradio/pull/3318)
- Fix bug that cause UI to be vertically centered at all times by [@pngwn](https://github.com/pngwn) in [PR 3336](https://github.com/gradio-app/gradio/pull/3336)
- Fix bug where `height` set in `Gallery.style` was not respected by the front-end by [@freddyaboulton](https://github.com/freddyaboulton) in [PR 3343](https://github.com/gradio-app/gradio/pull/3343)
- Ensure markdown lists are rendered correctly by [@pngwn](https://github.com/pngwn) in [PR 3341](https://github.com/gradio-app/gradio/pull/3341)
- Ensure that the initial empty value for `gr.Dropdown(Multiselect=True)` is an empty list and the initial value for `gr.Dropdown(Multiselect=False)` is an empty string by [@pngwn](https://github.com/pngwn) in [PR 3338](https://github.com/gradio-app/gradio/pull/3338)
- Ensure uploaded images respect the shape property when the canvas is also enabled by [@pngwn](https://github.com/pngwn) in [PR 3351](https://github.com/gradio-app/gradio/pull/3351)
- Ensure that Google Analytics works correctly when gradio apps are created with `analytics_enabled=True` by [@abidlabs](https://github.com/abidlabs) in [PR 3349](https://github.com/gradio-app/gradio/pull/3349)
- Fix bug where files were being re-uploaded after updates by [@freddyaboulton](https://github.com/freddyaboulton) in [PR 3375](https://github.com/gradio-app/gradio/pull/3375)
- Fix error when using backen_fn and custom js at the same time by [@jialeicui](https://github.com/jialeicui) in [PR 3358](https://github.com/gradio-app/gradio/pull/3358)
- Support new embeds for huggingface spaces subdomains by [@pngwn](https://github.com/pngwn) in [PR 3367](https://github.com/gradio-app/gradio/pull/3367)

## Documentation Changes:

- Added the `types` field to the dependency field in the config by [@freddyaboulton](https://github.com/freddyaboulton) in [PR 3315](https://github.com/gradio-app/gradio/pull/3315)
- Gradio Status Page by [@aliabd](https://github.com/aliabd) in [PR 3331](https://github.com/gradio-app/gradio/pull/3331)
- Adds a Guide on setting up a dashboard from Supabase data using the `gr.BarPlot`
  component by [@abidlabs](https://github.com/abidlabs) in [PR 3275](https://github.com/gradio-app/gradio/pull/3275)

## Testing and Infrastructure Changes:

- Adds a script to benchmark the performance of the queue and adds some instructions on how to use it. By [@freddyaboulton](https://github.com/freddyaboulton) and [@abidlabs](https://github.com/abidlabs) in [PR 3272](https://github.com/gradio-app/gradio/pull/3272)
- Flaky python tests no longer cancel non-flaky tests by [@freddyaboulton](https://github.com/freddyaboulton) in [PR 3344](https://github.com/gradio-app/gradio/pull/3344)

## Breaking Changes:

- Chatbot bubble colors can no longer be set by `chatbot.style(color_map=)` by [@aliabid94] in [PR 3370](https://github.com/gradio-app/gradio/pull/3370)

## Full Changelog:

- Fixed comment typo in components.py by [@eltociear](https://github.com/eltociear) in [PR 3235](https://github.com/gradio-app/gradio/pull/3235)
- Cleaned up chatbot ui look and feel by [@aliabid94] in [PR 3370](https://github.com/gradio-app/gradio/pull/3370)

## Contributors Shoutout:

No changes to highlight.

# Version 3.19.1

## New Features:

No changes to highlight.

## Bug Fixes:

- UI fixes including footer and API docs by [@aliabid94](https://github.com/aliabid94) in [PR 3242](https://github.com/gradio-app/gradio/pull/3242)
- Updated image upload component to accept all image formats, including lossless formats like .webp by [@fienestar](https://github.com/fienestar) in [PR 3225](https://github.com/gradio-app/gradio/pull/3225)

## Documentation Changes:

No changes to highlight.

## Testing and Infrastructure Changes:

No changes to highlight.

## Breaking Changes:

No changes to highlight.

## Full Changelog:

- Added backend support for themes by [@aliabid94](https://github.com/aliabid94) in [PR 2931](https://github.com/gradio-app/gradio/pull/2931)
- Added support for button sizes "lg" (default) and "sm".

## Contributors Shoutout:

No changes to highlight.

# Version 3.19.0

## New Features:

### Improved embedding experience

When embedding a spaces-hosted gradio app as a web component, you now get an improved UI linking back to the original space, better error handling and more intelligent load performance. No changes are required to your code to benefit from this enhanced experience; simply upgrade your gradio SDK to the latest version.

![](https://user-images.githubusercontent.com/12937446/219653294-86937632-72c1-4e93-a77c-af705d49382a.png)

This behaviour is configurable. You can disable the info panel at the bottom by passing `info="false"`. You can disable the container entirely by passing `container="false"`.

Error statuses are reported in the UI with an easy way for end-users to report problems to the original space author via the community tab of that Hugginface space:

![](https://user-images.githubusercontent.com/12937446/219655499-88019443-d694-44e7-9e6d-242e19d10a5c.png)

By default, gradio apps are lazy loaded, vastly improving performance when there are several demos on the page. Metadata is loaded ahead of time, but the space will only be loaded and rendered when it is in view.

This behaviour is configurable. You can pass `eager="true"` to load and render the space regardless of whether or not it is currently on the screen.

by [@pngwn](https://github.com/pngwn) in [PR 3205](https://github.com/gradio-app/gradio/pull/3205)

### New `gr.BarPlot` component! 📊

Create interactive bar plots from a high-level interface with `gr.BarPlot`.
No need to remember matplotlib syntax anymore!

Example usage:

```python
import gradio as gr
import pandas as pd

simple = pd.DataFrame({
    'a': ['A', 'B', 'C', 'D', 'E', 'F', 'G', 'H', 'I'],
    'b': [28, 55, 43, 91, 81, 53, 19, 87, 52]
})

with gr.Blocks() as demo:
    gr.BarPlot(
        simple,
        x="a",
        y="b",
        title="Simple Bar Plot with made up data",
        tooltip=['a', 'b'],
    )

demo.launch()
```

By [@freddyaboulton](https://github.com/freddyaboulton) in [PR 3157](https://github.com/gradio-app/gradio/pull/3157)

### Bokeh plots are back! 🌠

Fixed a bug that prevented bokeh plots from being displayed on the front end and extended support for both 2.x and 3.x versions of bokeh!

![image](https://user-images.githubusercontent.com/41651716/219468324-0d82e07f-8fb4-4ff9-b40c-8250b29e45f7.png)

By [@freddyaboulton](https://github.com/freddyaboulton) in [PR 3212](https://github.com/gradio-app/gradio/pull/3212)

## Bug Fixes:

- Adds ability to add a single message from the bot or user side. Ex: specify `None` as the second value in the tuple, to add a single message in the chatbot from the "bot" side.

```python
gr.Chatbot([("Hi, I'm DialoGPT. Try asking me a question.", None)])
```

By [@dawoodkhan82](https://github.com/dawoodkhan82) in [PR 3165](https://github.com/gradio-app/gradio/pull/3165)

- Fixes `gr.utils.delete_none` to only remove props whose values are `None` from the config by [@abidlabs](https://github.com/abidlabs) in [PR 3188](https://github.com/gradio-app/gradio/pull/3188)
- Fix bug where embedded demos were not loading files properly by [@freddyaboulton](https://github.com/freddyaboulton) in [PR 3177](https://github.com/gradio-app/gradio/pull/3177)
- The `change` event is now triggered when users click the 'Clear All' button of the multiselect DropDown component by [@freddyaboulton](https://github.com/freddyaboulton) in [PR 3195](https://github.com/gradio-app/gradio/pull/3195)
- Stops File component from freezing when a large file is uploaded by [@aliabid94](https://github.com/aliabid94) in [PR 3191](https://github.com/gradio-app/gradio/pull/3191)
- Support Chinese pinyin in Dataframe by [@aliabid94](https://github.com/aliabid94) in [PR 3206](https://github.com/gradio-app/gradio/pull/3206)
- The `clear` event is now triggered when images are cleared by [@freddyaboulton](https://github.com/freddyaboulton) in [PR 3218](https://github.com/gradio-app/gradio/pull/3218)
- Fix bug where auth cookies where not sent when connecting to an app via http by [@freddyaboulton](https://github.com/freddyaboulton) in [PR 3223](https://github.com/gradio-app/gradio/pull/3223)
- Ensure latext CSS is always applied in light and dark mode by [@pngwn](https://github.com/pngwn) in [PR 3233](https://github.com/gradio-app/gradio/pull/3233)

## Documentation Changes:

- Sort components in docs by alphabetic order by [@aliabd](https://github.com/aliabd) in [PR 3152](https://github.com/gradio-app/gradio/pull/3152)
- Changes to W&B guide by [@scottire](https://github.com/scottire) in [PR 3153](https://github.com/gradio-app/gradio/pull/3153)
- Keep pnginfo metadata for gallery by [@wfng92](https://github.com/wfng92) in [PR 3150](https://github.com/gradio-app/gradio/pull/3150)
- Add a section on how to run a Gradio app locally [@osanseviero](https://github.com/osanseviero) in [PR 3170](https://github.com/gradio-app/gradio/pull/3170)
- Fixed typos in gradio events function documentation by [@vidalmaxime](https://github.com/vidalmaxime) in [PR 3168](https://github.com/gradio-app/gradio/pull/3168)
- Added an example using Gradio's batch mode with the diffusers library by [@abidlabs](https://github.com/abidlabs) in [PR 3224](https://github.com/gradio-app/gradio/pull/3224)

## Testing and Infrastructure Changes:

No changes to highlight.

## Breaking Changes:

No changes to highlight.

## Full Changelog:

- Fix demos page css and add close demos button by [@aliabd](https://github.com/aliabd) in [PR 3151](https://github.com/gradio-app/gradio/pull/3151)
- Caches temp files from base64 input data by giving them a deterministic path based on the contents of data by [@abidlabs](https://github.com/abidlabs) in [PR 3197](https://github.com/gradio-app/gradio/pull/3197)
- Better warnings (when there is a mismatch between the number of output components and values returned by a function, or when the `File` component or `UploadButton` component includes a `file_types` parameter along with `file_count=="dir"`) by [@abidlabs](https://github.com/abidlabs) in [PR 3194](https://github.com/gradio-app/gradio/pull/3194)
- Raises a `gr.Error` instead of a regular Python error when you use `gr.Interface.load()` to load a model and there's an error querying the HF API by [@abidlabs](https://github.com/abidlabs) in [PR 3194](https://github.com/gradio-app/gradio/pull/3194)
- Fixed gradio share links so that they are persistent and do not reset if network
  connection is disrupted by by [XciD](https://github.com/XciD), [Wauplin](https://github.com/Wauplin), and [@abidlabs](https://github.com/abidlabs) in [PR 3149](https://github.com/gradio-app/gradio/pull/3149) and a follow-up to allow it to work for users upgrading from a previous Gradio version in [PR 3221](https://github.com/gradio-app/gradio/pull/3221)

## Contributors Shoutout:

No changes to highlight.

# Version 3.18.0

## New Features:

### Revamped Stop Button for Interfaces 🛑

If your Interface function is a generator, there used to be a separate `Stop` button displayed next
to the `Submit` button.

We've revamed the `Submit` button so that it turns into a `Stop` button during the generation process.
Clicking on the `Stop` button will cancel the generation and turn it back to a `Submit` button.
The `Stop` button will automatically turn back to a `Submit` button at the end of the generation if you don't use it!

By [@freddyaboulton](https://github.com/freddyaboulton) in [PR 3124](https://github.com/gradio-app/gradio/pull/3124)

### Queue now works with reload mode!

You can now call `queue` on your `demo` outside of the `if __name__ == "__main__"` block and
run the script in reload mode with the `gradio` command.

Any changes to the `app.py` file will be reflected in the webpage automatically and the queue will work
properly!

By [@freddyaboulton](https://github.com/freddyaboulton) in [PR 3089](https://github.com/gradio-app/gradio/pull/3089)

### Allow serving files from additional directories

```python
demo = gr.Interface(...)
demo.launch(
  file_directories=["/var/lib/demo/path/to/resources"]
)
```

By [@maxaudron](https://github.com/maxaudron) in [PR 3075](https://github.com/gradio-app/gradio/pull/3075)

## Bug Fixes:

- Fixes URL resolution on Windows by [@abidlabs](https://github.com/abidlabs) in [PR 3108](https://github.com/gradio-app/gradio/pull/3108)
- Example caching now works with components without a label attribute (e.g. `Column`) by [@abidlabs](https://github.com/abidlabs) in [PR 3123](https://github.com/gradio-app/gradio/pull/3123)
- Ensure the Video component correctly resets the UI state when a new video source is loaded and reduce choppiness of UI by [@pngwn](https://github.com/abidlabs) in [PR 3117](https://github.com/gradio-app/gradio/pull/3117)
- Fixes loading private Spaces by [@abidlabs](https://github.com/abidlabs) in [PR 3068](https://github.com/gradio-app/gradio/pull/3068)
- Added a warning when attempting to launch an `Interface` via the `%%blocks` jupyter notebook magic command by [@freddyaboulton](https://github.com/freddyaboulton) in [PR 3126](https://github.com/gradio-app/gradio/pull/3126)
- Fixes bug where interactive output image cannot be set when in edit mode by [@dawoodkhan82](https://github.com/@dawoodkhan82) in [PR 3135](https://github.com/gradio-app/gradio/pull/3135)
- A share link will automatically be created when running on Sagemaker notebooks so that the front-end is properly displayed by [@abidlabs](https://github.com/abidlabs) in [PR 3137](https://github.com/gradio-app/gradio/pull/3137)
- Fixes a few dropdown component issues; hide checkmark next to options as expected, and keyboard hover is visible by [@dawoodkhan82](https://github.com/dawoodkhan82) in [PR 3145]https://github.com/gradio-app/gradio/pull/3145)
- Fixed bug where example pagination buttons were not visible in dark mode or displayed under the examples table. By [@freddyaboulton](https://github.com/freddyaboulton) in [PR 3144](https://github.com/gradio-app/gradio/pull/3144)
- Fixed bug where the font color of axis labels and titles for native plots did not respond to dark mode preferences. By [@freddyaboulton](https://github.com/freddyaboulton) in [PR 3146](https://github.com/gradio-app/gradio/pull/3146)

## Documentation Changes:

- Added a guide on the 4 kinds of Gradio Interfaces by [@yvrjsharma](https://github.com/yvrjsharma) and [@abidlabs](https://github.com/abidlabs) in [PR 3003](https://github.com/gradio-app/gradio/pull/3003)
- Explained that the parameters in `launch` will not be respected when using reload mode, e.g. `gradio` command by [@freddyaboulton](https://github.com/freddyaboulton) in [PR 3089](https://github.com/gradio-app/gradio/pull/3089)
- Added a demo to show how to set up variable numbers of outputs in Gradio by [@abidlabs](https://github.com/abidlabs) in [PR 3127](https://github.com/gradio-app/gradio/pull/3127)
- Updated docs to reflect that the `equal_height` parameter should be passed to the `.style()` method of `gr.Row()` by [@freddyaboulton](https://github.com/freddyaboulton) in [PR 3125](https://github.com/gradio-app/gradio/pull/3125)

## Testing and Infrastructure Changes:

No changes to highlight.

## Breaking Changes:

No changes to highlight.

## Full Changelog:

- Changed URL of final image for `fake_diffusion` demos by [@freddyaboulton](https://github.com/freddyaboulton) in [PR 3120](https://github.com/gradio-app/gradio/pull/3120)

## Contributors Shoutout:

No changes to highlight.

# Version 3.17.1

## New Features:

### iOS image rotation fixed 🔄

Previously photos uploaded via iOS would be rotated after processing. This has been fixed by [@freddyaboulton](https://github.com/freddyaboulton) in [PR 3089](https://github.com/gradio-app/gradio/pull/3091)

#### Before

![image](https://user-images.githubusercontent.com/41651716/215846507-a36e9d05-1ac2-4867-8ab3-ce045a9415d9.png)

#### After

![image](https://user-images.githubusercontent.com/41651716/215846554-e41773ed-70f0-491a-9952-6a18babf91ef.png)

### Run on Kaggle kernels 🧪

A share link will automatically be created when running on Kaggle kernels (notebooks) so that the front-end is properly displayed.

![image](https://user-images.githubusercontent.com/41651716/216104254-2cf55599-449c-436c-b57e-40f6a83f9eee.png)

By [@freddyaboulton](https://github.com/freddyaboulton) in [PR 3101](https://github.com/gradio-app/gradio/pull/3101)

## Bug Fixes:

- Fix bug where examples were not rendered correctly for demos created with Blocks api that had multiple input compinents by [@freddyaboulton](https://github.com/freddyaboulton) in [PR 3090](https://github.com/gradio-app/gradio/pull/3090)
- Fix change event listener for JSON, HighlightedText, Chatbot by [@aliabid94](https://github.com/aliabid94) in [PR 3095](https://github.com/gradio-app/gradio/pull/3095)
- Fixes bug where video and file change event not working [@tomchang25](https://github.com/tomchang25) in [PR 3098](https://github.com/gradio-app/gradio/pull/3098)
- Fixes bug where static_video play and pause event not working [@tomchang25](https://github.com/tomchang25) in [PR 3098](https://github.com/gradio-app/gradio/pull/3098)
- Fixed `Gallery.style(grid=...)` by by [@aliabd](https://github.com/aliabd) in [PR 3107](https://github.com/gradio-app/gradio/pull/3107)

## Documentation Changes:

- Update chatbot guide to include blocks demo and markdown support section by [@dawoodkhan82](https://github.com/dawoodkhan82) in [PR 3023](https://github.com/gradio-app/gradio/pull/3023)

* Fix a broken link in the Quick Start guide, by [@cakiki](https://github.com/cakiki) in [PR 3109](https://github.com/gradio-app/gradio/pull/3109)
* Better docs navigation on mobile by [@aliabd](https://github.com/aliabd) in [PR 3112](https://github.com/gradio-app/gradio/pull/3112)
* Add a guide on using Gradio with [Comet](https://comet.com/), by [@DN6](https://github.com/DN6/) in [PR 3058](https://github.com/gradio-app/gradio/pull/3058)

## Testing and Infrastructure Changes:

No changes to highlight.

## Breaking Changes:

No changes to highlight.

## Full Changelog:

- Set minimum `markdown-it-py` version to `2.0.0` so that the dollar math plugin is compatible by [@freddyaboulton](https://github.com/freddyaboulton) in [PR 3102](https://github.com/gradio-app/gradio/pull/3102)

## Contributors Shoutout:

No changes to highlight.

# Version 3.17.0

## New Features:

### Extended support for Interface.load! 🏗️

You can now load `image-to-text` and `conversational` pipelines from the hub!

### Image-to-text Demo

```python
io = gr.Interface.load("models/nlpconnect/vit-gpt2-image-captioning",
                       api_key="<optional-api-key>")
io.launch()
```

<img width="1087" alt="image" src="https://user-images.githubusercontent.com/41651716/213260197-dc5d80b4-6e50-4b3a-a764-94980930ac38.png">

### conversational Demo

```python
chatbot = gr.Interface.load("models/microsoft/DialoGPT-medium",
                           api_key="<optional-api-key>")
chatbot.launch()
```

![chatbot_load](https://user-images.githubusercontent.com/41651716/213260220-3eaa25b7-a38b-48c6-adeb-2718bdf297a2.gif)

By [@freddyaboulton](https://github.com/freddyaboulton) in [PR 3011](https://github.com/gradio-app/gradio/pull/3011)

### Download Button added to Model3D Output Component 📥

No need for an additional file output component to enable model3d file downloads anymore. We now added a download button to the model3d component itself.

<img width="739" alt="Screenshot 2023-01-18 at 3 52 45 PM" src="https://user-images.githubusercontent.com/12725292/213294198-5f4fda35-bde7-450c-864f-d5683e7fa29a.png">

By [@dawoodkhan82](https://github.com/dawoodkhan82) in [PR 3014](https://github.com/gradio-app/gradio/pull/3014)

### Fixing Auth on Spaces 🔑

Authentication on spaces works now! Third party cookies must be enabled on your browser to be able
to log in. Some browsers disable third party cookies by default (Safari, Chrome Incognito).

![auth_spaces](https://user-images.githubusercontent.com/41651716/215528417-09538933-0576-4d1d-b3b9-1e877ab01905.gif)

## Bug Fixes:

- Fixes bug where interpretation event was not configured correctly by [@freddyaboulton](https://github.com/freddyaboulton) in [PR 2993](https://github.com/gradio-app/gradio/pull/2993)
- Fix relative import bug in reload mode by [@freddyaboulton](https://github.com/freddyaboulton) in [PR 2992](https://github.com/gradio-app/gradio/pull/2992)
- Fixes bug where png files were not being recognized when uploading images by [@abidlabs](https://github.com/abidlabs) in [PR 3002](https://github.com/gradio-app/gradio/pull/3002)
- Fixes bug where external Spaces could not be loaded and used as functions if they returned files by [@abidlabs](https://github.com/abidlabs) in [PR 3004](https://github.com/gradio-app/gradio/pull/3004)
- Fix bug where file serialization output was not JSON serializable by [@freddyaboulton](https://github.com/freddyaboulton) in [PR 2999](https://github.com/gradio-app/gradio/pull/2999)
- Fixes bug where png files were not being recognized when uploading images by [@abidlabs](https://github.com/abidlabs) in [PR 3002](https://github.com/gradio-app/gradio/pull/3002)
- Fixes bug where temporary uploaded files were not being added to temp sets by [@abidlabs](https://github.com/abidlabs) in [PR 3005](https://github.com/gradio-app/gradio/pull/3005)
- Fixes issue where markdown support in chatbot breaks older demos [@dawoodkhan82](https://github.com/dawoodkhan82) in [PR 3006](https://github.com/gradio-app/gradio/pull/3006)
- Fixes the `/file/` route that was broken in a recent change in [PR 3010](https://github.com/gradio-app/gradio/pull/3010)
- Fix bug where the Image component could not serialize image urls by [@freddyaboulton](https://github.com/freddyaboulton) in [PR 2957](https://github.com/gradio-app/gradio/pull/2957)
- Fix forwarding for guides after SEO renaming by [@aliabd](https://github.com/aliabd) in [PR 3017](https://github.com/gradio-app/gradio/pull/3017)
- Switch all pages on the website to use latest stable gradio by [@aliabd](https://github.com/aliabd) in [PR 3016](https://github.com/gradio-app/gradio/pull/3016)
- Fix bug related to deprecated parameters in `huggingface_hub` for the HuggingFaceDatasetSaver in [PR 3025](https://github.com/gradio-app/gradio/pull/3025)
- Added better support for symlinks in the way absolute paths are resolved by [@abidlabs](https://github.com/abidlabs) in [PR 3037](https://github.com/gradio-app/gradio/pull/3037)
- Fix several minor frontend bugs (loading animation, examples as gallery) frontend [@aliabid94](https://github.com/3026) in [PR 2961](https://github.com/gradio-app/gradio/pull/3026).
- Fixes bug that the chatbot sample code does not work with certain input value by [@petrov826](https://github.com/petrov826) in [PR 3039](https://github.com/gradio-app/gradio/pull/3039).
- Fix shadows for form element and ensure focus styles more visible in dark mode [@pngwn](https://github.com/pngwn) in [PR 3042](https://github.com/gradio-app/gradio/pull/3042).
- Fixed bug where the Checkbox and Dropdown change events were not triggered in response to other component changes by [@freddyaboulton](https://github.com/freddyaboulton) in [PR 3045](https://github.com/gradio-app/gradio/pull/3045)
- Fix bug where the queue was not properly restarted after launching a `closed` app by [@freddyaboulton](https://github.com/freddyaboulton) in [PR 3022](https://github.com/gradio-app/gradio/pull/3022)
- Adding missing embedded components on docs by [@aliabd](https://github.com/aliabd) in [PR 3027](https://github.com/gradio-app/gradio/pull/3027)
- Fixes bug where app would crash if the `file_types` parameter of `gr.File` or `gr.UploadButton` was not a list by [@freddyaboulton](https://github.com/freddyaboulton) in [PR 3048](https://github.com/gradio-app/gradio/pull/3048)
- Ensure CSS mounts correctly regardless of how many Gradio instances are on the page [@pngwn](https://github.com/pngwn) in [PR 3059](https://github.com/gradio-app/gradio/pull/3059).
- Fix bug where input component was not hidden in the frontend for `UploadButton` by [@freddyaboulton](https://github.com/freddyaboulton) in [PR 3053](https://github.com/gradio-app/gradio/pull/3053)
- Fixes issue where after clicking submit or undo, the sketch output wouldn't clear. [@dawoodkhan82](https://github.com/dawoodkhan82) in [PR 3047](https://github.com/gradio-app/gradio/pull/3047)
- Ensure spaces embedded via the web component always use the correct URLs for server requests and change ports for testing to avoid strange collisions when users are working with embedded apps locally by [@pngwn](https://github.com/pngwn) in [PR 3065](https://github.com/gradio-app/gradio/pull/3065)
- Preserve selected image of Gallery through updated by [@freddyaboulton](https://github.com/freddyaboulton) in [PR 3061](https://github.com/gradio-app/gradio/pull/3061)
- Fix bug where auth was not respected on HF spaces by [@freddyaboulton](https://github.com/freddyaboulton) and [@aliabid94](https://github.com/aliabid94) in [PR 3049](https://github.com/gradio-app/gradio/pull/3049)
- Fixes bug where tabs selected attribute not working if manually change tab by [@tomchang25](https://github.com/tomchang25) in [3055](https://github.com/gradio-app/gradio/pull/3055)
- Change chatbot to show dots on progress, and fix bug where chatbot would not stick to bottom in the case of images by [@aliabid94](https://github.com/aliabid94) in [PR 3067](https://github.com/gradio-app/gradio/pull/3079)

## Documentation Changes:

- SEO improvements to guides by[@aliabd](https://github.com/aliabd) in [PR 2915](https://github.com/gradio-app/gradio/pull/2915)
- Use `gr.LinePlot` for the `blocks_kinematics` demo by [@freddyaboulton](https://github.com/freddyaboulton) in [PR 2998](https://github.com/gradio-app/gradio/pull/2998)
- Updated the `interface_series_load` to include some inline markdown code by [@abidlabs](https://github.com/abidlabs) in [PR 3051](https://github.com/gradio-app/gradio/pull/3051)

## Testing and Infrastructure Changes:

- Adds a GitHub action to test if any large files (> 5MB) are present by [@abidlabs](https://github.com/abidlabs) in [PR 3013](https://github.com/gradio-app/gradio/pull/3013)

## Breaking Changes:

No changes to highlight.

## Full Changelog:

- Rewrote frontend using CSS variables for themes by [@pngwn](https://github.com/pngwn) in [PR 2840](https://github.com/gradio-app/gradio/pull/2840)
- Moved telemetry requests to run on background threads by [@abidlabs](https://github.com/abidlabs) in [PR 3054](https://github.com/gradio-app/gradio/pull/3054)

## Contributors Shoutout:

No changes to highlight.

# Version 3.16.2

## New Features:

No changes to highlight.

## Bug Fixes:

- Fixed file upload fails for files with zero size by [@dawoodkhan82](https://github.com/dawoodkhan82) in [PR 2923](https://github.com/gradio-app/gradio/pull/2923)
- Fixed bug where `mount_gradio_app` would not launch if the queue was enabled in a gradio app by [@freddyaboulton](https://github.com/freddyaboulton) in [PR 2939](https://github.com/gradio-app/gradio/pull/2939)
- Fix custom long CSS handling in Blocks by [@anton-l](https://github.com/anton-l) in [PR 2953](https://github.com/gradio-app/gradio/pull/2953)
- Recovers the dropdown change event by [@abidlabs](https://github.com/abidlabs) in [PR 2954](https://github.com/gradio-app/gradio/pull/2954).
- Fix audio file output by [@aliabid94](https://github.com/aliabid94) in [PR 2961](https://github.com/gradio-app/gradio/pull/2961).
- Fixed bug where file extensions of really long files were not kept after download by [@freddyaboulton](https://github.com/freddyaboulton) in [PR 2929](https://github.com/gradio-app/gradio/pull/2929)
- Fix bug where outputs for examples where not being returned by the backend by [@freddyaboulton](https://github.com/freddyaboulton) in [PR 2955](https://github.com/gradio-app/gradio/pull/2955)
- Fix bug in `blocks_plug` demo that prevented switching tabs programmatically with python [@TashaSkyUp](https://github.com/https://github.com/TashaSkyUp) in [PR 2971](https://github.com/gradio-app/gradio/pull/2971).

## Documentation Changes:

No changes to highlight.

## Testing and Infrastructure Changes:

No changes to highlight.

## Breaking Changes:

No changes to highlight.

## Full Changelog:

No changes to highlight.

## Contributors Shoutout:

No changes to highlight.

# Version 3.16.1

## New Features:

No changes to highlight.

## Bug Fixes:

- Fix audio file output by [@aliabid94](https://github.com/aliabid94) in [PR 2950](https://github.com/gradio-app/gradio/pull/2950).

## Documentation Changes:

No changes to highlight.

## Testing and Infrastructure Changes:

No changes to highlight.

## Breaking Changes:

No changes to highlight.

## Full Changelog:

No changes to highlight.

## Contributors Shoutout:

No changes to highlight.

# Version 3.16.0

## New Features:

### Send custom progress updates by adding a `gr.Progress` argument after the input arguments to any function. Example:

```python
def reverse(word, progress=gr.Progress()):
    progress(0, desc="Starting")
    time.sleep(1)
    new_string = ""
    for letter in progress.tqdm(word, desc="Reversing"):
        time.sleep(0.25)
        new_string = letter + new_string
    return new_string

demo = gr.Interface(reverse, gr.Text(), gr.Text())
```

Progress indicator bar by [@aliabid94](https://github.com/aliabid94) in [PR 2750](https://github.com/gradio-app/gradio/pull/2750).

- Added `title` argument to `TabbedInterface` by @MohamedAliRashad in [#2888](https://github.com/gradio-app/gradio/pull/2888)
- Add support for specifying file extensions for `gr.File` and `gr.UploadButton`, using `file_types` parameter (e.g `gr.File(file_count="multiple", file_types=["text", ".json", ".csv"])`) by @dawoodkhan82 in [#2901](https://github.com/gradio-app/gradio/pull/2901)
- Added `multiselect` option to `Dropdown` by @dawoodkhan82 in [#2871](https://github.com/gradio-app/gradio/pull/2871)

### With `multiselect` set to `true` a user can now select multiple options from the `gr.Dropdown` component.

```python
gr.Dropdown(["angola", "pakistan", "canada"], multiselect=True, value=["angola"])
```

<img width="610" alt="Screenshot 2023-01-03 at 4 14 36 PM" src="https://user-images.githubusercontent.com/12725292/210442547-c86975c9-4b4f-4b8e-8803-9d96e6a8583a.png">

## Bug Fixes:

- Fixed bug where an error opening an audio file led to a crash by [@FelixDombek](https://github.com/FelixDombek) in [PR 2898](https://github.com/gradio-app/gradio/pull/2898)
- Fixed bug where setting `default_enabled=False` made it so that the entire queue did not start by [@freddyaboulton](https://github.com/freddyaboulton) in [PR 2876](https://github.com/gradio-app/gradio/pull/2876)
- Fixed bug where csv preview for DataFrame examples would show filename instead of file contents by [@freddyaboulton](https://github.com/freddyaboulton) in [PR 2877](https://github.com/gradio-app/gradio/pull/2877)
- Fixed bug where an error raised after yielding iterative output would not be displayed in the browser by
  [@JaySmithWpg](https://github.com/JaySmithWpg) in [PR 2889](https://github.com/gradio-app/gradio/pull/2889)
- Fixed bug in `blocks_style` demo that was preventing it from launching by [@freddyaboulton](https://github.com/freddyaboulton) in [PR 2890](https://github.com/gradio-app/gradio/pull/2890)
- Fixed bug where files could not be downloaded by [@freddyaboulton](https://github.com/freddyaboulton) in [PR 2926](https://github.com/gradio-app/gradio/pull/2926)
- Fixed bug where cached examples were not displaying properly by [@a-rogalska](https://github.com/a-rogalska) in [PR 2974](https://github.com/gradio-app/gradio/pull/2974)

## Documentation Changes:

- Added a Guide on using Google Sheets to create a real-time dashboard with Gradio's `DataFrame` and `LinePlot` component, by [@abidlabs](https://github.com/abidlabs) in [PR 2816](https://github.com/gradio-app/gradio/pull/2816)
- Add a components - events matrix on the docs by [@aliabd](https://github.com/aliabd) in [PR 2921](https://github.com/gradio-app/gradio/pull/2921)

## Testing and Infrastructure Changes:

- Deployed PRs from forks to spaces by [@freddyaboulton](https://github.com/freddyaboulton) in [PR 2895](https://github.com/gradio-app/gradio/pull/2895)

## Breaking Changes:

No changes to highlight.

## Full Changelog:

- The `default_enabled` parameter of the `Blocks.queue` method has no effect by [@freddyaboulton](https://github.com/freddyaboulton) in [PR 2876](https://github.com/gradio-app/gradio/pull/2876)
- Added typing to several Python files in codebase by [@abidlabs](https://github.com/abidlabs) in [PR 2887](https://github.com/gradio-app/gradio/pull/2887)
- Excluding untracked files from demo notebook check action by [@aliabd](https://github.com/aliabd) in [PR 2897](https://github.com/gradio-app/gradio/pull/2897)
- Optimize images and gifs by [@aliabd](https://github.com/aliabd) in [PR 2922](https://github.com/gradio-app/gradio/pull/2922)
- Updated typing by [@1nF0rmed](https://github.com/1nF0rmed) in [PR 2904](https://github.com/gradio-app/gradio/pull/2904)

## Contributors Shoutout:

- @JaySmithWpg for making their first contribution to gradio!
- @MohamedAliRashad for making their first contribution to gradio!

# Version 3.15.0

## New Features:

Gradio's newest plotting component `gr.LinePlot`! 📈

With this component you can easily create time series visualizations with customizable
appearance for your demos and dashboards ... all without having to know an external plotting library.

For an example of the api see below:

```python
gr.LinePlot(stocks,
            x="date",
            y="price",
            color="symbol",
            color_legend_position="bottom",
            width=600, height=400, title="Stock Prices")
```

![image](https://user-images.githubusercontent.com/41651716/208711646-81ae3745-149b-46a3-babd-0569aecdd409.png)

By [@freddyaboulton](https://github.com/freddyaboulton) in [PR 2807](https://github.com/gradio-app/gradio/pull/2807)

## Bug Fixes:

- Fixed bug where the `examples_per_page` parameter of the `Examples` component was not passed to the internal `Dataset` component by [@freddyaboulton](https://github.com/freddyaboulton) in [PR 2861](https://github.com/gradio-app/gradio/pull/2861)
- Fixes loading Spaces that have components with default values by [@abidlabs](https://github.com/abidlabs) in [PR 2855](https://github.com/gradio-app/gradio/pull/2855)
- Fixes flagging when `allow_flagging="auto"` in `gr.Interface()` by [@abidlabs](https://github.com/abidlabs) in [PR 2695](https://github.com/gradio-app/gradio/pull/2695)
- Fixed bug where passing a non-list value to `gr.CheckboxGroup` would crash the entire app by [@freddyaboulton](https://github.com/freddyaboulton) in [PR 2866](https://github.com/gradio-app/gradio/pull/2866)

## Documentation Changes:

- Added a Guide on using BigQuery with Gradio's `DataFrame` and `ScatterPlot` component,
  by [@abidlabs](https://github.com/abidlabs) in [PR 2794](https://github.com/gradio-app/gradio/pull/2794)

## Testing and Infrastructure Changes:

No changes to highlight.

## Breaking Changes:

No changes to highlight.

## Full Changelog:

- Fixed importing gradio can cause PIL.Image.registered_extensions() to break by `[@aliencaocao](https://github.com/aliencaocao)` in `[PR 2846](https://github.com/gradio-app/gradio/pull/2846)`
- Fix css glitch and navigation in docs by [@aliabd](https://github.com/aliabd) in [PR 2856](https://github.com/gradio-app/gradio/pull/2856)
- Added the ability to set `x_lim`, `y_lim` and legend positions for `gr.ScatterPlot` by [@freddyaboulton](https://github.com/freddyaboulton) in [PR 2807](https://github.com/gradio-app/gradio/pull/2807)
- Remove footers and min-height the correct way by [@aliabd](https://github.com/aliabd) in [PR 2860](https://github.com/gradio-app/gradio/pull/2860)

## Contributors Shoutout:

No changes to highlight.

# Version 3.14.0

## New Features:

### Add Waveform Visual Support to Audio

Adds a `gr.make_waveform()` function that creates a waveform video by combining an audio and an optional background image by [@dawoodkhan82](http://github.com/dawoodkhan82) and [@aliabid94](http://github.com/aliabid94) in [PR 2706](https://github.com/gradio-app/gradio/pull/2706. Helpful for making audio outputs much more shareable.

![waveform screenrecording](https://user-images.githubusercontent.com/7870876/206062396-164a5e71-451a-4fe0-94a7-cbe9269d57e6.gif)

### Allows Every Component to Accept an `every` Parameter

When a component's initial value is a function, the `every` parameter re-runs the function every `every` seconds. By [@abidlabs](https://github.com/abidlabs) in [PR 2806](https://github.com/gradio-app/gradio/pull/2806). Here's a code example:

```py
import gradio as gr

with gr.Blocks() as demo:
    df = gr.DataFrame(run_query, every=60*60)

demo.queue().launch()
```

## Bug Fixes:

- Fixed issue where too many temporary files were created, all with randomly generated
  filepaths. Now fewer temporary files are created and are assigned a path that is a
  hash based on the file contents by [@abidlabs](https://github.com/abidlabs) in [PR 2758](https://github.com/gradio-app/gradio/pull/2758)

## Documentation Changes:

No changes to highlight.

## Testing and Infrastructure Changes:

No changes to highlight.

## Breaking Changes:

No changes to highlight.

## Full Changelog:

No changes to highlight.

## Contributors Shoutout:

No changes to highlight.

# Version 3.13.2

## New Features:

No changes to highlight.

## Bug Fixes:

\*No changes to highlight.

-

## Documentation Changes:

- Improves documentation of several queuing-related parameters by [@abidlabs](https://github.com/abidlabs) in [PR 2825](https://github.com/gradio-app/gradio/pull/2825)

## Testing and Infrastructure Changes:

- Remove h11 pinning by [@ecederstrand](<[https://github.com/abidlabs](https://github.com/ecederstrand)>) in [PR 2820](<[https://github.com/gradio-app/gradio/pull/2808](https://github.com/gradio-app/gradio/pull/2820)>)

## Breaking Changes:

No changes to highlight.

## Full Changelog:

No changes to highlight.

## Contributors Shoutout:

No changes to highlight.

# Version 3.13.1

## New Features:

### New Shareable Links

Replaces tunneling logic based on ssh port-forwarding to that based on `frp` by [XciD](https://github.com/XciD) and [Wauplin](https://github.com/Wauplin) in [PR 2509](https://github.com/gradio-app/gradio/pull/2509)

You don't need to do anything differently, but when you set `share=True` in `launch()`,
you'll get this message and a public link that look a little bit different:

```bash
Setting up a public link... we have recently upgraded the way public links are generated. If you encounter any problems, please downgrade to gradio version 3.13.0
.
Running on public URL: https://bec81a83-5b5c-471e.gradio.live
```

These links are a more secure and scalable way to create shareable demos!

## Bug Fixes:

- Allows `gr.Dataframe()` to take a `pandas.DataFrame` that includes numpy array and other types as its initial value, by [@abidlabs](https://github.com/abidlabs) in [PR 2804](https://github.com/gradio-app/gradio/pull/2804)
- Add `altair` to requirements.txt by [@freddyaboulton](https://github.com/freddyaboulton) in [PR 2811](https://github.com/gradio-app/gradio/pull/2811)
- Added aria-labels to icon buttons that are built into UI components by [@emilyuhde](http://github.com/emilyuhde) in [PR 2791](https://github.com/gradio-app/gradio/pull/2791)

## Documentation Changes:

- Fixed some typos in the "Plot Component for Maps" guide by [@freddyaboulton](https://github.com/freddyaboulton) in [PR 2811](https://github.com/gradio-app/gradio/pull/2811)

## Testing and Infrastructure Changes:

- Fixed test for IP address by [@abidlabs](https://github.com/abidlabs) in [PR 2808](https://github.com/gradio-app/gradio/pull/2808)

## Breaking Changes:

No changes to highlight.

## Full Changelog:

- Fixed typo in parameter `visible` in classes in `templates.py` by [@abidlabs](https://github.com/abidlabs) in [PR 2805](https://github.com/gradio-app/gradio/pull/2805)
- Switched external service for getting IP address from `https://api.ipify.org` to `https://checkip.amazonaws.com/` by [@abidlabs](https://github.com/abidlabs) in [PR 2810](https://github.com/gradio-app/gradio/pull/2810)

## Contributors Shoutout:

No changes to highlight.

- Fixed typo in parameter `visible` in classes in `templates.py` by [@abidlabs](https://github.com/abidlabs) in [PR 2805](https://github.com/gradio-app/gradio/pull/2805)
- Switched external service for getting IP address from `https://api.ipify.org` to `https://checkip.amazonaws.com/` by [@abidlabs](https://github.com/abidlabs) in [PR 2810](https://github.com/gradio-app/gradio/pull/2810)

# Version 3.13.0

## New Features:

### Scatter plot component

It is now possible to create a scatter plot natively in Gradio!

The `gr.ScatterPlot` component accepts a pandas dataframe and some optional configuration parameters
and will automatically create a plot for you!

This is the first of many native plotting components in Gradio!

For an example of how to use `gr.ScatterPlot` see below:

```python
import gradio as gr
from vega_datasets import data

cars = data.cars()

with gr.Blocks() as demo:
    gr.ScatterPlot(show_label=False,
                   value=cars,
                   x="Horsepower",
                   y="Miles_per_Gallon",
                   color="Origin",
                   tooltip="Name",
                   title="Car Data",
                   y_title="Miles per Gallon",
                   color_legend_title="Origin of Car").style(container=False)

demo.launch()
```

<img width="404" alt="image" src="https://user-images.githubusercontent.com/41651716/206737726-4c4da5f0-dee8-4f0a-b1e1-e2b75c4638e9.png">

By [@freddyaboulton](https://github.com/freddyaboulton) in [PR 2764](https://github.com/gradio-app/gradio/pull/2764)

### Support for altair plots

The `Plot` component can now accept altair plots as values!
Simply return an altair plot from your event listener and gradio will display it in the front-end.
See the example below:

```python
import gradio as gr
import altair as alt
from vega_datasets import data

cars = data.cars()
chart = (
    alt.Chart(cars)
    .mark_point()
    .encode(
        x="Horsepower",
        y="Miles_per_Gallon",
        color="Origin",
    )
)

with gr.Blocks() as demo:
    gr.Plot(value=chart)
demo.launch()
```

<img width="1366" alt="image" src="https://user-images.githubusercontent.com/41651716/204660697-f994316f-5ca7-4e8a-93bc-eb5e0d556c91.png">

By [@freddyaboulton](https://github.com/freddyaboulton) in [PR 2741](https://github.com/gradio-app/gradio/pull/2741)

### Set the background color of a Label component

The `Label` component now accepts a `color` argument by [@freddyaboulton](https://github.com/freddyaboulton) in [PR 2736](https://github.com/gradio-app/gradio/pull/2736).
The `color` argument should either be a valid css color name or hexadecimal string.
You can update the color with `gr.Label.update`!

This lets you create Alert and Warning boxes with the `Label` component. See below:

```python
import gradio as gr
import random

def update_color(value):
    if value < 0:
        # This is bad so use red
        return "#FF0000"
    elif 0 <= value <= 20:
        # Ok but pay attention (use orange)
        return "#ff9966"
    else:
        # Nothing to worry about
        return None

def update_value():
    choice = random.choice(['good', 'bad', 'so-so'])
    color = update_color(choice)
    return gr.Label.update(value=choice, color=color)


with gr.Blocks() as demo:
    label = gr.Label(value=-10)
    demo.load(lambda: update_value(), inputs=None, outputs=[label], every=1)
demo.queue().launch()
```

![label_bg_color_update](https://user-images.githubusercontent.com/41651716/204400372-80e53857-f26f-4a38-a1ae-1acadff75e89.gif)

### Add Brazilian Portuguese translation

Add Brazilian Portuguese translation (pt-BR.json) by [@pstwh](http://github.com/pstwh) in [PR 2753](https://github.com/gradio-app/gradio/pull/2753):

<img width="951" alt="image" src="https://user-images.githubusercontent.com/1778297/206615305-4c52031e-3f7d-4df2-8805-a79894206911.png">

## Bug Fixes:

- Fixed issue where image thumbnails were not showing when an example directory was provided
  by [@abidlabs](https://github.com/abidlabs) in [PR 2745](https://github.com/gradio-app/gradio/pull/2745)
- Fixed bug loading audio input models from the hub by [@freddyaboulton](https://github.com/freddyaboulton) in [PR 2779](https://github.com/gradio-app/gradio/pull/2779).
- Fixed issue where entities were not merged when highlighted text was generated from the
  dictionary inputs [@payoto](https://github.com/payoto) in [PR 2767](https://github.com/gradio-app/gradio/pull/2767)
- Fixed bug where generating events did not finish running even if the websocket connection was closed by [@freddyaboulton](https://github.com/freddyaboulton) in [PR 2783](https://github.com/gradio-app/gradio/pull/2783).

## Documentation Changes:

No changes to highlight.

## Testing and Infrastructure Changes:

No changes to highlight.

## Breaking Changes:

No changes to highlight.

## Full Changelog:

- Images in the chatbot component are now resized if they exceed a max width by [@abidlabs](https://github.com/abidlabs) in [PR 2748](https://github.com/gradio-app/gradio/pull/2748)
- Missing parameters have been added to `gr.Blocks().load()` by [@abidlabs](https://github.com/abidlabs) in [PR 2755](https://github.com/gradio-app/gradio/pull/2755)
- Deindex share URLs from search by [@aliabd](https://github.com/aliabd) in [PR 2772](https://github.com/gradio-app/gradio/pull/2772)
- Redirect old links and fix broken ones by [@aliabd](https://github.com/aliabd) in [PR 2774](https://github.com/gradio-app/gradio/pull/2774)

## Contributors Shoutout:

No changes to highlight.

# Version 3.12.0

## New Features:

### The `Chatbot` component now supports a subset of Markdown (including bold, italics, code, images)

You can now pass in some Markdown to the Chatbot component and it will show up,
meaning that you can pass in images as well! by [@abidlabs](https://github.com/abidlabs) in [PR 2731](https://github.com/gradio-app/gradio/pull/2731)

Here's a simple example that references a local image `lion.jpg` that is in the same
folder as the Python script:

```py
import gradio as gr

with gr.Blocks() as demo:
    gr.Chatbot([("hi", "hello **abubakar**"), ("![](/file=lion.jpg)", "cool pic")])

demo.launch()
```

![Alt text](https://user-images.githubusercontent.com/1778297/204357455-5c1a4002-eee7-479d-9a1e-ba2c12522723.png)

To see a more realistic example, see the new demo `/demo/chatbot_multimodal/run.py`.

### Latex support

Added mathtext (a subset of latex) support to gr.Markdown. Added by [@kashif](https://github.com/kashif) and [@aliabid94](https://github.com/aliabid94) in [PR 2696](https://github.com/gradio-app/gradio/pull/2696).

Example of how it can be used:

```python
gr.Markdown(
    r"""
    # Hello World! $\frac{\sqrt{x + y}}{4}$ is today's lesson.
    """)
```

### Update Accordion properties from the backend

You can now update the Accordion `label` and `open` status with `gr.Accordion.update` by [@freddyaboulton](https://github.com/freddyaboulton) in [PR 2690](https://github.com/gradio-app/gradio/pull/2690)

```python
import gradio as gr

with gr.Blocks() as demo:
    with gr.Accordion(label="Open for greeting", open=False) as accordion:
        gr.Textbox("Hello!")
    open_btn = gr.Button(value="Open Accordion")
    close_btn = gr.Button(value="Close Accordion")
    open_btn.click(
        lambda: gr.Accordion.update(open=True, label="Open Accordion"),
        inputs=None,
        outputs=[accordion],
    )
    close_btn.click(
        lambda: gr.Accordion.update(open=False, label="Closed Accordion"),
        inputs=None,
        outputs=[accordion],
    )
demo.launch()
```

![update_accordion](https://user-images.githubusercontent.com/41651716/203164176-b102eae3-babe-4986-ae30-3ab4f400cedc.gif)

## Bug Fixes:

- Fixed bug where requests timeout is missing from utils.version_check() by [@yujiehecs](https://github.com/yujiehecs) in [PR 2729](https://github.com/gradio-app/gradio/pull/2729)
- Fixed bug where so that the `File` component can properly preprocess files to "binary" byte-string format by [CoffeeVampir3](https://github.com/CoffeeVampir3) in [PR 2727](https://github.com/gradio-app/gradio/pull/2727)
- Fixed bug to ensure that filenames are less than 200 characters even for non-English languages by [@SkyTNT](https://github.com/SkyTNT) in [PR 2685](https://github.com/gradio-app/gradio/pull/2685)

## Documentation Changes:

- Performance improvements to docs on mobile by [@aliabd](https://github.com/aliabd) in [PR 2730](https://github.com/gradio-app/gradio/pull/2730)

## Testing and Infrastructure Changes:

No changes to highlight.

## Breaking Changes:

No changes to highlight.

## Full Changelog:

- Make try examples button more prominent by [@aliabd](https://github.com/aliabd) in [PR 2705](https://github.com/gradio-app/gradio/pull/2705)
- Fix id clashes in docs by [@aliabd](https://github.com/aliabd) in [PR 2713](https://github.com/gradio-app/gradio/pull/2713)
- Fix typos in guide docs by [@andridns](https://github.com/andridns) in [PR 2722](https://github.com/gradio-app/gradio/pull/2722)
- Add option to `include_audio` in Video component. When `True`, for `source="webcam"` this will record audio and video, for `source="upload"` this will retain the audio in an uploaded video by [@mandargogate](https://github.com/MandarGogate) in [PR 2721](https://github.com/gradio-app/gradio/pull/2721)

## Contributors Shoutout:

- [@andridns](https://github.com/andridns) made their first contribution in [PR 2722](https://github.com/gradio-app/gradio/pull/2722)!

# Version 3.11.0

## New Features:

### Upload Button

There is now a new component called the `UploadButton` which is a file upload component but in button form! You can also specify what file types it should accept in the form of a list (ex: `image`, `video`, `audio`, `text`, or generic `file`). Added by [@dawoodkhan82](https://github.com/dawoodkhan82) in [PR 2591](https://github.com/gradio-app/gradio/pull/2591).

Example of how it can be used:

```python
import gradio as gr

def upload_file(files):
    file_paths = [file.name for file in files]
    return file_paths

with gr.Blocks() as demo:
    file_output = gr.File()
    upload_button = gr.UploadButton("Click to Upload a File", file_types=["image", "video"], file_count="multiple")
    upload_button.upload(upload_file, upload_button, file_output)

demo.launch()
```

### Revamped API documentation page

New API Docs page with in-browser playground and updated aesthetics. [@gary149](https://github.com/gary149) in [PR 2652](https://github.com/gradio-app/gradio/pull/2652)

### Revamped Login page

Previously our login page had its own CSS, had no dark mode, and had an ugly json message on the wrong credentials. Made the page more aesthetically consistent, added dark mode support, and a nicer error message. [@aliabid94](https://github.com/aliabid94) in [PR 2684](https://github.com/gradio-app/gradio/pull/2684)

### Accessing the Requests Object Directly

You can now access the Request object directly in your Python function by [@abidlabs](https://github.com/abidlabs) in [PR 2641](https://github.com/gradio-app/gradio/pull/2641). This means that you can access request headers, the client IP address, and so on. In order to use it, add a parameter to your function and set its type hint to be `gr.Request`. Here's a simple example:

```py
import gradio as gr

def echo(name, request: gr.Request):
    if request:
        print("Request headers dictionary:", request.headers)
        print("IP address:", request.client.host)
    return name

io = gr.Interface(echo, "textbox", "textbox").launch()
```

## Bug Fixes:

- Fixed bug that limited files from being sent over websockets to 16MB. The new limit
  is now 1GB by [@abidlabs](https://github.com/abidlabs) in [PR 2709](https://github.com/gradio-app/gradio/pull/2709)

## Documentation Changes:

- Updated documentation for embedding Gradio demos on Spaces as web components by
  [@julien-c](https://github.com/julien-c) in [PR 2698](https://github.com/gradio-app/gradio/pull/2698)
- Updated IFrames in Guides to use the host URL instead of the Space name to be consistent with the new method for embedding Spaces, by
  [@julien-c](https://github.com/julien-c) in [PR 2692](https://github.com/gradio-app/gradio/pull/2692)
- Colab buttons on every demo in the website! Just click open in colab, and run the demo there.

https://user-images.githubusercontent.com/9021060/202878400-cb16ed47-f4dd-4cb0-b2f0-102a9ff64135.mov

## Testing and Infrastructure Changes:

No changes to highlight.

## Breaking Changes:

No changes to highlight.

## Full Changelog:

- Better warnings and error messages for `gr.Interface.load()` by [@abidlabs](https://github.com/abidlabs) in [PR 2694](https://github.com/gradio-app/gradio/pull/2694)
- Add open in colab buttons to demos in docs and /demos by [@aliabd](https://github.com/aliabd) in [PR 2608](https://github.com/gradio-app/gradio/pull/2608)
- Apply different formatting for the types in component docstrings by [@aliabd](https://github.com/aliabd) in [PR 2707](https://github.com/gradio-app/gradio/pull/2707)

## Contributors Shoutout:

No changes to highlight.

# Version 3.10.1

## New Features:

No changes to highlight.

## Bug Fixes:

- Passes kwargs into `gr.Interface.load()` by [@abidlabs](https://github.com/abidlabs) in [PR 2669](https://github.com/gradio-app/gradio/pull/2669)

## Documentation Changes:

No changes to highlight.

## Testing and Infrastructure Changes:

No changes to highlight.

## Breaking Changes:

No changes to highlight.

## Full Changelog:

- Clean up printed statements in Embedded Colab Mode by [@aliabid94](https://github.com/aliabid94) in [PR 2612](https://github.com/gradio-app/gradio/pull/2612)

## Contributors Shoutout:

No changes to highlight.

# Version 3.10.0

- Add support for `'password'` and `'email'` types to `Textbox`. [@pngwn](https://github.com/pngwn) in [PR 2653](https://github.com/gradio-app/gradio/pull/2653)
- `gr.Textbox` component will now raise an exception if `type` is not "text", "email", or "password" [@pngwn](https://github.com/pngwn) in [PR 2653](https://github.com/gradio-app/gradio/pull/2653). This will cause demos using the deprecated `gr.Textbox(type="number")` to raise an exception.

## Bug Fixes:

- Updated the minimum FastApi used in tests to version 0.87 by [@freddyaboulton](https://github.com/freddyaboulton) in [PR 2647](https://github.com/gradio-app/gradio/pull/2647)
- Fixed bug where interfaces with examples could not be loaded with `gr.Interface.load` by [@freddyaboulton](https://github.com/freddyaboulton) [PR 2640](https://github.com/gradio-app/gradio/pull/2640)
- Fixed bug where the `interactive` property of a component could not be updated by [@freddyaboulton](https://github.com/freddyaboulton) in [PR 2639](https://github.com/gradio-app/gradio/pull/2639)
- Fixed bug where some URLs were not being recognized as valid URLs and thus were not
  loading correctly in various components by [@abidlabs](https://github.com/abidlabs) in [PR 2659](https://github.com/gradio-app/gradio/pull/2659)

## Documentation Changes:

- Fix some typos in the embedded demo names in "05_using_blocks_like_functions.md" by [@freddyaboulton](https://github.com/freddyaboulton) in [PR 2656](https://github.com/gradio-app/gradio/pull/2656)

## Testing and Infrastructure Changes:

No changes to highlight.

## Breaking Changes:

No changes to highlight.

## Full Changelog:

- Add support for `'password'` and `'email'` types to `Textbox`. [@pngwn](https://github.com/pngwn) in [PR 2653](https://github.com/gradio-app/gradio/pull/2653)

## Contributors Shoutout:

No changes to highlight.

# Version 3.9.1

## New Features:

No changes to highlight.

## Bug Fixes:

- Only set a min height on md and html when loading by [@pngwn](https://github.com/pngwn) in [PR 2623](https://github.com/gradio-app/gradio/pull/2623)

## Documentation Changes:

- See docs for the latest gradio commit to main as well the latest pip release:

![main-vs-pip](https://user-images.githubusercontent.com/9021060/199607887-aab1ae4e-a070-4527-966d-024397abe15b.gif)

- Modified the "Connecting To a Database Guide" to use `pd.read_sql` as opposed to low-level postgres connector by [@freddyaboulton](https://github.com/freddyaboulton) in [PR 2604](https://github.com/gradio-app/gradio/pull/2604)

## Testing and Infrastructure Changes:

No changes to highlight.

## Breaking Changes:

No changes to highlight.

## Full Changelog:

- Dropdown for seeing docs as latest or main by [@aliabd](https://github.com/aliabd) in [PR 2544](https://github.com/gradio-app/gradio/pull/2544)
- Allow `gr.Templates` to accept parameters to override the defaults by [@abidlabs](https://github.com/abidlabs) in [PR 2600](https://github.com/gradio-app/gradio/pull/2600)
- Components now throw a `ValueError()` if constructed with invalid parameters for `type` or `source` (for components that take those parameters) in [PR 2610](https://github.com/gradio-app/gradio/pull/2610)
- Allow auth with using queue by [@GLGDLY](https://github.com/GLGDLY) in [PR 2611](https://github.com/gradio-app/gradio/pull/2611)

## Contributors Shoutout:

No changes to highlight.

# Version 3.9

## New Features:

- Gradio is now embedded directly in colab without requiring the share link by [@aliabid94](https://github.com/aliabid94) in [PR 2455](https://github.com/gradio-app/gradio/pull/2455)

### Calling functions by api_name in loaded apps

When you load an upstream app with `gr.Blocks.load`, you can now specify which fn
to call with the `api_name` parameter.

```python
import gradio as gr
english_translator = gr.Blocks.load(name="spaces/gradio/english-translator")
german = english_translator("My name is Freddy", api_name='translate-to-german')
```

The `api_name` parameter will take precedence over the `fn_index` parameter.

## Bug Fixes:

- Fixed bug where None could not be used for File,Model3D, and Audio examples by [@freddyaboulton](https://github.com/freddyaboulton) in [PR 2588](https://github.com/gradio-app/gradio/pull/2588)
- Fixed links in Plotly map guide + demo by [@dawoodkhan82](https://github.com/dawoodkhan82) in [PR 2578](https://github.com/gradio-app/gradio/pull/2578)
- `gr.Blocks.load()` now correctly loads example files from Spaces [@abidlabs](https://github.com/abidlabs) in [PR 2594](https://github.com/gradio-app/gradio/pull/2594)
- Fixed bug when image clear started upload dialog [@mezotaken](https://github.com/mezotaken) in [PR 2577](https://github.com/gradio-app/gradio/pull/2577)

## Documentation Changes:

- Added a Guide on how to configure the queue for maximum performance by [@abidlabs](https://github.com/abidlabs) in [PR 2558](https://github.com/gradio-app/gradio/pull/2558)

## Testing and Infrastructure Changes:

No changes to highlight.

## Breaking Changes:

No changes to highlight.

## Full Changelog:

- Add `api_name` to `Blocks.__call__` by [@freddyaboulton](https://github.com/freddyaboulton) in [PR 2593](https://github.com/gradio-app/gradio/pull/2593)
- Update queue with using deque & update requirements by [@GLGDLY](https://github.com/GLGDLY) in [PR 2428](https://github.com/gradio-app/gradio/pull/2428)

## Contributors Shoutout:

No changes to highlight.

# Version 3.8.2

## Bug Fixes:

- Ensure gradio apps embedded via spaces use the correct endpoint for predictions. [@pngwn](https://github.com/pngwn) in [PR 2567](https://github.com/gradio-app/gradio/pull/2567)
- Ensure gradio apps embedded via spaces use the correct websocket protocol. [@pngwn](https://github.com/pngwn) in [PR 2571](https://github.com/gradio-app/gradio/pull/2571)

## New Features:

### Running Events Continuously

Gradio now supports the ability to run an event continuously on a fixed schedule. To use this feature,
pass `every=# of seconds` to the event definition. This will run the event every given number of seconds!

This can be used to:

- Create live visualizations that show the most up to date data
- Refresh the state of the frontend automatically in response to changes in the backend

Here is an example of a live plot that refreshes every half second:

```python
import math
import gradio as gr
import plotly.express as px
import numpy as np


plot_end = 2 * math.pi


def get_plot(period=1):
    global plot_end
    x = np.arange(plot_end - 2 * math.pi, plot_end, 0.02)
    y = np.sin(2*math.pi*period * x)
    fig = px.line(x=x, y=y)
    plot_end += 2 * math.pi
    return fig


with gr.Blocks() as demo:
    with gr.Row():
        with gr.Column():
            gr.Markdown("Change the value of the slider to automatically update the plot")
            period = gr.Slider(label="Period of plot", value=1, minimum=0, maximum=10, step=1)
            plot = gr.Plot(label="Plot (updates every half second)")

    dep = demo.load(get_plot, None, plot, every=0.5)
    period.change(get_plot, period, plot, every=0.5, cancels=[dep])

demo.queue().launch()
```

![live_demo](https://user-images.githubusercontent.com/41651716/198357377-633ce460-4e31-47bd-8202-1440cdd6fe19.gif)

## Bug Fixes:

No changes to highlight.

## Documentation Changes:

- Explained how to set up `queue` and `auth` when working with reload mode by by [@freddyaboulton](https://github.com/freddyaboulton) in [PR 3089](https://github.com/gradio-app/gradio/pull/3089)

## Testing and Infrastructure Changes:

No changes to highlight.

## Breaking Changes:

No changes to highlight.

## Full Changelog:

- Allows loading private Spaces by passing an an `api_key` to `gr.Interface.load()`
  by [@abidlabs](https://github.com/abidlabs) in [PR 2568](https://github.com/gradio-app/gradio/pull/2568)

## Contributors Shoutout:

No changes to highlight.

# Version 3.8

## New Features:

- Allows event listeners to accept a single dictionary as its argument, where the keys are the components and the values are the component values. This is set by passing the input components in the event listener as a set instead of a list. [@aliabid94](https://github.com/aliabid94) in [PR 2550](https://github.com/gradio-app/gradio/pull/2550)

## Bug Fixes:

- Fix whitespace issue when using plotly. [@dawoodkhan82](https://github.com/dawoodkhan82) in [PR 2548](https://github.com/gradio-app/gradio/pull/2548)
- Apply appropriate alt text to all gallery images. [@camenduru](https://github.com/camenduru) in [PR 2358](https://github.com/gradio-app/gradio/pull/2538)
- Removed erroneous tkinter import in gradio.blocks by [@freddyaboulton](https://github.com/freddyaboulton) in [PR 2555](https://github.com/gradio-app/gradio/pull/2555)

## Documentation Changes:

No changes to highlight.

## Testing and Infrastructure Changes:

No changes to highlight.

## Breaking Changes:

No changes to highlight.

## Full Changelog:

- Added the `every` keyword to event listeners that runs events on a fixed schedule by [@freddyaboulton](https://github.com/freddyaboulton) in [PR 2512](https://github.com/gradio-app/gradio/pull/2512)
- Fix whitespace issue when using plotly. [@dawoodkhan82](https://github.com/dawoodkhan82) in [PR 2548](https://github.com/gradio-app/gradio/pull/2548)
- Apply appropriate alt text to all gallery images. [@camenduru](https://github.com/camenduru) in [PR 2358](https://github.com/gradio-app/gradio/pull/2538)

## Contributors Shoutout:

No changes to highlight.

# Version 3.7

## New Features:

### Batched Functions

Gradio now supports the ability to pass _batched_ functions. Batched functions are just
functions which take in a list of inputs and return a list of predictions.

For example, here is a batched function that takes in two lists of inputs (a list of
words and a list of ints), and returns a list of trimmed words as output:

```py
import time

def trim_words(words, lens):
    trimmed_words = []
    time.sleep(5)
    for w, l in zip(words, lens):
        trimmed_words.append(w[:l])
    return [trimmed_words]
```

The advantage of using batched functions is that if you enable queuing, the Gradio
server can automatically _batch_ incoming requests and process them in parallel,
potentially speeding up your demo. Here's what the Gradio code looks like (notice
the `batch=True` and `max_batch_size=16` -- both of these parameters can be passed
into event triggers or into the `Interface` class)

```py
import gradio as gr

with gr.Blocks() as demo:
    with gr.Row():
        word = gr.Textbox(label="word", value="abc")
        leng = gr.Number(label="leng", precision=0, value=1)
        output = gr.Textbox(label="Output")
    with gr.Row():
        run = gr.Button()

    event = run.click(trim_words, [word, leng], output, batch=True, max_batch_size=16)

demo.queue()
demo.launch()
```

In the example above, 16 requests could be processed in parallel (for a total inference
time of 5 seconds), instead of each request being processed separately (for a total
inference time of 80 seconds).

### Upload Event

`Video`, `Audio`, `Image`, and `File` components now support a `upload()` event that is triggered when a user uploads a file into any of these components.

Example usage:

```py
import gradio as gr

with gr.Blocks() as demo:
    with gr.Row():
        input_video = gr.Video()
        output_video = gr.Video()

     # Clears the output video when an input video is uploaded
    input_video.upload(lambda : None, None, output_video)
```

## Bug Fixes:

- Fixes issue where plotly animations, interactivity, titles, legends, were not working properly. [@dawoodkhan82](https://github.com/dawoodkhan82) in [PR 2486](https://github.com/gradio-app/gradio/pull/2486)
- Prevent requests to the `/api` endpoint from skipping the queue if the queue is enabled for that event by [@freddyaboulton](https://github.com/freddyaboulton) in [PR 2493](https://github.com/gradio-app/gradio/pull/2493)
- Fixes a bug with `cancels` in event triggers so that it works properly if multiple
  Blocks are rendered by [@abidlabs](https://github.com/abidlabs) in [PR 2530](https://github.com/gradio-app/gradio/pull/2530)
- Prevent invalid targets of events from crashing the whole application. [@pngwn](https://github.com/pngwn) in [PR 2534](https://github.com/gradio-app/gradio/pull/2534)
- Properly dequeue cancelled events when multiple apps are rendered by [@freddyaboulton](https://github.com/freddyaboulton) in [PR 2540](https://github.com/gradio-app/gradio/pull/2540)

## Documentation Changes:

- Added an example interactive dashboard to the "Tabular & Plots" section of the Demos page by [@freddyaboulton](https://github.com/freddyaboulton) in [PR 2508](https://github.com/gradio-app/gradio/pull/2508)

## Testing and Infrastructure Changes:

No changes to highlight.

## Breaking Changes:

No changes to highlight.

## Full Changelog:

- Fixes the error message if a user builds Gradio locally and tries to use `share=True` by [@abidlabs](https://github.com/abidlabs) in [PR 2502](https://github.com/gradio-app/gradio/pull/2502)
- Allows the render() function to return self by [@Raul9595](https://github.com/Raul9595) in [PR 2514](https://github.com/gradio-app/gradio/pull/2514)
- Fixes issue where plotly animations, interactivity, titles, legends, were not working properly. [@dawoodkhan82](https://github.com/dawoodkhan82) in [PR 2486](https://github.com/gradio-app/gradio/pull/2486)
- Gradio now supports batched functions by [@abidlabs](https://github.com/abidlabs) in [PR 2218](https://github.com/gradio-app/gradio/pull/2218)
- Add `upload` event for `Video`, `Audio`, `Image`, and `File` components [@dawoodkhan82](https://github.com/dawoodkhan82) in [PR 2448](https://github.com/gradio-app/gradio/pull/2456)
- Changes websocket path for Spaces as it is no longer necessary to have a different URL for websocket connections on Spaces by [@abidlabs](https://github.com/abidlabs) in [PR 2528](https://github.com/gradio-app/gradio/pull/2528)
- Clearer error message when events are defined outside of a Blocks scope, and a warning if you
  try to use `Series` or `Parallel` with `Blocks` by [@abidlabs](https://github.com/abidlabs) in [PR 2543](https://github.com/gradio-app/gradio/pull/2543)
- Adds support for audio samples that are in `float64`, `float16`, or `uint16` formats by [@abidlabs](https://github.com/abidlabs) in [PR 2545](https://github.com/gradio-app/gradio/pull/2545)

## Contributors Shoutout:

No changes to highlight.

# Version 3.6

## New Features:

### Cancelling Running Events

Running events can be cancelled when other events are triggered! To test this feature, pass the `cancels` parameter to the event listener.
For this feature to work, the queue must be enabled.

![cancel_on_change_rl](https://user-images.githubusercontent.com/41651716/195952623-61a606bd-e82b-4e1a-802e-223154cb8727.gif)

Code:

```python
import time
import gradio as gr

def fake_diffusion(steps):
    for i in range(steps):
        time.sleep(1)
        yield str(i)

def long_prediction(*args, **kwargs):
    time.sleep(10)
    return 42


with gr.Blocks() as demo:
    with gr.Row():
        with gr.Column():
            n = gr.Slider(1, 10, value=9, step=1, label="Number Steps")
            run = gr.Button()
            output = gr.Textbox(label="Iterative Output")
            stop = gr.Button(value="Stop Iterating")
        with gr.Column():
            prediction = gr.Number(label="Expensive Calculation")
            run_pred = gr.Button(value="Run Expensive Calculation")
        with gr.Column():
            cancel_on_change = gr.Textbox(label="Cancel Iteration and Expensive Calculation on Change")

    click_event = run.click(fake_diffusion, n, output)
    stop.click(fn=None, inputs=None, outputs=None, cancels=[click_event])
    pred_event = run_pred.click(fn=long_prediction, inputs=None, outputs=prediction)

    cancel_on_change.change(None, None, None, cancels=[click_event, pred_event])


demo.queue(concurrency_count=1, max_size=20).launch()
```

For interfaces, a stop button will be added automatically if the function uses a `yield` statement.

```python
import gradio as gr
import time

def iteration(steps):
    for i in range(steps):
       time.sleep(0.5)
       yield i

gr.Interface(iteration,
             inputs=gr.Slider(minimum=1, maximum=10, step=1, value=5),
             outputs=gr.Number()).queue().launch()
```

![stop_interface_rl](https://user-images.githubusercontent.com/41651716/195952883-e7ca4235-aae3-4852-8f28-96d01d0c5822.gif)

## Bug Fixes:

- Add loading status tracker UI to HTML and Markdown components. [@pngwn](https://github.com/pngwn) in [PR 2474](https://github.com/gradio-app/gradio/pull/2474)
- Fixed videos being mirrored in the front-end if source is not webcam by [@freddyaboulton](https://github.com/freddyaboulton) in [PR 2475](https://github.com/gradio-app/gradio/pull/2475)
- Add clear button for timeseries component [@dawoodkhan82](https://github.com/dawoodkhan82) in [PR 2487](https://github.com/gradio-app/gradio/pull/2487)
- Removes special characters from temporary filenames so that the files can be served by components [@abidlabs](https://github.com/abidlabs) in [PR 2480](https://github.com/gradio-app/gradio/pull/2480)
- Fixed infinite reload loop when mounting gradio as a sub application by [@freddyaboulton](https://github.com/freddyaboulton) in [PR 2477](https://github.com/gradio-app/gradio/pull/2477)

## Documentation Changes:

- Adds a demo to show how a sound alert can be played upon completion of a prediction by [@abidlabs](https://github.com/abidlabs) in [PR 2478](https://github.com/gradio-app/gradio/pull/2478)

## Testing and Infrastructure Changes:

No changes to highlight.

## Breaking Changes:

No changes to highlight.

## Full Changelog:

- Enable running events to be cancelled from other events by [@freddyaboulton](https://github.com/freddyaboulton) in [PR 2433](https://github.com/gradio-app/gradio/pull/2433)
- Small fix for version check before reuploading demos by [@aliabd](https://github.com/aliabd) in [PR 2469](https://github.com/gradio-app/gradio/pull/2469)
- Add loading status tracker UI to HTML and Markdown components. [@pngwn](https://github.com/pngwn) in [PR 2400](https://github.com/gradio-app/gradio/pull/2474)
- Add clear button for timeseries component [@dawoodkhan82](https://github.com/dawoodkhan82) in [PR 2487](https://github.com/gradio-app/gradio/pull/2487)

## Contributors Shoutout:

No changes to highlight.

# Version 3.5

## Bug Fixes:

- Ensure that Gradio does not take control of the HTML page title when embedding a gradio app as a web component, this behaviour flipped by adding `control_page_title="true"` to the webcomponent. [@pngwn](https://github.com/pngwn) in [PR 2400](https://github.com/gradio-app/gradio/pull/2400)
- Decreased latency in iterative-output demos by making the iteration asynchronous [@freddyaboulton](https://github.com/freddyaboulton) in [PR 2409](https://github.com/gradio-app/gradio/pull/2409)
- Fixed queue getting stuck under very high load by [@freddyaboulton](https://github.com/freddyaboulton) in [PR 2374](https://github.com/gradio-app/gradio/pull/2374)
- Ensure that components always behave as if `interactive=True` were set when the following conditions are true:

  - no default value is provided,
  - they are not set as the input or output of an event,
  - `interactive` kwarg is not set.

  [@pngwn](https://github.com/pngwn) in [PR 2459](https://github.com/gradio-app/gradio/pull/2459)

## New Features:

- When an `Image` component is set to `source="upload"`, it is now possible to drag and drop and image to replace a previously uploaded image by [@pngwn](https://github.com/pngwn) in [PR 1711](https://github.com/gradio-app/gradio/issues/1711)
- The `gr.Dataset` component now accepts `HTML` and `Markdown` components by [@abidlabs](https://github.com/abidlabs) in [PR 2437](https://github.com/gradio-app/gradio/pull/2437)

## Documentation Changes:

- Improved documentation for the `gr.Dataset` component by [@abidlabs](https://github.com/abidlabs) in [PR 2437](https://github.com/gradio-app/gradio/pull/2437)

## Testing and Infrastructure Changes:

No changes to highlight.

## Breaking Changes:

- The `Carousel` component is officially deprecated. Since gradio 3.0, code containing the `Carousel` component would throw warnings. As of the next release, the `Carousel` component will raise an exception.

## Full Changelog:

- Speeds up Gallery component by using temporary files instead of base64 representation in the front-end by [@proxyphi](https://github.com/proxyphi), [@pngwn](https://github.com/pngwn), and [@abidlabs](https://github.com/abidlabs) in [PR 2265](https://github.com/gradio-app/gradio/pull/2265)
- Fixed some embedded demos in the guides by not loading the gradio web component in some guides by [@freddyaboulton](https://github.com/freddyaboulton) in [PR 2403](https://github.com/gradio-app/gradio/pull/2403)
- When an `Image` component is set to `source="upload"`, it is now possible to drag and drop and image to replace a previously uploaded image by [@pngwn](https://github.com/pngwn) in [PR 2400](https://github.com/gradio-app/gradio/pull/2410)
- Improve documentation of the `Blocks.load()` event by [@abidlabs](https://github.com/abidlabs) in [PR 2413](https://github.com/gradio-app/gradio/pull/2413)
- Decreased latency in iterative-output demos by making the iteration asynchronous [@freddyaboulton](https://github.com/freddyaboulton) in [PR 2409](https://github.com/gradio-app/gradio/pull/2409)
- Updated share link message to reference new Spaces Hardware [@abidlabs](https://github.com/abidlabs) in [PR 2423](https://github.com/gradio-app/gradio/pull/2423)
- Automatically restart spaces if they're down by [@aliabd](https://github.com/aliabd) in [PR 2405](https://github.com/gradio-app/gradio/pull/2405)
- Carousel component is now deprecated by [@abidlabs](https://github.com/abidlabs) in [PR 2434](https://github.com/gradio-app/gradio/pull/2434)
- Build Gradio from source in ui tests by by [@freddyaboulton](https://github.com/freddyaboulton) in [PR 2440](https://github.com/gradio-app/gradio/pull/2440)
- Change "return ValueError" to "raise ValueError" by [@vzakharov](https://github.com/vzakharov) in [PR 2445](https://github.com/gradio-app/gradio/pull/2445)
- Add guide on creating a map demo using the `gr.Plot()` component [@dawoodkhan82](https://github.com/dawoodkhan82) in [PR 2402](https://github.com/gradio-app/gradio/pull/2402)
- Add blur event for `Textbox` and `Number` components [@dawoodkhan82](https://github.com/dawoodkhan82) in [PR 2448](https://github.com/gradio-app/gradio/pull/2448)
- Stops a gradio launch from hogging a port even after it's been killed [@aliabid94](https://github.com/aliabid94) in [PR 2453](https://github.com/gradio-app/gradio/pull/2453)
- Fix embedded interfaces on touch screen devices by [@aliabd](https://github.com/aliabd) in [PR 2457](https://github.com/gradio-app/gradio/pull/2457)
- Upload all demos to spaces by [@aliabd](https://github.com/aliabd) in [PR 2281](https://github.com/gradio-app/gradio/pull/2281)

## Contributors Shoutout:

No changes to highlight.

# Version 3.4.1

## New Features:

### 1. See Past and Upcoming Changes in the Release History 👀

You can now see gradio's release history directly on the website, and also keep track of upcoming changes. Just go [here](https://gradio.app/changelog/).

![release-history](https://user-images.githubusercontent.com/9021060/193145458-3de699f7-7620-45de-aa73-a1c1b9b96257.gif)

## Bug Fixes:

1. Fix typo in guide image path by [@freddyaboulton](https://github.com/freddyaboulton) in [PR 2357](https://github.com/gradio-app/gradio/pull/2357)
2. Raise error if Blocks has duplicate component with same IDs by [@abidlabs](https://github.com/abidlabs) in [PR 2359](https://github.com/gradio-app/gradio/pull/2359)
3. Catch the permission exception on the audio component by [@Ian-GL](https://github.com/Ian-GL) in [PR 2330](https://github.com/gradio-app/gradio/pull/2330)
4. Fix image_classifier_interface_load demo by [@freddyaboulton](https://github.com/freddyaboulton) in [PR 2365](https://github.com/gradio-app/gradio/pull/2365)
5. Fix combining adjacent components without gaps by introducing `gr.Row(variant="compact")` by [@aliabid94](https://github.com/aliabid94) in [PR 2291](https://github.com/gradio-app/gradio/pull/2291) This comes with deprecation of the following arguments for `Component.style`: `round`, `margin`, `border`.
6. Fix audio streaming, which was previously choppy in [PR 2351](https://github.com/gradio-app/gradio/pull/2351). Big thanks to [@yannickfunk](https://github.com/yannickfunk) for the proposed solution.
7. Fix bug where new typeable slider doesn't respect the minimum and maximum values [@dawoodkhan82](https://github.com/dawoodkhan82) in [PR 2380](https://github.com/gradio-app/gradio/pull/2380)

## Documentation Changes:

1. New Guide: Connecting to a Database 🗄️

   A new guide by [@freddyaboulton](https://github.com/freddyaboulton) that explains how you can use Gradio to connect your app to a database. Read more [here](https://gradio.app/connecting_to_a_database/).

2. New Guide: Running Background Tasks 🥷

   A new guide by [@freddyaboulton](https://github.com/freddyaboulton) that explains how you can run background tasks from your gradio app. Read more [here](https://gradio.app/running_background_tasks/).

3. Small fixes to docs for `Image` component by [@abidlabs](https://github.com/abidlabs) in [PR 2372](https://github.com/gradio-app/gradio/pull/2372)

## Testing and Infrastructure Changes:

No changes to highlight.

## Breaking Changes:

No changes to highlight.

## Full Changelog:

- Create a guide on how to connect an app to a database hosted on the cloud by [@freddyaboulton](https://github.com/freddyaboulton) in [PR 2341](https://github.com/gradio-app/gradio/pull/2341)
- Removes `analytics` dependency by [@abidlabs](https://github.com/abidlabs) in [PR 2347](https://github.com/gradio-app/gradio/pull/2347)
- Add guide on launching background tasks from your app by [@freddyaboulton](https://github.com/freddyaboulton) in [PR 2350](https://github.com/gradio-app/gradio/pull/2350)
- Fix typo in guide image path by [@freddyaboulton](https://github.com/freddyaboulton) in [PR 2357](https://github.com/gradio-app/gradio/pull/2357)
- Raise error if Blocks has duplicate component with same IDs by [@abidlabs](https://github.com/abidlabs) in [PR 2359](https://github.com/gradio-app/gradio/pull/2359)
- Hotfix: fix version back to 3.4 by [@abidlabs](https://github.com/abidlabs) in [PR 2361](https://github.com/gradio-app/gradio/pull/2361)
- Change version.txt to 3.4 instead of 3.4.0 by [@aliabd](https://github.com/aliabd) in [PR 2363](https://github.com/gradio-app/gradio/pull/2363)
- Catch the permission exception on the audio component by [@Ian-GL](https://github.com/Ian-GL) in [PR 2330](https://github.com/gradio-app/gradio/pull/2330)
- Fix image_classifier_interface_load demo by [@freddyaboulton](https://github.com/freddyaboulton) in [PR 2365](https://github.com/gradio-app/gradio/pull/2365)
- Small fixes to docs for `Image` component by [@abidlabs](https://github.com/abidlabs) in [PR 2372](https://github.com/gradio-app/gradio/pull/2372)
- Automated Release Notes by [@freddyaboulton](https://github.com/freddyaboulton) in [PR 2306](https://github.com/gradio-app/gradio/pull/2306)
- Fixed small typos in the docs [@julien-c](https://github.com/julien-c) in [PR 2373](https://github.com/gradio-app/gradio/pull/2373)
- Adds ability to disable pre/post-processing for examples [@abidlabs](https://github.com/abidlabs) in [PR 2383](https://github.com/gradio-app/gradio/pull/2383)
- Copy changelog file in website docker by [@aliabd](https://github.com/aliabd) in [PR 2384](https://github.com/gradio-app/gradio/pull/2384)
- Lets users provide a `gr.update()` dictionary even if post-processing is disabled [@abidlabs](https://github.com/abidlabs) in [PR 2385](https://github.com/gradio-app/gradio/pull/2385)
- Fix bug where errors would cause apps run in reload mode to hang forever by [@freddyaboulton](https://github.com/freddyaboulton) in [PR 2394](https://github.com/gradio-app/gradio/pull/2394)
- Fix bug where new typeable slider doesn't respect the minimum and maximum values [@dawoodkhan82](https://github.com/dawoodkhan82) in [PR 2380](https://github.com/gradio-app/gradio/pull/2380)

## Contributors Shoutout:

No changes to highlight.

# Version 3.4

## New Features:

### 1. Gallery Captions 🖼️

You can now pass captions to images in the Gallery component. To do so you need to pass a {List} of (image, {str} caption) tuples. This is optional and the component also accepts just a list of the images.

Here's an example:

```python
import gradio as gr

images_with_captions = [
    ("https://images.unsplash.com/photo-1551969014-7d2c4cddf0b6", "Cheetah by David Groves"),
    ("https://images.unsplash.com/photo-1546182990-dffeafbe841d", "Lion by Francesco"),
    ("https://images.unsplash.com/photo-1561731216-c3a4d99437d5", "Tiger by Mike Marrah")
    ]

with gr.Blocks() as demo:
    gr.Gallery(value=images_with_captions)

demo.launch()
```

<img src="https://user-images.githubusercontent.com/9021060/192399521-7360b1a9-7ce0-443e-8e94-863a230a7dbe.gif" alt="gallery_captions" width="1000"/>

### 2. Type Values into the Slider 🔢

You can now type values directly on the Slider component! Here's what it looks like:

![type-slider](https://user-images.githubusercontent.com/9021060/192399877-76b662a1-fede-4417-a932-fc15f0da7360.gif)

### 3. Better Sketching and Inpainting 🎨

We've made a lot of changes to our Image component so that it can support better sketching and inpainting.

Now supports:

- A standalone black-and-white sketch

```python
import gradio as gr
demo = gr.Interface(lambda x: x, gr.Sketchpad(), gr.Image())
demo.launch()
```

![bw](https://user-images.githubusercontent.com/9021060/192410264-b08632b5-7b2a-4f86-afb0-5760e7b474cf.gif)

- A standalone color sketch

```python
import gradio as gr
demo = gr.Interface(lambda x: x, gr.Paint(), gr.Image())
demo.launch()
```

![color-sketch](https://user-images.githubusercontent.com/9021060/192410500-3c8c3e64-a5fd-4df2-a991-f0a5cef93728.gif)

- An uploadable image with black-and-white or color sketching

```python
import gradio as gr
demo = gr.Interface(lambda x: x, gr.Image(source='upload', tool='color-sketch'), gr.Image()) # for black and white, tool = 'sketch'
demo.launch()
```

![sketch-new](https://user-images.githubusercontent.com/9021060/192402422-e53cb7b6-024e-448c-87eb-d6a35a63c476.gif)

- Webcam with black-and-white or color sketching

```python
import gradio as gr
demo = gr.Interface(lambda x: x, gr.Image(source='webcam', tool='color-sketch'), gr.Image()) # for black and white, tool = 'sketch'
demo.launch()
```

![webcam-sketch](https://user-images.githubusercontent.com/9021060/192410820-0ffaf324-776e-4e1f-9de6-0fdbbf4940fa.gif)

As well as other fixes

## Bug Fixes:

1. Fix bug where max concurrency count is not respected in queue by [@freddyaboulton](https://github.com/freddyaboulton) in [PR 2286](https://github.com/gradio-app/gradio/pull/2286)
2. fix : queue could be blocked by [@SkyTNT](https://github.com/SkyTNT) in [PR 2288](https://github.com/gradio-app/gradio/pull/2288)
3. Supports `gr.update()` in example caching by [@abidlabs](https://github.com/abidlabs) in [PR 2309](https://github.com/gradio-app/gradio/pull/2309)
4. Clipboard fix for iframes by [@abidlabs](https://github.com/abidlabs) in [PR 2321](https://github.com/gradio-app/gradio/pull/2321)
5. Fix: Dataframe column headers are reset when you add a new column by [@dawoodkhan82](https://github.com/dawoodkhan82) in [PR 2318](https://github.com/gradio-app/gradio/pull/2318)
6. Added support for URLs for Video, Audio, and Image by [@abidlabs](https://github.com/abidlabs) in [PR 2256](https://github.com/gradio-app/gradio/pull/2256)
7. Add documentation about how to create and use the Gradio FastAPI app by [@abidlabs](https://github.com/abidlabs) in [PR 2263](https://github.com/gradio-app/gradio/pull/2263)

## Documentation Changes:

1. Adding a Playground Tab to the Website by [@aliabd](https://github.com/aliabd) in [PR 1860](https://github.com/gradio-app/gradio/pull/1860)
2. Gradio for Tabular Data Science Workflows Guide by [@merveenoyan](https://github.com/merveenoyan) in [PR 2199](https://github.com/gradio-app/gradio/pull/2199)
3. Promotes `postprocess` and `preprocess` to documented parameters by [@abidlabs](https://github.com/abidlabs) in [PR 2293](https://github.com/gradio-app/gradio/pull/2293)
4. Update 2)key_features.md by [@voidxd](https://github.com/voidxd) in [PR 2326](https://github.com/gradio-app/gradio/pull/2326)
5. Add docs to blocks context postprocessing function by [@Ian-GL](https://github.com/Ian-GL) in [PR 2332](https://github.com/gradio-app/gradio/pull/2332)

## Testing and Infrastructure Changes

1. Website fixes and refactoring by [@aliabd](https://github.com/aliabd) in [PR 2280](https://github.com/gradio-app/gradio/pull/2280)
2. Don't deploy to spaces on release by [@freddyaboulton](https://github.com/freddyaboulton) in [PR 2313](https://github.com/gradio-app/gradio/pull/2313)

## Full Changelog:

- Website fixes and refactoring by [@aliabd](https://github.com/aliabd) in [PR 2280](https://github.com/gradio-app/gradio/pull/2280)
- Fix bug where max concurrency count is not respected in queue by [@freddyaboulton](https://github.com/freddyaboulton) in [PR 2286](https://github.com/gradio-app/gradio/pull/2286)
- Promotes `postprocess` and `preprocess` to documented parameters by [@abidlabs](https://github.com/abidlabs) in [PR 2293](https://github.com/gradio-app/gradio/pull/2293)
- Raise warning when trying to cache examples but not all inputs have examples by [@freddyaboulton](https://github.com/freddyaboulton) in [PR 2279](https://github.com/gradio-app/gradio/pull/2279)
- fix : queue could be blocked by [@SkyTNT](https://github.com/SkyTNT) in [PR 2288](https://github.com/gradio-app/gradio/pull/2288)
- Don't deploy to spaces on release by [@freddyaboulton](https://github.com/freddyaboulton) in [PR 2313](https://github.com/gradio-app/gradio/pull/2313)
- Supports `gr.update()` in example caching by [@abidlabs](https://github.com/abidlabs) in [PR 2309](https://github.com/gradio-app/gradio/pull/2309)
- Respect Upstream Queue when loading interfaces/blocks from Spaces by [@freddyaboulton](https://github.com/freddyaboulton) in [PR 2294](https://github.com/gradio-app/gradio/pull/2294)
- Clipboard fix for iframes by [@abidlabs](https://github.com/abidlabs) in [PR 2321](https://github.com/gradio-app/gradio/pull/2321)
- Sketching + Inpainting Capabilities to Gradio by [@abidlabs](https://github.com/abidlabs) in [PR 2144](https://github.com/gradio-app/gradio/pull/2144)
- Update 2)key_features.md by [@voidxd](https://github.com/voidxd) in [PR 2326](https://github.com/gradio-app/gradio/pull/2326)
- release 3.4b3 by [@abidlabs](https://github.com/abidlabs) in [PR 2328](https://github.com/gradio-app/gradio/pull/2328)
- Fix: Dataframe column headers are reset when you add a new column by [@dawoodkhan82](https://github.com/dawoodkhan82) in [PR 2318](https://github.com/gradio-app/gradio/pull/2318)
- Start queue when gradio is a sub application by [@freddyaboulton](https://github.com/freddyaboulton) in [PR 2319](https://github.com/gradio-app/gradio/pull/2319)
- Fix Web Tracker Script by [@aliabd](https://github.com/aliabd) in [PR 2308](https://github.com/gradio-app/gradio/pull/2308)
- Add docs to blocks context postprocessing function by [@Ian-GL](https://github.com/Ian-GL) in [PR 2332](https://github.com/gradio-app/gradio/pull/2332)
- Fix typo in iterator variable name in run_predict function by [@freddyaboulton](https://github.com/freddyaboulton) in [PR 2340](https://github.com/gradio-app/gradio/pull/2340)
- Add captions to galleries by [@aliabid94](https://github.com/aliabid94) in [PR 2284](https://github.com/gradio-app/gradio/pull/2284)
- Typeable value on gradio.Slider by [@dawoodkhan82](https://github.com/dawoodkhan82) in [PR 2329](https://github.com/gradio-app/gradio/pull/2329)

## Contributors Shoutout:

- [@SkyTNT](https://github.com/SkyTNT) made their first contribution in [PR 2288](https://github.com/gradio-app/gradio/pull/2288)
- [@voidxd](https://github.com/voidxd) made their first contribution in [PR 2326](https://github.com/gradio-app/gradio/pull/2326)

# Version 3.3

## New Features:

### 1. Iterative Outputs ⏳

You can now create an iterative output simply by having your function return a generator!

Here's (part of) an example that was used to generate the interface below it. [See full code](https://colab.research.google.com/drive/1m9bWS6B82CT7bw-m4L6AJR8za7fEK7Ov?usp=sharing).

```python
def predict(steps, seed):
    generator = torch.manual_seed(seed)
    for i in range(1,steps):
        yield pipeline(generator=generator, num_inference_steps=i)["sample"][0]
```

![example](https://user-images.githubusercontent.com/9021060/189086273-f5e7087d-71fa-4158-90a9-08e84da0421c.mp4)

### 2. Accordion Layout 🆕

This version of Gradio introduces a new layout component to Blocks: the Accordion. Wrap your elements in a neat, expandable layout that allows users to toggle them as needed.

Usage: ([Read the docs](https://gradio.app/docs/#accordion))

```python
with gr.Accordion("open up"):
# components here
```

![accordion](https://user-images.githubusercontent.com/9021060/189088465-f0ffd7f0-fc6a-42dc-9249-11c5e1e0529b.gif)

### 3. Skops Integration 📈

Our new integration with [skops](https://huggingface.co/blog/skops) allows you to load tabular classification and regression models directly from the [hub](https://huggingface.co/models).

Here's a classification example showing how quick it is to set up an interface for a [model](https://huggingface.co/scikit-learn/tabular-playground).

```python
import gradio as gr
gr.Interface.load("models/scikit-learn/tabular-playground").launch()
```

![187936493-5c90c01d-a6dd-400f-aa42-833a096156a1](https://user-images.githubusercontent.com/9021060/189090519-328fbcb4-120b-43c8-aa54-d6fccfa6b7e8.png)

## Bug Fixes:

No changes to highlight.

## Documentation Changes:

No changes to highlight.

## Testing and Infrastructure Changes:

No changes to highlight.

## Breaking Changes:

No changes to highlight.

## Full Changelog:

- safari fixes by [@pngwn](https://github.com/pngwn) in [PR 2138](https://github.com/gradio-app/gradio/pull/2138)
- Fix roundedness and form borders by [@aliabid94](https://github.com/aliabid94) in [PR 2147](https://github.com/gradio-app/gradio/pull/2147)
- Better processing of example data prior to creating dataset component by [@freddyaboulton](https://github.com/freddyaboulton) in [PR 2147](https://github.com/gradio-app/gradio/pull/2147)
- Show error on Connection drops by [@aliabid94](https://github.com/aliabid94) in [PR 2147](https://github.com/gradio-app/gradio/pull/2147)
- 3.2 release! by [@abidlabs](https://github.com/abidlabs) in [PR 2139](https://github.com/gradio-app/gradio/pull/2139)
- Fixed Named API Requests by [@abidlabs](https://github.com/abidlabs) in [PR 2151](https://github.com/gradio-app/gradio/pull/2151)
- Quick Fix: Cannot upload Model3D image after clearing it by [@dawoodkhan82](https://github.com/dawoodkhan82) in [PR 2168](https://github.com/gradio-app/gradio/pull/2168)
- Fixed misleading log when server_name is '0.0.0.0' by [@lamhoangtung](https://github.com/lamhoangtung) in [PR 2176](https://github.com/gradio-app/gradio/pull/2176)
- Keep embedded PngInfo metadata by [@cobryan05](https://github.com/cobryan05) in [PR 2170](https://github.com/gradio-app/gradio/pull/2170)
- Skops integration: Load tabular classification and regression models from the hub by [@freddyaboulton](https://github.com/freddyaboulton) in [PR 2126](https://github.com/gradio-app/gradio/pull/2126)
- Respect original filename when cached example files are downloaded by [@freddyaboulton](https://github.com/freddyaboulton) in [PR 2145](https://github.com/gradio-app/gradio/pull/2145)
- Add manual trigger to deploy to pypi by [@abidlabs](https://github.com/abidlabs) in [PR 2192](https://github.com/gradio-app/gradio/pull/2192)
- Fix bugs with gr.update by [@freddyaboulton](https://github.com/freddyaboulton) in [PR 2157](https://github.com/gradio-app/gradio/pull/2157)
- Make queue per app by [@aliabid94](https://github.com/aliabid94) in [PR 2193](https://github.com/gradio-app/gradio/pull/2193)
- Preserve Labels In Interpretation Components by [@freddyaboulton](https://github.com/freddyaboulton) in [PR 2166](https://github.com/gradio-app/gradio/pull/2166)
- Quick Fix: Multiple file download not working by [@dawoodkhan82](https://github.com/dawoodkhan82) in [PR 2169](https://github.com/gradio-app/gradio/pull/2169)
- use correct MIME type for js-script file by [@daspartho](https://github.com/daspartho) in [PR 2200](https://github.com/gradio-app/gradio/pull/2200)
- Add accordion component by [@aliabid94](https://github.com/aliabid94) in [PR 2208](https://github.com/gradio-app/gradio/pull/2208)

## Contributors Shoutout:

- [@lamhoangtung](https://github.com/lamhoangtung) made their first contribution in [PR 2176](https://github.com/gradio-app/gradio/pull/2176)
- [@cobryan05](https://github.com/cobryan05) made their first contribution in [PR 2170](https://github.com/gradio-app/gradio/pull/2170)
- [@daspartho](https://github.com/daspartho) made their first contribution in [PR 2200](https://github.com/gradio-app/gradio/pull/2200)

# Version 3.2

## New Features:

### 1. Improvements to Queuing 🥇

We've implemented a brand new queuing system based on **web sockets** instead of HTTP long polling. Among other things, this allows us to manage queue sizes better on Hugging Face Spaces. There are also additional queue-related parameters you can add:

- Now supports concurrent workers (parallelization)

```python
demo = gr.Interface(...)
demo.queue(concurrency_count=3)
demo.launch()
```

- Configure a maximum queue size

```python
demo = gr.Interface(...)
demo.queue(max_size=100)
demo.launch()
```

- If a user closes their tab / browser, they leave the queue, which means the demo will run faster for everyone else

### 2. Fixes to Examples

- Dataframe examples will render properly, and look much clearer in the UI: (thanks to PR #2125)

![Screen Shot 2022-08-30 at 8 29 58 PM](https://user-images.githubusercontent.com/9021060/187586561-d915bafb-f968-4966-b9a2-ef41119692b2.png)

- Image and Video thumbnails are cropped to look neater and more uniform: (thanks to PR #2109)

![Screen Shot 2022-08-30 at 8 32 15 PM](https://user-images.githubusercontent.com/9021060/187586890-56e1e4f0-1b84-42d9-a82f-911772c41030.png)

- Other fixes in PR #2131 and #2064 make it easier to design and use Examples

### 3. Component Fixes 🧱

- Specify the width and height of an image in its style tag (thanks to PR #2133)

```python
components.Image().style(height=260, width=300)
```

- Automatic conversion of videos so they are playable in the browser (thanks to PR #2003). Gradio will check if a video's format is playable in the browser and, if it isn't, will automatically convert it to a format that is (mp4).
- Pass in a json filepath to the Label component (thanks to PR #2083)
- Randomize the default value of a Slider (thanks to PR #1935)

![slider-random](https://user-images.githubusercontent.com/9021060/187596230-3db9697f-9f4d-42f5-9387-d77573513448.gif)

- Improvements to State in PR #2100

### 4. Ability to Randomize Input Sliders and Reload Data whenever the Page Loads

- In some cases, you want to be able to show a different set of input data to every user as they load the page app. For example, you might want to randomize the value of a "seed" `Slider` input. Or you might want to show a `Textbox` with the current date. We now supporting passing _functions_ as the default value in input components. When you pass in a function, it gets **re-evaluated** every time someone loads the demo, allowing you to reload / change data for different users.

Here's an example loading the current date time into an input Textbox:

```python
import gradio as gr
import datetime

with gr.Blocks() as demo:
    gr.Textbox(datetime.datetime.now)

demo.launch()
```

Note that we don't evaluate the function -- `datetime.datetime.now()` -- we pass in the function itself to get this behavior -- `datetime.datetime.now`

Because randomizing the initial value of `Slider` is a common use case, we've added a `randomize` keyword argument you can use to randomize its initial value:

```python
import gradio as gr
demo = gr.Interface(lambda x:x, gr.Slider(0, 10, randomize=True), "number")
demo.launch()
```

### 5. New Guide 🖊️

- [Gradio and W&B Integration](https://gradio.app/Gradio_and_Wandb_Integration/)

## Full Changelog:

- Reset components to original state by setting value to None by [@freddyaboulton](https://github.com/freddyaboulton) in [PR 2044](https://github.com/gradio-app/gradio/pull/2044)
- Cleaning up the way data is processed for components by [@abidlabs](https://github.com/abidlabs) in [PR 1967](https://github.com/gradio-app/gradio/pull/1967)
- version 3.1.8b by [@abidlabs](https://github.com/abidlabs) in [PR 2063](https://github.com/gradio-app/gradio/pull/2063)
- Wandb guide by [@AK391](https://github.com/AK391) in [PR 1898](https://github.com/gradio-app/gradio/pull/1898)
- Add a flagging callback to save json files to a hugging face dataset by [@chrisemezue](https://github.com/chrisemezue) in [PR 1821](https://github.com/gradio-app/gradio/pull/1821)
- Add data science demos to landing page by [@freddyaboulton](https://github.com/freddyaboulton) in [PR 2067](https://github.com/gradio-app/gradio/pull/2067)
- Hide time series + xgboost demos by default by [@freddyaboulton](https://github.com/freddyaboulton) in [PR 2079](https://github.com/gradio-app/gradio/pull/2079)
- Encourage people to keep trying when queue full by [@apolinario](https://github.com/apolinario) in [PR 2076](https://github.com/gradio-app/gradio/pull/2076)
- Updated our analytics on creation of Blocks/Interface by [@abidlabs](https://github.com/abidlabs) in [PR 2082](https://github.com/gradio-app/gradio/pull/2082)
- `Label` component now accepts file paths to `.json` files by [@abidlabs](https://github.com/abidlabs) in [PR 2083](https://github.com/gradio-app/gradio/pull/2083)
- Fix issues related to demos in Spaces by [@abidlabs](https://github.com/abidlabs) in [PR 2086](https://github.com/gradio-app/gradio/pull/2086)
- Fix TimeSeries examples not properly displayed in UI by [@dawoodkhan82](https://github.com/dawoodkhan82) in [PR 2064](https://github.com/gradio-app/gradio/pull/2064)
- Fix infinite requests when doing tab item select by [@freddyaboulton](https://github.com/freddyaboulton) in [PR 2070](https://github.com/gradio-app/gradio/pull/2070)
- Accept deprecated `file` route as well by [@abidlabs](https://github.com/abidlabs) in [PR 2099](https://github.com/gradio-app/gradio/pull/2099)
- Allow frontend method execution on Block.load event by [@codedealer](https://github.com/codedealer) in [PR 2108](https://github.com/gradio-app/gradio/pull/2108)
- Improvements to `State` by [@abidlabs](https://github.com/abidlabs) in [PR 2100](https://github.com/gradio-app/gradio/pull/2100)
- Catch IndexError, KeyError in video_is_playable by [@freddyaboulton](https://github.com/freddyaboulton) in [PR 2113](https://github.com/gradio-app/gradio/pull/2113)
- Fix: Download button does not respect the filepath returned by the function by [@dawoodkhan82](https://github.com/dawoodkhan82) in [PR 2073](https://github.com/gradio-app/gradio/pull/2073)
- Refactoring Layout: Adding column widths, forms, and more. by [@aliabid94](https://github.com/aliabid94) in [PR 2097](https://github.com/gradio-app/gradio/pull/2097)
- Update CONTRIBUTING.md by [@abidlabs](https://github.com/abidlabs) in [PR 2118](https://github.com/gradio-app/gradio/pull/2118)
- 2092 df ex by [@pngwn](https://github.com/pngwn) in [PR 2125](https://github.com/gradio-app/gradio/pull/2125)
- feat(samples table/gallery): Crop thumbs to square by [@ronvoluted](https://github.com/ronvoluted) in [PR 2109](https://github.com/gradio-app/gradio/pull/2109)
- Some enhancements to `gr.Examples` by [@abidlabs](https://github.com/abidlabs) in [PR 2131](https://github.com/gradio-app/gradio/pull/2131)
- Image size fix by [@aliabid94](https://github.com/aliabid94) in [PR 2133](https://github.com/gradio-app/gradio/pull/2133)

## Contributors Shoutout:

- [@chrisemezue](https://github.com/chrisemezue) made their first contribution in [PR 1821](https://github.com/gradio-app/gradio/pull/1821)
- [@apolinario](https://github.com/apolinario) made their first contribution in [PR 2076](https://github.com/gradio-app/gradio/pull/2076)
- [@codedealer](https://github.com/codedealer) made their first contribution in [PR 2108](https://github.com/gradio-app/gradio/pull/2108)

# Version 3.1

## New Features:

### 1. Embedding Demos on Any Website 💻

With PR #1444, Gradio is now distributed as a web component. This means demos can be natively embedded on websites. You'll just need to add two lines: one to load the gradio javascript, and one to link to the demos backend.

Here's a simple example that embeds the demo from a Hugging Face space:

```html
<script
	type="module"
	src="https://gradio.s3-us-west-2.amazonaws.com/3.0.18/gradio.js"
></script>
<gradio-app space="abidlabs/pytorch-image-classifier"></gradio-app>
```

But you can also embed demos that are running anywhere, you just need to link the demo to `src` instead of `space`. In fact, all the demos on the gradio website are embedded this way:

<img width="1268" alt="Screen Shot 2022-07-14 at 2 41 44 PM" src="https://user-images.githubusercontent.com/9021060/178997124-b2f05af2-c18f-4716-bf1b-cb971d012636.png">

Read more in the [Embedding Gradio Demos](https://gradio.app/embedding_gradio_demos) guide.

### 2. Reload Mode 👨‍💻

Reload mode helps developers create gradio demos faster by automatically reloading the demo whenever the code changes. It can support development on Python IDEs (VS Code, PyCharm, etc), the terminal, as well as Jupyter notebooks.

If your demo code is in a script named `app.py`, instead of running `python app.py` you can now run `gradio app.py` and that will launch the demo in reload mode:

```bash
Launching in reload mode on: http://127.0.0.1:7860 (Press CTRL+C to quit)
Watching...
WARNING: The --reload flag should not be used in production on Windows.
```

If you're working from a Jupyter or Colab Notebook, use these magic commands instead: `%load_ext gradio` when you import gradio, and `%%blocks` in the top of the cell with the demo code. Here's an example that shows how much faster the development becomes:

![Blocks](https://user-images.githubusercontent.com/9021060/178986488-ed378cc8-5141-4330-ba41-672b676863d0.gif)

### 3. Inpainting Support on `gr.Image()` 🎨

We updated the Image component to add support for inpainting demos. It works by adding `tool="sketch"` as a parameter, that passes both an image and a sketchable mask to your prediction function.

Here's an example from the [LAMA space](https://huggingface.co/spaces/akhaliq/lama):

![FXApVlFVsAALSD-](https://user-images.githubusercontent.com/9021060/178989479-549867c8-7fb0-436a-a97d-1e91c9f5e611.jpeg)

### 4. Markdown and HTML support in Dataframes 🔢

We upgraded the Dataframe component in PR #1684 to support rendering Markdown and HTML inside the cells.

This means you can build Dataframes that look like the following:

![image (8)](https://user-images.githubusercontent.com/9021060/178991233-41cb07a5-e7a3-433e-89b8-319bc78eb9c2.png)

### 5. `gr.Examples()` for Blocks 🧱

We've added the `gr.Examples` component helper to allow you to add examples to any Blocks demo. This class is a wrapper over the `gr.Dataset` component.

<img width="1271" alt="Screen Shot 2022-07-14 at 2 23 50 PM" src="https://user-images.githubusercontent.com/9021060/178992715-c8bc7550-bc3d-4ddc-9fcb-548c159cd153.png">

gr.Examples takes two required parameters:

- `examples` which takes in a nested list
- `inputs` which takes in a component or list of components

You can read more in the [Examples docs](https://gradio.app/docs/#examples) or the [Adding Examples to your Demos guide](https://gradio.app/adding_examples_to_your_app/).

### 6. Fixes to Audio Streaming

With [PR 1828](https://github.com/gradio-app/gradio/pull/1828) we now hide the status loading animation, as well as remove the echo in streaming. Check out the [stream_audio](https://github.com/gradio-app/gradio/blob/main/demo/stream_audio/run.py) demo for more or read through our [Real Time Speech Recognition](https://gradio.app/real_time_speech_recognition/) guide.

<img width="785" alt="Screen Shot 2022-07-19 at 6 02 35 PM" src="https://user-images.githubusercontent.com/9021060/179808136-9e84502c-f9ee-4f30-b5e9-1086f678fe91.png">

## Full Changelog:

- File component: list multiple files and allow for download #1446 by [@dawoodkhan82](https://github.com/dawoodkhan82) in [PR 1681](https://github.com/gradio-app/gradio/pull/1681)
- Add ColorPicker to docs by [@freddyaboulton](https://github.com/freddyaboulton) in [PR 1768](https://github.com/gradio-app/gradio/pull/1768)
- Mock out requests in TestRequest unit tests by [@freddyaboulton](https://github.com/freddyaboulton) in [PR 1794](https://github.com/gradio-app/gradio/pull/1794)
- Add requirements.txt and test_files to source dist by [@freddyaboulton](https://github.com/freddyaboulton) in [PR 1817](https://github.com/gradio-app/gradio/pull/1817)
- refactor: f-string for tunneling.py by [@nhankiet](https://github.com/nhankiet) in [PR 1819](https://github.com/gradio-app/gradio/pull/1819)
- Miscellaneous formatting improvements to website by [@aliabd](https://github.com/aliabd) in [PR 1754](https://github.com/gradio-app/gradio/pull/1754)
- `integrate()` method moved to `Blocks` by [@abidlabs](https://github.com/abidlabs) in [PR 1776](https://github.com/gradio-app/gradio/pull/1776)
- Add python-3.7 tests by [@freddyaboulton](https://github.com/freddyaboulton) in [PR 1818](https://github.com/gradio-app/gradio/pull/1818)
- Copy test dir in website dockers by [@aliabd](https://github.com/aliabd) in [PR 1827](https://github.com/gradio-app/gradio/pull/1827)
- Add info to docs on how to set default values for components by [@freddyaboulton](https://github.com/freddyaboulton) in [PR 1788](https://github.com/gradio-app/gradio/pull/1788)
- Embedding Components on Docs by [@aliabd](https://github.com/aliabd) in [PR 1726](https://github.com/gradio-app/gradio/pull/1726)
- Remove usage of deprecated gr.inputs and gr.outputs from website by [@freddyaboulton](https://github.com/freddyaboulton) in [PR 1796](https://github.com/gradio-app/gradio/pull/1796)
- Some cleanups to the docs page by [@abidlabs](https://github.com/abidlabs) in [PR 1822](https://github.com/gradio-app/gradio/pull/1822)

## Contributors Shoutout:

- [@nhankiet](https://github.com/nhankiet) made their first contribution in [PR 1819](https://github.com/gradio-app/gradio/pull/1819)

# Version 3.0

### 🔥 Gradio 3.0 is the biggest update to the library, ever.

## New Features:

### 1. Blocks 🧱

Blocks is a new, low-level API that allows you to have full control over the data flows and layout of your application. It allows you to build very complex, multi-step applications. For example, you might want to:

- Group together related demos as multiple tabs in one web app
- Change the layout of your demo instead of just having all of the inputs on the left and outputs on the right
- Have multi-step interfaces, in which the output of one model becomes the input to the next model, or have more flexible data flows in general
- Change a component's properties (for example, the choices in a Dropdown) or its visibility based on user input

Here's a simple example that creates the demo below it:

```python
import gradio as gr

def update(name):
    return f"Welcome to Gradio, {name}!"

demo = gr.Blocks()

with demo:
    gr.Markdown(
    """
    # Hello World!
    Start typing below to see the output.
    """)
    inp = gr.Textbox(placeholder="What is your name?")
    out = gr.Textbox()

    inp.change(fn=update,
               inputs=inp,
               outputs=out)

demo.launch()
```

![hello-blocks](https://user-images.githubusercontent.com/9021060/168684108-78cbd24b-e6bd-4a04-a8d9-20d535203434.gif)

Read our [Introduction to Blocks](http://gradio.app/introduction_to_blocks/) guide for more, and join the 🎈 [Gradio Blocks Party](https://huggingface.co/spaces/Gradio-Blocks/README)!

### 2. Our Revamped Design 🎨

We've upgraded our design across the entire library: from components, and layouts all the way to dark mode.

![kitchen_sink](https://user-images.githubusercontent.com/9021060/168686333-7a6e3096-3e23-4309-abf2-5cd7736e0463.gif)

### 3. A New Website 💻

We've upgraded [gradio.app](https://gradio.app) to make it cleaner, faster and easier to use. Our docs now come with components and demos embedded directly on the page. So you can quickly get up to speed with what you're looking for.

![website](https://user-images.githubusercontent.com/9021060/168687191-10d6a3bd-101f-423a-8193-48f47a5e077d.gif)

### 4. New Components: Model3D, Dataset, and More..

We've introduced a lot of new components in `3.0`, including `Model3D`, `Dataset`, `Markdown`, `Button` and `Gallery`. You can find all the components and play around with them [here](https://gradio.app/docs/#components).

![Model3d](https://user-images.githubusercontent.com/9021060/168689062-6ad77151-8cc5-467d-916c-f7c78e52ec0c.gif)

## Full Changelog:

- Gradio dash fe by [@pngwn](https://github.com/pngwn) in [PR 807](https://github.com/gradio-app/gradio/pull/807)
- Blocks components by [@FarukOzderim](https://github.com/FarukOzderim) in [PR 765](https://github.com/gradio-app/gradio/pull/765)
- Blocks components V2 by [@FarukOzderim](https://github.com/FarukOzderim) in [PR 843](https://github.com/gradio-app/gradio/pull/843)
- Blocks-Backend-Events by [@FarukOzderim](https://github.com/FarukOzderim) in [PR 844](https://github.com/gradio-app/gradio/pull/844)
- Interfaces from Blocks by [@aliabid94](https://github.com/aliabid94) in [PR 849](https://github.com/gradio-app/gradio/pull/849)
- Blocks dev by [@aliabid94](https://github.com/aliabid94) in [PR 853](https://github.com/gradio-app/gradio/pull/853)
- Started updating demos to use the new `gradio.components` syntax by [@abidlabs](https://github.com/abidlabs) in [PR 848](https://github.com/gradio-app/gradio/pull/848)
- add test infra + add browser tests to CI by [@pngwn](https://github.com/pngwn) in [PR 852](https://github.com/gradio-app/gradio/pull/852)
- 854 textbox by [@pngwn](https://github.com/pngwn) in [PR 859](https://github.com/gradio-app/gradio/pull/859)
- Getting old Python unit tests to pass on `blocks-dev` by [@abidlabs](https://github.com/abidlabs) in [PR 861](https://github.com/gradio-app/gradio/pull/861)
- initialise chatbot with empty array of messages by [@pngwn](https://github.com/pngwn) in [PR 867](https://github.com/gradio-app/gradio/pull/867)
- add test for output to input by [@pngwn](https://github.com/pngwn) in [PR 866](https://github.com/gradio-app/gradio/pull/866)
- More Interface -> Blocks features by [@aliabid94](https://github.com/aliabid94) in [PR 864](https://github.com/gradio-app/gradio/pull/864)
- Fixing external.py in blocks-dev to reflect the new HF Spaces paths by [@abidlabs](https://github.com/abidlabs) in [PR 879](https://github.com/gradio-app/gradio/pull/879)
- backend_default_value_refactoring by [@FarukOzderim](https://github.com/FarukOzderim) in [PR 871](https://github.com/gradio-app/gradio/pull/871)
- fix default_value by [@pngwn](https://github.com/pngwn) in [PR 869](https://github.com/gradio-app/gradio/pull/869)
- fix buttons by [@aliabid94](https://github.com/aliabid94) in [PR 883](https://github.com/gradio-app/gradio/pull/883)
- Checking and updating more demos to use 3.0 syntax by [@abidlabs](https://github.com/abidlabs) in [PR 892](https://github.com/gradio-app/gradio/pull/892)
- Blocks Tests by [@FarukOzderim](https://github.com/FarukOzderim) in [PR 902](https://github.com/gradio-app/gradio/pull/902)
- Interface fix by [@pngwn](https://github.com/pngwn) in [PR 901](https://github.com/gradio-app/gradio/pull/901)
- Quick fix: Issue 893 by [@dawoodkhan82](https://github.com/dawoodkhan82) in [PR 907](https://github.com/gradio-app/gradio/pull/907)
- 3d Image Component by [@dawoodkhan82](https://github.com/dawoodkhan82) in [PR 775](https://github.com/gradio-app/gradio/pull/775)
- fix endpoint url in prod by [@pngwn](https://github.com/pngwn) in [PR 911](https://github.com/gradio-app/gradio/pull/911)
- rename Model3d to Image3D by [@dawoodkhan82](https://github.com/dawoodkhan82) in [PR 912](https://github.com/gradio-app/gradio/pull/912)
- update pypi to 2.9.1 by [@abidlabs](https://github.com/abidlabs) in [PR 916](https://github.com/gradio-app/gradio/pull/916)
- blocks-with-fix by [@FarukOzderim](https://github.com/FarukOzderim) in [PR 917](https://github.com/gradio-app/gradio/pull/917)
- Restore Interpretation, Live, Auth, Queueing by [@aliabid94](https://github.com/aliabid94) in [PR 915](https://github.com/gradio-app/gradio/pull/915)
- Allow `Blocks` instances to be used like a `Block` in other `Blocks` by [@abidlabs](https://github.com/abidlabs) in [PR 919](https://github.com/gradio-app/gradio/pull/919)
- Redesign 1 by [@pngwn](https://github.com/pngwn) in [PR 918](https://github.com/gradio-app/gradio/pull/918)
- blocks-components-tests by [@FarukOzderim](https://github.com/FarukOzderim) in [PR 904](https://github.com/gradio-app/gradio/pull/904)
- fix unit + browser tests by [@pngwn](https://github.com/pngwn) in [PR 926](https://github.com/gradio-app/gradio/pull/926)
- blocks-move-test-data by [@FarukOzderim](https://github.com/FarukOzderim) in [PR 927](https://github.com/gradio-app/gradio/pull/927)
- remove debounce from form inputs by [@pngwn](https://github.com/pngwn) in [PR 932](https://github.com/gradio-app/gradio/pull/932)
- reimplement webcam video by [@pngwn](https://github.com/pngwn) in [PR 928](https://github.com/gradio-app/gradio/pull/928)
- blocks-move-test-data by [@FarukOzderim](https://github.com/FarukOzderim) in [PR 941](https://github.com/gradio-app/gradio/pull/941)
- allow audio components to take a string value by [@pngwn](https://github.com/pngwn) in [PR 930](https://github.com/gradio-app/gradio/pull/930)
- static mode for textbox by [@pngwn](https://github.com/pngwn) in [PR 929](https://github.com/gradio-app/gradio/pull/929)
- fix file upload text by [@pngwn](https://github.com/pngwn) in [PR 931](https://github.com/gradio-app/gradio/pull/931)
- tabbed-interface-rewritten by [@FarukOzderim](https://github.com/FarukOzderim) in [PR 958](https://github.com/gradio-app/gradio/pull/958)
- Gan demo fix by [@abidlabs](https://github.com/abidlabs) in [PR 965](https://github.com/gradio-app/gradio/pull/965)
- Blocks analytics by [@abidlabs](https://github.com/abidlabs) in [PR 947](https://github.com/gradio-app/gradio/pull/947)
- Blocks page load by [@FarukOzderim](https://github.com/FarukOzderim) in [PR 963](https://github.com/gradio-app/gradio/pull/963)
- add frontend for page load events by [@pngwn](https://github.com/pngwn) in [PR 967](https://github.com/gradio-app/gradio/pull/967)
- fix i18n and some tweaks by [@pngwn](https://github.com/pngwn) in [PR 966](https://github.com/gradio-app/gradio/pull/966)
- add jinja2 to reqs by [@FarukOzderim](https://github.com/FarukOzderim) in [PR 969](https://github.com/gradio-app/gradio/pull/969)
- Cleaning up `Launchable()` by [@abidlabs](https://github.com/abidlabs) in [PR 968](https://github.com/gradio-app/gradio/pull/968)
- Fix #944 by [@FarukOzderim](https://github.com/FarukOzderim) in [PR 971](https://github.com/gradio-app/gradio/pull/971)
- New Blocks Demo: neural instrument cloning by [@abidlabs](https://github.com/abidlabs) in [PR 975](https://github.com/gradio-app/gradio/pull/975)
- Add huggingface_hub client library by [@FarukOzderim](https://github.com/FarukOzderim) in [PR 973](https://github.com/gradio-app/gradio/pull/973)
- State and variables by [@aliabid94](https://github.com/aliabid94) in [PR 977](https://github.com/gradio-app/gradio/pull/977)
- update-components by [@FarukOzderim](https://github.com/FarukOzderim) in [PR 986](https://github.com/gradio-app/gradio/pull/986)
- ensure dataframe updates as expected by [@pngwn](https://github.com/pngwn) in [PR 981](https://github.com/gradio-app/gradio/pull/981)
- test-guideline by [@FarukOzderim](https://github.com/FarukOzderim) in [PR 990](https://github.com/gradio-app/gradio/pull/990)
- Issue #785: add footer by [@dawoodkhan82](https://github.com/dawoodkhan82) in [PR 972](https://github.com/gradio-app/gradio/pull/972)
- indentation fix by [@abidlabs](https://github.com/abidlabs) in [PR 993](https://github.com/gradio-app/gradio/pull/993)
- missing quote by [@aliabd](https://github.com/aliabd) in [PR 996](https://github.com/gradio-app/gradio/pull/996)
- added interactive parameter to components by [@abidlabs](https://github.com/abidlabs) in [PR 992](https://github.com/gradio-app/gradio/pull/992)
- custom-components by [@FarukOzderim](https://github.com/FarukOzderim) in [PR 985](https://github.com/gradio-app/gradio/pull/985)
- Refactor component shortcuts by [@FarukOzderim](https://github.com/FarukOzderim) in [PR 995](https://github.com/gradio-app/gradio/pull/995)
- Plot Component by [@dawoodkhan82](https://github.com/dawoodkhan82) in [PR 805](https://github.com/gradio-app/gradio/pull/805)
- updated PyPi version to 2.9.2 by [@abidlabs](https://github.com/abidlabs) in [PR 1002](https://github.com/gradio-app/gradio/pull/1002)
- Release 2.9.3 by [@abidlabs](https://github.com/abidlabs) in [PR 1003](https://github.com/gradio-app/gradio/pull/1003)
- Image3D Examples Fix by [@dawoodkhan82](https://github.com/dawoodkhan82) in [PR 1001](https://github.com/gradio-app/gradio/pull/1001)
- release 2.9.4 by [@abidlabs](https://github.com/abidlabs) in [PR 1006](https://github.com/gradio-app/gradio/pull/1006)
- templates import hotfix by [@FarukOzderim](https://github.com/FarukOzderim) in [PR 1008](https://github.com/gradio-app/gradio/pull/1008)
- Progress indicator bar by [@aliabid94](https://github.com/aliabid94) in [PR 997](https://github.com/gradio-app/gradio/pull/997)
- Fixed image input for absolute path by [@JefferyChiang](https://github.com/JefferyChiang) in [PR 1004](https://github.com/gradio-app/gradio/pull/1004)
- Model3D + Plot Components by [@dawoodkhan82](https://github.com/dawoodkhan82) in [PR 1010](https://github.com/gradio-app/gradio/pull/1010)
- Gradio Guides: Creating CryptoPunks with GANs by [@NimaBoscarino](https://github.com/NimaBoscarino) in [PR 1000](https://github.com/gradio-app/gradio/pull/1000)
- [BIG PR] Gradio blocks & redesigned components by [@abidlabs](https://github.com/abidlabs) in [PR 880](https://github.com/gradio-app/gradio/pull/880)
- fixed failing test on main by [@abidlabs](https://github.com/abidlabs) in [PR 1023](https://github.com/gradio-app/gradio/pull/1023)
- Use smaller ASR model in external test by [@abidlabs](https://github.com/abidlabs) in [PR 1024](https://github.com/gradio-app/gradio/pull/1024)
- updated PyPi version to 2.9.0b by [@abidlabs](https://github.com/abidlabs) in [PR 1026](https://github.com/gradio-app/gradio/pull/1026)
- Fixing import issues so that the package successfully installs on colab notebooks by [@abidlabs](https://github.com/abidlabs) in [PR 1027](https://github.com/gradio-app/gradio/pull/1027)
- Update website tracker slackbot by [@aliabd](https://github.com/aliabd) in [PR 1037](https://github.com/gradio-app/gradio/pull/1037)
- textbox-autoheight by [@FarukOzderim](https://github.com/FarukOzderim) in [PR 1009](https://github.com/gradio-app/gradio/pull/1009)
- Model3D Examples fixes by [@dawoodkhan82](https://github.com/dawoodkhan82) in [PR 1035](https://github.com/gradio-app/gradio/pull/1035)
- GAN Gradio Guide: Adjustments to iframe heights by [@NimaBoscarino](https://github.com/NimaBoscarino) in [PR 1042](https://github.com/gradio-app/gradio/pull/1042)
- added better default labels to form components by [@abidlabs](https://github.com/abidlabs) in [PR 1040](https://github.com/gradio-app/gradio/pull/1040)
- Slackbot web tracker fix by [@aliabd](https://github.com/aliabd) in [PR 1043](https://github.com/gradio-app/gradio/pull/1043)
- Plot fixes by [@dawoodkhan82](https://github.com/dawoodkhan82) in [PR 1044](https://github.com/gradio-app/gradio/pull/1044)
- Small fixes to the demos by [@abidlabs](https://github.com/abidlabs) in [PR 1030](https://github.com/gradio-app/gradio/pull/1030)
- fixing demo issue with website by [@aliabd](https://github.com/aliabd) in [PR 1047](https://github.com/gradio-app/gradio/pull/1047)
- [hotfix] HighlightedText by [@aliabid94](https://github.com/aliabid94) in [PR 1046](https://github.com/gradio-app/gradio/pull/1046)
- Update text by [@ronvoluted](https://github.com/ronvoluted) in [PR 1050](https://github.com/gradio-app/gradio/pull/1050)
- Update CONTRIBUTING.md by [@FarukOzderim](https://github.com/FarukOzderim) in [PR 1052](https://github.com/gradio-app/gradio/pull/1052)
- fix(ui): Increase contrast for footer by [@ronvoluted](https://github.com/ronvoluted) in [PR 1048](https://github.com/gradio-app/gradio/pull/1048)
- UI design update by [@gary149](https://github.com/gary149) in [PR 1041](https://github.com/gradio-app/gradio/pull/1041)
- updated PyPi version to 2.9.0b8 by [@abidlabs](https://github.com/abidlabs) in [PR 1059](https://github.com/gradio-app/gradio/pull/1059)
- Running, testing, and fixing demos by [@abidlabs](https://github.com/abidlabs) in [PR 1060](https://github.com/gradio-app/gradio/pull/1060)
- Form layout by [@pngwn](https://github.com/pngwn) in [PR 1054](https://github.com/gradio-app/gradio/pull/1054)
- inputless-interfaces by [@FarukOzderim](https://github.com/FarukOzderim) in [PR 1038](https://github.com/gradio-app/gradio/pull/1038)
- Update PULL_REQUEST_TEMPLATE.md by [@FarukOzderim](https://github.com/FarukOzderim) in [PR 1068](https://github.com/gradio-app/gradio/pull/1068)
- Upgrading node memory to 4gb in website Docker by [@aliabd](https://github.com/aliabd) in [PR 1069](https://github.com/gradio-app/gradio/pull/1069)
- Website reload error by [@aliabd](https://github.com/aliabd) in [PR 1079](https://github.com/gradio-app/gradio/pull/1079)
- fixed favicon issue by [@abidlabs](https://github.com/abidlabs) in [PR 1064](https://github.com/gradio-app/gradio/pull/1064)
- remove-queue-from-events by [@FarukOzderim](https://github.com/FarukOzderim) in [PR 1056](https://github.com/gradio-app/gradio/pull/1056)
- Enable vertex colors for OBJs files by [@radames](https://github.com/radames) in [PR 1074](https://github.com/gradio-app/gradio/pull/1074)
- Dark text by [@ronvoluted](https://github.com/ronvoluted) in [PR 1049](https://github.com/gradio-app/gradio/pull/1049)
- Scroll to output by [@pngwn](https://github.com/pngwn) in [PR 1077](https://github.com/gradio-app/gradio/pull/1077)
- Explicitly list pnpm version 6 in contributing guide by [@freddyaboulton](https://github.com/freddyaboulton) in [PR 1085](https://github.com/gradio-app/gradio/pull/1085)
- hotfix for encrypt issue by [@abidlabs](https://github.com/abidlabs) in [PR 1096](https://github.com/gradio-app/gradio/pull/1096)
- Release 2.9b9 by [@abidlabs](https://github.com/abidlabs) in [PR 1098](https://github.com/gradio-app/gradio/pull/1098)
- tweak node circleci settings by [@pngwn](https://github.com/pngwn) in [PR 1091](https://github.com/gradio-app/gradio/pull/1091)
- Website Reload Error by [@aliabd](https://github.com/aliabd) in [PR 1099](https://github.com/gradio-app/gradio/pull/1099)
- Website Reload: README in demos docker by [@aliabd](https://github.com/aliabd) in [PR 1100](https://github.com/gradio-app/gradio/pull/1100)
- Flagging fixes by [@abidlabs](https://github.com/abidlabs) in [PR 1081](https://github.com/gradio-app/gradio/pull/1081)
- Backend for optional labels by [@abidlabs](https://github.com/abidlabs) in [PR 1080](https://github.com/gradio-app/gradio/pull/1080)
- Optional labels fe by [@pngwn](https://github.com/pngwn) in [PR 1105](https://github.com/gradio-app/gradio/pull/1105)
- clean-deprecated-parameters by [@FarukOzderim](https://github.com/FarukOzderim) in [PR 1090](https://github.com/gradio-app/gradio/pull/1090)
- Blocks rendering fix by [@abidlabs](https://github.com/abidlabs) in [PR 1102](https://github.com/gradio-app/gradio/pull/1102)
- Redos #1106 by [@abidlabs](https://github.com/abidlabs) in [PR 1112](https://github.com/gradio-app/gradio/pull/1112)
- Interface types: handle input-only, output-only, and unified interfaces by [@abidlabs](https://github.com/abidlabs) in [PR 1108](https://github.com/gradio-app/gradio/pull/1108)
- Hotfix + New pypi release 2.9b11 by [@abidlabs](https://github.com/abidlabs) in [PR 1118](https://github.com/gradio-app/gradio/pull/1118)
- issue-checkbox by [@FarukOzderim](https://github.com/FarukOzderim) in [PR 1122](https://github.com/gradio-app/gradio/pull/1122)
- issue-checkbox-hotfix by [@FarukOzderim](https://github.com/FarukOzderim) in [PR 1127](https://github.com/gradio-app/gradio/pull/1127)
- Fix demos in website by [@aliabd](https://github.com/aliabd) in [PR 1130](https://github.com/gradio-app/gradio/pull/1130)
- Guide for Gradio ONNX model zoo on Huggingface by [@AK391](https://github.com/AK391) in [PR 1073](https://github.com/gradio-app/gradio/pull/1073)
- ONNX guide fixes by [@aliabd](https://github.com/aliabd) in [PR 1131](https://github.com/gradio-app/gradio/pull/1131)
- Stacked form inputs css by [@gary149](https://github.com/gary149) in [PR 1134](https://github.com/gradio-app/gradio/pull/1134)
- made default value in textbox empty string by [@abidlabs](https://github.com/abidlabs) in [PR 1135](https://github.com/gradio-app/gradio/pull/1135)
- Examples UI by [@gary149](https://github.com/gary149) in [PR 1121](https://github.com/gradio-app/gradio/pull/1121)
- Chatbot custom color support by [@dawoodkhan82](https://github.com/dawoodkhan82) in [PR 1092](https://github.com/gradio-app/gradio/pull/1092)
- highlighted text colors by [@pngwn](https://github.com/pngwn) in [PR 1119](https://github.com/gradio-app/gradio/pull/1119)
- pin to pnpm 6 for now by [@pngwn](https://github.com/pngwn) in [PR 1147](https://github.com/gradio-app/gradio/pull/1147)
- Restore queue in Blocks by [@aliabid94](https://github.com/aliabid94) in [PR 1137](https://github.com/gradio-app/gradio/pull/1137)
- add select event for tabitems by [@pngwn](https://github.com/pngwn) in [PR 1154](https://github.com/gradio-app/gradio/pull/1154)
- max_lines + autoheight for textbox by [@pngwn](https://github.com/pngwn) in [PR 1153](https://github.com/gradio-app/gradio/pull/1153)
- use color palette for chatbot by [@pngwn](https://github.com/pngwn) in [PR 1152](https://github.com/gradio-app/gradio/pull/1152)
- Timeseries improvements by [@pngwn](https://github.com/pngwn) in [PR 1149](https://github.com/gradio-app/gradio/pull/1149)
- move styling for interface panels to frontend by [@pngwn](https://github.com/pngwn) in [PR 1146](https://github.com/gradio-app/gradio/pull/1146)
- html tweaks by [@pngwn](https://github.com/pngwn) in [PR 1145](https://github.com/gradio-app/gradio/pull/1145)
- Issue #768: Support passing none to resize and crop image by [@dawoodkhan82](https://github.com/dawoodkhan82) in [PR 1144](https://github.com/gradio-app/gradio/pull/1144)
- image gallery component + img css by [@aliabid94](https://github.com/aliabid94) in [PR 1140](https://github.com/gradio-app/gradio/pull/1140)
- networking tweak by [@abidlabs](https://github.com/abidlabs) in [PR 1143](https://github.com/gradio-app/gradio/pull/1143)
- Allow enabling queue per event listener by [@aliabid94](https://github.com/aliabid94) in [PR 1155](https://github.com/gradio-app/gradio/pull/1155)
- config hotfix and v. 2.9b23 by [@abidlabs](https://github.com/abidlabs) in [PR 1158](https://github.com/gradio-app/gradio/pull/1158)
- Custom JS calls by [@aliabid94](https://github.com/aliabid94) in [PR 1082](https://github.com/gradio-app/gradio/pull/1082)
- Small fixes: queue default fix, ffmpeg installation message by [@abidlabs](https://github.com/abidlabs) in [PR 1159](https://github.com/gradio-app/gradio/pull/1159)
- formatting by [@abidlabs](https://github.com/abidlabs) in [PR 1161](https://github.com/gradio-app/gradio/pull/1161)
- enable flex grow for gr-box by [@radames](https://github.com/radames) in [PR 1165](https://github.com/gradio-app/gradio/pull/1165)
- 1148 loading by [@pngwn](https://github.com/pngwn) in [PR 1164](https://github.com/gradio-app/gradio/pull/1164)
- Put enable_queue kwarg back in launch() by [@aliabid94](https://github.com/aliabid94) in [PR 1167](https://github.com/gradio-app/gradio/pull/1167)
- A few small fixes by [@abidlabs](https://github.com/abidlabs) in [PR 1171](https://github.com/gradio-app/gradio/pull/1171)
- Hotfix for dropdown component by [@abidlabs](https://github.com/abidlabs) in [PR 1172](https://github.com/gradio-app/gradio/pull/1172)
- use secondary buttons in interface by [@pngwn](https://github.com/pngwn) in [PR 1173](https://github.com/gradio-app/gradio/pull/1173)
- 1183 component height by [@pngwn](https://github.com/pngwn) in [PR 1185](https://github.com/gradio-app/gradio/pull/1185)
- 962 dataframe by [@pngwn](https://github.com/pngwn) in [PR 1186](https://github.com/gradio-app/gradio/pull/1186)
- update-contributing by [@FarukOzderim](https://github.com/FarukOzderim) in [PR 1188](https://github.com/gradio-app/gradio/pull/1188)
- Table tweaks by [@pngwn](https://github.com/pngwn) in [PR 1195](https://github.com/gradio-app/gradio/pull/1195)
- wrap tab content in column by [@pngwn](https://github.com/pngwn) in [PR 1200](https://github.com/gradio-app/gradio/pull/1200)
- WIP: Add dark mode support by [@gary149](https://github.com/gary149) in [PR 1187](https://github.com/gradio-app/gradio/pull/1187)
- Restored /api/predict/ endpoint for Interfaces by [@abidlabs](https://github.com/abidlabs) in [PR 1199](https://github.com/gradio-app/gradio/pull/1199)
- hltext-label by [@pngwn](https://github.com/pngwn) in [PR 1204](https://github.com/gradio-app/gradio/pull/1204)
- add copy functionality to json by [@pngwn](https://github.com/pngwn) in [PR 1205](https://github.com/gradio-app/gradio/pull/1205)
- Update component config by [@aliabid94](https://github.com/aliabid94) in [PR 1089](https://github.com/gradio-app/gradio/pull/1089)
- fix placeholder prompt by [@pngwn](https://github.com/pngwn) in [PR 1215](https://github.com/gradio-app/gradio/pull/1215)
- ensure webcam video value is propagated correctly by [@pngwn](https://github.com/pngwn) in [PR 1218](https://github.com/gradio-app/gradio/pull/1218)
- Automatic word-break in highlighted text, combine_adjacent support by [@aliabid94](https://github.com/aliabid94) in [PR 1209](https://github.com/gradio-app/gradio/pull/1209)
- async-function-support by [@FarukOzderim](https://github.com/FarukOzderim) in [PR 1190](https://github.com/gradio-app/gradio/pull/1190)
- Sharing fix for assets by [@aliabid94](https://github.com/aliabid94) in [PR 1208](https://github.com/gradio-app/gradio/pull/1208)
- Hotfixes for course demos by [@abidlabs](https://github.com/abidlabs) in [PR 1222](https://github.com/gradio-app/gradio/pull/1222)
- Allow Custom CSS by [@aliabid94](https://github.com/aliabid94) in [PR 1170](https://github.com/gradio-app/gradio/pull/1170)
- share-hotfix by [@FarukOzderim](https://github.com/FarukOzderim) in [PR 1226](https://github.com/gradio-app/gradio/pull/1226)
- tweaks by [@pngwn](https://github.com/pngwn) in [PR 1229](https://github.com/gradio-app/gradio/pull/1229)
- white space for class concatenation by [@radames](https://github.com/radames) in [PR 1228](https://github.com/gradio-app/gradio/pull/1228)
- Tweaks by [@pngwn](https://github.com/pngwn) in [PR 1230](https://github.com/gradio-app/gradio/pull/1230)
- css tweaks by [@pngwn](https://github.com/pngwn) in [PR 1235](https://github.com/gradio-app/gradio/pull/1235)
- ensure defaults height match for media inputs by [@pngwn](https://github.com/pngwn) in [PR 1236](https://github.com/gradio-app/gradio/pull/1236)
- Default Label label value by [@radames](https://github.com/radames) in [PR 1239](https://github.com/gradio-app/gradio/pull/1239)
- update-shortcut-syntax by [@FarukOzderim](https://github.com/FarukOzderim) in [PR 1234](https://github.com/gradio-app/gradio/pull/1234)
- Update version.txt by [@FarukOzderim](https://github.com/FarukOzderim) in [PR 1244](https://github.com/gradio-app/gradio/pull/1244)
- Layout bugs by [@pngwn](https://github.com/pngwn) in [PR 1246](https://github.com/gradio-app/gradio/pull/1246)
- Update demo by [@FarukOzderim](https://github.com/FarukOzderim) in [PR 1253](https://github.com/gradio-app/gradio/pull/1253)
- Button default name by [@FarukOzderim](https://github.com/FarukOzderim) in [PR 1243](https://github.com/gradio-app/gradio/pull/1243)
- Labels spacing by [@gary149](https://github.com/gary149) in [PR 1254](https://github.com/gradio-app/gradio/pull/1254)
- add global loader for gradio app by [@pngwn](https://github.com/pngwn) in [PR 1251](https://github.com/gradio-app/gradio/pull/1251)
- ui apis for dalle-mini by [@pngwn](https://github.com/pngwn) in [PR 1258](https://github.com/gradio-app/gradio/pull/1258)
- Add precision to Number, backend only by [@freddyaboulton](https://github.com/freddyaboulton) in [PR 1125](https://github.com/gradio-app/gradio/pull/1125)
- Website Design Changes by [@abidlabs](https://github.com/abidlabs) in [PR 1015](https://github.com/gradio-app/gradio/pull/1015)
- Small fixes for multiple demos compatible with 3.0 by [@radames](https://github.com/radames) in [PR 1257](https://github.com/gradio-app/gradio/pull/1257)
- Issue #1160: Model 3D component not destroyed correctly by [@dawoodkhan82](https://github.com/dawoodkhan82) in [PR 1219](https://github.com/gradio-app/gradio/pull/1219)
- Fixes to components by [@abidlabs](https://github.com/abidlabs) in [PR 1260](https://github.com/gradio-app/gradio/pull/1260)
- layout docs by [@abidlabs](https://github.com/abidlabs) in [PR 1263](https://github.com/gradio-app/gradio/pull/1263)
- Static forms by [@pngwn](https://github.com/pngwn) in [PR 1264](https://github.com/gradio-app/gradio/pull/1264)
- Cdn assets by [@pngwn](https://github.com/pngwn) in [PR 1265](https://github.com/gradio-app/gradio/pull/1265)
- update logo by [@gary149](https://github.com/gary149) in [PR 1266](https://github.com/gradio-app/gradio/pull/1266)
- fix slider by [@aliabid94](https://github.com/aliabid94) in [PR 1268](https://github.com/gradio-app/gradio/pull/1268)
- maybe fix auth in iframes by [@pngwn](https://github.com/pngwn) in [PR 1261](https://github.com/gradio-app/gradio/pull/1261)
- Improves "Getting Started" guide by [@abidlabs](https://github.com/abidlabs) in [PR 1269](https://github.com/gradio-app/gradio/pull/1269)
- Add embedded demos to website by [@aliabid94](https://github.com/aliabid94) in [PR 1270](https://github.com/gradio-app/gradio/pull/1270)
- Label hotfixes by [@abidlabs](https://github.com/abidlabs) in [PR 1281](https://github.com/gradio-app/gradio/pull/1281)
- General tweaks by [@pngwn](https://github.com/pngwn) in [PR 1276](https://github.com/gradio-app/gradio/pull/1276)
- only affect links within the document by [@pngwn](https://github.com/pngwn) in [PR 1282](https://github.com/gradio-app/gradio/pull/1282)
- release 3.0b9 by [@abidlabs](https://github.com/abidlabs) in [PR 1283](https://github.com/gradio-app/gradio/pull/1283)
- Dm by [@pngwn](https://github.com/pngwn) in [PR 1284](https://github.com/gradio-app/gradio/pull/1284)
- Website fixes by [@aliabd](https://github.com/aliabd) in [PR 1286](https://github.com/gradio-app/gradio/pull/1286)
- Create Streamables by [@aliabid94](https://github.com/aliabid94) in [PR 1279](https://github.com/gradio-app/gradio/pull/1279)
- ensure table works on mobile by [@pngwn](https://github.com/pngwn) in [PR 1277](https://github.com/gradio-app/gradio/pull/1277)
- changes by [@aliabid94](https://github.com/aliabid94) in [PR 1287](https://github.com/gradio-app/gradio/pull/1287)
- demo alignment on landing page by [@aliabd](https://github.com/aliabd) in [PR 1288](https://github.com/gradio-app/gradio/pull/1288)
- New meta img by [@aliabd](https://github.com/aliabd) in [PR 1289](https://github.com/gradio-app/gradio/pull/1289)
- updated PyPi version to 3.0 by [@abidlabs](https://github.com/abidlabs) in [PR 1290](https://github.com/gradio-app/gradio/pull/1290)
- Fix site by [@aliabid94](https://github.com/aliabid94) in [PR 1291](https://github.com/gradio-app/gradio/pull/1291)
- Mobile responsive guides by [@aliabd](https://github.com/aliabd) in [PR 1293](https://github.com/gradio-app/gradio/pull/1293)
- Update readme by [@abidlabs](https://github.com/abidlabs) in [PR 1292](https://github.com/gradio-app/gradio/pull/1292)
- gif by [@abidlabs](https://github.com/abidlabs) in [PR 1296](https://github.com/gradio-app/gradio/pull/1296)
- Allow decoding headerless b64 string [@1lint](https://github.com/1lint) in [PR 4031](https://github.com/gradio-app/gradio/pull/4031)

## Contributors Shoutout:

- [@JefferyChiang](https://github.com/JefferyChiang) made their first contribution in [PR 1004](https://github.com/gradio-app/gradio/pull/1004)
- [@NimaBoscarino](https://github.com/NimaBoscarino) made their first contribution in [PR 1000](https://github.com/gradio-app/gradio/pull/1000)
- [@ronvoluted](https://github.com/ronvoluted) made their first contribution in [PR 1050](https://github.com/gradio-app/gradio/pull/1050)
- [@radames](https://github.com/radames) made their first contribution in [PR 1074](https://github.com/gradio-app/gradio/pull/1074)
- [@freddyaboulton](https://github.com/freddyaboulton) made their first contribution in [PR 1085](https://github.com/gradio-app/gradio/pull/1085)<|MERGE_RESOLUTION|>--- conflicted
+++ resolved
@@ -2,14 +2,11 @@
 
 ## New Features:
 
-<<<<<<< HEAD
-- Introduced `gradio deploy` to launch a Gradio app to Spaces directly from your terminal. By [@aliabid94](https://github.com/aliabid94) in [PR 4033](https://github.com/gradio-app/gradio/pull/4033). 
-=======
 - The reloader command (`gradio app.py`) can now accept command line arguments by [@micky2be](https://github.com/micky2be) in [PR 4119](https://github.com/gradio-app/gradio/pull/4119)
 - Added `format` argument to `Audio` component by [@freddyaboulton](https://github.com/freddyaboulton) in [PR 4178](https://github.com/gradio-app/gradio/pull/4178)
 - Add JS client code snippets to use via api page by [@aliabd](https://github.com/aliabd) in [PR 3927](https://github.com/gradio-app/gradio/pull/3927).
 - Update to the JS client by [@pngwn](https://github.com/pngwn) in [PR 4202](https://github.com/gradio-app/gradio/pull/4202)
->>>>>>> c3dadaeb
+- Introduced `gradio deploy` to launch a Gradio app to Spaces directly from your terminal. By [@aliabid94](https://github.com/aliabid94) in [PR 4033](https://github.com/gradio-app/gradio/pull/4033). 
 
 
 ## Bug Fixes:
