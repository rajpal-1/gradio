--- conflicted
+++ resolved
@@ -37,11 +37,8 @@
 ## Bug Fixes:
 * Fixes `gr.utils.delete_none` to only remove props whose values are `None` from the config by [@abidlabs](https://github.com/abidlabs) in [PR 3188](https://github.com/gradio-app/gradio/pull/3188) 
 * Fix bug where embedded demos were not loading files properly by [@freddyaboulton](https://github.com/freddyaboulton) in [PR 3177](https://github.com/gradio-app/gradio/pull/3177)
-<<<<<<< HEAD
+* The `change` event is now triggered when users click the 'Clear All' button of the multiselect DropDown component by [@freddyaboulton](https://github.com/freddyaboulton) in [PR 3195](https://github.com/gradio-app/gradio/pull/3195)
 * Stops File component from freezing when a large file is uploaded by [@aliabid94](https://github.com/aliabid94) in [PR 3191](https://github.com/gradio-app/gradio/pull/3191)
-=======
-* The `change` event is now triggered when users click the 'Clear All' button of the multiselect DropDown component by [@freddyaboulton](https://github.com/freddyaboulton) in [PR 3195](https://github.com/gradio-app/gradio/pull/3195)
->>>>>>> 4307d7e8
 
 ## Documentation Changes:
 * Sort components in docs by alphabetic order by [@aliabd](https://github.com/aliabd) in [PR 3152](https://github.com/gradio-app/gradio/pull/3152)
