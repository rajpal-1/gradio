--- conflicted
+++ resolved
@@ -35,16 +35,13 @@
 
 
 ## Bug Fixes:
-<<<<<<< HEAD
 - Adds ability to add a single message from the bot or user side.
 
 ```python
 gr.Chatbot([("Hi, I'm DialoGPT. Try asking me a question.", None)], starts_with="bot")
 ```
 By [@dawoodkhan82](https://github.com/dawoodkhan82) in [PR 3165](https://github.com/gradio-app/gradio/pull/3165)
-=======
 * Fixes `gr.utils.delete_none` to only remove props whose values are `None` from the config by [@abidlabs](https://github.com/abidlabs) in [PR 3188](https://github.com/gradio-app/gradio/pull/3188) 
->>>>>>> d3371ec7
 
 ## Documentation Changes:
 * Sort components in docs by alphabetic order by [@aliabd](https://github.com/aliabd) in [PR 3152](https://github.com/gradio-app/gradio/pull/3152)
