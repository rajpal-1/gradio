--- conflicted
+++ resolved
@@ -7,12 +7,8 @@
 
 * The `.change()` event is fixed in `Video` and `Image` so that it only fires once by [@abidlabs](https://github.com/abidlabs) in [PR 4793](https://github.com/gradio-app/gradio/pull/4793)
 * The `.change()` event is fixed in `Audio` so that fires when the component value is programmatically updated by [@abidlabs](https://github.com/abidlabs) in [PR 4793](https://github.com/gradio-app/gradio/pull/4793)
-<<<<<<< HEAD
-* Add missing `display: flex` property to `Row` so that flex styling is applied to children by [@hannahblair] in [PR 4896](https://github.com/gradio-app/gradio/pull/4896)
-
-=======
+- Add missing `display: flex` property to `Row` so that flex styling is applied to children by [@hannahblair] in [PR 4896](https://github.com/gradio-app/gradio/pull/4896)
 - Fixed bug where `gr.Video` could not preprocess urls by [@freddyaboulton](https://github.com/freddyaboulton) in [PR 4904](https://github.com/gradio-app/gradio/pull/4904)
->>>>>>> 431140b9
 
 ## Other Changes:
 
