--- conflicted
+++ resolved
@@ -6,11 +6,8 @@
 
 ## Bug Fixes:
 
-<<<<<<< HEAD
 - Add support for PAUSED state in the JS client by [@abidlabs](https://github.com/abidlabs) in [PR 4438](https://github.com/gradio-app/gradio/pull/4438)
-=======
 - Frontend code no longer crashes when there is a relative URL in an `<a>` element, by [@akx](https://github.com/akx) in [PR 4449](https://github.com/gradio-app/gradio/pull/4449).
->>>>>>> 94f0267d
 
 ## Other Changes:
 
