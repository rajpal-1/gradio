
# Upcoming Release


## New Features:

- Trigger the release event when Slider number input is released or unfocused  by [@freddyaboulton](https://github.com/freddyaboulton) in [PR 3589](https://github.com/gradio-app/gradio/pull/3589)   

## Bug Fixes:

- Fixed bug where text for altair plots was not legible in dark mode by [@freddyaboulton](https://github.com/freddyaboulton) in [PR 3555](https://github.com/gradio-app/gradio/pull/3555)  
- Fixes `Chatbot` and `Image` components so that files passed during processing are added to a directory where they can be served from, by [@abidlabs](https://github.com/abidlabs) in [PR 3523](https://github.com/gradio-app/gradio/pull/3523)
<<<<<<< HEAD
- Fixes an an issue where if the Blocks scope was not exited, then State could be shared across sessions, by [@abidlabs](https://github.com/abidlabs) in [PR 3600](https://github.com/gradio-app/gradio/pull/3600)
=======
- Fixed bug where "or" was not being localized in file upload text by [@freddyaboulton](https://github.com/freddyaboulton) in [PR 3599](https://github.com/gradio-app/gradio/pull/3599)   
>>>>>>> 9d3f58b8

## Documentation Changes:

- Makes some fixes to the Theme Guide related to naming of variables, by [@abidlabs](https://github.com/abidlabs) in [PR 3561](https://github.com/gradio-app/gradio/pull/3561)

## Testing and Infrastructure Changes:

No changes to highlight.

## Breaking Changes:

No changes to highlight.

## Full Changelog:

* Mobile responsive iframes in themes guide by [@aliabd](https://github.com/aliabd) in [PR 3562](https://github.com/gradio-app/gradio/pull/3562) 
* Remove extra $demo from theme guide by [@aliabd](https://github.com/aliabd) in [PR 3563](https://github.com/gradio-app/gradio/pull/3563)
* Set the theme name to be the upstream repo name when loading from the hub by [@freddyaboulton](https://github.com/freddyaboulton) in [PR 3595](https://github.com/gradio-app/gradio/pull/3595)   

## Contributors Shoutout:

No changes to highlight.


# 3.23.0


## New Features:

### Theme Sharing! 

Once you have created a theme, you can upload it to the HuggingFace Hub to let others view it, use it, and build off of it! You can also download, reuse, and remix other peoples' themes. See https://gradio.app/theming-guide/ for more details. 

By [@freddyaboulton](https://github.com/freddyaboulton) in [PR 3428](https://github.com/gradio-app/gradio/pull/3428) 

## Bug Fixes:

- Removes leading spaces from all lines of code uniformly in the `gr.Code()` component. By [@abidlabs](https://github.com/abidlabs) in [PR 3556](https://github.com/gradio-app/gradio/pull/3556) 
- Fixed broken login page, by [@aliabid94](https://github.com/aliabid94) in [PR 3529](https://github.com/gradio-app/gradio/pull/3529)


## Documentation Changes:

No changes to highlight.

## Testing and Infrastructure Changes:

No changes to highlight.

## Breaking Changes:

No changes to highlight.

## Full Changelog:

- Fix rendering of dropdowns to take more space, and related bugs, by [@aliabid94](https://github.com/aliabid94) in [PR 3549](https://github.com/gradio-app/gradio/pull/3549)

## Contributors Shoutout:

No changes to highlight.


# 3.22.1


## New Features:

No changes to highlight.

## Bug Fixes:

- Restore label bars by [@aliabid94](https://github.com/aliabid94) in [PR 3507](https://github.com/gradio-app/gradio/pull/3507) 

## Documentation Changes:

No changes to highlight.

## Testing and Infrastructure Changes:

No changes to highlight.

## Breaking Changes:

No changes to highlight.

## Full Changelog:

No changes to highlight.

## Contributors Shoutout:

No changes to highlight.


# 3.22.0


## New Features:

### Official Theme release

Gradio now supports a new theme system, which allows you to customize the look and feel of your app. You can now use the `theme=` kwarg to pass in a prebuilt theme, or customize your own! See https://gradio.app/theming-guide/ for more details. By [@aliabid94](https://github.com/aliabid94) in [PR 3470](https://github.com/gradio-app/gradio/pull/3470) and [PR 3497](https://github.com/gradio-app/gradio/pull/3497)

### `elem_classes`

Add keyword argument `elem_classes` to Components to control class names of components, in the same manner as existing `elem_id`. 
By [@aliabid94](https://github.com/aliabid94) in [PR 3466](https://github.com/gradio-app/gradio/pull/3466)

## Bug Fixes:

- Fixes the File.upload() event trigger which broke as part of the change in how we uploaded files by [@abidlabs](https://github.com/abidlabs) in [PR 3462](https://github.com/gradio-app/gradio/pull/3462)
- Fixed issue with `gr.Request` object failing to handle dictionaries when nested keys couldn't be converted to variable names [#3454](https://github.com/gradio-app/gradio/issues/3454) by [@radames](https://github.com/radames) in [PR 3459](https://github.com/gradio-app/gradio/pull/3459)
- Fixed bug where css and client api was not working properly when mounted in a subpath by [@freddyaboulton](https://github.com/freddyaboulton) in [PR 3482](https://github.com/gradio-app/gradio/pull/3482) 

## Documentation Changes:

- Document gr.Error in the docs by [@aliabd](https://github.com/aliabd) in [PR 3465](https://github.com/gradio-app/gradio/pull/3465) 

## Testing and Infrastructure Changes:

- Pinned `pyright==1.1.298` for stability by [@abidlabs](https://github.com/abidlabs) in [PR 3475](https://github.com/gradio-app/gradio/pull/3475)
- Removed `IOComponent.add_interactive_to_config()` by [@space-nuko](https://github.com/space-nuko) in [PR 3476](https://github.com/gradio-app/gradio/pull/3476)
- Removed `IOComponent.generate_sample()` by [@space-nuko](https://github.com/space-nuko) in [PR 3475](https://github.com/gradio-app/gradio/pull/3483)

## Breaking Changes:

No changes to highlight.

## Full Changelog:

- Revert primary button background color in dark mode by [@aliabid94](https://github.com/aliabid94) in [PR 3468](https://github.com/gradio-app/gradio/pull/3468)

## Contributors Shoutout:

No changes to highlight.


# 3.21.0

## New Features:

### Theme Sharing 🎨 🤝

You can now share your gradio themes with the world!

After creating a theme, you can upload it to the HuggingFace Hub to let others view it, use it, and build off of it!

### Uploading
There are two ways to upload a theme, via the theme class instance or the command line.

1. Via the class instance

```python
my_theme.push_to_hub(repo_name="my_theme",
                     version="0.2.0",
                     hf_token="...")
```

2. Via the command line

First save the theme to disk
```python
my_theme.dump(filename="my_theme.json")
```

Then use the `upload_theme` command:

```bash
upload_theme\
"my_theme.json"\
"my_theme"\
"0.2.0"\
"<hf-token>"
```

The `version` must be a valid [semantic version](https://www.geeksforgeeks.org/introduction-semantic-versioning/) string.

This creates a space on the huggingface hub to host the theme files and show potential users a preview of your theme.

An example theme space is here: https://huggingface.co/spaces/freddyaboulton/dracula_revamped 

### Downloading
To use a theme from the hub, use the `from_hub` method on the `ThemeClass` and pass it to your app:

```python
my_theme = gr.Theme.from_hub("freddyaboulton/my_theme")

with gr.Blocks(theme=my_theme) as demo:
    ....
```

You can also pass the theme string directly to `Blocks` or `Interface` (`gr.Blocks(theme="freddyaboulton/my_theme")`)

You can pin your app to an upstream theme version by using semantic versioning expressions.

For example, the following would ensure the theme we load from the `my_theme` repo was between versions `0.1.0` and `0.2.0`:

```python
with gr.Blocks(theme="freddyaboulton/my_theme@>=0.1.0,<0.2.0") as demo:
    ....
```

by [@freddyaboulton](https://github.com/freddyaboulton) in [PR 3428](https://github.com/gradio-app/gradio/pull/3428)  


### Code component 🦾 

New code component allows you to enter, edit and display code with full syntax highlighting by [@pngwn](https://github.com/pngwn) in [PR 3421](https://github.com/gradio-app/gradio/pull/3421)

### The `Chatbot` component now supports audio, video, and images

The `Chatbot` component now supports audio, video, and images with a simple syntax: simply
pass in a tuple with the URL or filepath (the second optional element of the tuple is alt text), and the image/audio/video will be displayed:

```python
gr.Chatbot([
    (("driving.mp4",), "cool video"),
    (("cantina.wav",), "cool audio"),
    (("lion.jpg", "A lion"), "cool pic"),
]).style(height=800)
```

<img width="1054" alt="image" src="https://user-images.githubusercontent.com/1778297/224116682-5908db47-f0fa-405c-82ab-9c7453e8c4f1.png">


Note: images were previously supported via Markdown syntax and that is still supported for backwards compatibility. By [@dawoodkhan82](https://github.com/dawoodkhan82) in [PR 3413](https://github.com/gradio-app/gradio/pull/3413)

- Allow consecutive function triggers with `.then` and `.success` by [@aliabid94](https://github.com/aliabid94) in [PR 3430](https://github.com/gradio-app/gradio/pull/3430) 

- New code component allows you to enter, edit and display code with full syntax highlighting by [@pngwn](https://github.com/pngwn) in [PR 3421](https://github.com/gradio-app/gradio/pull/3421)

![](https://user-images.githubusercontent.com/12937446/224116643-5cfb94b3-93ce-43ee-bb7b-c25c3b66e0a1.png)
- Added the `.select()` event listener, which also includes event data that can be passed as an argument to a function with type hint `gr.SelectData`. The following components support the `.select()` event listener: Chatbot, CheckboxGroup, Dataframe, Dropdown, File, Gallery, HighlightedText, Label, Radio, TabItem, Tab, Textbox. Example usage:

```python
import gradio as gr

with gr.Blocks() as demo:
    gallery = gr.Gallery(["images/1.jpg", "images/2.jpg", "images/3.jpg"])
    selected_index = gr.Textbox()

    def on_select(evt: gr.SelectData):
        return evt.index
    
    gallery.select(on_select, None, selected_index)
```

By [@aliabid94](https://github.com/aliabid94) in [PR 3399](https://github.com/gradio-app/gradio/pull/3399)


- The `Textbox` component now includes a copy button by [@abidlabs](https://github.com/abidlabs) in [PR 3452](https://github.com/gradio-app/gradio/pull/3452)

## Bug Fixes:
- Use `huggingface_hub` to send telemetry on `interface` and `blocks`; eventually to replace segment by [@dawoodkhan82](https://github.com/dawoodkhan82) in [PR 3342](https://github.com/gradio-app/gradio/pull/3342)
- Ensure load events created by components (randomize for slider, callable values) are never queued unless every is passed by [@freddyaboulton](https://github.com/freddyaboulton) in [PR 3391](https://github.com/gradio-app/gradio/pull/3391) 
- Prevent in-place updates of `generic_update` by shallow copying by [@gitgithan](https://github.com/gitgithan) in [PR 3405](https://github.com/gradio-app/gradio/pull/3405) to fix [#3282](https://github.com/gradio-app/gradio/issues/3282)
- Fix bug caused by not importing `BlockContext` in `utils.py` by [@freddyaboulton](https://github.com/freddyaboulton) in [PR 3424](https://github.com/gradio-app/gradio/pull/3424)
- Ensure dropdown does not highlight partial matches by [@pngwn](https://github.com/pngwn) in [PR 3421](https://github.com/gradio-app/gradio/pull/3421)
- Fix mic button display by [@aliabid94](https://github.com/aliabid94) in [PR 3456](https://github.com/gradio-app/gradio/pull/3456)

## Documentation Changes:
- Added a section on security and access when sharing Gradio apps by [@abidlabs](https://github.com/abidlabs) in [PR 3408](https://github.com/gradio-app/gradio/pull/3408) 
- Add Chinese README by [@uanu2002](https://github.com/uanu2002) in [PR 3394](https://github.com/gradio-app/gradio/pull/3394)
- Adds documentation for web components by [@abidlabs](https://github.com/abidlabs) in [PR 3407](https://github.com/gradio-app/gradio/pull/3407)
- Fixed link in Chinese readme  by [@eltociear](https://github.com/eltociear) in [PR 3417](https://github.com/gradio-app/gradio/pull/3417)
- Document Blocks methods by [@aliabd](https://github.com/aliabd) in [PR 3427](https://github.com/gradio-app/gradio/pull/3427)
- Fixed bug where event handlers were not showing up in documentation by [@freddyaboulton](https://github.com/freddyaboulton) in [PR 3434](https://github.com/gradio-app/gradio/pull/3434)   

## Testing and Infrastructure Changes:
- Fixes tests that were failing locally but passing on CI by [@abidlabs](https://github.com/abidlabs) in [PR 3411](https://github.com/gradio-app/gradio/pull/3411)
- Remove codecov from the repo by [@aliabd](https://github.com/aliabd) in [PR 3415](https://github.com/gradio-app/gradio/pull/3415)

## Breaking Changes:

No changes to highlight.

## Full Changelog:
- Prevent in-place updates of `generic_update` by shallow copying by [@gitgithan](https://github.com/gitgithan) in [PR 3405](https://github.com/gradio-app/gradio/pull/3405) to fix [#3282](https://github.com/gradio-app/gradio/issues/3282)
- Persist file names of files uploaded through any Gradio component by [@abidlabs](https://github.com/abidlabs) in [PR 3412](https://github.com/gradio-app/gradio/pull/3412)
- Fix markdown embedded component in docs by [@aliabd](https://github.com/aliabd) in [PR 3410](https://github.com/gradio-app/gradio/pull/3410)
- Clean up event listeners code by [@aliabid94](https://github.com/aliabid94) in [PR 3420](https://github.com/gradio-app/gradio/pull/3420) 
- Fix css issue with spaces logo by [@aliabd](https://github.com/aliabd) in [PR 3422](https://github.com/gradio-app/gradio/pull/3422)
- Makes a few fixes to the `JSON` component (show_label parameter, icons) in [@abidlabs](https://github.com/abidlabs) in [PR 3451](https://github.com/gradio-app/gradio/pull/3451)

## Contributors Shoutout:

No changes to highlight.

# 3.20.1

## New Features:

- Add `height` kwarg to style in `gr.Chatbot()` component by [@dawoodkhan82](https://github.com/dawoodkhan82) in [PR 3369](https://github.com/gradio-app/gradio/pull/3369)

```python
chatbot = gr.Chatbot().style(height=500)
```

## Bug Fixes:

- Ensure uploaded images are always shown in the sketch tool by [@pngwn](https://github.com/pngwn) in [PR 3386](https://github.com/gradio-app/gradio/pull/3386)
- Fixes bug where when if fn is a non-static class member, then self should be ignored as the first param of the fn by [@or25](https://github.com/or25) in [PR #3227](https://github.com/gradio-app/gradio/pull/3227)

## Documentation Changes:

No changes to highlight.

## Testing and Infrastructure Changes:

No changes to highlight.

## Breaking Changes:

No changes to highlight.

## Full Changelog:

No changes to highlight.

## Contributors Shoutout:

No changes to highlight.

# 3.20.0

## New Features:

### Release event for Slider

Now you can trigger your python function to run when the slider is released as opposed to every slider change value!

Simply use the `release` method on the slider

```python
slider.release(function, inputs=[...], outputs=[...], api_name="predict")
```

By [@freddyaboulton](https://github.com/freddyaboulton) in [PR 3353](https://github.com/gradio-app/gradio/pull/3353)

### Dropdown Component Updates

The standard dropdown component now supports searching for choices. Also when `multiselect` is `True`, you can specify `max_choices` to set the maximum number of choices you want the user to be able to select from the dropdown component.

```python
gr.Dropdown(label="Choose your favorite colors", choices=["red", "blue", "green", "yellow", "orange"], multiselect=True, max_choices=2)
```

by [@dawoodkhan82](https://github.com/dawoodkhan82) in [PR 3211](https://github.com/gradio-app/gradio/pull/3211)

### Download button for images 🖼️

Output images will now automatically have a download button displayed to make it easier to save and share
the results of Machine Learning art models.

![download_sketch](https://user-images.githubusercontent.com/41651716/221025113-e693bf41-eabd-42b3-a4f2-26f2708d98fe.gif)

By [@freddyaboulton](https://github.com/freddyaboulton) in [PR 3297](https://github.com/gradio-app/gradio/pull/3297)

- Updated image upload component to accept all image formats, including lossless formats like .webp by [@fienestar](https://github.com/fienestar) in [PR 3225](https://github.com/gradio-app/gradio/pull/3225)
- Adds a disabled mode to the `gr.Button` component by setting `interactive=False` by [@abidlabs](https://github.com/abidlabs) in [PR 3266](https://github.com/gradio-app/gradio/pull/3266) and [PR 3288](https://github.com/gradio-app/gradio/pull/3288)
- Adds visual feedback to the when the Flag button is clicked, by [@abidlabs](https://github.com/abidlabs) in [PR 3289](https://github.com/gradio-app/gradio/pull/3289)
- Adds ability to set `flagging_options` display text and saved flag separately by [@abidlabs](https://github.com/abidlabs) in [PR 3289](https://github.com/gradio-app/gradio/pull/3289)
- Allow the setting of `brush_radius` for the `Image` component both as a default and via `Image.update()` by [@pngwn](https://github.com/pngwn) in [PR 3277](https://github.com/gradio-app/gradio/pull/3277)
- Added `info=` argument to form components to enable extra context provided to users, by [@aliabid94](https://github.com/aliabid94) in [PR 3291](https://github.com/gradio-app/gradio/pull/3291)
- Allow developers to access the username of a logged-in user from the `gr.Request()` object using the `.username` attribute by [@abidlabs](https://github.com/abidlabs) in [PR 3296](https://github.com/gradio-app/gradio/pull/3296)
- Add `preview` option to `Gallery.style` that launches the gallery in preview mode when first loaded by [@freddyaboulton](https://github.com/freddyaboulton) in [PR 3345](https://github.com/gradio-app/gradio/pull/3345)

## Bug Fixes:

- Ensure `mirror_webcam` is always respected by [@pngwn](https://github.com/pngwn) in [PR 3245](https://github.com/gradio-app/gradio/pull/3245)
- Fix issue where updated markdown links were not being opened in a new tab by [@gante](https://github.com/gante) in [PR 3236](https://github.com/gradio-app/gradio/pull/3236)
- API Docs Fixes by [@aliabd](https://github.com/aliabd) in [PR 3287](https://github.com/gradio-app/gradio/pull/3287)
- Added a timeout to queue messages as some demos were experiencing infinitely growing queues from active jobs waiting forever for clients to respond by [@freddyaboulton](https://github.com/freddyaboulton) in [PR 3196](https://github.com/gradio-app/gradio/pull/3196)
- Fixes the height of rendered LaTeX images so that they match the height of surrounding text by [@abidlabs](https://github.com/abidlabs) in [PR 3258](https://github.com/gradio-app/gradio/pull/3258) and in [PR 3276](https://github.com/gradio-app/gradio/pull/3276)
- Fix bug where matplotlib images where always too small on the front end by [@freddyaboulton](https://github.com/freddyaboulton) in [PR 3274](https://github.com/gradio-app/gradio/pull/3274)
- Remove embed's `initial_height` when loading is complete so the embed finds its natural height once it is loaded [@pngwn](https://github.com/pngwn) in [PR 3292](https://github.com/gradio-app/gradio/pull/3292)
- Prevent Sketch from crashing when a default image is provided by [@pngwn](https://github.com/pngwn) in [PR 3277](https://github.com/gradio-app/gradio/pull/3277)
- Respect the `shape` argument on the front end when creating Image Sketches by [@pngwn](https://github.com/pngwn) in [PR 3277](https://github.com/gradio-app/gradio/pull/3277)
- Fix infinite loop caused by setting `Dropdown's` value to be `[]` and adding a change event on the dropdown by [@freddyaboulton](https://github.com/freddyaboulton) in [PR 3295](https://github.com/gradio-app/gradio/pull/3295)
- Fix change event listed twice in image docs by [@aliabd](https://github.com/aliabd) in [PR 3318](https://github.com/gradio-app/gradio/pull/3318)
- Fix bug that cause UI to be vertically centered at all times by [@pngwn](https://github.com/pngwn) in [PR 3336](https://github.com/gradio-app/gradio/pull/3336)
- Fix bug where `height` set in `Gallery.style` was not respected by the front-end by [@freddyaboulton](https://github.com/freddyaboulton) in [PR 3343](https://github.com/gradio-app/gradio/pull/3343)
- Ensure markdown lists are rendered correctly by [@pngwn](https://github.com/pngwn) in [PR 3341](https://github.com/gradio-app/gradio/pull/3341)
- Ensure that the initial empty value for `gr.Dropdown(Multiselect=True)` is an empty list and the initial value for `gr.Dropdown(Multiselect=False)` is an empty string by [@pngwn](https://github.com/pngwn) in [PR 3338](https://github.com/gradio-app/gradio/pull/3338)
- Ensure uploaded images respect the shape property when the canvas is also enabled by [@pngwn](https://github.com/pngwn) in [PR 3351](https://github.com/gradio-app/gradio/pull/3351)
- Ensure that Google Analytics works correctly when gradio apps are created with `analytics_enabled=True` by [@abidlabs](https://github.com/abidlabs) in [PR 3349](https://github.com/gradio-app/gradio/pull/3349)
- Fix bug where files were being re-uploaded after updates by [@freddyaboulton](https://github.com/freddyaboulton) in [PR 3375](https://github.com/gradio-app/gradio/pull/3375)
- Fix error when using backen_fn and custom js at the same time by [@jialeicui](https://github.com/jialeicui) in [PR 3358](https://github.com/gradio-app/gradio/pull/3358)
- Support new embeds for huggingface spaces subdomains by [@pngwn](https://github.com/pngwn) in [PR 3367](https://github.com/gradio-app/gradio/pull/3367)

## Documentation Changes:

- Added the `types` field to the dependency field in the config by [@freddyaboulton](https://github.com/freddyaboulton) in [PR 3315](https://github.com/gradio-app/gradio/pull/3315)
- Gradio Status Page by [@aliabd](https://github.com/aliabd) in [PR 3331](https://github.com/gradio-app/gradio/pull/3331)
- Adds a Guide on setting up a dashboard from Supabase data using the `gr.BarPlot`
  component by [@abidlabs](https://github.com/abidlabs) in [PR 3275](https://github.com/gradio-app/gradio/pull/3275)

## Testing and Infrastructure Changes:

- Adds a script to benchmark the performance of the queue and adds some instructions on how to use it. By [@freddyaboulton](https://github.com/freddyaboulton) and [@abidlabs](https://github.com/abidlabs) in [PR 3272](https://github.com/gradio-app/gradio/pull/3272)
- Flaky python tests no longer cancel non-flaky tests by [@freddyaboulton](https://github.com/freddyaboulton) in [PR 3344](https://github.com/gradio-app/gradio/pull/3344)

## Breaking Changes:

- Chatbot bubble colors can no longer be set by `chatbot.style(color_map=)` by [@aliabid94] in [PR 3370](https://github.com/gradio-app/gradio/pull/3370)

## Full Changelog:

- Fixed comment typo in components.py by [@eltociear](https://github.com/eltociear) in [PR 3235](https://github.com/gradio-app/gradio/pull/3235)
- Cleaned up chatbot ui look and feel by [@aliabid94] in [PR 3370](https://github.com/gradio-app/gradio/pull/3370)

## Contributors Shoutout:

No changes to highlight.

# 3.19.1

## New Features:

No changes to highlight.

## Bug Fixes:

- UI fixes including footer and API docs by [@aliabid94](https://github.com/aliabid94) in [PR 3242](https://github.com/gradio-app/gradio/pull/3242)
- Updated image upload component to accept all image formats, including lossless formats like .webp by [@fienestar](https://github.com/fienestar) in [PR 3225](https://github.com/gradio-app/gradio/pull/3225)

## Documentation Changes:

No changes to highlight.

## Testing and Infrastructure Changes:

No changes to highlight.

## Breaking Changes:

No changes to highlight.

## Full Changelog:

- Added backend support for themes by [@aliabid94](https://github.com/aliabid94) in [PR 2931](https://github.com/gradio-app/gradio/pull/2931)
- Added support for button sizes "lg" (default) and "sm".

## Contributors Shoutout:

No changes to highlight.

# 3.19.0

## New Features:

### Improved embedding experience

When embedding a spaces-hosted gradio app as a web component, you now get an improved UI linking back to the original space, better error handling and more intelligent load performance. No changes are required to your code to benefit from this enhanced experience; simply upgrade your gradio SDK to the latest version.

![](https://user-images.githubusercontent.com/12937446/219653294-86937632-72c1-4e93-a77c-af705d49382a.png)

This behaviour is configurable. You can disable the info panel at the bottom by passing `info="false"`. You can disable the container entirely by passing `container="false"`.

Error statuses are reported in the UI with an easy way for end-users to report problems to the original space author via the community tab of that Hugginface space:

![](https://user-images.githubusercontent.com/12937446/219655499-88019443-d694-44e7-9e6d-242e19d10a5c.png)

By default, gradio apps are lazy loaded, vastly improving performance when there are several demos on the page. Metadata is loaded ahead of time, but the space will only be loaded and rendered when it is in view.

This behaviour is configurable. You can pass `eager="true"` to load and render the space regardless of whether or not it is currently on the screen.

by [@pngwn](https://github.com/pngwn) in [PR 3205](https://github.com/gradio-app/gradio/pull/3205)

### New `gr.BarPlot` component! 📊

Create interactive bar plots from a high-level interface with `gr.BarPlot`.
No need to remember matplotlib syntax anymore!

Example usage:

```python
import gradio as gr
import pandas as pd

simple = pd.DataFrame({
    'a': ['A', 'B', 'C', 'D', 'E', 'F', 'G', 'H', 'I'],
    'b': [28, 55, 43, 91, 81, 53, 19, 87, 52]
})

with gr.Blocks() as demo:
    gr.BarPlot(
        simple,
        x="a",
        y="b",
        title="Simple Bar Plot with made up data",
        tooltip=['a', 'b'],
    )

demo.launch()
```

By [@freddyaboulton](https://github.com/freddyaboulton) in [PR 3157](https://github.com/gradio-app/gradio/pull/3157)

### Bokeh plots are back! 🌠

Fixed a bug that prevented bokeh plots from being displayed on the front end and extended support for both 2.x and 3.x versions of bokeh!

![image](https://user-images.githubusercontent.com/41651716/219468324-0d82e07f-8fb4-4ff9-b40c-8250b29e45f7.png)

By [@freddyaboulton](https://github.com/freddyaboulton) in [PR 3212](https://github.com/gradio-app/gradio/pull/3212)

## Bug Fixes:

- Adds ability to add a single message from the bot or user side. Ex: specify `None` as the second value in the tuple, to add a single message in the chatbot from the "bot" side.

```python
gr.Chatbot([("Hi, I'm DialoGPT. Try asking me a question.", None)])
```

By [@dawoodkhan82](https://github.com/dawoodkhan82) in [PR 3165](https://github.com/gradio-app/gradio/pull/3165)

- Fixes `gr.utils.delete_none` to only remove props whose values are `None` from the config by [@abidlabs](https://github.com/abidlabs) in [PR 3188](https://github.com/gradio-app/gradio/pull/3188)
- Fix bug where embedded demos were not loading files properly by [@freddyaboulton](https://github.com/freddyaboulton) in [PR 3177](https://github.com/gradio-app/gradio/pull/3177)
- The `change` event is now triggered when users click the 'Clear All' button of the multiselect DropDown component by [@freddyaboulton](https://github.com/freddyaboulton) in [PR 3195](https://github.com/gradio-app/gradio/pull/3195)
- Stops File component from freezing when a large file is uploaded by [@aliabid94](https://github.com/aliabid94) in [PR 3191](https://github.com/gradio-app/gradio/pull/3191)
- Support Chinese pinyin in Dataframe by [@aliabid94](https://github.com/aliabid94) in [PR 3206](https://github.com/gradio-app/gradio/pull/3206)
- The `clear` event is now triggered when images are cleared by [@freddyaboulton](https://github.com/freddyaboulton) in [PR 3218](https://github.com/gradio-app/gradio/pull/3218)
- Fix bug where auth cookies where not sent when connecting to an app via http by [@freddyaboulton](https://github.com/freddyaboulton) in [PR 3223](https://github.com/gradio-app/gradio/pull/3223)
- Ensure latext CSS is always applied in light and dark mode by [@pngwn](https://github.com/pngwn) in [PR 3233](https://github.com/gradio-app/gradio/pull/3233)

## Documentation Changes:

- Sort components in docs by alphabetic order by [@aliabd](https://github.com/aliabd) in [PR 3152](https://github.com/gradio-app/gradio/pull/3152)
- Changes to W&B guide by [@scottire](https://github.com/scottire) in [PR 3153](https://github.com/gradio-app/gradio/pull/3153)
- Keep pnginfo metadata for gallery by [@wfng92](https://github.com/wfng92) in [PR 3150](https://github.com/gradio-app/gradio/pull/3150)
- Add a section on how to run a Gradio app locally [@osanseviero](https://github.com/osanseviero) in [PR 3170](https://github.com/gradio-app/gradio/pull/3170)
- Fixed typos in gradio events function documentation by [@vidalmaxime](https://github.com/vidalmaxime) in [PR 3168](https://github.com/gradio-app/gradio/pull/3168)
- Added an example using Gradio's batch mode with the diffusers library by [@abidlabs](https://github.com/abidlabs) in [PR 3224](https://github.com/gradio-app/gradio/pull/3224)

## Testing and Infrastructure Changes:

No changes to highlight.

## Breaking Changes:

No changes to highlight.

## Full Changelog:

- Fix demos page css and add close demos button by [@aliabd](https://github.com/aliabd) in [PR 3151](https://github.com/gradio-app/gradio/pull/3151)
- Caches temp files from base64 input data by giving them a deterministic path based on the contents of data by [@abidlabs](https://github.com/abidlabs) in [PR 3197](https://github.com/gradio-app/gradio/pull/3197)
- Better warnings (when there is a mismatch between the number of output components and values returned by a function, or when the `File` component or `UploadButton` component includes a `file_types` parameter along with `file_count=="dir"`) by [@abidlabs](https://github.com/abidlabs) in [PR 3194](https://github.com/gradio-app/gradio/pull/3194)
- Raises a `gr.Error` instead of a regular Python error when you use `gr.Interface.load()` to load a model and there's an error querying the HF API by [@abidlabs](https://github.com/abidlabs) in [PR 3194](https://github.com/gradio-app/gradio/pull/3194)
- Fixed gradio share links so that they are persistent and do not reset if network
  connection is disrupted by by [XciD](https://github.com/XciD), [Wauplin](https://github.com/Wauplin), and [@abidlabs](https://github.com/abidlabs) in [PR 3149](https://github.com/gradio-app/gradio/pull/3149) and a follow-up to allow it to work for users upgrading from a previous Gradio version in [PR 3221](https://github.com/gradio-app/gradio/pull/3221)

## Contributors Shoutout:

No changes to highlight.

# Version 3.18.0

## New Features:

### Revamped Stop Button for Interfaces 🛑

If your Interface function is a generator, there used to be a separate `Stop` button displayed next
to the `Submit` button.

We've revamed the `Submit` button so that it turns into a `Stop` button during the generation process.
Clicking on the `Stop` button will cancel the generation and turn it back to a `Submit` button.
The `Stop` button will automatically turn back to a `Submit` button at the end of the generation if you don't use it!

By [@freddyaboulton](https://github.com/freddyaboulton) in [PR 3124](https://github.com/gradio-app/gradio/pull/3124)

### Queue now works with reload mode!

You can now call `queue` on your `demo` outside of the `if __name__ == "__main__"` block and
run the script in reload mode with the `gradio` command.

Any changes to the `app.py` file will be reflected in the webpage automatically and the queue will work
properly!

By [@freddyaboulton](https://github.com/freddyaboulton) in [PR 3089](https://github.com/gradio-app/gradio/pull/3089)

### Allow serving files from additional directories

```python
demo = gr.Interface(...)
demo.launch(
  file_directories=["/var/lib/demo/path/to/resources"]
)
```

By [@maxaudron](https://github.com/maxaudron) in [PR 3075](https://github.com/gradio-app/gradio/pull/3075)

## Bug Fixes:

- Fixes URL resolution on Windows by [@abidlabs](https://github.com/abidlabs) in [PR 3108](https://github.com/gradio-app/gradio/pull/3108)
- Example caching now works with components without a label attribute (e.g. `Column`) by [@abidlabs](https://github.com/abidlabs) in [PR 3123](https://github.com/gradio-app/gradio/pull/3123)
- Ensure the Video component correctly resets the UI state whe a new video source is loaded and reduce choppiness of UI by [@pngwn](https://github.com/abidlabs) in [PR 3117](https://github.com/gradio-app/gradio/pull/3117)
- Fixes loading private Spaces by [@abidlabs](https://github.com/abidlabs) in [PR 3068](https://github.com/gradio-app/gradio/pull/3068)
- Added a warning when attempting to launch an `Interface` via the `%%blocks` jupyter notebook magic command by [@freddyaboulton](https://github.com/freddyaboulton) in [PR 3126](https://github.com/gradio-app/gradio/pull/3126)
- Fixes bug where interactive output image cannot be set when in edit mode by [@dawoodkhan82](https://github.com/@dawoodkhan82) in [PR 3135](https://github.com/gradio-app/gradio/pull/3135)
- A share link will automatically be created when running on Sagemaker notebooks so that the front-end is properly displayed by [@abidlabs](https://github.com/abidlabs) in [PR 3137](https://github.com/gradio-app/gradio/pull/3137)
- Fixes a few dropdown component issues; hide checkmark next to options as expected, and keyboard hover is visible by [@dawoodkhan82](https://github.com/dawoodkhan82) in [PR 3145]https://github.com/gradio-app/gradio/pull/3145)
- Fixed bug where example pagination buttons were not visible in dark mode or displayed under the examples table. By [@freddyaboulton](https://github.com/freddyaboulton) in [PR 3144](https://github.com/gradio-app/gradio/pull/3144)
- Fixed bug where the font color of axis labels and titles for native plots did not respond to dark mode preferences. By [@freddyaboulton](https://github.com/freddyaboulton) in [PR 3146](https://github.com/gradio-app/gradio/pull/3146)

## Documentation Changes:

- Added a guide on the 4 kinds of Gradio Interfaces by [@yvrjsharma](https://github.com/yvrjsharma) and [@abidlabs](https://github.com/abidlabs) in [PR 3003](https://github.com/gradio-app/gradio/pull/3003)
- Explained that the parameters in `launch` will not be respected when using reload mode, e.g. `gradio` command by [@freddyaboulton](https://github.com/freddyaboulton) in [PR 3089](https://github.com/gradio-app/gradio/pull/3089)
- Added a demo to show how to set up variable numbers of outputs in Gradio by [@abidlabs](https://github.com/abidlabs) in [PR 3127](https://github.com/gradio-app/gradio/pull/3127)
- Updated docs to reflect that the `equal_height` parameter should be passed to the `.style()` method of `gr.Row()` by [@freddyaboulton](https://github.com/freddyaboulton) in [PR 3125](https://github.com/gradio-app/gradio/pull/3125)

## Testing and Infrastructure Changes:

No changes to highlight.

## Breaking Changes:

No changes to highlight.

## Full Changelog:

- Changed URL of final image for `fake_diffusion` demos by [@freddyaboulton](https://github.com/freddyaboulton) in [PR 3120](https://github.com/gradio-app/gradio/pull/3120)

## Contributors Shoutout:

No changes to highlight.

# Version 3.17.1

## New Features:

### iOS image rotation fixed 🔄

Previously photos uploaded via iOS would be rotated after processing. This has been fixed by [@freddyaboulton](https://github.com/freddyaboulton) in [PR 3089](https://github.com/gradio-app/gradio/pull/3091)

#### Before

![image](https://user-images.githubusercontent.com/41651716/215846507-a36e9d05-1ac2-4867-8ab3-ce045a9415d9.png)

#### After

![image](https://user-images.githubusercontent.com/41651716/215846554-e41773ed-70f0-491a-9952-6a18babf91ef.png)

### Run on Kaggle kernels 🧪

A share link will automatically be created when running on Kaggle kernels (notebooks) so that the front-end is properly displayed.

![image](https://user-images.githubusercontent.com/41651716/216104254-2cf55599-449c-436c-b57e-40f6a83f9eee.png)

By [@freddyaboulton](https://github.com/freddyaboulton) in [PR 3101](https://github.com/gradio-app/gradio/pull/3101)

## Bug Fixes:

- Fix bug where examples were not rendered correctly for demos created with Blocks api that had multiple input compinents by [@freddyaboulton](https://github.com/freddyaboulton) in [PR 3090](https://github.com/gradio-app/gradio/pull/3090)
- Fix change event listener for JSON, HighlightedText, Chatbot by [@aliabid94](https://github.com/aliabid94) in [PR 3095](https://github.com/gradio-app/gradio/pull/3095)
- Fixes bug where video and file change event not working [@tomchang25](https://github.com/tomchang25) in [PR 3098](https://github.com/gradio-app/gradio/pull/3098)
- Fixes bug where static_video play and pause event not working [@tomchang25](https://github.com/tomchang25) in [PR 3098](https://github.com/gradio-app/gradio/pull/3098)
- Fixed `Gallery.style(grid=...)` by by [@aliabd](https://github.com/aliabd) in [PR 3107](https://github.com/gradio-app/gradio/pull/3107)

## Documentation Changes:

- Update chatbot guide to include blocks demo and markdown support section by [@dawoodkhan82](https://github.com/dawoodkhan82) in [PR 3023](https://github.com/gradio-app/gradio/pull/3023)

* Fix a broken link in the Quick Start guide, by [@cakiki](https://github.com/cakiki) in [PR 3109](https://github.com/gradio-app/gradio/pull/3109)
* Better docs navigation on mobile by [@aliabd](https://github.com/aliabd) in [PR 3112](https://github.com/gradio-app/gradio/pull/3112)
* Add a guide on using Gradio with [Comet](https://comet.com/), by [@DN6](https://github.com/DN6/) in [PR 3058](https://github.com/gradio-app/gradio/pull/3058)

## Testing and Infrastructure Changes:

No changes to highlight.

## Breaking Changes:

No changes to highlight.

## Full Changelog:

- Set minimum `markdown-it-py` version to `2.0.0` so that the dollar math plugin is compatible by [@freddyaboulton](https://github.com/freddyaboulton) in [PR 3102](https://github.com/gradio-app/gradio/pull/3102)

## Contributors Shoutout:

No changes to highlight.

# Version 3.17.0

## New Features:

### Extended support for Interface.load! 🏗️

You can now load `image-to-text` and `conversational` pipelines from the hub!

### Image-to-text Demo

```python
io = gr.Interface.load("models/nlpconnect/vit-gpt2-image-captioning",
                       api_key="<optional-api-key>")
io.launch()
```

<img width="1087" alt="image" src="https://user-images.githubusercontent.com/41651716/213260197-dc5d80b4-6e50-4b3a-a764-94980930ac38.png">

### conversational Demo

```python
chatbot = gr.Interface.load("models/microsoft/DialoGPT-medium",
                           api_key="<optional-api-key>")
chatbot.launch()
```

![chatbot_load](https://user-images.githubusercontent.com/41651716/213260220-3eaa25b7-a38b-48c6-adeb-2718bdf297a2.gif)

By [@freddyaboulton](https://github.com/freddyaboulton) in [PR 3011](https://github.com/gradio-app/gradio/pull/3011)

### Download Button added to Model3D Output Component 📥

No need for an additional file output component to enable model3d file downloads anymore. We now added a download button to the model3d component itself.

<img width="739" alt="Screenshot 2023-01-18 at 3 52 45 PM" src="https://user-images.githubusercontent.com/12725292/213294198-5f4fda35-bde7-450c-864f-d5683e7fa29a.png">

By [@dawoodkhan82](https://github.com/dawoodkhan82) in [PR 3014](https://github.com/gradio-app/gradio/pull/3014)

### Fixing Auth on Spaces 🔑

Authentication on spaces works now! Third party cookies must be enabled on your browser to be able
to log in. Some browsers disable third party cookies by default (Safari, Chrome Incognito).

![auth_spaces](https://user-images.githubusercontent.com/41651716/215528417-09538933-0576-4d1d-b3b9-1e877ab01905.gif)

## Bug Fixes:

- Fixes bug where interpretation event was not configured correctly by [@freddyaboulton](https://github.com/freddyaboulton) in [PR 2993](https://github.com/gradio-app/gradio/pull/2993)
- Fix relative import bug in reload mode by [@freddyaboulton](https://github.com/freddyaboulton) in [PR 2992](https://github.com/gradio-app/gradio/pull/2992)
- Fixes bug where png files were not being recognized when uploading images by [@abidlabs](https://github.com/abidlabs) in [PR 3002](https://github.com/gradio-app/gradio/pull/3002)
- Fixes bug where external Spaces could not be loaded and used as functions if they returned files by [@abidlabs](https://github.com/abidlabs) in [PR 3004](https://github.com/gradio-app/gradio/pull/3004)
- Fix bug where file serialization output was not JSON serializable by [@freddyaboulton](https://github.com/freddyaboulton) in [PR 2999](https://github.com/gradio-app/gradio/pull/2999)
- Fixes bug where png files were not being recognized when uploading images by [@abidlabs](https://github.com/abidlabs) in [PR 3002](https://github.com/gradio-app/gradio/pull/3002)
- Fixes bug where temporary uploaded files were not being added to temp sets by [@abidlabs](https://github.com/abidlabs) in [PR 3005](https://github.com/gradio-app/gradio/pull/3005)
- Fixes issue where markdown support in chatbot breaks older demos [@dawoodkhan82](https://github.com/dawoodkhan82) in [PR 3006](https://github.com/gradio-app/gradio/pull/3006)
- Fixes the `/file/` route that was broken in a recent change in [PR 3010](https://github.com/gradio-app/gradio/pull/3010)
- Fix bug where the Image component could not serialize image urls by [@freddyaboulton](https://github.com/freddyaboulton) in [PR 2957](https://github.com/gradio-app/gradio/pull/2957)
- Fix forwarding for guides after SEO renaming by [@aliabd](https://github.com/aliabd) in [PR 3017](https://github.com/gradio-app/gradio/pull/3017)
- Switch all pages on the website to use latest stable gradio by [@aliabd](https://github.com/aliabd) in [PR 3016](https://github.com/gradio-app/gradio/pull/3016)
- Fix bug related to deprecated parameters in `huggingface_hub` for the HuggingFaceDatasetSaver in [PR 3025](https://github.com/gradio-app/gradio/pull/3025)
- Added better support for symlinks in the way absolute paths are resolved by [@abidlabs](https://github.com/abidlabs) in [PR 3037](https://github.com/gradio-app/gradio/pull/3037)
- Fix several minor frontend bugs (loading animation, examples as gallery) frontend [@aliabid94](https://github.com/3026) in [PR 2961](https://github.com/gradio-app/gradio/pull/3026).
- Fixes bug that the chatbot sample code does not work with certain input value by [@petrov826](https://github.com/petrov826) in [PR 3039](https://github.com/gradio-app/gradio/pull/3039).
- Fix shadows for form element and ensure focus styles more visible in dark mode [@pngwn](https://github.com/pngwn) in [PR 3042](https://github.com/gradio-app/gradio/pull/3042).
- Fixed bug where the Checkbox and Dropdown change events were not triggered in response to other component changes by [@freddyaboulton](https://github.com/freddyaboulton) in [PR 3045](https://github.com/gradio-app/gradio/pull/3045)
- Fix bug where the queue was not properly restarted after launching a `closed` app by [@freddyaboulton](https://github.com/freddyaboulton) in [PR 3022](https://github.com/gradio-app/gradio/pull/3022)
- Adding missing embedded components on docs by [@aliabd](https://github.com/aliabd) in [PR 3027](https://github.com/gradio-app/gradio/pull/3027)
- Fixes bug where app would crash if the `file_types` parameter of `gr.File` or `gr.UploadButton` was not a list by [@freddyaboulton](https://github.com/freddyaboulton) in [PR 3048](https://github.com/gradio-app/gradio/pull/3048)
- Ensure CSS mounts correctly regardless of how many Gradio instances are on the page [@pngwn](https://github.com/pngwn) in [PR 3059](https://github.com/gradio-app/gradio/pull/3059).
- Fix bug where input component was not hidden in the frontend for `UploadButton` by [@freddyaboulton](https://github.com/freddyaboulton) in [PR 3053](https://github.com/gradio-app/gradio/pull/3053)
- Fixes issue where after clicking submit or undo, the sketch output wouldn't clear. [@dawoodkhan82](https://github.com/dawoodkhan82) in [PR 3047](https://github.com/gradio-app/gradio/pull/3047)
- Ensure spaces embedded via the web component always use the correct URLs for server requests and change ports for testing to avoid strange collisions when users are working with embedded apps locally by [@pngwn](https://github.com/pngwn) in [PR 3065](https://github.com/gradio-app/gradio/pull/3065)
- Preserve selected image of Gallery through updated by [@freddyaboulton](https://github.com/freddyaboulton) in [PR 3061](https://github.com/gradio-app/gradio/pull/3061)
- Fix bug where auth was not respected on HF spaces by [@freddyaboulton](https://github.com/freddyaboulton) and [@aliabid94](https://github.com/aliabid94) in [PR 3049](https://github.com/gradio-app/gradio/pull/3049)
- Fixes bug where tabs selected attribute not working if manually change tab by [@tomchang25](https://github.com/tomchang25) in [3055](https://github.com/gradio-app/gradio/pull/3055)
- Change chatbot to show dots on progress, and fix bug where chatbot would not stick to bottom in the case of images by [@aliabid94](https://github.com/aliabid94) in [PR 3067](https://github.com/gradio-app/gradio/pull/3079)

## Documentation Changes:

- SEO improvements to guides by[@aliabd](https://github.com/aliabd) in [PR 2915](https://github.com/gradio-app/gradio/pull/2915)
- Use `gr.LinePlot` for the `blocks_kinematics` demo by [@freddyaboulton](https://github.com/freddyaboulton) in [PR 2998](https://github.com/gradio-app/gradio/pull/2998)
- Updated the `interface_series_load` to include some inline markdown code by [@abidlabs](https://github.com/abidlabs) in [PR 3051](https://github.com/gradio-app/gradio/pull/3051)

## Testing and Infrastructure Changes:

- Adds a GitHub action to test if any large files (> 5MB) are present by [@abidlabs](https://github.com/abidlabs) in [PR 3013](https://github.com/gradio-app/gradio/pull/3013)

## Breaking Changes:

No changes to highlight.

## Full Changelog:

- Rewrote frontend using CSS variables for themes by [@pngwn](https://github.com/pngwn) in [PR 2840](https://github.com/gradio-app/gradio/pull/2840)
- Moved telemetry requests to run on background threads by [@abidlabs](https://github.com/abidlabs) in [PR 3054](https://github.com/gradio-app/gradio/pull/3054)

## Contributors Shoutout:

No changes to highlight.

# Version 3.16.2

## New Features:

No changes to highlight.

## Bug Fixes:

- Fixed file upload fails for files with zero size by [@dawoodkhan82](https://github.com/dawoodkhan82) in [PR 2923](https://github.com/gradio-app/gradio/pull/2923)
- Fixed bug where `mount_gradio_app` would not launch if the queue was enabled in a gradio app by [@freddyaboulton](https://github.com/freddyaboulton) in [PR 2939](https://github.com/gradio-app/gradio/pull/2939)
- Fix custom long CSS handling in Blocks by [@anton-l](https://github.com/anton-l) in [PR 2953](https://github.com/gradio-app/gradio/pull/2953)
- Recovers the dropdown change event by [@abidlabs](https://github.com/abidlabs) in [PR 2954](https://github.com/gradio-app/gradio/pull/2954).
- Fix audio file output by [@aliabid94](https://github.com/aliabid94) in [PR 2961](https://github.com/gradio-app/gradio/pull/2961).
- Fixed bug where file extensions of really long files were not kept after download by [@freddyaboulton](https://github.com/freddyaboulton) in [PR 2929](https://github.com/gradio-app/gradio/pull/2929)
- Fix bug where outputs for examples where not being returned by the backend by [@freddyaboulton](https://github.com/freddyaboulton) in [PR 2955](https://github.com/gradio-app/gradio/pull/2955)
- Fix bug in `blocks_plug` demo that prevented switching tabs programmatically with python [@TashaSkyUp](https://github.com/https://github.com/TashaSkyUp) in [PR 2971](https://github.com/gradio-app/gradio/pull/2971).

## Documentation Changes:

No changes to highlight.

## Testing and Infrastructure Changes:

No changes to highlight.

## Breaking Changes:

No changes to highlight.

## Full Changelog:

No changes to highlight.

## Contributors Shoutout:

No changes to highlight.

# Version 3.16.1

## New Features:

No changes to highlight.

## Bug Fixes:

- Fix audio file output by [@aliabid94](https://github.com/aliabid94) in [PR 2950](https://github.com/gradio-app/gradio/pull/2950).

## Documentation Changes:

No changes to highlight.

## Testing and Infrastructure Changes:

No changes to highlight.

## Breaking Changes:

No changes to highlight.

## Full Changelog:

No changes to highlight.

## Contributors Shoutout:

No changes to highlight.

# Version 3.16.0

## New Features:

### Send custom progress updates by adding a `gr.Progress` argument after the input arguments to any function. Example:

```python
def reverse(word, progress=gr.Progress()):
    progress(0, desc="Starting")
    time.sleep(1)
    new_string = ""
    for letter in progress.tqdm(word, desc="Reversing"):
        time.sleep(0.25)
        new_string = letter + new_string
    return new_string

demo = gr.Interface(reverse, gr.Text(), gr.Text())
```

Progress indicator bar by [@aliabid94](https://github.com/aliabid94) in [PR 2750](https://github.com/gradio-app/gradio/pull/2750).

- Added `title` argument to `TabbedInterface` by @MohamedAliRashad in [#2888](https://github.com/gradio-app/gradio/pull/2888)
- Add support for specifying file extensions for `gr.File` and `gr.UploadButton`, using `file_types` parameter (e.g `gr.File(file_count="multiple", file_types=["text", ".json", ".csv"])`) by @dawoodkhan82 in [#2901](https://github.com/gradio-app/gradio/pull/2901)
- Added `multiselect` option to `Dropdown` by @dawoodkhan82 in [#2871](https://github.com/gradio-app/gradio/pull/2871)

### With `multiselect` set to `true` a user can now select multiple options from the `gr.Dropdown` component.

```python
gr.Dropdown(["angola", "pakistan", "canada"], multiselect=True, value=["angola"])
```

<img width="610" alt="Screenshot 2023-01-03 at 4 14 36 PM" src="https://user-images.githubusercontent.com/12725292/210442547-c86975c9-4b4f-4b8e-8803-9d96e6a8583a.png">

## Bug Fixes:

- Fixed bug where an error opening an audio file led to a crash by [@FelixDombek](https://github.com/FelixDombek) in [PR 2898](https://github.com/gradio-app/gradio/pull/2898)
- Fixed bug where setting `default_enabled=False` made it so that the entire queue did not start by [@freddyaboulton](https://github.com/freddyaboulton) in [PR 2876](https://github.com/gradio-app/gradio/pull/2876)
- Fixed bug where csv preview for DataFrame examples would show filename instead of file contents by [@freddyaboulton](https://github.com/freddyaboulton) in [PR 2877](https://github.com/gradio-app/gradio/pull/2877)
- Fixed bug where an error raised after yielding iterative output would not be displayed in the browser by
  [@JaySmithWpg](https://github.com/JaySmithWpg) in [PR 2889](https://github.com/gradio-app/gradio/pull/2889)
- Fixed bug in `blocks_style` demo that was preventing it from launching by [@freddyaboulton](https://github.com/freddyaboulton) in [PR 2890](https://github.com/gradio-app/gradio/pull/2890)
- Fixed bug where files could not be downloaded by [@freddyaboulton](https://github.com/freddyaboulton) in [PR 2926](https://github.com/gradio-app/gradio/pull/2926)
- Fixed bug where cached examples were not displaying properly by [@a-rogalska](https://github.com/a-rogalska) in [PR 2974](https://github.com/gradio-app/gradio/pull/2974)

## Documentation Changes:

- Added a Guide on using Google Sheets to create a real-time dashboard with Gradio's `DataFrame` and `LinePlot` component, by [@abidlabs](https://github.com/abidlabs) in [PR 2816](https://github.com/gradio-app/gradio/pull/2816)
- Add a components - events matrix on the docs by [@aliabd](https://github.com/aliabd) in [PR 2921](https://github.com/gradio-app/gradio/pull/2921)

## Testing and Infrastructure Changes:

- Deployed PRs from forks to spaces by [@freddyaboulton](https://github.com/freddyaboulton) in [PR 2895](https://github.com/gradio-app/gradio/pull/2895)

## Breaking Changes:

No changes to highlight.

## Full Changelog:

- The `default_enabled` parameter of the `Blocks.queue` method has no effect by [@freddyaboulton](https://github.com/freddyaboulton) in [PR 2876](https://github.com/gradio-app/gradio/pull/2876)
- Added typing to several Python files in codebase by [@abidlabs](https://github.com/abidlabs) in [PR 2887](https://github.com/gradio-app/gradio/pull/2887)
- Excluding untracked files from demo notebook check action by [@aliabd](https://github.com/aliabd) in [PR 2897](https://github.com/gradio-app/gradio/pull/2897)
- Optimize images and gifs by [@aliabd](https://github.com/aliabd) in [PR 2922](https://github.com/gradio-app/gradio/pull/2922)
- Updated typing by [@1nF0rmed](https://github.com/1nF0rmed) in [PR 2904](https://github.com/gradio-app/gradio/pull/2904)

## Contributors Shoutout:

- @JaySmithWpg for making their first contribution to gradio!
- @MohamedAliRashad for making their first contribution to gradio!

# Version 3.15.0

## New Features:

Gradio's newest plotting component `gr.LinePlot`! 📈

With this component you can easily create time series visualizations with customizable
appearance for your demos and dashboards ... all without having to know an external plotting library.

For an example of the api see below:

```python
gr.LinePlot(stocks,
            x="date",
            y="price",
            color="symbol",
            color_legend_position="bottom",
            width=600, height=400, title="Stock Prices")
```

![image](https://user-images.githubusercontent.com/41651716/208711646-81ae3745-149b-46a3-babd-0569aecdd409.png)

By [@freddyaboulton](https://github.com/freddyaboulton) in [PR 2807](https://github.com/gradio-app/gradio/pull/2807)

## Bug Fixes:

- Fixed bug where the `examples_per_page` parameter of the `Examples` component was not passed to the internal `Dataset` component by [@freddyaboulton](https://github.com/freddyaboulton) in [PR 2861](https://github.com/gradio-app/gradio/pull/2861)
- Fixes loading Spaces that have components with default values by [@abidlabs](https://github.com/abidlabs) in [PR 2855](https://github.com/gradio-app/gradio/pull/2855)
- Fixes flagging when `allow_flagging="auto"` in `gr.Interface()` by [@abidlabs](https://github.com/abidlabs) in [PR 2695](https://github.com/gradio-app/gradio/pull/2695)
- Fixed bug where passing a non-list value to `gr.CheckboxGroup` would crash the entire app by [@freddyaboulton](https://github.com/freddyaboulton) in [PR 2866](https://github.com/gradio-app/gradio/pull/2866)

## Documentation Changes:

- Added a Guide on using BigQuery with Gradio's `DataFrame` and `ScatterPlot` component,
  by [@abidlabs](https://github.com/abidlabs) in [PR 2794](https://github.com/gradio-app/gradio/pull/2794)

## Testing and Infrastructure Changes:

No changes to highlight.

## Breaking Changes:

No changes to highlight.

## Full Changelog:

- Fixed importing gradio can cause PIL.Image.registered_extensions() to break by `[@aliencaocao](https://github.com/aliencaocao)` in `[PR 2846](https://github.com/gradio-app/gradio/pull/2846)`
- Fix css glitch and navigation in docs by [@aliabd](https://github.com/aliabd) in [PR 2856](https://github.com/gradio-app/gradio/pull/2856)
- Added the ability to set `x_lim`, `y_lim` and legend positions for `gr.ScatterPlot` by [@freddyaboulton](https://github.com/freddyaboulton) in [PR 2807](https://github.com/gradio-app/gradio/pull/2807)
- Remove footers and min-height the correct way by [@aliabd](https://github.com/aliabd) in [PR 2860](https://github.com/gradio-app/gradio/pull/2860)

## Contributors Shoutout:

No changes to highlight.

# Version 3.14.0

## New Features:

### Add Waveform Visual Support to Audio

Adds a `gr.make_waveform()` function that creates a waveform video by combining an audio and an optional background image by [@dawoodkhan82](http://github.com/dawoodkhan82) and [@aliabid94](http://github.com/aliabid94) in [PR 2706](https://github.com/gradio-app/gradio/pull/2706. Helpful for making audio outputs much more shareable.

![waveform screenrecording](https://user-images.githubusercontent.com/7870876/206062396-164a5e71-451a-4fe0-94a7-cbe9269d57e6.gif)

### Allows Every Component to Accept an `every` Parameter

When a component's initial value is a function, the `every` parameter re-runs the function every `every` seconds. By [@abidlabs](https://github.com/abidlabs) in [PR 2806](https://github.com/gradio-app/gradio/pull/2806). Here's a code example:

```py
import gradio as gr

with gr.Blocks() as demo:
    df = gr.DataFrame(run_query, every=60*60)

demo.queue().launch()
```

## Bug Fixes:

- Fixed issue where too many temporary files were created, all with randomly generated
  filepaths. Now fewer temporary files are created and are assigned a path that is a
  hash based on the file contents by [@abidlabs](https://github.com/abidlabs) in [PR 2758](https://github.com/gradio-app/gradio/pull/2758)

## Documentation Changes:

No changes to highlight.

## Testing and Infrastructure Changes:

No changes to highlight.

## Breaking Changes:

No changes to highlight.

## Full Changelog:

No changes to highlight.

## Contributors Shoutout:

No changes to highlight.

# Version 3.13.2

## New Features:

No changes to highlight.

## Bug Fixes:

\*No changes to highlight.

-

## Documentation Changes:

- Improves documentation of several queuing-related parameters by [@abidlabs](https://github.com/abidlabs) in [PR 2825](https://github.com/gradio-app/gradio/pull/2825)

## Testing and Infrastructure Changes:

- Remove h11 pinning by [@ecederstrand](<[https://github.com/abidlabs](https://github.com/ecederstrand)>) in [PR 2820](<[https://github.com/gradio-app/gradio/pull/2808](https://github.com/gradio-app/gradio/pull/2820)>)

## Breaking Changes:

No changes to highlight.

## Full Changelog:

No changes to highlight.

## Contributors Shoutout:

No changes to highlight.

# Version 3.13.1

## New Features:

### New Shareable Links

Replaces tunneling logic based on ssh port-forwarding to that based on `frp` by [XciD](https://github.com/XciD) and [Wauplin](https://github.com/Wauplin) in [PR 2509](https://github.com/gradio-app/gradio/pull/2509)

You don't need to do anything differently, but when you set `share=True` in `launch()`,
you'll get this message and a public link that look a little bit different:

```bash
Setting up a public link... we have recently upgraded the way public links are generated. If you encounter any problems, please downgrade to gradio version 3.13.0
.
Running on public URL: https://bec81a83-5b5c-471e.gradio.live
```

These links are a more secure and scalable way to create shareable demos!

## Bug Fixes:

- Allows `gr.Dataframe()` to take a `pandas.DataFrame` that includes numpy array and other types as its initial value, by [@abidlabs](https://github.com/abidlabs) in [PR 2804](https://github.com/gradio-app/gradio/pull/2804)
- Add `altair` to requirements.txt by [@freddyaboulton](https://github.com/freddyaboulton) in [PR 2811](https://github.com/gradio-app/gradio/pull/2811)
- Added aria-labels to icon buttons that are built into UI components by [@emilyuhde](http://github.com/emilyuhde) in [PR 2791](https://github.com/gradio-app/gradio/pull/2791)

## Documentation Changes:

- Fixed some typos in the "Plot Component for Maps" guide by [@freddyaboulton](https://github.com/freddyaboulton) in [PR 2811](https://github.com/gradio-app/gradio/pull/2811)

## Testing and Infrastructure Changes:

- Fixed test for IP address by [@abidlabs](https://github.com/abidlabs) in [PR 2808](https://github.com/gradio-app/gradio/pull/2808)

## Breaking Changes:

No changes to highlight.

## Full Changelog:

- Fixed typo in parameter `visible` in classes in `templates.py` by [@abidlabs](https://github.com/abidlabs) in [PR 2805](https://github.com/gradio-app/gradio/pull/2805)
- Switched external service for getting IP address from `https://api.ipify.org` to `https://checkip.amazonaws.com/` by [@abidlabs](https://github.com/abidlabs) in [PR 2810](https://github.com/gradio-app/gradio/pull/2810)

## Contributors Shoutout:

No changes to highlight.

- Fixed typo in parameter `visible` in classes in `templates.py` by [@abidlabs](https://github.com/abidlabs) in [PR 2805](https://github.com/gradio-app/gradio/pull/2805)
- Switched external service for getting IP address from `https://api.ipify.org` to `https://checkip.amazonaws.com/` by [@abidlabs](https://github.com/abidlabs) in [PR 2810](https://github.com/gradio-app/gradio/pull/2810)

# Version 3.13.0

## New Features:

### Scatter plot component

It is now possible to create a scatter plot natively in Gradio!

The `gr.ScatterPlot` component accepts a pandas dataframe and some optional configuration parameters
and will automatically create a plot for you!

This is the first of many native plotting components in Gradio!

For an example of how to use `gr.ScatterPlot` see below:

```python
import gradio as gr
from vega_datasets import data

cars = data.cars()

with gr.Blocks() as demo:
    gr.ScatterPlot(show_label=False,
                   value=cars,
                   x="Horsepower",
                   y="Miles_per_Gallon",
                   color="Origin",
                   tooltip="Name",
                   title="Car Data",
                   y_title="Miles per Gallon",
                   color_legend_title="Origin of Car").style(container=False)

demo.launch()
```

<img width="404" alt="image" src="https://user-images.githubusercontent.com/41651716/206737726-4c4da5f0-dee8-4f0a-b1e1-e2b75c4638e9.png">

By [@freddyaboulton](https://github.com/freddyaboulton) in [PR 2764](https://github.com/gradio-app/gradio/pull/2764)

### Support for altair plots

The `Plot` component can now accept altair plots as values!
Simply return an altair plot from your event listener and gradio will display it in the front-end.
See the example below:

```python
import gradio as gr
import altair as alt
from vega_datasets import data

cars = data.cars()
chart = (
    alt.Chart(cars)
    .mark_point()
    .encode(
        x="Horsepower",
        y="Miles_per_Gallon",
        color="Origin",
    )
)

with gr.Blocks() as demo:
    gr.Plot(value=chart)
demo.launch()
```

<img width="1366" alt="image" src="https://user-images.githubusercontent.com/41651716/204660697-f994316f-5ca7-4e8a-93bc-eb5e0d556c91.png">

By [@freddyaboulton](https://github.com/freddyaboulton) in [PR 2741](https://github.com/gradio-app/gradio/pull/2741)

### Set the background color of a Label component

The `Label` component now accepts a `color` argument by [@freddyaboulton](https://github.com/freddyaboulton) in [PR 2736](https://github.com/gradio-app/gradio/pull/2736).
The `color` argument should either be a valid css color name or hexadecimal string.
You can update the color with `gr.Label.update`!

This lets you create Alert and Warning boxes with the `Label` component. See below:

```python
import gradio as gr
import random

def update_color(value):
    if value < 0:
        # This is bad so use red
        return "#FF0000"
    elif 0 <= value <= 20:
        # Ok but pay attention (use orange)
        return "#ff9966"
    else:
        # Nothing to worry about
        return None

def update_value():
    choice = random.choice(['good', 'bad', 'so-so'])
    color = update_color(choice)
    return gr.Label.update(value=choice, color=color)


with gr.Blocks() as demo:
    label = gr.Label(value=-10)
    demo.load(lambda: update_value(), inputs=None, outputs=[label], every=1)
demo.queue().launch()
```

![label_bg_color_update](https://user-images.githubusercontent.com/41651716/204400372-80e53857-f26f-4a38-a1ae-1acadff75e89.gif)

### Add Brazilian Portuguese translation

Add Brazilian Portuguese translation (pt-BR.json) by [@pstwh](http://github.com/pstwh) in [PR 2753](https://github.com/gradio-app/gradio/pull/2753):

<img width="951" alt="image" src="https://user-images.githubusercontent.com/1778297/206615305-4c52031e-3f7d-4df2-8805-a79894206911.png">

## Bug Fixes:

- Fixed issue where image thumbnails were not showing when an example directory was provided
  by [@abidlabs](https://github.com/abidlabs) in [PR 2745](https://github.com/gradio-app/gradio/pull/2745)
- Fixed bug loading audio input models from the hub by [@freddyaboulton](https://github.com/freddyaboulton) in [PR 2779](https://github.com/gradio-app/gradio/pull/2779).
- Fixed issue where entities were not merged when highlighted text was generated from the
  dictionary inputs [@payoto](https://github.com/payoto) in [PR 2767](https://github.com/gradio-app/gradio/pull/2767)
- Fixed bug where generating events did not finish running even if the websocket connection was closed by [@freddyaboulton](https://github.com/freddyaboulton) in [PR 2783](https://github.com/gradio-app/gradio/pull/2783).

## Documentation Changes:

No changes to highlight.

## Testing and Infrastructure Changes:

No changes to highlight.

## Breaking Changes:

No changes to highlight.

## Full Changelog:

- Images in the chatbot component are now resized if they exceed a max width by [@abidlabs](https://github.com/abidlabs) in [PR 2748](https://github.com/gradio-app/gradio/pull/2748)
- Missing parameters have been added to `gr.Blocks().load()` by [@abidlabs](https://github.com/abidlabs) in [PR 2755](https://github.com/gradio-app/gradio/pull/2755)
- Deindex share URLs from search by [@aliabd](https://github.com/aliabd) in [PR 2772](https://github.com/gradio-app/gradio/pull/2772)
- Redirect old links and fix broken ones by [@aliabd](https://github.com/aliabd) in [PR 2774](https://github.com/gradio-app/gradio/pull/2774)

## Contributors Shoutout:

No changes to highlight.

# Version 3.12.0

## New Features:

### The `Chatbot` component now supports a subset of Markdown (including bold, italics, code, images)

You can now pass in some Markdown to the Chatbot component and it will show up,
meaning that you can pass in images as well! by [@abidlabs](https://github.com/abidlabs) in [PR 2731](https://github.com/gradio-app/gradio/pull/2731)

Here's a simple example that references a local image `lion.jpg` that is in the same
folder as the Python script:

```py
import gradio as gr

with gr.Blocks() as demo:
    gr.Chatbot([("hi", "hello **abubakar**"), ("![](/file=lion.jpg)", "cool pic")])

demo.launch()
```

![Alt text](https://user-images.githubusercontent.com/1778297/204357455-5c1a4002-eee7-479d-9a1e-ba2c12522723.png)

To see a more realistic example, see the new demo `/demo/chatbot_multimodal/run.py`.

### Latex support

Added mathtext (a subset of latex) support to gr.Markdown. Added by [@kashif](https://github.com/kashif) and [@aliabid94](https://github.com/aliabid94) in [PR 2696](https://github.com/gradio-app/gradio/pull/2696).

Example of how it can be used:

```python
gr.Markdown(
    r"""
    # Hello World! $\frac{\sqrt{x + y}}{4}$ is today's lesson.
    """)
```

### Update Accordion properties from the backend

You can now update the Accordion `label` and `open` status with `gr.Accordion.update` by [@freddyaboulton](https://github.com/freddyaboulton) in [PR 2690](https://github.com/gradio-app/gradio/pull/2690)

```python
import gradio as gr

with gr.Blocks() as demo:
    with gr.Accordion(label="Open for greeting", open=False) as accordion:
        gr.Textbox("Hello!")
    open_btn = gr.Button(value="Open Accordion")
    close_btn = gr.Button(value="Close Accordion")
    open_btn.click(
        lambda: gr.Accordion.update(open=True, label="Open Accordion"),
        inputs=None,
        outputs=[accordion],
    )
    close_btn.click(
        lambda: gr.Accordion.update(open=False, label="Closed Accordion"),
        inputs=None,
        outputs=[accordion],
    )
demo.launch()
```

![update_accordion](https://user-images.githubusercontent.com/41651716/203164176-b102eae3-babe-4986-ae30-3ab4f400cedc.gif)

## Bug Fixes:

- Fixed bug where requests timeout is missing from utils.version_check() by [@yujiehecs](https://github.com/yujiehecs) in [PR 2729](https://github.com/gradio-app/gradio/pull/2729)
- Fixed bug where so that the `File` component can properly preprocess files to "binary" byte-string format by [CoffeeVampir3](https://github.com/CoffeeVampir3) in [PR 2727](https://github.com/gradio-app/gradio/pull/2727)
- Fixed bug to ensure that filenames are less than 200 characters even for non-English languages by [@SkyTNT](https://github.com/SkyTNT) in [PR 2685](https://github.com/gradio-app/gradio/pull/2685)

## Documentation Changes:

- Performance improvements to docs on mobile by [@aliabd](https://github.com/aliabd) in [PR 2730](https://github.com/gradio-app/gradio/pull/2730)

## Testing and Infrastructure Changes:

No changes to highlight.

## Breaking Changes:

No changes to highlight.

## Full Changelog:

- Make try examples button more prominent by [@aliabd](https://github.com/aliabd) in [PR 2705](https://github.com/gradio-app/gradio/pull/2705)
- Fix id clashes in docs by [@aliabd](https://github.com/aliabd) in [PR 2713](https://github.com/gradio-app/gradio/pull/2713)
- Fix typos in guide docs by [@andridns](https://github.com/andridns) in [PR 2722](https://github.com/gradio-app/gradio/pull/2722)
- Add option to `include_audio` in Video component. When `True`, for `source="webcam"` this will record audio and video, for `source="upload"` this will retain the audio in an uploaded video by [@mandargogate](https://github.com/MandarGogate) in [PR 2721](https://github.com/gradio-app/gradio/pull/2721)

## Contributors Shoutout:

- [@andridns](https://github.com/andridns) made their first contribution in [PR 2722](https://github.com/gradio-app/gradio/pull/2722)!

# Version 3.11.0

## New Features:

### Upload Button

There is now a new component called the `UploadButton` which is a file upload component but in button form! You can also specify what file types it should accept in the form of a list (ex: `image`, `video`, `audio`, `text`, or generic `file`). Added by [@dawoodkhan82](https://github.com/dawoodkhan82) in [PR 2591](https://github.com/gradio-app/gradio/pull/2591).

Example of how it can be used:

```python
import gradio as gr

def upload_file(files):
    file_paths = [file.name for file in files]
    return file_paths

with gr.Blocks() as demo:
    file_output = gr.File()
    upload_button = gr.UploadButton("Click to Upload a File", file_types=["image", "video"], file_count="multiple")
    upload_button.upload(upload_file, upload_button, file_output)

demo.launch()
```

### Revamped API documentation page

New API Docs page with in-browser playground and updated aesthetics. [@gary149](https://github.com/gary149) in [PR 2652](https://github.com/gradio-app/gradio/pull/2652)

### Revamped Login page

Previously our login page had its own CSS, had no dark mode, and had an ugly json message on the wrong credentials. Made the page more aesthetically consistent, added dark mode support, and a nicer error message. [@aliabid94](https://github.com/aliabid94) in [PR 2684](https://github.com/gradio-app/gradio/pull/2684)

### Accessing the Requests Object Directly

You can now access the Request object directly in your Python function by [@abidlabs](https://github.com/abidlabs) in [PR 2641](https://github.com/gradio-app/gradio/pull/2641). This means that you can access request headers, the client IP address, and so on. In order to use it, add a parameter to your function and set its type hint to be `gr.Request`. Here's a simple example:

```py
import gradio as gr

def echo(name, request: gr.Request):
    if request:
        print("Request headers dictionary:", request.headers)
        print("IP address:", request.client.host)
    return name

io = gr.Interface(echo, "textbox", "textbox").launch()
```

## Bug Fixes:

- Fixed bug that limited files from being sent over websockets to 16MB. The new limit
  is now 1GB by [@abidlabs](https://github.com/abidlabs) in [PR 2709](https://github.com/gradio-app/gradio/pull/2709)

## Documentation Changes:

- Updated documentation for embedding Gradio demos on Spaces as web components by
  [@julien-c](https://github.com/julien-c) in [PR 2698](https://github.com/gradio-app/gradio/pull/2698)
- Updated IFrames in Guides to use the host URL instead of the Space name to be consistent with the new method for embedding Spaces, by
  [@julien-c](https://github.com/julien-c) in [PR 2692](https://github.com/gradio-app/gradio/pull/2692)
- Colab buttons on every demo in the website! Just click open in colab, and run the demo there.

https://user-images.githubusercontent.com/9021060/202878400-cb16ed47-f4dd-4cb0-b2f0-102a9ff64135.mov

## Testing and Infrastructure Changes:

No changes to highlight.

## Breaking Changes:

No changes to highlight.

## Full Changelog:

- Better warnings and error messages for `gr.Interface.load()` by [@abidlabs](https://github.com/abidlabs) in [PR 2694](https://github.com/gradio-app/gradio/pull/2694)
- Add open in colab buttons to demos in docs and /demos by [@aliabd](https://github.com/aliabd) in [PR 2608](https://github.com/gradio-app/gradio/pull/2608)
- Apply different formatting for the types in component docstrings by [@aliabd](https://github.com/aliabd) in [PR 2707](https://github.com/gradio-app/gradio/pull/2707)

## Contributors Shoutout:

No changes to highlight.

# Version 3.10.1

## New Features:

No changes to highlight.

## Bug Fixes:

- Passes kwargs into `gr.Interface.load()` by [@abidlabs](https://github.com/abidlabs) in [PR 2669](https://github.com/gradio-app/gradio/pull/2669)

## Documentation Changes:

No changes to highlight.

## Testing and Infrastructure Changes:

No changes to highlight.

## Breaking Changes:

No changes to highlight.

## Full Changelog:

- Clean up printed statements in Embedded Colab Mode by [@aliabid94](https://github.com/aliabid94) in [PR 2612](https://github.com/gradio-app/gradio/pull/2612)

## Contributors Shoutout:

No changes to highlight.

# Version 3.10.0

- Add support for `'password'` and `'email'` types to `Textbox`. [@pngwn](https://github.com/pngwn) in [PR 2653](https://github.com/gradio-app/gradio/pull/2653)
- `gr.Textbox` component will now raise an exception if `type` is not "text", "email", or "password" [@pngwn](https://github.com/pngwn) in [PR 2653](https://github.com/gradio-app/gradio/pull/2653). This will cause demos using the deprecated `gr.Textbox(type="number")` to raise an exception.

## Bug Fixes:

- Updated the minimum FastApi used in tests to version 0.87 by [@freddyaboulton](https://github.com/freddyaboulton) in [PR 2647](https://github.com/gradio-app/gradio/pull/2647)
- Fixed bug where interfaces with examples could not be loaded with `gr.Interface.load` by [@freddyaboulton](https://github.com/freddyaboulton) [PR 2640](https://github.com/gradio-app/gradio/pull/2640)
- Fixed bug where the `interactive` property of a component could not be updated by [@freddyaboulton](https://github.com/freddyaboulton) in [PR 2639](https://github.com/gradio-app/gradio/pull/2639)
- Fixed bug where some URLs were not being recognized as valid URLs and thus were not
  loading correctly in various components by [@abidlabs](https://github.com/abidlabs) in [PR 2659](https://github.com/gradio-app/gradio/pull/2659)

## Documentation Changes:

- Fix some typos in the embedded demo names in "05_using_blocks_like_functions.md" by [@freddyaboulton](https://github.com/freddyaboulton) in [PR 2656](https://github.com/gradio-app/gradio/pull/2656)

## Testing and Infrastructure Changes:

No changes to highlight.

## Breaking Changes:

No changes to highlight.

## Full Changelog:

- Add support for `'password'` and `'email'` types to `Textbox`. [@pngwn](https://github.com/pngwn) in [PR 2653](https://github.com/gradio-app/gradio/pull/2653)

## Contributors Shoutout:

No changes to highlight.

# Version 3.9.1

## New Features:

No changes to highlight.

## Bug Fixes:

- Only set a min height on md and html when loading by [@pngwn](https://github.com/pngwn) in [PR 2623](https://github.com/gradio-app/gradio/pull/2623)

## Documentation Changes:

- See docs for the latest gradio commit to main as well the latest pip release:

![main-vs-pip](https://user-images.githubusercontent.com/9021060/199607887-aab1ae4e-a070-4527-966d-024397abe15b.gif)

- Modified the "Connecting To a Database Guide" to use `pd.read_sql` as opposed to low-level postgres connector by [@freddyaboulton](https://github.com/freddyaboulton) in [PR 2604](https://github.com/gradio-app/gradio/pull/2604)

## Testing and Infrastructure Changes:

No changes to highlight.

## Breaking Changes:

No changes to highlight.

## Full Changelog:

- Dropdown for seeing docs as latest or main by [@aliabd](https://github.com/aliabd) in [PR 2544](https://github.com/gradio-app/gradio/pull/2544)
- Allow `gr.Templates` to accept parameters to override the defaults by [@abidlabs](https://github.com/abidlabs) in [PR 2600](https://github.com/gradio-app/gradio/pull/2600)
- Components now throw a `ValueError()` if constructed with invalid parameters for `type` or `source` (for components that take those parameters) in [PR 2610](https://github.com/gradio-app/gradio/pull/2610)
- Allow auth with using queue by [@GLGDLY](https://github.com/GLGDLY) in [PR 2611](https://github.com/gradio-app/gradio/pull/2611)

## Contributors Shoutout:

No changes to highlight.

# Version 3.9

## New Features:

- Gradio is now embedded directly in colab without requiring the share link by [@aliabid94](https://github.com/aliabid94) in [PR 2455](https://github.com/gradio-app/gradio/pull/2455)

### Calling functions by api_name in loaded apps

When you load an upstream app with `gr.Blocks.load`, you can now specify which fn
to call with the `api_name` parameter.

```python
import gradio as gr
english_translator = gr.Blocks.load(name="spaces/gradio/english-translator")
german = english_translator("My name is Freddy", api_name='translate-to-german')
```

The `api_name` parameter will take precendence over the `fn_index` parameter.

## Bug Fixes:

- Fixed bug where None could not be used for File,Model3D, and Audio examples by [@freddyaboulton](https://github.com/freddyaboulton) in [PR 2588](https://github.com/gradio-app/gradio/pull/2588)
- Fixed links in Plotly map guide + demo by [@dawoodkhan82](https://github.com/dawoodkhan82) in [PR 2578](https://github.com/gradio-app/gradio/pull/2578)
- `gr.Blocks.load()` now correctly loads example files from Spaces [@abidlabs](https://github.com/abidlabs) in [PR 2594](https://github.com/gradio-app/gradio/pull/2594)
- Fixed bug when image clear started upload dialog [@mezotaken](https://github.com/mezotaken) in [PR 2577](https://github.com/gradio-app/gradio/pull/2577)

## Documentation Changes:

- Added a Guide on how to configure the queue for maximum performance by [@abidlabs](https://github.com/abidlabs) in [PR 2558](https://github.com/gradio-app/gradio/pull/2558)

## Testing and Infrastructure Changes:

No changes to highlight.

## Breaking Changes:

No changes to highlight.

## Full Changelog:

- Add `api_name` to `Blocks.__call__` by [@freddyaboulton](https://github.com/freddyaboulton) in [PR 2593](https://github.com/gradio-app/gradio/pull/2593)
- Update queue with using deque & update requirements by [@GLGDLY](https://github.com/GLGDLY) in [PR 2428](https://github.com/gradio-app/gradio/pull/2428)

## Contributors Shoutout:

No changes to highlight.

# Version 3.8.2

## Bug Fixes:

- Ensure gradio apps embedded via spaces use the correct endpoint for predictions. [@pngwn](https://github.com/pngwn) in [PR 2567](https://github.com/gradio-app/gradio/pull/2567)
- Ensure gradio apps embedded via spaces use the correct websocket protocol. [@pngwn](https://github.com/pngwn) in [PR 2571](https://github.com/gradio-app/gradio/pull/2571)

## New Features:

### Running Events Continuously

Gradio now supports the ability to run an event continuously on a fixed schedule. To use this feature,
pass `every=# of seconds` to the event definition. This will run the event every given number of seconds!

This can be used to:

- Create live visualizations that show the most up to date data
- Refresh the state of the frontend automatically in response to changes in the backend

Here is an example of a live plot that refreshes every half second:

```python
import math
import gradio as gr
import plotly.express as px
import numpy as np


plot_end = 2 * math.pi


def get_plot(period=1):
    global plot_end
    x = np.arange(plot_end - 2 * math.pi, plot_end, 0.02)
    y = np.sin(2*math.pi*period * x)
    fig = px.line(x=x, y=y)
    plot_end += 2 * math.pi
    return fig


with gr.Blocks() as demo:
    with gr.Row():
        with gr.Column():
            gr.Markdown("Change the value of the slider to automatically update the plot")
            period = gr.Slider(label="Period of plot", value=1, minimum=0, maximum=10, step=1)
            plot = gr.Plot(label="Plot (updates every half second)")

    dep = demo.load(get_plot, None, plot, every=0.5)
    period.change(get_plot, period, plot, every=0.5, cancels=[dep])

demo.queue().launch()
```

![live_demo](https://user-images.githubusercontent.com/41651716/198357377-633ce460-4e31-47bd-8202-1440cdd6fe19.gif)

## Bug Fixes:

No changes to highlight.

## Documentation Changes:

- Explained how to set up `queue` and `auth` when working with reload mode by by [@freddyaboulton](https://github.com/freddyaboulton) in [PR 3089](https://github.com/gradio-app/gradio/pull/3089)

## Testing and Infrastructure Changes:

No changes to highlight.

## Breaking Changes:

No changes to highlight.

## Full Changelog:

- Allows loading private Spaces by passing an an `api_key` to `gr.Interface.load()`
  by [@abidlabs](https://github.com/abidlabs) in [PR 2568](https://github.com/gradio-app/gradio/pull/2568)

## Contributors Shoutout:

No changes to highlight.

# Version 3.8

## New Features:

- Allows event listeners to accept a single dictionary as its argument, where the keys are the components and the values are the component values. This is set by passing the input components in the event listener as a set instead of a list. [@aliabid94](https://github.com/aliabid94) in [PR 2550](https://github.com/gradio-app/gradio/pull/2550)

## Bug Fixes:

- Fix whitespace issue when using plotly. [@dawoodkhan82](https://github.com/dawoodkhan82) in [PR 2548](https://github.com/gradio-app/gradio/pull/2548)
- Apply appropriate alt text to all gallery images. [@camenduru](https://github.com/camenduru) in [PR 2358](https://github.com/gradio-app/gradio/pull/2538)
- Removed erroneous tkinter import in gradio.blocks by [@freddyaboulton](https://github.com/freddyaboulton) in [PR 2555](https://github.com/gradio-app/gradio/pull/2555)

## Documentation Changes:

No changes to highlight.

## Testing and Infrastructure Changes:

No changes to highlight.

## Breaking Changes:

No changes to highlight.

## Full Changelog:

- Added the `every` keyword to event listeners that runs events on a fixed schedule by [@freddyaboulton](https://github.com/freddyaboulton) in [PR 2512](https://github.com/gradio-app/gradio/pull/2512)
- Fix whitespace issue when using plotly. [@dawoodkhan82](https://github.com/dawoodkhan82) in [PR 2548](https://github.com/gradio-app/gradio/pull/2548)
- Apply appropriate alt text to all gallery images. [@camenduru](https://github.com/camenduru) in [PR 2358](https://github.com/gradio-app/gradio/pull/2538)

## Contributors Shoutout:

No changes to highlight.

# Version 3.7

## New Features:

### Batched Functions

Gradio now supports the ability to pass _batched_ functions. Batched functions are just
functions which take in a list of inputs and return a list of predictions.

For example, here is a batched function that takes in two lists of inputs (a list of
words and a list of ints), and returns a list of trimmed words as output:

```py
import time

def trim_words(words, lens):
    trimmed_words = []
    time.sleep(5)
    for w, l in zip(words, lens):
        trimmed_words.append(w[:l])
    return [trimmed_words]
```

The advantage of using batched functions is that if you enable queuing, the Gradio
server can automatically _batch_ incoming requests and process them in parallel,
potentially speeding up your demo. Here's what the Gradio code looks like (notice
the `batch=True` and `max_batch_size=16` -- both of these parameters can be passed
into event triggers or into the `Interface` class)

```py
import gradio as gr

with gr.Blocks() as demo:
    with gr.Row():
        word = gr.Textbox(label="word", value="abc")
        leng = gr.Number(label="leng", precision=0, value=1)
        output = gr.Textbox(label="Output")
    with gr.Row():
        run = gr.Button()

    event = run.click(trim_words, [word, leng], output, batch=True, max_batch_size=16)

demo.queue()
demo.launch()
```

In the example above, 16 requests could be processed in parallel (for a total inference
time of 5 seconds), instead of each request being processed separately (for a total
inference time of 80 seconds).

### Upload Event

`Video`, `Audio`, `Image`, and `File` components now support a `upload()` event that is triggered when a user uploads a file into any of these components.

Example usage:

```py
import gradio as gr

with gr.Blocks() as demo:
    with gr.Row():
        input_video = gr.Video()
        output_video = gr.Video()

     # Clears the output video when an input video is uploaded
    input_video.upload(lambda : None, None, output_video)
```

## Bug Fixes:

- Fixes issue where plotly animations, interactivity, titles, legends, were not working properly. [@dawoodkhan82](https://github.com/dawoodkhan82) in [PR 2486](https://github.com/gradio-app/gradio/pull/2486)
- Prevent requests to the `/api` endpoint from skipping the queue if the queue is enabled for that event by [@freddyaboulton](https://github.com/freddyaboulton) in [PR 2493](https://github.com/gradio-app/gradio/pull/2493)
- Fixes a bug with `cancels` in event triggers so that it works properly if multiple
  Blocks are rendered by [@abidlabs](https://github.com/abidlabs) in [PR 2530](https://github.com/gradio-app/gradio/pull/2530)
- Prevent invalid targets of events from crashing the whole application. [@pngwn](https://github.com/pngwn) in [PR 2534](https://github.com/gradio-app/gradio/pull/2534)
- Properly dequeue cancelled events when multiple apps are rendered by [@freddyaboulton](https://github.com/freddyaboulton) in [PR 2540](https://github.com/gradio-app/gradio/pull/2540)

## Documentation Changes:

- Added an example interactive dashboard to the "Tabular & Plots" section of the Demos page by [@freddyaboulton](https://github.com/freddyaboulton) in [PR 2508](https://github.com/gradio-app/gradio/pull/2508)

## Testing and Infrastructure Changes:

No changes to highlight.

## Breaking Changes:

No changes to highlight.

## Full Changelog:

- Fixes the error message if a user builds Gradio locally and tries to use `share=True` by [@abidlabs](https://github.com/abidlabs) in [PR 2502](https://github.com/gradio-app/gradio/pull/2502)
- Allows the render() function to return self by [@Raul9595](https://github.com/Raul9595) in [PR 2514](https://github.com/gradio-app/gradio/pull/2514)
- Fixes issue where plotly animations, interactivity, titles, legends, were not working properly. [@dawoodkhan82](https://github.com/dawoodkhan82) in [PR 2486](https://github.com/gradio-app/gradio/pull/2486)
- Gradio now supports batched functions by [@abidlabs](https://github.com/abidlabs) in [PR 2218](https://github.com/gradio-app/gradio/pull/2218)
- Add `upload` event for `Video`, `Audio`, `Image`, and `File` components [@dawoodkhan82](https://github.com/dawoodkhan82) in [PR 2448](https://github.com/gradio-app/gradio/pull/2456)
- Changes websocket path for Spaces as it is no longer necessary to have a different URL for websocket connections on Spaces by [@abidlabs](https://github.com/abidlabs) in [PR 2528](https://github.com/gradio-app/gradio/pull/2528)
- Clearer error message when events are defined outside of a Blocks scope, and a warning if you
  try to use `Series` or `Parallel` with `Blocks` by [@abidlabs](https://github.com/abidlabs) in [PR 2543](https://github.com/gradio-app/gradio/pull/2543)
- Adds support for audio samples that are in `float64`, `float16`, or `uint16` formats by [@abidlabs](https://github.com/abidlabs) in [PR 2545](https://github.com/gradio-app/gradio/pull/2545)

## Contributors Shoutout:

No changes to highlight.

# Version 3.6

## New Features:

### Cancelling Running Events

Running events can be cancelled when other events are triggered! To test this feature, pass the `cancels` parameter to the event listener.
For this feature to work, the queue must be enabled.

![cancel_on_change_rl](https://user-images.githubusercontent.com/41651716/195952623-61a606bd-e82b-4e1a-802e-223154cb8727.gif)

Code:

```python
import time
import gradio as gr

def fake_diffusion(steps):
    for i in range(steps):
        time.sleep(1)
        yield str(i)

def long_prediction(*args, **kwargs):
    time.sleep(10)
    return 42


with gr.Blocks() as demo:
    with gr.Row():
        with gr.Column():
            n = gr.Slider(1, 10, value=9, step=1, label="Number Steps")
            run = gr.Button()
            output = gr.Textbox(label="Iterative Output")
            stop = gr.Button(value="Stop Iterating")
        with gr.Column():
            prediction = gr.Number(label="Expensive Calculation")
            run_pred = gr.Button(value="Run Expensive Calculation")
        with gr.Column():
            cancel_on_change = gr.Textbox(label="Cancel Iteration and Expensive Calculation on Change")

    click_event = run.click(fake_diffusion, n, output)
    stop.click(fn=None, inputs=None, outputs=None, cancels=[click_event])
    pred_event = run_pred.click(fn=long_prediction, inputs=None, outputs=prediction)

    cancel_on_change.change(None, None, None, cancels=[click_event, pred_event])


demo.queue(concurrency_count=1, max_size=20).launch()
```

For interfaces, a stop button will be added automatically if the function uses a `yield` statement.

```python
import gradio as gr
import time

def iteration(steps):
    for i in range(steps):
       time.sleep(0.5)
       yield i

gr.Interface(iteration,
             inputs=gr.Slider(minimum=1, maximum=10, step=1, value=5),
             outputs=gr.Number()).queue().launch()
```

![stop_interface_rl](https://user-images.githubusercontent.com/41651716/195952883-e7ca4235-aae3-4852-8f28-96d01d0c5822.gif)

## Bug Fixes:

- Add loading status tracker UI to HTML and Markdown components. [@pngwn](https://github.com/pngwn) in [PR 2474](https://github.com/gradio-app/gradio/pull/2474)
- Fixed videos being mirrored in the front-end if source is not webcam by [@freddyaboulton](https://github.com/freddyaboulton) in [PR 2475](https://github.com/gradio-app/gradio/pull/2475)
- Add clear button for timeseries component [@dawoodkhan82](https://github.com/dawoodkhan82) in [PR 2487](https://github.com/gradio-app/gradio/pull/2487)
- Removes special characters from temporary filenames so that the files can be served by components [@abidlabs](https://github.com/abidlabs) in [PR 2480](https://github.com/gradio-app/gradio/pull/2480)
- Fixed infinite reload loop when mounting gradio as a sub application by [@freddyaboulton](https://github.com/freddyaboulton) in [PR 2477](https://github.com/gradio-app/gradio/pull/2477)

## Documentation Changes:

- Adds a demo to show how a sound alert can be played upon completion of a prediction by [@abidlabs](https://github.com/abidlabs) in [PR 2478](https://github.com/gradio-app/gradio/pull/2478)

## Testing and Infrastructure Changes:

No changes to highlight.

## Breaking Changes:

No changes to highlight.

## Full Changelog:

- Enable running events to be cancelled from other events by [@freddyaboulton](https://github.com/freddyaboulton) in [PR 2433](https://github.com/gradio-app/gradio/pull/2433)
- Small fix for version check before reuploading demos by [@aliabd](https://github.com/aliabd) in [PR 2469](https://github.com/gradio-app/gradio/pull/2469)
- Add loading status tracker UI to HTML and Markdown components. [@pngwn](https://github.com/pngwn) in [PR 2400](https://github.com/gradio-app/gradio/pull/2474)
- Add clear button for timeseries component [@dawoodkhan82](https://github.com/dawoodkhan82) in [PR 2487](https://github.com/gradio-app/gradio/pull/2487)

## Contributors Shoutout:

No changes to highlight.

# Version 3.5

## Bug Fixes:

- Ensure that Gradio does not take control of the HTML page title when embedding a gradio app as a web component, this behaviour flipped by adding `control_page_title="true"` to the webcomponent. [@pngwn](https://github.com/pngwn) in [PR 2400](https://github.com/gradio-app/gradio/pull/2400)
- Decreased latency in iterative-output demos by making the iteration asynchronous [@freddyaboulton](https://github.com/freddyaboulton) in [PR 2409](https://github.com/gradio-app/gradio/pull/2409)
- Fixed queue getting stuck under very high load by [@freddyaboulton](https://github.com/freddyaboulton) in [PR 2374](https://github.com/gradio-app/gradio/pull/2374)
- Ensure that components always behave as if `interactive=True` were set when the following conditions are true:

  - no default value is provided,
  - they are not set as the input or output of an event,
  - `interactive` kwarg is not set.

  [@pngwn](https://github.com/pngwn) in [PR 2459](https://github.com/gradio-app/gradio/pull/2459)

## New Features:

- When an `Image` component is set to `source="upload"`, it is now possible to drag and drop and image to replace a previously uploaded image by [@pngwn](https://github.com/pngwn) in [PR 1711](https://github.com/gradio-app/gradio/issues/1711)
- The `gr.Dataset` component now accepts `HTML` and `Markdown` components by [@abidlabs](https://github.com/abidlabs) in [PR 2437](https://github.com/gradio-app/gradio/pull/2437)

## Documentation Changes:

- Improved documentation for the `gr.Dataset` component by [@abidlabs](https://github.com/abidlabs) in [PR 2437](https://github.com/gradio-app/gradio/pull/2437)

## Testing and Infrastructure Changes:

No changes to highlight.

## Breaking Changes:

- The `Carousel` component is officially deprecated. Since gradio 3.0, code containing the `Carousel` component would throw warnings. As of the next release, the `Carousel` component will raise an exception.

## Full Changelog:

- Speeds up Gallery component by using temporary files instead of base64 representation in the front-end by [@proxyphi](https://github.com/proxyphi), [@pngwn](https://github.com/pngwn), and [@abidlabs](https://github.com/abidlabs) in [PR 2265](https://github.com/gradio-app/gradio/pull/2265)
- Fixed some embedded demos in the guides by not loading the gradio web component in some guides by [@freddyaboulton](https://github.com/freddyaboulton) in [PR 2403](https://github.com/gradio-app/gradio/pull/2403)
- When an `Image` component is set to `source="upload"`, it is now possible to drag and drop and image to replace a previously uploaded image by [@pngwn](https://github.com/pngwn) in [PR 2400](https://github.com/gradio-app/gradio/pull/2410)
- Improve documentation of the `Blocks.load()` event by [@abidlabs](https://github.com/abidlabs) in [PR 2413](https://github.com/gradio-app/gradio/pull/2413)
- Decreased latency in iterative-output demos by making the iteration asynchronous [@freddyaboulton](https://github.com/freddyaboulton) in [PR 2409](https://github.com/gradio-app/gradio/pull/2409)
- Updated share link message to reference new Spaces Hardware [@abidlabs](https://github.com/abidlabs) in [PR 2423](https://github.com/gradio-app/gradio/pull/2423)
- Automatically restart spaces if they're down by [@aliabd](https://github.com/aliabd) in [PR 2405](https://github.com/gradio-app/gradio/pull/2405)
- Carousel component is now deprecated by [@abidlabs](https://github.com/abidlabs) in [PR 2434](https://github.com/gradio-app/gradio/pull/2434)
- Build Gradio from source in ui tests by by [@freddyaboulton](https://github.com/freddyaboulton) in [PR 2440](https://github.com/gradio-app/gradio/pull/2440)
- Change "return ValueError" to "raise ValueError" by [@vzakharov](https://github.com/vzakharov) in [PR 2445](https://github.com/gradio-app/gradio/pull/2445)
- Add guide on creating a map demo using the `gr.Plot()` component [@dawoodkhan82](https://github.com/dawoodkhan82) in [PR 2402](https://github.com/gradio-app/gradio/pull/2402)
- Add blur event for `Textbox` and `Number` components [@dawoodkhan82](https://github.com/dawoodkhan82) in [PR 2448](https://github.com/gradio-app/gradio/pull/2448)
- Stops a gradio launch from hogging a port even after it's been killed [@aliabid94](https://github.com/aliabid94) in [PR 2453](https://github.com/gradio-app/gradio/pull/2453)
- Fix embedded interfaces on touch screen devices by [@aliabd](https://github.com/aliabd) in [PR 2457](https://github.com/gradio-app/gradio/pull/2457)
- Upload all demos to spaces by [@aliabd](https://github.com/aliabd) in [PR 2281](https://github.com/gradio-app/gradio/pull/2281)

## Contributors Shoutout:

No changes to highlight.

# Version 3.4.1

## New Features:

### 1. See Past and Upcoming Changes in the Release History 👀

You can now see gradio's release history directly on the website, and also keep track of upcoming changes. Just go [here](https://gradio.app/changelog/).

![release-history](https://user-images.githubusercontent.com/9021060/193145458-3de699f7-7620-45de-aa73-a1c1b9b96257.gif)

## Bug Fixes:

1. Fix typo in guide image path by [@freddyaboulton](https://github.com/freddyaboulton) in [PR 2357](https://github.com/gradio-app/gradio/pull/2357)
2. Raise error if Blocks has duplicate component with same IDs by [@abidlabs](https://github.com/abidlabs) in [PR 2359](https://github.com/gradio-app/gradio/pull/2359)
3. Catch the permission exception on the audio component by [@Ian-GL](https://github.com/Ian-GL) in [PR 2330](https://github.com/gradio-app/gradio/pull/2330)
4. Fix image_classifier_interface_load demo by [@freddyaboulton](https://github.com/freddyaboulton) in [PR 2365](https://github.com/gradio-app/gradio/pull/2365)
5. Fix combining adjacent components without gaps by introducing `gr.Row(variant="compact")` by [@aliabid94](https://github.com/aliabid94) in [PR 2291](https://github.com/gradio-app/gradio/pull/2291) This comes with deprecation of the following arguments for `Component.style`: `round`, `margin`, `border`.
6. Fix audio streaming, which was previously choppy in [PR 2351](https://github.com/gradio-app/gradio/pull/2351). Big thanks to [@yannickfunk](https://github.com/yannickfunk) for the proposed solution.
7. Fix bug where new typeable slider doesn't respect the minimum and maximum values [@dawoodkhan82](https://github.com/dawoodkhan82) in [PR 2380](https://github.com/gradio-app/gradio/pull/2380)

## Documentation Changes:

1. New Guide: Connecting to a Database 🗄️

   A new guide by [@freddyaboulton](https://github.com/freddyaboulton) that explains how you can use Gradio to connect your app to a database. Read more [here](https://gradio.app/connecting_to_a_database/).

2. New Guide: Running Background Tasks 🥷

   A new guide by [@freddyaboulton](https://github.com/freddyaboulton) that explains how you can run background tasks from your gradio app. Read more [here](https://gradio.app/running_background_tasks/).

3. Small fixes to docs for `Image` component by [@abidlabs](https://github.com/abidlabs) in [PR 2372](https://github.com/gradio-app/gradio/pull/2372)

## Testing and Infrastructure Changes:

No changes to highlight.

## Breaking Changes:

No changes to highlight.

## Full Changelog:

- Create a guide on how to connect an app to a database hosted on the cloud by [@freddyaboulton](https://github.com/freddyaboulton) in [PR 2341](https://github.com/gradio-app/gradio/pull/2341)
- Removes `analytics` dependency by [@abidlabs](https://github.com/abidlabs) in [PR 2347](https://github.com/gradio-app/gradio/pull/2347)
- Add guide on launching background tasks from your app by [@freddyaboulton](https://github.com/freddyaboulton) in [PR 2350](https://github.com/gradio-app/gradio/pull/2350)
- Fix typo in guide image path by [@freddyaboulton](https://github.com/freddyaboulton) in [PR 2357](https://github.com/gradio-app/gradio/pull/2357)
- Raise error if Blocks has duplicate component with same IDs by [@abidlabs](https://github.com/abidlabs) in [PR 2359](https://github.com/gradio-app/gradio/pull/2359)
- Hotfix: fix version back to 3.4 by [@abidlabs](https://github.com/abidlabs) in [PR 2361](https://github.com/gradio-app/gradio/pull/2361)
- Change version.txt to 3.4 instead of 3.4.0 by [@aliabd](https://github.com/aliabd) in [PR 2363](https://github.com/gradio-app/gradio/pull/2363)
- Catch the permission exception on the audio component by [@Ian-GL](https://github.com/Ian-GL) in [PR 2330](https://github.com/gradio-app/gradio/pull/2330)
- Fix image_classifier_interface_load demo by [@freddyaboulton](https://github.com/freddyaboulton) in [PR 2365](https://github.com/gradio-app/gradio/pull/2365)
- Small fixes to docs for `Image` component by [@abidlabs](https://github.com/abidlabs) in [PR 2372](https://github.com/gradio-app/gradio/pull/2372)
- Automated Release Notes by [@freddyaboulton](https://github.com/freddyaboulton) in [PR 2306](https://github.com/gradio-app/gradio/pull/2306)
- Fixed small typos in the docs [@julien-c](https://github.com/julien-c) in [PR 2373](https://github.com/gradio-app/gradio/pull/2373)
- Adds ability to disable pre/post-processing for examples [@abidlabs](https://github.com/abidlabs) in [PR 2383](https://github.com/gradio-app/gradio/pull/2383)
- Copy changelog file in website docker by [@aliabd](https://github.com/aliabd) in [PR 2384](https://github.com/gradio-app/gradio/pull/2384)
- Lets users provide a `gr.update()` dictionary even if post-processing is diabled [@abidlabs](https://github.com/abidlabs) in [PR 2385](https://github.com/gradio-app/gradio/pull/2385)
- Fix bug where errors would cause apps run in reload mode to hang forever by [@freddyaboulton](https://github.com/freddyaboulton) in [PR 2394](https://github.com/gradio-app/gradio/pull/2394)
- Fix bug where new typeable slider doesn't respect the minimum and maximum values [@dawoodkhan82](https://github.com/dawoodkhan82) in [PR 2380](https://github.com/gradio-app/gradio/pull/2380)

## Contributors Shoutout:

No changes to highlight.

# Version 3.4

## New Features:

### 1. Gallery Captions 🖼️

You can now pass captions to images in the Gallery component. To do so you need to pass a {List} of (image, {str} caption) tuples. This is optional and the component also accepts just a list of the images.

Here's an example:

```python
import gradio as gr

images_with_captions = [
    ("https://images.unsplash.com/photo-1551969014-7d2c4cddf0b6", "Cheetah by David Groves"),
    ("https://images.unsplash.com/photo-1546182990-dffeafbe841d", "Lion by Francesco"),
    ("https://images.unsplash.com/photo-1561731216-c3a4d99437d5", "Tiger by Mike Marrah")
    ]

with gr.Blocks() as demo:
    gr.Gallery(value=images_with_captions)

demo.launch()
```

<img src="https://user-images.githubusercontent.com/9021060/192399521-7360b1a9-7ce0-443e-8e94-863a230a7dbe.gif" alt="gallery_captions" width="1000"/>

### 2. Type Values into the Slider 🔢

You can now type values directly on the Slider component! Here's what it looks like:

![type-slider](https://user-images.githubusercontent.com/9021060/192399877-76b662a1-fede-4417-a932-fc15f0da7360.gif)

### 3. Better Sketching and Inpainting 🎨

We've made a lot of changes to our Image component so that it can support better sketching and inpainting.

Now supports:

- A standalone black-and-white sketch

```python
import gradio as gr
demo = gr.Interface(lambda x: x, gr.Sketchpad(), gr.Image())
demo.launch()
```

![bw](https://user-images.githubusercontent.com/9021060/192410264-b08632b5-7b2a-4f86-afb0-5760e7b474cf.gif)

- A standalone color sketch

```python
import gradio as gr
demo = gr.Interface(lambda x: x, gr.Paint(), gr.Image())
demo.launch()
```

![color-sketch](https://user-images.githubusercontent.com/9021060/192410500-3c8c3e64-a5fd-4df2-a991-f0a5cef93728.gif)

- An uploadable image with black-and-white or color sketching

```python
import gradio as gr
demo = gr.Interface(lambda x: x, gr.Image(source='upload', tool='color-sketch'), gr.Image()) # for black and white, tool = 'sketch'
demo.launch()
```

![sketch-new](https://user-images.githubusercontent.com/9021060/192402422-e53cb7b6-024e-448c-87eb-d6a35a63c476.gif)

- Webcam with black-and-white or color sketching

```python
import gradio as gr
demo = gr.Interface(lambda x: x, gr.Image(source='webcam', tool='color-sketch'), gr.Image()) # for black and white, tool = 'sketch'
demo.launch()
```

![webcam-sketch](https://user-images.githubusercontent.com/9021060/192410820-0ffaf324-776e-4e1f-9de6-0fdbbf4940fa.gif)

As well as other fixes

## Bug Fixes:

1. Fix bug where max concurrency count is not respected in queue by [@freddyaboulton](https://github.com/freddyaboulton) in [PR 2286](https://github.com/gradio-app/gradio/pull/2286)
2. fix : queue could be blocked by [@SkyTNT](https://github.com/SkyTNT) in [PR 2288](https://github.com/gradio-app/gradio/pull/2288)
3. Supports `gr.update()` in example caching by [@abidlabs](https://github.com/abidlabs) in [PR 2309](https://github.com/gradio-app/gradio/pull/2309)
4. Clipboard fix for iframes by [@abidlabs](https://github.com/abidlabs) in [PR 2321](https://github.com/gradio-app/gradio/pull/2321)
5. Fix: Dataframe column headers are reset when you add a new column by [@dawoodkhan82](https://github.com/dawoodkhan82) in [PR 2318](https://github.com/gradio-app/gradio/pull/2318)
6. Added support for URLs for Video, Audio, and Image by [@abidlabs](https://github.com/abidlabs) in [PR 2256](https://github.com/gradio-app/gradio/pull/2256)
7. Add documentation about how to create and use the Gradio FastAPI app by [@abidlabs](https://github.com/abidlabs) in [PR 2263](https://github.com/gradio-app/gradio/pull/2263)

## Documentation Changes:

1. Adding a Playground Tab to the Website by [@aliabd](https://github.com/aliabd) in [PR 1860](https://github.com/gradio-app/gradio/pull/1860)
2. Gradio for Tabular Data Science Workflows Guide by [@merveenoyan](https://github.com/merveenoyan) in [PR 2199](https://github.com/gradio-app/gradio/pull/2199)
3. Promotes `postprocess` and `preprocess` to documented parameters by [@abidlabs](https://github.com/abidlabs) in [PR 2293](https://github.com/gradio-app/gradio/pull/2293)
4. Update 2)key_features.md by [@voidxd](https://github.com/voidxd) in [PR 2326](https://github.com/gradio-app/gradio/pull/2326)
5. Add docs to blocks context postprocessing function by [@Ian-GL](https://github.com/Ian-GL) in [PR 2332](https://github.com/gradio-app/gradio/pull/2332)

## Testing and Infrastructure Changes

1. Website fixes and refactoring by [@aliabd](https://github.com/aliabd) in [PR 2280](https://github.com/gradio-app/gradio/pull/2280)
2. Don't deploy to spaces on release by [@freddyaboulton](https://github.com/freddyaboulton) in [PR 2313](https://github.com/gradio-app/gradio/pull/2313)

## Full Changelog:

- Website fixes and refactoring by [@aliabd](https://github.com/aliabd) in [PR 2280](https://github.com/gradio-app/gradio/pull/2280)
- Fix bug where max concurrency count is not respected in queue by [@freddyaboulton](https://github.com/freddyaboulton) in [PR 2286](https://github.com/gradio-app/gradio/pull/2286)
- Promotes `postprocess` and `preprocess` to documented parameters by [@abidlabs](https://github.com/abidlabs) in [PR 2293](https://github.com/gradio-app/gradio/pull/2293)
- Raise warning when trying to cache examples but not all inputs have examples by [@freddyaboulton](https://github.com/freddyaboulton) in [PR 2279](https://github.com/gradio-app/gradio/pull/2279)
- fix : queue could be blocked by [@SkyTNT](https://github.com/SkyTNT) in [PR 2288](https://github.com/gradio-app/gradio/pull/2288)
- Don't deploy to spaces on release by [@freddyaboulton](https://github.com/freddyaboulton) in [PR 2313](https://github.com/gradio-app/gradio/pull/2313)
- Supports `gr.update()` in example caching by [@abidlabs](https://github.com/abidlabs) in [PR 2309](https://github.com/gradio-app/gradio/pull/2309)
- Respect Upstream Queue when loading interfaces/blocks from Spaces by [@freddyaboulton](https://github.com/freddyaboulton) in [PR 2294](https://github.com/gradio-app/gradio/pull/2294)
- Clipboard fix for iframes by [@abidlabs](https://github.com/abidlabs) in [PR 2321](https://github.com/gradio-app/gradio/pull/2321)
- Sketching + Inpainting Capabilities to Gradio by [@abidlabs](https://github.com/abidlabs) in [PR 2144](https://github.com/gradio-app/gradio/pull/2144)
- Update 2)key_features.md by [@voidxd](https://github.com/voidxd) in [PR 2326](https://github.com/gradio-app/gradio/pull/2326)
- release 3.4b3 by [@abidlabs](https://github.com/abidlabs) in [PR 2328](https://github.com/gradio-app/gradio/pull/2328)
- Fix: Dataframe column headers are reset when you add a new column by [@dawoodkhan82](https://github.com/dawoodkhan82) in [PR 2318](https://github.com/gradio-app/gradio/pull/2318)
- Start queue when gradio is a sub application by [@freddyaboulton](https://github.com/freddyaboulton) in [PR 2319](https://github.com/gradio-app/gradio/pull/2319)
- Fix Web Tracker Script by [@aliabd](https://github.com/aliabd) in [PR 2308](https://github.com/gradio-app/gradio/pull/2308)
- Add docs to blocks context postprocessing function by [@Ian-GL](https://github.com/Ian-GL) in [PR 2332](https://github.com/gradio-app/gradio/pull/2332)
- Fix typo in iterator variable name in run_predict function by [@freddyaboulton](https://github.com/freddyaboulton) in [PR 2340](https://github.com/gradio-app/gradio/pull/2340)
- Add captions to galleries by [@aliabid94](https://github.com/aliabid94) in [PR 2284](https://github.com/gradio-app/gradio/pull/2284)
- Typeable value on gradio.Slider by [@dawoodkhan82](https://github.com/dawoodkhan82) in [PR 2329](https://github.com/gradio-app/gradio/pull/2329)

## Contributors Shoutout:

- [@SkyTNT](https://github.com/SkyTNT) made their first contribution in [PR 2288](https://github.com/gradio-app/gradio/pull/2288)
- [@voidxd](https://github.com/voidxd) made their first contribution in [PR 2326](https://github.com/gradio-app/gradio/pull/2326)

# Version 3.3

## New Features:

### 1. Iterative Outputs ⏳

You can now create an iterative output simply by having your function return a generator!

Here's (part of) an example that was used to generate the interface below it. [See full code](https://colab.research.google.com/drive/1m9bWS6B82CT7bw-m4L6AJR8za7fEK7Ov?usp=sharing).

```python
def predict(steps, seed):
    generator = torch.manual_seed(seed)
    for i in range(1,steps):
        yield pipeline(generator=generator, num_inference_steps=i)["sample"][0]
```

![example](https://user-images.githubusercontent.com/9021060/189086273-f5e7087d-71fa-4158-90a9-08e84da0421c.mp4)

### 2. Accordion Layout 🆕

This version of Gradio introduces a new layout component to Blocks: the Accordion. Wrap your elements in a neat, expandable layout that allows users to toggle them as needed.

Usage: ([Read the docs](https://gradio.app/docs/#accordion))

```python
with gr.Accordion("open up"):
# components here
```

![accordion](https://user-images.githubusercontent.com/9021060/189088465-f0ffd7f0-fc6a-42dc-9249-11c5e1e0529b.gif)

### 3. Skops Integration 📈

Our new integration with [skops](https://huggingface.co/blog/skops) allows you to load tabular classification and regression models directly from the [hub](https://huggingface.co/models).

Here's a classification example showing how quick it is to set up an interface for a [model](https://huggingface.co/scikit-learn/tabular-playground).

```python
import gradio as gr
gr.Interface.load("models/scikit-learn/tabular-playground").launch()
```

![187936493-5c90c01d-a6dd-400f-aa42-833a096156a1](https://user-images.githubusercontent.com/9021060/189090519-328fbcb4-120b-43c8-aa54-d6fccfa6b7e8.png)

## Bug Fixes:

No changes to highlight.

## Documentation Changes:

No changes to highlight.

## Testing and Infrastructure Changes:

No changes to highlight.

## Breaking Changes:

No changes to highlight.

## Full Changelog:

- safari fixes by [@pngwn](https://github.com/pngwn) in [PR 2138](https://github.com/gradio-app/gradio/pull/2138)
- Fix roundedness and form borders by [@aliabid94](https://github.com/aliabid94) in [PR 2147](https://github.com/gradio-app/gradio/pull/2147)
- Better processing of example data prior to creating dataset component by [@freddyaboulton](https://github.com/freddyaboulton) in [PR 2147](https://github.com/gradio-app/gradio/pull/2147)
- Show error on Connection drops by [@aliabid94](https://github.com/aliabid94) in [PR 2147](https://github.com/gradio-app/gradio/pull/2147)
- 3.2 release! by [@abidlabs](https://github.com/abidlabs) in [PR 2139](https://github.com/gradio-app/gradio/pull/2139)
- Fixed Named API Requests by [@abidlabs](https://github.com/abidlabs) in [PR 2151](https://github.com/gradio-app/gradio/pull/2151)
- Quick Fix: Cannot upload Model3D image after clearing it by [@dawoodkhan82](https://github.com/dawoodkhan82) in [PR 2168](https://github.com/gradio-app/gradio/pull/2168)
- Fixed misleading log when server_name is '0.0.0.0' by [@lamhoangtung](https://github.com/lamhoangtung) in [PR 2176](https://github.com/gradio-app/gradio/pull/2176)
- Keep embedded PngInfo metadata by [@cobryan05](https://github.com/cobryan05) in [PR 2170](https://github.com/gradio-app/gradio/pull/2170)
- Skops integration: Load tabular classification and regression models from the hub by [@freddyaboulton](https://github.com/freddyaboulton) in [PR 2126](https://github.com/gradio-app/gradio/pull/2126)
- Respect original filename when cached example files are downloaded by [@freddyaboulton](https://github.com/freddyaboulton) in [PR 2145](https://github.com/gradio-app/gradio/pull/2145)
- Add manual trigger to deploy to pypi by [@abidlabs](https://github.com/abidlabs) in [PR 2192](https://github.com/gradio-app/gradio/pull/2192)
- Fix bugs with gr.update by [@freddyaboulton](https://github.com/freddyaboulton) in [PR 2157](https://github.com/gradio-app/gradio/pull/2157)
- Make queue per app by [@aliabid94](https://github.com/aliabid94) in [PR 2193](https://github.com/gradio-app/gradio/pull/2193)
- Preserve Labels In Interpretation Components by [@freddyaboulton](https://github.com/freddyaboulton) in [PR 2166](https://github.com/gradio-app/gradio/pull/2166)
- Quick Fix: Multiple file download not working by [@dawoodkhan82](https://github.com/dawoodkhan82) in [PR 2169](https://github.com/gradio-app/gradio/pull/2169)
- use correct MIME type for js-script file by [@daspartho](https://github.com/daspartho) in [PR 2200](https://github.com/gradio-app/gradio/pull/2200)
- Add accordion component by [@aliabid94](https://github.com/aliabid94) in [PR 2208](https://github.com/gradio-app/gradio/pull/2208)

## Contributors Shoutout:

- [@lamhoangtung](https://github.com/lamhoangtung) made their first contribution in [PR 2176](https://github.com/gradio-app/gradio/pull/2176)
- [@cobryan05](https://github.com/cobryan05) made their first contribution in [PR 2170](https://github.com/gradio-app/gradio/pull/2170)
- [@daspartho](https://github.com/daspartho) made their first contribution in [PR 2200](https://github.com/gradio-app/gradio/pull/2200)

# Version 3.2

## New Features:

### 1. Improvements to Queuing 🥇

We've implemented a brand new queuing system based on **web sockets** instead of HTTP long polling. Among other things, this allows us to manage queue sizes better on Hugging Face Spaces. There are also additional queue-related parameters you can add:

- Now supports concurrent workers (parallelization)

```python
demo = gr.Interface(...)
demo.queue(concurrency_count=3)
demo.launch()
```

- Configure a maximum queue size

```python
demo = gr.Interface(...)
demo.queue(max_size=100)
demo.launch()
```

- If a user closes their tab / browser, they leave the queue, which means the demo will run faster for everyone else

### 2. Fixes to Examples

- Dataframe examples will render properly, and look much clearer in the UI: (thanks to PR #2125)

![Screen Shot 2022-08-30 at 8 29 58 PM](https://user-images.githubusercontent.com/9021060/187586561-d915bafb-f968-4966-b9a2-ef41119692b2.png)

- Image and Video thumbnails are cropped to look neater and more uniform: (thanks to PR #2109)

![Screen Shot 2022-08-30 at 8 32 15 PM](https://user-images.githubusercontent.com/9021060/187586890-56e1e4f0-1b84-42d9-a82f-911772c41030.png)

- Other fixes in PR #2131 and #2064 make it easier to design and use Examples

### 3. Component Fixes 🧱

- Specify the width and height of an image in its style tag (thanks to PR #2133)

```python
components.Image().style(height=260, width=300)
```

- Automatic conversion of videos so they are playable in the browser (thanks to PR #2003). Gradio will check if a video's format is playable in the browser and, if it isn't, will automatically convert it to a format that is (mp4).
- Pass in a json filepath to the Label component (thanks to PR #2083)
- Randomize the default value of a Slider (thanks to PR #1935)

![slider-random](https://user-images.githubusercontent.com/9021060/187596230-3db9697f-9f4d-42f5-9387-d77573513448.gif)

- Improvements to State in PR #2100

### 4. Ability to Randomize Input Sliders and Reload Data whenever the Page Loads

- In some cases, you want to be able to show a different set of input data to every user as they load the page app. For example, you might want to randomize the value of a "seed" `Slider` input. Or you might want to show a `Textbox` with the current date. We now supporting passing _functions_ as the default value in input components. When you pass in a function, it gets **re-evaluated** every time someone loads the demo, allowing you to reload / change data for different users.

Here's an example loading the current date time into an input Textbox:

```python
import gradio as gr
import datetime

with gr.Blocks() as demo:
    gr.Textbox(datetime.datetime.now)

demo.launch()
```

Note that we don't evaluate the function -- `datetime.datetime.now()` -- we pass in the function itself to get this behavior -- `datetime.datetime.now`

Because randomizing the initial value of `Slider` is a common use case, we've added a `randomize` keyword argument you can use to randomize its initial value:

```python
import gradio as gr
demo = gr.Interface(lambda x:x, gr.Slider(0, 10, randomize=True), "number")
demo.launch()
```

### 5. New Guide 🖊️

- [Gradio and W&B Integration](https://gradio.app/Gradio_and_Wandb_Integration/)

## Full Changelog:

- Reset components to original state by setting value to None by [@freddyaboulton](https://github.com/freddyaboulton) in [PR 2044](https://github.com/gradio-app/gradio/pull/2044)
- Cleaning up the way data is processed for components by [@abidlabs](https://github.com/abidlabs) in [PR 1967](https://github.com/gradio-app/gradio/pull/1967)
- version 3.1.8b by [@abidlabs](https://github.com/abidlabs) in [PR 2063](https://github.com/gradio-app/gradio/pull/2063)
- Wandb guide by [@AK391](https://github.com/AK391) in [PR 1898](https://github.com/gradio-app/gradio/pull/1898)
- Add a flagging callback to save json files to a hugging face dataset by [@chrisemezue](https://github.com/chrisemezue) in [PR 1821](https://github.com/gradio-app/gradio/pull/1821)
- Add data science demos to landing page by [@freddyaboulton](https://github.com/freddyaboulton) in [PR 2067](https://github.com/gradio-app/gradio/pull/2067)
- Hide time series + xgboost demos by default by [@freddyaboulton](https://github.com/freddyaboulton) in [PR 2079](https://github.com/gradio-app/gradio/pull/2079)
- Encourage people to keep trying when queue full by [@apolinario](https://github.com/apolinario) in [PR 2076](https://github.com/gradio-app/gradio/pull/2076)
- Updated our analytics on creation of Blocks/Interface by [@abidlabs](https://github.com/abidlabs) in [PR 2082](https://github.com/gradio-app/gradio/pull/2082)
- `Label` component now accepts file paths to `.json` files by [@abidlabs](https://github.com/abidlabs) in [PR 2083](https://github.com/gradio-app/gradio/pull/2083)
- Fix issues related to demos in Spaces by [@abidlabs](https://github.com/abidlabs) in [PR 2086](https://github.com/gradio-app/gradio/pull/2086)
- Fix TimeSeries examples not properly displayed in UI by [@dawoodkhan82](https://github.com/dawoodkhan82) in [PR 2064](https://github.com/gradio-app/gradio/pull/2064)
- Fix infinite requests when doing tab item select by [@freddyaboulton](https://github.com/freddyaboulton) in [PR 2070](https://github.com/gradio-app/gradio/pull/2070)
- Accept deprecated `file` route as well by [@abidlabs](https://github.com/abidlabs) in [PR 2099](https://github.com/gradio-app/gradio/pull/2099)
- Allow frontend method execution on Block.load event by [@codedealer](https://github.com/codedealer) in [PR 2108](https://github.com/gradio-app/gradio/pull/2108)
- Improvements to `State` by [@abidlabs](https://github.com/abidlabs) in [PR 2100](https://github.com/gradio-app/gradio/pull/2100)
- Catch IndexError, KeyError in video_is_playable by [@freddyaboulton](https://github.com/freddyaboulton) in [PR 2113](https://github.com/gradio-app/gradio/pull/2113)
- Fix: Download button does not respect the filepath returned by the function by [@dawoodkhan82](https://github.com/dawoodkhan82) in [PR 2073](https://github.com/gradio-app/gradio/pull/2073)
- Refactoring Layout: Adding column widths, forms, and more. by [@aliabid94](https://github.com/aliabid94) in [PR 2097](https://github.com/gradio-app/gradio/pull/2097)
- Update CONTRIBUTING.md by [@abidlabs](https://github.com/abidlabs) in [PR 2118](https://github.com/gradio-app/gradio/pull/2118)
- 2092 df ex by [@pngwn](https://github.com/pngwn) in [PR 2125](https://github.com/gradio-app/gradio/pull/2125)
- feat(samples table/gallery): Crop thumbs to square by [@ronvoluted](https://github.com/ronvoluted) in [PR 2109](https://github.com/gradio-app/gradio/pull/2109)
- Some enhancements to `gr.Examples` by [@abidlabs](https://github.com/abidlabs) in [PR 2131](https://github.com/gradio-app/gradio/pull/2131)
- Image size fix by [@aliabid94](https://github.com/aliabid94) in [PR 2133](https://github.com/gradio-app/gradio/pull/2133)

## Contributors Shoutout:

- [@chrisemezue](https://github.com/chrisemezue) made their first contribution in [PR 1821](https://github.com/gradio-app/gradio/pull/1821)
- [@apolinario](https://github.com/apolinario) made their first contribution in [PR 2076](https://github.com/gradio-app/gradio/pull/2076)
- [@codedealer](https://github.com/codedealer) made their first contribution in [PR 2108](https://github.com/gradio-app/gradio/pull/2108)

# Version 3.1

## New Features:

### 1. Embedding Demos on Any Website 💻

With PR #1444, Gradio is now distributed as a web component. This means demos can be natively embedded on websites. You'll just need to add two lines: one to load the gradio javascript, and one to link to the demos backend.

Here's a simple example that embeds the demo from a Hugging Face space:

```html
<script
  type="module"
  src="https://gradio.s3-us-west-2.amazonaws.com/3.0.18/gradio.js"
></script>
<gradio-app space="abidlabs/pytorch-image-classifier"></gradio-app>
```

But you can also embed demos that are running anywhere, you just need to link the demo to `src` instead of `space`. In fact, all the demos on the gradio website are embedded this way:

<img width="1268" alt="Screen Shot 2022-07-14 at 2 41 44 PM" src="https://user-images.githubusercontent.com/9021060/178997124-b2f05af2-c18f-4716-bf1b-cb971d012636.png">

Read more in the [Embedding Gradio Demos](https://gradio.app/embedding_gradio_demos) guide.

### 2. Reload Mode 👨‍💻

Reload mode helps developers create gradio demos faster by automatically reloading the demo whenever the code changes. It can support development on Python IDEs (VS Code, PyCharm, etc), the terminal, as well as Jupyter notebooks.

If your demo code is in a script named `app.py`, instead of running `python app.py` you can now run `gradio app.py` and that will launch the demo in reload mode:

```bash
Launching in reload mode on: http://127.0.0.1:7860 (Press CTRL+C to quit)
Watching...
WARNING: The --reload flag should not be used in production on Windows.
```

If you're working from a Jupyter or Colab Notebook, use these magic commands instead: `%load_ext gradio` when you import gradio, and `%%blocks` in the top of the cell with the demo code. Here's an example that shows how much faster the development becomes:

![Blocks](https://user-images.githubusercontent.com/9021060/178986488-ed378cc8-5141-4330-ba41-672b676863d0.gif)

### 3. Inpainting Support on `gr.Image()` 🎨

We updated the Image component to add support for inpainting demos. It works by adding `tool="sketch"` as a parameter, that passes both an image and a sketchable mask to your prediction function.

Here's an example from the [LAMA space](https://huggingface.co/spaces/akhaliq/lama):

![FXApVlFVsAALSD-](https://user-images.githubusercontent.com/9021060/178989479-549867c8-7fb0-436a-a97d-1e91c9f5e611.jpeg)

### 4. Markdown and HTML support in Dataframes 🔢

We upgraded the Dataframe component in PR #1684 to support rendering Markdown and HTML inside the cells.

This means you can build Dataframes that look like the following:

![image (8)](https://user-images.githubusercontent.com/9021060/178991233-41cb07a5-e7a3-433e-89b8-319bc78eb9c2.png)

### 5. `gr.Examples()` for Blocks 🧱

We've added the `gr.Examples` component helper to allow you to add examples to any Blocks demo. This class is a wrapper over the `gr.Dataset` component.

<img width="1271" alt="Screen Shot 2022-07-14 at 2 23 50 PM" src="https://user-images.githubusercontent.com/9021060/178992715-c8bc7550-bc3d-4ddc-9fcb-548c159cd153.png">

gr.Examples takes two required parameters:

- `examples` which takes in a nested list
- `inputs` which takes in a component or list of components

You can read more in the [Examples docs](https://gradio.app/docs/#examples) or the [Adding Examples to your Demos guide](https://gradio.app/adding_examples_to_your_app/).

### 6. Fixes to Audio Streaming

With [PR 1828](https://github.com/gradio-app/gradio/pull/1828) we now hide the status loading animation, as well as remove the echo in streaming. Check out the [stream_audio](https://github.com/gradio-app/gradio/blob/main/demo/stream_audio/run.py) demo for more or read through our [Real Time Speech Recognition](https://gradio.app/real_time_speech_recognition/) guide.

<img width="785" alt="Screen Shot 2022-07-19 at 6 02 35 PM" src="https://user-images.githubusercontent.com/9021060/179808136-9e84502c-f9ee-4f30-b5e9-1086f678fe91.png">

## Full Changelog:

- File component: list multiple files and allow for download #1446 by [@dawoodkhan82](https://github.com/dawoodkhan82) in [PR 1681](https://github.com/gradio-app/gradio/pull/1681)
- Add ColorPicker to docs by [@freddyaboulton](https://github.com/freddyaboulton) in [PR 1768](https://github.com/gradio-app/gradio/pull/1768)
- Mock out requests in TestRequest unit tests by [@freddyaboulton](https://github.com/freddyaboulton) in [PR 1794](https://github.com/gradio-app/gradio/pull/1794)
- Add requirements.txt and test_files to source dist by [@freddyaboulton](https://github.com/freddyaboulton) in [PR 1817](https://github.com/gradio-app/gradio/pull/1817)
- refactor: f-string for tunneling.py by [@nhankiet](https://github.com/nhankiet) in [PR 1819](https://github.com/gradio-app/gradio/pull/1819)
- Miscellaneous formatting improvements to website by [@aliabd](https://github.com/aliabd) in [PR 1754](https://github.com/gradio-app/gradio/pull/1754)
- `integrate()` method moved to `Blocks` by [@abidlabs](https://github.com/abidlabs) in [PR 1776](https://github.com/gradio-app/gradio/pull/1776)
- Add python-3.7 tests by [@freddyaboulton](https://github.com/freddyaboulton) in [PR 1818](https://github.com/gradio-app/gradio/pull/1818)
- Copy test dir in website dockers by [@aliabd](https://github.com/aliabd) in [PR 1827](https://github.com/gradio-app/gradio/pull/1827)
- Add info to docs on how to set default values for components by [@freddyaboulton](https://github.com/freddyaboulton) in [PR 1788](https://github.com/gradio-app/gradio/pull/1788)
- Embedding Components on Docs by [@aliabd](https://github.com/aliabd) in [PR 1726](https://github.com/gradio-app/gradio/pull/1726)
- Remove usage of deprecated gr.inputs and gr.outputs from website by [@freddyaboulton](https://github.com/freddyaboulton) in [PR 1796](https://github.com/gradio-app/gradio/pull/1796)
- Some cleanups to the docs page by [@abidlabs](https://github.com/abidlabs) in [PR 1822](https://github.com/gradio-app/gradio/pull/1822)

## Contributors Shoutout:

- [@nhankiet](https://github.com/nhankiet) made their first contribution in [PR 1819](https://github.com/gradio-app/gradio/pull/1819)

# Version 3.0

### 🔥 Gradio 3.0 is the biggest update to the library, ever.

## New Features:

### 1. Blocks 🧱

Blocks is a new, low-level API that allows you to have full control over the data flows and layout of your application. It allows you to build very complex, multi-step applications. For example, you might want to:

- Group together related demos as multiple tabs in one web app
- Change the layout of your demo instead of just having all of the inputs on the left and outputs on the right
- Have multi-step interfaces, in which the output of one model becomes the input to the next model, or have more flexible data flows in general
- Change a component's properties (for example, the choices in a Dropdown) or its visibility based on user input

Here's a simple example that creates the demo below it:

```python
import gradio as gr

def update(name):
    return f"Welcome to Gradio, {name}!"

demo = gr.Blocks()

with demo:
    gr.Markdown(
    """
    # Hello World!
    Start typing below to see the output.
    """)
    inp = gr.Textbox(placeholder="What is your name?")
    out = gr.Textbox()

    inp.change(fn=update,
               inputs=inp,
               outputs=out)

demo.launch()
```

![hello-blocks](https://user-images.githubusercontent.com/9021060/168684108-78cbd24b-e6bd-4a04-a8d9-20d535203434.gif)

Read our [Introduction to Blocks](http://gradio.app/introduction_to_blocks/) guide for more, and join the 🎈 [Gradio Blocks Party](https://huggingface.co/spaces/Gradio-Blocks/README)!

### 2. Our Revamped Design 🎨

We've upgraded our design across the entire library: from components, and layouts all the way to dark mode.

![kitchen_sink](https://user-images.githubusercontent.com/9021060/168686333-7a6e3096-3e23-4309-abf2-5cd7736e0463.gif)

### 3. A New Website 💻

We've upgraded [gradio.app](https://gradio.app) to make it cleaner, faster and easier to use. Our docs now come with components and demos embedded directly on the page. So you can quickly get up to speed with what you're looking for.

![website](https://user-images.githubusercontent.com/9021060/168687191-10d6a3bd-101f-423a-8193-48f47a5e077d.gif)

### 4. New Components: Model3D, Dataset, and More..

We've introduced a lot of new components in `3.0`, including `Model3D`, `Dataset`, `Markdown`, `Button` and `Gallery`. You can find all the components and play around with them [here](https://gradio.app/docs/#components).

![Model3d](https://user-images.githubusercontent.com/9021060/168689062-6ad77151-8cc5-467d-916c-f7c78e52ec0c.gif)

## Full Changelog:

- Gradio dash fe by [@pngwn](https://github.com/pngwn) in [PR 807](https://github.com/gradio-app/gradio/pull/807)
- Blocks components by [@FarukOzderim](https://github.com/FarukOzderim) in [PR 765](https://github.com/gradio-app/gradio/pull/765)
- Blocks components V2 by [@FarukOzderim](https://github.com/FarukOzderim) in [PR 843](https://github.com/gradio-app/gradio/pull/843)
- Blocks-Backend-Events by [@FarukOzderim](https://github.com/FarukOzderim) in [PR 844](https://github.com/gradio-app/gradio/pull/844)
- Interfaces from Blocks by [@aliabid94](https://github.com/aliabid94) in [PR 849](https://github.com/gradio-app/gradio/pull/849)
- Blocks dev by [@aliabid94](https://github.com/aliabid94) in [PR 853](https://github.com/gradio-app/gradio/pull/853)
- Started updating demos to use the new `gradio.components` syntax by [@abidlabs](https://github.com/abidlabs) in [PR 848](https://github.com/gradio-app/gradio/pull/848)
- add test infra + add browser tests to CI by [@pngwn](https://github.com/pngwn) in [PR 852](https://github.com/gradio-app/gradio/pull/852)
- 854 textbox by [@pngwn](https://github.com/pngwn) in [PR 859](https://github.com/gradio-app/gradio/pull/859)
- Getting old Python unit tests to pass on `blocks-dev` by [@abidlabs](https://github.com/abidlabs) in [PR 861](https://github.com/gradio-app/gradio/pull/861)
- initialise chatbot with empty array of messages by [@pngwn](https://github.com/pngwn) in [PR 867](https://github.com/gradio-app/gradio/pull/867)
- add test for output to input by [@pngwn](https://github.com/pngwn) in [PR 866](https://github.com/gradio-app/gradio/pull/866)
- More Interface -> Blocks features by [@aliabid94](https://github.com/aliabid94) in [PR 864](https://github.com/gradio-app/gradio/pull/864)
- Fixing external.py in blocks-dev to reflect the new HF Spaces paths by [@abidlabs](https://github.com/abidlabs) in [PR 879](https://github.com/gradio-app/gradio/pull/879)
- backend_default_value_refactoring by [@FarukOzderim](https://github.com/FarukOzderim) in [PR 871](https://github.com/gradio-app/gradio/pull/871)
- fix default_value by [@pngwn](https://github.com/pngwn) in [PR 869](https://github.com/gradio-app/gradio/pull/869)
- fix buttons by [@aliabid94](https://github.com/aliabid94) in [PR 883](https://github.com/gradio-app/gradio/pull/883)
- Checking and updating more demos to use 3.0 syntax by [@abidlabs](https://github.com/abidlabs) in [PR 892](https://github.com/gradio-app/gradio/pull/892)
- Blocks Tests by [@FarukOzderim](https://github.com/FarukOzderim) in [PR 902](https://github.com/gradio-app/gradio/pull/902)
- Interface fix by [@pngwn](https://github.com/pngwn) in [PR 901](https://github.com/gradio-app/gradio/pull/901)
- Quick fix: Issue 893 by [@dawoodkhan82](https://github.com/dawoodkhan82) in [PR 907](https://github.com/gradio-app/gradio/pull/907)
- 3d Image Component by [@dawoodkhan82](https://github.com/dawoodkhan82) in [PR 775](https://github.com/gradio-app/gradio/pull/775)
- fix endpoint url in prod by [@pngwn](https://github.com/pngwn) in [PR 911](https://github.com/gradio-app/gradio/pull/911)
- rename Model3d to Image3D by [@dawoodkhan82](https://github.com/dawoodkhan82) in [PR 912](https://github.com/gradio-app/gradio/pull/912)
- update pypi to 2.9.1 by [@abidlabs](https://github.com/abidlabs) in [PR 916](https://github.com/gradio-app/gradio/pull/916)
- blocks-with-fix by [@FarukOzderim](https://github.com/FarukOzderim) in [PR 917](https://github.com/gradio-app/gradio/pull/917)
- Restore Interpretation, Live, Auth, Queueing by [@aliabid94](https://github.com/aliabid94) in [PR 915](https://github.com/gradio-app/gradio/pull/915)
- Allow `Blocks` instances to be used like a `Block` in other `Blocks` by [@abidlabs](https://github.com/abidlabs) in [PR 919](https://github.com/gradio-app/gradio/pull/919)
- Redesign 1 by [@pngwn](https://github.com/pngwn) in [PR 918](https://github.com/gradio-app/gradio/pull/918)
- blocks-components-tests by [@FarukOzderim](https://github.com/FarukOzderim) in [PR 904](https://github.com/gradio-app/gradio/pull/904)
- fix unit + browser tests by [@pngwn](https://github.com/pngwn) in [PR 926](https://github.com/gradio-app/gradio/pull/926)
- blocks-move-test-data by [@FarukOzderim](https://github.com/FarukOzderim) in [PR 927](https://github.com/gradio-app/gradio/pull/927)
- remove debounce from form inputs by [@pngwn](https://github.com/pngwn) in [PR 932](https://github.com/gradio-app/gradio/pull/932)
- reimplement webcam video by [@pngwn](https://github.com/pngwn) in [PR 928](https://github.com/gradio-app/gradio/pull/928)
- blocks-move-test-data by [@FarukOzderim](https://github.com/FarukOzderim) in [PR 941](https://github.com/gradio-app/gradio/pull/941)
- allow audio components to take a string value by [@pngwn](https://github.com/pngwn) in [PR 930](https://github.com/gradio-app/gradio/pull/930)
- static mode for textbox by [@pngwn](https://github.com/pngwn) in [PR 929](https://github.com/gradio-app/gradio/pull/929)
- fix file upload text by [@pngwn](https://github.com/pngwn) in [PR 931](https://github.com/gradio-app/gradio/pull/931)
- tabbed-interface-rewritten by [@FarukOzderim](https://github.com/FarukOzderim) in [PR 958](https://github.com/gradio-app/gradio/pull/958)
- Gan demo fix by [@abidlabs](https://github.com/abidlabs) in [PR 965](https://github.com/gradio-app/gradio/pull/965)
- Blocks analytics by [@abidlabs](https://github.com/abidlabs) in [PR 947](https://github.com/gradio-app/gradio/pull/947)
- Blocks page load by [@FarukOzderim](https://github.com/FarukOzderim) in [PR 963](https://github.com/gradio-app/gradio/pull/963)
- add frontend for page load events by [@pngwn](https://github.com/pngwn) in [PR 967](https://github.com/gradio-app/gradio/pull/967)
- fix i18n and some tweaks by [@pngwn](https://github.com/pngwn) in [PR 966](https://github.com/gradio-app/gradio/pull/966)
- add jinja2 to reqs by [@FarukOzderim](https://github.com/FarukOzderim) in [PR 969](https://github.com/gradio-app/gradio/pull/969)
- Cleaning up `Launchable()` by [@abidlabs](https://github.com/abidlabs) in [PR 968](https://github.com/gradio-app/gradio/pull/968)
- Fix #944 by [@FarukOzderim](https://github.com/FarukOzderim) in [PR 971](https://github.com/gradio-app/gradio/pull/971)
- New Blocks Demo: neural instrument cloning by [@abidlabs](https://github.com/abidlabs) in [PR 975](https://github.com/gradio-app/gradio/pull/975)
- Add huggingface_hub client library by [@FarukOzderim](https://github.com/FarukOzderim) in [PR 973](https://github.com/gradio-app/gradio/pull/973)
- State and variables by [@aliabid94](https://github.com/aliabid94) in [PR 977](https://github.com/gradio-app/gradio/pull/977)
- update-components by [@FarukOzderim](https://github.com/FarukOzderim) in [PR 986](https://github.com/gradio-app/gradio/pull/986)
- ensure dataframe updates as expected by [@pngwn](https://github.com/pngwn) in [PR 981](https://github.com/gradio-app/gradio/pull/981)
- test-guideline by [@FarukOzderim](https://github.com/FarukOzderim) in [PR 990](https://github.com/gradio-app/gradio/pull/990)
- Issue #785: add footer by [@dawoodkhan82](https://github.com/dawoodkhan82) in [PR 972](https://github.com/gradio-app/gradio/pull/972)
- indentation fix by [@abidlabs](https://github.com/abidlabs) in [PR 993](https://github.com/gradio-app/gradio/pull/993)
- missing quote by [@aliabd](https://github.com/aliabd) in [PR 996](https://github.com/gradio-app/gradio/pull/996)
- added interactive parameter to components by [@abidlabs](https://github.com/abidlabs) in [PR 992](https://github.com/gradio-app/gradio/pull/992)
- custom-components by [@FarukOzderim](https://github.com/FarukOzderim) in [PR 985](https://github.com/gradio-app/gradio/pull/985)
- Refactor component shortcuts by [@FarukOzderim](https://github.com/FarukOzderim) in [PR 995](https://github.com/gradio-app/gradio/pull/995)
- Plot Component by [@dawoodkhan82](https://github.com/dawoodkhan82) in [PR 805](https://github.com/gradio-app/gradio/pull/805)
- updated PyPi version to 2.9.2 by [@abidlabs](https://github.com/abidlabs) in [PR 1002](https://github.com/gradio-app/gradio/pull/1002)
- Release 2.9.3 by [@abidlabs](https://github.com/abidlabs) in [PR 1003](https://github.com/gradio-app/gradio/pull/1003)
- Image3D Examples Fix by [@dawoodkhan82](https://github.com/dawoodkhan82) in [PR 1001](https://github.com/gradio-app/gradio/pull/1001)
- release 2.9.4 by [@abidlabs](https://github.com/abidlabs) in [PR 1006](https://github.com/gradio-app/gradio/pull/1006)
- templates import hotfix by [@FarukOzderim](https://github.com/FarukOzderim) in [PR 1008](https://github.com/gradio-app/gradio/pull/1008)
- Progress indicator bar by [@aliabid94](https://github.com/aliabid94) in [PR 997](https://github.com/gradio-app/gradio/pull/997)
- Fixed image input for absolute path by [@JefferyChiang](https://github.com/JefferyChiang) in [PR 1004](https://github.com/gradio-app/gradio/pull/1004)
- Model3D + Plot Components by [@dawoodkhan82](https://github.com/dawoodkhan82) in [PR 1010](https://github.com/gradio-app/gradio/pull/1010)
- Gradio Guides: Creating CryptoPunks with GANs by [@NimaBoscarino](https://github.com/NimaBoscarino) in [PR 1000](https://github.com/gradio-app/gradio/pull/1000)
- [BIG PR] Gradio blocks & redesigned components by [@abidlabs](https://github.com/abidlabs) in [PR 880](https://github.com/gradio-app/gradio/pull/880)
- fixed failing test on main by [@abidlabs](https://github.com/abidlabs) in [PR 1023](https://github.com/gradio-app/gradio/pull/1023)
- Use smaller ASR model in external test by [@abidlabs](https://github.com/abidlabs) in [PR 1024](https://github.com/gradio-app/gradio/pull/1024)
- updated PyPi version to 2.9.0b by [@abidlabs](https://github.com/abidlabs) in [PR 1026](https://github.com/gradio-app/gradio/pull/1026)
- Fixing import issues so that the package successfully installs on colab notebooks by [@abidlabs](https://github.com/abidlabs) in [PR 1027](https://github.com/gradio-app/gradio/pull/1027)
- Update website tracker slackbot by [@aliabd](https://github.com/aliabd) in [PR 1037](https://github.com/gradio-app/gradio/pull/1037)
- textbox-autoheight by [@FarukOzderim](https://github.com/FarukOzderim) in [PR 1009](https://github.com/gradio-app/gradio/pull/1009)
- Model3D Examples fixes by [@dawoodkhan82](https://github.com/dawoodkhan82) in [PR 1035](https://github.com/gradio-app/gradio/pull/1035)
- GAN Gradio Guide: Adjustments to iframe heights by [@NimaBoscarino](https://github.com/NimaBoscarino) in [PR 1042](https://github.com/gradio-app/gradio/pull/1042)
- added better default labels to form components by [@abidlabs](https://github.com/abidlabs) in [PR 1040](https://github.com/gradio-app/gradio/pull/1040)
- Slackbot web tracker fix by [@aliabd](https://github.com/aliabd) in [PR 1043](https://github.com/gradio-app/gradio/pull/1043)
- Plot fixes by [@dawoodkhan82](https://github.com/dawoodkhan82) in [PR 1044](https://github.com/gradio-app/gradio/pull/1044)
- Small fixes to the demos by [@abidlabs](https://github.com/abidlabs) in [PR 1030](https://github.com/gradio-app/gradio/pull/1030)
- fixing demo issue with website by [@aliabd](https://github.com/aliabd) in [PR 1047](https://github.com/gradio-app/gradio/pull/1047)
- [hotfix] HighlightedText by [@aliabid94](https://github.com/aliabid94) in [PR 1046](https://github.com/gradio-app/gradio/pull/1046)
- Update text by [@ronvoluted](https://github.com/ronvoluted) in [PR 1050](https://github.com/gradio-app/gradio/pull/1050)
- Update CONTRIBUTING.md by [@FarukOzderim](https://github.com/FarukOzderim) in [PR 1052](https://github.com/gradio-app/gradio/pull/1052)
- fix(ui): Increase contrast for footer by [@ronvoluted](https://github.com/ronvoluted) in [PR 1048](https://github.com/gradio-app/gradio/pull/1048)
- UI design update by [@gary149](https://github.com/gary149) in [PR 1041](https://github.com/gradio-app/gradio/pull/1041)
- updated PyPi version to 2.9.0b8 by [@abidlabs](https://github.com/abidlabs) in [PR 1059](https://github.com/gradio-app/gradio/pull/1059)
- Running, testing, and fixing demos by [@abidlabs](https://github.com/abidlabs) in [PR 1060](https://github.com/gradio-app/gradio/pull/1060)
- Form layout by [@pngwn](https://github.com/pngwn) in [PR 1054](https://github.com/gradio-app/gradio/pull/1054)
- inputless-interfaces by [@FarukOzderim](https://github.com/FarukOzderim) in [PR 1038](https://github.com/gradio-app/gradio/pull/1038)
- Update PULL_REQUEST_TEMPLATE.md by [@FarukOzderim](https://github.com/FarukOzderim) in [PR 1068](https://github.com/gradio-app/gradio/pull/1068)
- Upgrading node memory to 4gb in website Docker by [@aliabd](https://github.com/aliabd) in [PR 1069](https://github.com/gradio-app/gradio/pull/1069)
- Website reload error by [@aliabd](https://github.com/aliabd) in [PR 1079](https://github.com/gradio-app/gradio/pull/1079)
- fixed favicon issue by [@abidlabs](https://github.com/abidlabs) in [PR 1064](https://github.com/gradio-app/gradio/pull/1064)
- remove-queue-from-events by [@FarukOzderim](https://github.com/FarukOzderim) in [PR 1056](https://github.com/gradio-app/gradio/pull/1056)
- Enable vertex colors for OBJs files by [@radames](https://github.com/radames) in [PR 1074](https://github.com/gradio-app/gradio/pull/1074)
- Dark text by [@ronvoluted](https://github.com/ronvoluted) in [PR 1049](https://github.com/gradio-app/gradio/pull/1049)
- Scroll to output by [@pngwn](https://github.com/pngwn) in [PR 1077](https://github.com/gradio-app/gradio/pull/1077)
- Explicitly list pnpm version 6 in contributing guide by [@freddyaboulton](https://github.com/freddyaboulton) in [PR 1085](https://github.com/gradio-app/gradio/pull/1085)
- hotfix for encrypt issue by [@abidlabs](https://github.com/abidlabs) in [PR 1096](https://github.com/gradio-app/gradio/pull/1096)
- Release 2.9b9 by [@abidlabs](https://github.com/abidlabs) in [PR 1098](https://github.com/gradio-app/gradio/pull/1098)
- tweak node circleci settings by [@pngwn](https://github.com/pngwn) in [PR 1091](https://github.com/gradio-app/gradio/pull/1091)
- Website Reload Error by [@aliabd](https://github.com/aliabd) in [PR 1099](https://github.com/gradio-app/gradio/pull/1099)
- Website Reload: README in demos docker by [@aliabd](https://github.com/aliabd) in [PR 1100](https://github.com/gradio-app/gradio/pull/1100)
- Flagging fixes by [@abidlabs](https://github.com/abidlabs) in [PR 1081](https://github.com/gradio-app/gradio/pull/1081)
- Backend for optional labels by [@abidlabs](https://github.com/abidlabs) in [PR 1080](https://github.com/gradio-app/gradio/pull/1080)
- Optional labels fe by [@pngwn](https://github.com/pngwn) in [PR 1105](https://github.com/gradio-app/gradio/pull/1105)
- clean-deprecated-parameters by [@FarukOzderim](https://github.com/FarukOzderim) in [PR 1090](https://github.com/gradio-app/gradio/pull/1090)
- Blocks rendering fix by [@abidlabs](https://github.com/abidlabs) in [PR 1102](https://github.com/gradio-app/gradio/pull/1102)
- Redos #1106 by [@abidlabs](https://github.com/abidlabs) in [PR 1112](https://github.com/gradio-app/gradio/pull/1112)
- Interface types: handle input-only, output-only, and unified interfaces by [@abidlabs](https://github.com/abidlabs) in [PR 1108](https://github.com/gradio-app/gradio/pull/1108)
- Hotfix + New pypi release 2.9b11 by [@abidlabs](https://github.com/abidlabs) in [PR 1118](https://github.com/gradio-app/gradio/pull/1118)
- issue-checkbox by [@FarukOzderim](https://github.com/FarukOzderim) in [PR 1122](https://github.com/gradio-app/gradio/pull/1122)
- issue-checkbox-hotfix by [@FarukOzderim](https://github.com/FarukOzderim) in [PR 1127](https://github.com/gradio-app/gradio/pull/1127)
- Fix demos in website by [@aliabd](https://github.com/aliabd) in [PR 1130](https://github.com/gradio-app/gradio/pull/1130)
- Guide for Gradio ONNX model zoo on Huggingface by [@AK391](https://github.com/AK391) in [PR 1073](https://github.com/gradio-app/gradio/pull/1073)
- ONNX guide fixes by [@aliabd](https://github.com/aliabd) in [PR 1131](https://github.com/gradio-app/gradio/pull/1131)
- Stacked form inputs css by [@gary149](https://github.com/gary149) in [PR 1134](https://github.com/gradio-app/gradio/pull/1134)
- made default value in textbox empty string by [@abidlabs](https://github.com/abidlabs) in [PR 1135](https://github.com/gradio-app/gradio/pull/1135)
- Examples UI by [@gary149](https://github.com/gary149) in [PR 1121](https://github.com/gradio-app/gradio/pull/1121)
- Chatbot custom color support by [@dawoodkhan82](https://github.com/dawoodkhan82) in [PR 1092](https://github.com/gradio-app/gradio/pull/1092)
- highlighted text colors by [@pngwn](https://github.com/pngwn) in [PR 1119](https://github.com/gradio-app/gradio/pull/1119)
- pin to pnpm 6 for now by [@pngwn](https://github.com/pngwn) in [PR 1147](https://github.com/gradio-app/gradio/pull/1147)
- Restore queue in Blocks by [@aliabid94](https://github.com/aliabid94) in [PR 1137](https://github.com/gradio-app/gradio/pull/1137)
- add select event for tabitems by [@pngwn](https://github.com/pngwn) in [PR 1154](https://github.com/gradio-app/gradio/pull/1154)
- max_lines + autoheight for textbox by [@pngwn](https://github.com/pngwn) in [PR 1153](https://github.com/gradio-app/gradio/pull/1153)
- use color palette for chatbot by [@pngwn](https://github.com/pngwn) in [PR 1152](https://github.com/gradio-app/gradio/pull/1152)
- Timeseries improvements by [@pngwn](https://github.com/pngwn) in [PR 1149](https://github.com/gradio-app/gradio/pull/1149)
- move styling for interface panels to frontend by [@pngwn](https://github.com/pngwn) in [PR 1146](https://github.com/gradio-app/gradio/pull/1146)
- html tweaks by [@pngwn](https://github.com/pngwn) in [PR 1145](https://github.com/gradio-app/gradio/pull/1145)
- Issue #768: Support passing none to resize and crop image by [@dawoodkhan82](https://github.com/dawoodkhan82) in [PR 1144](https://github.com/gradio-app/gradio/pull/1144)
- image gallery component + img css by [@aliabid94](https://github.com/aliabid94) in [PR 1140](https://github.com/gradio-app/gradio/pull/1140)
- networking tweak by [@abidlabs](https://github.com/abidlabs) in [PR 1143](https://github.com/gradio-app/gradio/pull/1143)
- Allow enabling queue per event listener by [@aliabid94](https://github.com/aliabid94) in [PR 1155](https://github.com/gradio-app/gradio/pull/1155)
- config hotfix and v. 2.9b23 by [@abidlabs](https://github.com/abidlabs) in [PR 1158](https://github.com/gradio-app/gradio/pull/1158)
- Custom JS calls by [@aliabid94](https://github.com/aliabid94) in [PR 1082](https://github.com/gradio-app/gradio/pull/1082)
- Small fixes: queue default fix, ffmpeg installation message by [@abidlabs](https://github.com/abidlabs) in [PR 1159](https://github.com/gradio-app/gradio/pull/1159)
- formatting by [@abidlabs](https://github.com/abidlabs) in [PR 1161](https://github.com/gradio-app/gradio/pull/1161)
- enable flex grow for gr-box by [@radames](https://github.com/radames) in [PR 1165](https://github.com/gradio-app/gradio/pull/1165)
- 1148 loading by [@pngwn](https://github.com/pngwn) in [PR 1164](https://github.com/gradio-app/gradio/pull/1164)
- Put enable_queue kwarg back in launch() by [@aliabid94](https://github.com/aliabid94) in [PR 1167](https://github.com/gradio-app/gradio/pull/1167)
- A few small fixes by [@abidlabs](https://github.com/abidlabs) in [PR 1171](https://github.com/gradio-app/gradio/pull/1171)
- Hotfix for dropdown component by [@abidlabs](https://github.com/abidlabs) in [PR 1172](https://github.com/gradio-app/gradio/pull/1172)
- use secondary buttons in interface by [@pngwn](https://github.com/pngwn) in [PR 1173](https://github.com/gradio-app/gradio/pull/1173)
- 1183 component height by [@pngwn](https://github.com/pngwn) in [PR 1185](https://github.com/gradio-app/gradio/pull/1185)
- 962 dataframe by [@pngwn](https://github.com/pngwn) in [PR 1186](https://github.com/gradio-app/gradio/pull/1186)
- update-contributing by [@FarukOzderim](https://github.com/FarukOzderim) in [PR 1188](https://github.com/gradio-app/gradio/pull/1188)
- Table tweaks by [@pngwn](https://github.com/pngwn) in [PR 1195](https://github.com/gradio-app/gradio/pull/1195)
- wrap tab content in column by [@pngwn](https://github.com/pngwn) in [PR 1200](https://github.com/gradio-app/gradio/pull/1200)
- WIP: Add dark mode support by [@gary149](https://github.com/gary149) in [PR 1187](https://github.com/gradio-app/gradio/pull/1187)
- Restored /api/predict/ endpoint for Interfaces by [@abidlabs](https://github.com/abidlabs) in [PR 1199](https://github.com/gradio-app/gradio/pull/1199)
- hltext-label by [@pngwn](https://github.com/pngwn) in [PR 1204](https://github.com/gradio-app/gradio/pull/1204)
- add copy functionality to json by [@pngwn](https://github.com/pngwn) in [PR 1205](https://github.com/gradio-app/gradio/pull/1205)
- Update component config by [@aliabid94](https://github.com/aliabid94) in [PR 1089](https://github.com/gradio-app/gradio/pull/1089)
- fix placeholder prompt by [@pngwn](https://github.com/pngwn) in [PR 1215](https://github.com/gradio-app/gradio/pull/1215)
- ensure webcam video value is propogated correctly by [@pngwn](https://github.com/pngwn) in [PR 1218](https://github.com/gradio-app/gradio/pull/1218)
- Automatic word-break in highlighted text, combine_adjacent support by [@aliabid94](https://github.com/aliabid94) in [PR 1209](https://github.com/gradio-app/gradio/pull/1209)
- async-function-support by [@FarukOzderim](https://github.com/FarukOzderim) in [PR 1190](https://github.com/gradio-app/gradio/pull/1190)
- Sharing fix for assets by [@aliabid94](https://github.com/aliabid94) in [PR 1208](https://github.com/gradio-app/gradio/pull/1208)
- Hotfixes for course demos by [@abidlabs](https://github.com/abidlabs) in [PR 1222](https://github.com/gradio-app/gradio/pull/1222)
- Allow Custom CSS by [@aliabid94](https://github.com/aliabid94) in [PR 1170](https://github.com/gradio-app/gradio/pull/1170)
- share-hotfix by [@FarukOzderim](https://github.com/FarukOzderim) in [PR 1226](https://github.com/gradio-app/gradio/pull/1226)
- tweaks by [@pngwn](https://github.com/pngwn) in [PR 1229](https://github.com/gradio-app/gradio/pull/1229)
- white space for class concatenation by [@radames](https://github.com/radames) in [PR 1228](https://github.com/gradio-app/gradio/pull/1228)
- Tweaks by [@pngwn](https://github.com/pngwn) in [PR 1230](https://github.com/gradio-app/gradio/pull/1230)
- css tweaks by [@pngwn](https://github.com/pngwn) in [PR 1235](https://github.com/gradio-app/gradio/pull/1235)
- ensure defaults height match for media inputs by [@pngwn](https://github.com/pngwn) in [PR 1236](https://github.com/gradio-app/gradio/pull/1236)
- Default Label label value by [@radames](https://github.com/radames) in [PR 1239](https://github.com/gradio-app/gradio/pull/1239)
- update-shortcut-syntax by [@FarukOzderim](https://github.com/FarukOzderim) in [PR 1234](https://github.com/gradio-app/gradio/pull/1234)
- Update version.txt by [@FarukOzderim](https://github.com/FarukOzderim) in [PR 1244](https://github.com/gradio-app/gradio/pull/1244)
- Layout bugs by [@pngwn](https://github.com/pngwn) in [PR 1246](https://github.com/gradio-app/gradio/pull/1246)
- Update demo by [@FarukOzderim](https://github.com/FarukOzderim) in [PR 1253](https://github.com/gradio-app/gradio/pull/1253)
- Button default name by [@FarukOzderim](https://github.com/FarukOzderim) in [PR 1243](https://github.com/gradio-app/gradio/pull/1243)
- Labels spacing by [@gary149](https://github.com/gary149) in [PR 1254](https://github.com/gradio-app/gradio/pull/1254)
- add global loader for gradio app by [@pngwn](https://github.com/pngwn) in [PR 1251](https://github.com/gradio-app/gradio/pull/1251)
- ui apis for dalle-mini by [@pngwn](https://github.com/pngwn) in [PR 1258](https://github.com/gradio-app/gradio/pull/1258)
- Add precision to Number, backend only by [@freddyaboulton](https://github.com/freddyaboulton) in [PR 1125](https://github.com/gradio-app/gradio/pull/1125)
- Website Design Changes by [@abidlabs](https://github.com/abidlabs) in [PR 1015](https://github.com/gradio-app/gradio/pull/1015)
- Small fixes for multiple demos compatible with 3.0 by [@radames](https://github.com/radames) in [PR 1257](https://github.com/gradio-app/gradio/pull/1257)
- Issue #1160: Model 3D component not destroyed correctly by [@dawoodkhan82](https://github.com/dawoodkhan82) in [PR 1219](https://github.com/gradio-app/gradio/pull/1219)
- Fixes to components by [@abidlabs](https://github.com/abidlabs) in [PR 1260](https://github.com/gradio-app/gradio/pull/1260)
- layout docs by [@abidlabs](https://github.com/abidlabs) in [PR 1263](https://github.com/gradio-app/gradio/pull/1263)
- Static forms by [@pngwn](https://github.com/pngwn) in [PR 1264](https://github.com/gradio-app/gradio/pull/1264)
- Cdn assets by [@pngwn](https://github.com/pngwn) in [PR 1265](https://github.com/gradio-app/gradio/pull/1265)
- update logo by [@gary149](https://github.com/gary149) in [PR 1266](https://github.com/gradio-app/gradio/pull/1266)
- fix slider by [@aliabid94](https://github.com/aliabid94) in [PR 1268](https://github.com/gradio-app/gradio/pull/1268)
- maybe fix auth in iframes by [@pngwn](https://github.com/pngwn) in [PR 1261](https://github.com/gradio-app/gradio/pull/1261)
- Improves "Getting Started" guide by [@abidlabs](https://github.com/abidlabs) in [PR 1269](https://github.com/gradio-app/gradio/pull/1269)
- Add embedded demos to website by [@aliabid94](https://github.com/aliabid94) in [PR 1270](https://github.com/gradio-app/gradio/pull/1270)
- Label hotfixes by [@abidlabs](https://github.com/abidlabs) in [PR 1281](https://github.com/gradio-app/gradio/pull/1281)
- General tweaks by [@pngwn](https://github.com/pngwn) in [PR 1276](https://github.com/gradio-app/gradio/pull/1276)
- only affect links within the document by [@pngwn](https://github.com/pngwn) in [PR 1282](https://github.com/gradio-app/gradio/pull/1282)
- release 3.0b9 by [@abidlabs](https://github.com/abidlabs) in [PR 1283](https://github.com/gradio-app/gradio/pull/1283)
- Dm by [@pngwn](https://github.com/pngwn) in [PR 1284](https://github.com/gradio-app/gradio/pull/1284)
- Website fixes by [@aliabd](https://github.com/aliabd) in [PR 1286](https://github.com/gradio-app/gradio/pull/1286)
- Create Streamables by [@aliabid94](https://github.com/aliabid94) in [PR 1279](https://github.com/gradio-app/gradio/pull/1279)
- ensure table works on mobile by [@pngwn](https://github.com/pngwn) in [PR 1277](https://github.com/gradio-app/gradio/pull/1277)
- changes by [@aliabid94](https://github.com/aliabid94) in [PR 1287](https://github.com/gradio-app/gradio/pull/1287)
- demo alignment on landing page by [@aliabd](https://github.com/aliabd) in [PR 1288](https://github.com/gradio-app/gradio/pull/1288)
- New meta img by [@aliabd](https://github.com/aliabd) in [PR 1289](https://github.com/gradio-app/gradio/pull/1289)
- updated PyPi version to 3.0 by [@abidlabs](https://github.com/abidlabs) in [PR 1290](https://github.com/gradio-app/gradio/pull/1290)
- Fix site by [@aliabid94](https://github.com/aliabid94) in [PR 1291](https://github.com/gradio-app/gradio/pull/1291)
- Mobile responsive guides by [@aliabd](https://github.com/aliabd) in [PR 1293](https://github.com/gradio-app/gradio/pull/1293)
- Update readme by [@abidlabs](https://github.com/abidlabs) in [PR 1292](https://github.com/gradio-app/gradio/pull/1292)
- gif by [@abidlabs](https://github.com/abidlabs) in [PR 1296](https://github.com/gradio-app/gradio/pull/1296)

## Contributors Shoutout:

- [@JefferyChiang](https://github.com/JefferyChiang) made their first contribution in [PR 1004](https://github.com/gradio-app/gradio/pull/1004)
- [@NimaBoscarino](https://github.com/NimaBoscarino) made their first contribution in [PR 1000](https://github.com/gradio-app/gradio/pull/1000)
- [@ronvoluted](https://github.com/ronvoluted) made their first contribution in [PR 1050](https://github.com/gradio-app/gradio/pull/1050)
- [@radames](https://github.com/radames) made their first contribution in [PR 1074](https://github.com/gradio-app/gradio/pull/1074)
- [@freddyaboulton](https://github.com/freddyaboulton) made their first contribution in [PR 1085](https://github.com/gradio-app/gradio/pull/1085)<|MERGE_RESOLUTION|>--- conflicted
+++ resolved
@@ -10,11 +10,8 @@
 
 - Fixed bug where text for altair plots was not legible in dark mode by [@freddyaboulton](https://github.com/freddyaboulton) in [PR 3555](https://github.com/gradio-app/gradio/pull/3555)  
 - Fixes `Chatbot` and `Image` components so that files passed during processing are added to a directory where they can be served from, by [@abidlabs](https://github.com/abidlabs) in [PR 3523](https://github.com/gradio-app/gradio/pull/3523)
-<<<<<<< HEAD
 - Fixes an an issue where if the Blocks scope was not exited, then State could be shared across sessions, by [@abidlabs](https://github.com/abidlabs) in [PR 3600](https://github.com/gradio-app/gradio/pull/3600)
-=======
 - Fixed bug where "or" was not being localized in file upload text by [@freddyaboulton](https://github.com/freddyaboulton) in [PR 3599](https://github.com/gradio-app/gradio/pull/3599)   
->>>>>>> 9d3f58b8
 
 ## Documentation Changes:
 
