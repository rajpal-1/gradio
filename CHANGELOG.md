# Upcoming Release 

## New Features:

No changes to highlight.

## Bug Fixes:
No changes to highlight.

## Documentation Changes:
No changes to highlight.

## Testing and Infrastructure Changes:
No changes to highlight.

## Breaking Changes:
No changes to highlight.

## Full Changelog:
No changes to highlight.

## Contributors Shoutout:
No changes to highlight.

<<<<<<< HEAD
# Version 3.15.0
=======
# Version 3.16.0
>>>>>>> b3dc6f55

## New Features:

### Send custom progress updates by adding a `gr.Progress` argument after the input arguments to any function. Example:

```python
def reverse(word, progress=gr.Progress()):
    progress(0, desc="Starting")
    time.sleep(1)
    new_string = ""
    for letter in progress.tqdm(word, desc="Reversing"):
        time.sleep(0.25)
        new_string = letter + new_string
    return new_string

demo = gr.Interface(reverse, gr.Text(), gr.Text())
```

Progress indicator bar by [@aliabid94](https://github.com/aliabid94) in [PR 2750](https://github.com/gradio-app/gradio/pull/2750).

* Added `title` argument to `TabbedInterface` by @MohamedAliRashad in [#2888](https://github.com/gradio-app/gradio/pull/2888)
* Add support for specifying file extensions for `gr.File` and `gr.UploadButton`, using `file_types` parameter (e.g  `gr.File(file_count="multiple", file_types=["text", ".json", ".csv"])`) by @dawoodkhan82 in [#2901](https://github.com/gradio-app/gradio/pull/2901)
* Added `multiselect` option to `Dropdown` by @dawoodkhan82 in [#2871](https://github.com/gradio-app/gradio/pull/2871)

### With `multiselect` set to `true` a user can now select multiple options from the `gr.Dropdown` component.

```python
gr.Dropdown(["angola", "pakistan", "canada"], multiselect=True, value=["angola"])
```
<img width="610" alt="Screenshot 2023-01-03 at 4 14 36 PM" src="https://user-images.githubusercontent.com/12725292/210442547-c86975c9-4b4f-4b8e-8803-9d96e6a8583a.png">


## Bug Fixes:
* Fixed bug where an error opening an audio file led to a crash by [@FelixDombek](https://github.com/FelixDombek) in [PR 2898](https://github.com/gradio-app/gradio/pull/2898)
* Fixed bug where setting `default_enabled=False` made it so that the entire queue did not start by [@freddyaboulton](https://github.com/freddyaboulton) in [PR 2876](https://github.com/gradio-app/gradio/pull/2876)  
* Fixed bug where csv preview for DataFrame examples would show filename instead of file contents by [@freddyaboulton](https://github.com/freddyaboulton) in [PR 2877](https://github.com/gradio-app/gradio/pull/2877)
* Fixed bug where an error raised after yielding iterative output would not be displayed in the browser by 
[@JaySmithWpg](https://github.com/JaySmithWpg) in [PR 2889](https://github.com/gradio-app/gradio/pull/2889)
* Fixed bug in `blocks_style` demo that was preventing it from launching by [@freddyaboulton](https://github.com/freddyaboulton) in [PR 2890](https://github.com/gradio-app/gradio/pull/2890)  
* Fixed bug where files could not be downloaded by [@freddyaboulton](https://github.com/freddyaboulton) in [PR 2926](https://github.com/gradio-app/gradio/pull/2926)

## Documentation Changes:
* Added a Guide on using Google Sheets to create a real-time dashboard with Gradio's `DataFrame` and `LinePlot` component, by [@abidlabs](https://github.com/abidlabs) in [PR 2816](https://github.com/gradio-app/gradio/pull/2816) 
* Add a components - events matrix on the docs by [@aliabd](https://github.com/aliabd) in [PR 2921](https://github.com/gradio-app/gradio/pull/2921)

## Testing and Infrastructure Changes:
* Deployed PRs from forks to spaces by [@freddyaboulton](https://github.com/freddyaboulton) in [PR 2895](https://github.com/gradio-app/gradio/pull/2895)   

## Breaking Changes:
No changes to highlight.

## Full Changelog:
* The `default_enabled` parameter of the `Blocks.queue` method has no effect by [@freddyaboulton](https://github.com/freddyaboulton) in [PR 2876](https://github.com/gradio-app/gradio/pull/2876) 
* Added typing to several Python files in codebase by [@abidlabs](https://github.com/abidlabs) in [PR 2887](https://github.com/gradio-app/gradio/pull/2887) 
* Excluding untracked files from demo notebook check action by [@aliabd](https://github.com/aliabd) in [PR 2897](https://github.com/gradio-app/gradio/pull/2897)
* Optimize images and gifs by [@aliabd](https://github.com/aliabd) in [PR 2922](https://github.com/gradio-app/gradio/pull/2922)
* Updated typing by [@1nF0rmed](https://github.com/1nF0rmed) in [PR 2904](https://github.com/gradio-app/gradio/pull/2904)

## Contributors Shoutout:
* @JaySmithWpg for making their first contribution to gradio!
* @MohamedAliRashad for making their first contribution to gradio!

# Version 3.15.0

## New Features:

Gradio's newest plotting component `gr.LinePlot`! 📈

With this component you can easily create time series visualizations with customizable
appearance for your demos and dashboards ... all without having to know an external plotting library.

For an example of the api see below:

```python
gr.LinePlot(stocks,
            x="date",
            y="price",
            color="symbol",
            color_legend_position="bottom",
            width=600, height=400, title="Stock Prices")
```
![image](https://user-images.githubusercontent.com/41651716/208711646-81ae3745-149b-46a3-babd-0569aecdd409.png)


By [@freddyaboulton](https://github.com/freddyaboulton) in [PR 2807](https://github.com/gradio-app/gradio/pull/2807) 

## Bug Fixes:
* Fixed bug where the `examples_per_page` parameter of the `Examples` component was not passed to the internal `Dataset` component by [@freddyaboulton](https://github.com/freddyaboulton) in [PR 2861](https://github.com/gradio-app/gradio/pull/2861)  
* Fixes loading Spaces that have components with default values by [@abidlabs](https://github.com/abidlabs) in [PR 2855](https://github.com/gradio-app/gradio/pull/2855) 
* Fixes flagging when `allow_flagging="auto"` in `gr.Interface()` by [@abidlabs](https://github.com/abidlabs) in [PR 2695](https://github.com/gradio-app/gradio/pull/2695)
* Fixed bug where passing a non-list value to `gr.CheckboxGroup` would crash the entire app by [@freddyaboulton](https://github.com/freddyaboulton) in [PR 2866](https://github.com/gradio-app/gradio/pull/2866) 

## Documentation Changes:
* Added a Guide on using BigQuery with Gradio's `DataFrame` and `ScatterPlot` component,
by [@abidlabs](https://github.com/abidlabs) in [PR 2794](https://github.com/gradio-app/gradio/pull/2794) 

## Testing and Infrastructure Changes:
No changes to highlight.

## Breaking Changes:
No changes to highlight.

## Full Changelog:
* Fixed importing gradio can cause PIL.Image.registered_extensions() to break by `[@aliencaocao](https://github.com/aliencaocao)` in `[PR 2846](https://github.com/gradio-app/gradio/pull/2846)`
* Fix css glitch and navigation in docs by [@aliabd](https://github.com/aliabd) in [PR 2856](https://github.com/gradio-app/gradio/pull/2856)
* Added the ability to set `x_lim`, `y_lim` and legend positions for `gr.ScatterPlot` by  [@freddyaboulton](https://github.com/freddyaboulton) in [PR 2807](https://github.com/gradio-app/gradio/pull/2807)  
* Remove footers and min-height the correct way by [@aliabd](https://github.com/aliabd) in [PR 2860](https://github.com/gradio-app/gradio/pull/2860)

## Contributors Shoutout:
No changes to highlight.

# Version 3.14.0

## New Features:

### Add Waveform Visual Support to Audio
Adds a `gr.make_waveform()` function that creates a waveform video by combining an audio and an optional background image by [@dawoodkhan82](http://github.com/dawoodkhan82) and [@aliabid94](http://github.com/aliabid94) in [PR 2706](https://github.com/gradio-app/gradio/pull/2706. Helpful for making audio outputs much more shareable.

![waveform screenrecording](https://user-images.githubusercontent.com/7870876/206062396-164a5e71-451a-4fe0-94a7-cbe9269d57e6.gif)

### Allows Every Component to Accept an `every` Parameter

When a component's initial value is a function, the `every` parameter re-runs the function every `every` seconds. By [@abidlabs](https://github.com/abidlabs) in [PR 2806](https://github.com/gradio-app/gradio/pull/2806). Here's a code example:

```py
import gradio as gr

with gr.Blocks() as demo:
    df = gr.DataFrame(run_query, every=60*60)

demo.queue().launch() 
```

## Bug Fixes:
* Fixed issue where too many temporary files were created, all with randomly generated
filepaths. Now fewer temporary files are created and are assigned a path that is a 
hash based on the file contents by [@abidlabs](https://github.com/abidlabs) in [PR 2758](https://github.com/gradio-app/gradio/pull/2758) 

## Documentation Changes:
No changes to highlight.

## Testing and Infrastructure Changes:
No changes to highlight.

## Breaking Changes:
No changes to highlight.

## Full Changelog:
No changes to highlight.

## Contributors Shoutout:
No changes to highlight.


# Version 3.13.2

## New Features:
No changes to highlight.

## Bug Fixes:
No changes to highlight.

## Documentation Changes:
* Improves documentation of several queuing-related parameters by [@abidlabs](https://github.com/abidlabs) in [PR 2825](https://github.com/gradio-app/gradio/pull/2825) 

## Testing and Infrastructure Changes:
* Remove h11 pinning by [@ecederstrand]([https://github.com/abidlabs](https://github.com/ecederstrand)) in [PR 2820]([https://github.com/gradio-app/gradio/pull/2808](https://github.com/gradio-app/gradio/pull/2820)) 

## Breaking Changes:
No changes to highlight.

## Full Changelog:
No changes to highlight.

## Contributors Shoutout:
No changes to highlight.

# Version 3.13.1

## New Features:

### New Shareable Links

Replaces tunneling logic based on ssh port-forwarding to that based on `frp` by [XciD](https://github.com/XciD) and [Wauplin](https://github.com/Wauplin) in [PR 2509](https://github.com/gradio-app/gradio/pull/2509)

You don't need to do anything differently, but when you set `share=True` in `launch()`,
you'll get this message and a public link that look a little bit different:

```bash
Setting up a public link... we have recently upgraded the way public links are generated. If you encounter any problems, please downgrade to gradio version 3.13.0
.
Running on public URL: https://bec81a83-5b5c-471e.gradio.live
```

These links are a more secure and scalable way to create shareable demos!

## Bug Fixes:
* Allows `gr.Dataframe()` to take a `pandas.DataFrame` that includes numpy array and other types as its initial value, by [@abidlabs](https://github.com/abidlabs) in [PR 2804](https://github.com/gradio-app/gradio/pull/2804) 
* Add `altair` to requirements.txt by [@freddyaboulton](https://github.com/freddyaboulton) in [PR 2811](https://github.com/gradio-app/gradio/pull/2811)
* Added aria-labels to icon buttons that are built into UI components by [@emilyuhde](http://github.com/emilyuhde) in [PR 2791](https://github.com/gradio-app/gradio/pull/2791)

## Documentation Changes:
* Fixed some typos in the "Plot Component for Maps" guide by [@freddyaboulton](https://github.com/freddyaboulton) in [PR 2811](https://github.com/gradio-app/gradio/pull/2811)

## Testing and Infrastructure Changes:
* Fixed test for IP address by [@abidlabs](https://github.com/abidlabs) in [PR 2808](https://github.com/gradio-app/gradio/pull/2808) 

## Breaking Changes:
No changes to highlight.

## Full Changelog:
* Fixed typo in parameter `visible` in classes in `templates.py` by [@abidlabs](https://github.com/abidlabs) in [PR 2805](https://github.com/gradio-app/gradio/pull/2805) 
* Switched external service for getting IP address from `https://api.ipify.org` to `https://checkip.amazonaws.com/` by [@abidlabs](https://github.com/abidlabs) in [PR 2810](https://github.com/gradio-app/gradio/pull/2810) 

## Contributors Shoutout:
No changes to highlight.

* Fixed typo in parameter `visible` in classes in `templates.py` by [@abidlabs](https://github.com/abidlabs) in [PR 2805](https://github.com/gradio-app/gradio/pull/2805)
* Switched external service for getting IP address from `https://api.ipify.org` to `https://checkip.amazonaws.com/` by [@abidlabs](https://github.com/abidlabs) in [PR 2810](https://github.com/gradio-app/gradio/pull/2810)


# Version 3.13.0

## New Features:

### Scatter plot component

It is now possible to create a scatter plot natively in Gradio!

The `gr.ScatterPlot` component accepts a pandas dataframe and some optional configuration parameters
and will automatically create a plot for you!

This is the first of many native plotting components in Gradio!

For an example of how to use `gr.ScatterPlot` see below:

```python
import gradio as gr
from vega_datasets import data

cars = data.cars()

with gr.Blocks() as demo:
    gr.ScatterPlot(show_label=False,
                   value=cars,
                   x="Horsepower",
                   y="Miles_per_Gallon",
                   color="Origin",
                   tooltip="Name",
                   title="Car Data",
                   y_title="Miles per Gallon",
                   color_legend_title="Origin of Car").style(container=False)

demo.launch()
```

<img width="404" alt="image" src="https://user-images.githubusercontent.com/41651716/206737726-4c4da5f0-dee8-4f0a-b1e1-e2b75c4638e9.png">


By [@freddyaboulton](https://github.com/freddyaboulton) in [PR 2764](https://github.com/gradio-app/gradio/pull/2764)


### Support for altair plots

The `Plot` component can now accept altair plots as values!
Simply return an altair plot from your event listener and gradio will display it in the front-end.
See the example below:

```python
import gradio as gr
import altair as alt
from vega_datasets import data

cars = data.cars()
chart = (
    alt.Chart(cars)
    .mark_point()
    .encode(
        x="Horsepower",
        y="Miles_per_Gallon",
        color="Origin",
    )
)

with gr.Blocks() as demo:
    gr.Plot(value=chart)
demo.launch()
```

<img width="1366" alt="image" src="https://user-images.githubusercontent.com/41651716/204660697-f994316f-5ca7-4e8a-93bc-eb5e0d556c91.png">

By [@freddyaboulton](https://github.com/freddyaboulton) in [PR 2741](https://github.com/gradio-app/gradio/pull/2741)

### Set the background color of a Label component

The `Label` component now accepts a `color` argument by [@freddyaboulton](https://github.com/freddyaboulton) in [PR 2736](https://github.com/gradio-app/gradio/pull/2736).
The `color` argument should either be a valid css color name or hexadecimal string.
You can update the color with `gr.Label.update`!

This lets you create Alert and Warning boxes with the `Label` component. See below:

```python
import gradio as gr
import random

def update_color(value):
    if value < 0:
        # This is bad so use red
        return "#FF0000"
    elif 0 <= value <= 20:
        # Ok but pay attention (use orange)
        return "#ff9966"
    else:
        # Nothing to worry about
        return None

def update_value():
    choice = random.choice(['good', 'bad', 'so-so'])
    color = update_color(choice)
    return gr.Label.update(value=choice, color=color)


with gr.Blocks() as demo:
    label = gr.Label(value=-10)
    demo.load(lambda: update_value(), inputs=None, outputs=[label], every=1)
demo.queue().launch()
```

![label_bg_color_update](https://user-images.githubusercontent.com/41651716/204400372-80e53857-f26f-4a38-a1ae-1acadff75e89.gif)

### Add Brazilian Portuguese translation

Add Brazilian Portuguese translation (pt-BR.json) by [@pstwh](http://github.com/pstwh) in [PR 2753](https://github.com/gradio-app/gradio/pull/2753):

<img width="951" alt="image" src="https://user-images.githubusercontent.com/1778297/206615305-4c52031e-3f7d-4df2-8805-a79894206911.png">

## Bug Fixes:
* Fixed issue where image thumbnails were not showing when an example directory was provided
by [@abidlabs](https://github.com/abidlabs) in [PR 2745](https://github.com/gradio-app/gradio/pull/2745)
* Fixed bug loading audio input models from the hub by [@freddyaboulton](https://github.com/freddyaboulton) in [PR 2779](https://github.com/gradio-app/gradio/pull/2779).
* Fixed issue where entities were not merged when highlighted text was generated from the
dictionary inputs [@payoto](https://github.com/payoto) in [PR 2767](https://github.com/gradio-app/gradio/pull/2767)
* Fixed bug where generating events did not finish running even if the websocket connection was closed by [@freddyaboulton](https://github.com/freddyaboulton) in [PR 2783](https://github.com/gradio-app/gradio/pull/2783).

## Documentation Changes:
No changes to highlight.

## Testing and Infrastructure Changes:
No changes to highlight.

## Breaking Changes:
No changes to highlight.

## Full Changelog:
* Images in the chatbot component are now resized if they exceed a max width by [@abidlabs](https://github.com/abidlabs) in [PR 2748](https://github.com/gradio-app/gradio/pull/2748)
* Missing parameters have been added to `gr.Blocks().load()` by [@abidlabs](https://github.com/abidlabs) in [PR 2755](https://github.com/gradio-app/gradio/pull/2755)
* Deindex share URLs from search by [@aliabd](https://github.com/aliabd) in [PR 2772](https://github.com/gradio-app/gradio/pull/2772)
* Redirect old links and fix broken ones by [@aliabd](https://github.com/aliabd) in [PR 2774](https://github.com/gradio-app/gradio/pull/2774)

## Contributors Shoutout:
No changes to highlight.

# Version 3.12.0

## New Features:

### The `Chatbot` component now supports a subset of Markdown (including bold, italics, code, images)

You can now pass in some Markdown to the Chatbot component and it will show up,
meaning that you can pass in images as well! by [@abidlabs](https://github.com/abidlabs) in [PR 2731](https://github.com/gradio-app/gradio/pull/2731)

Here's a simple example that references a local image `lion.jpg` that is in the same
folder as the Python script:

```py
import gradio as gr

with gr.Blocks() as demo:
    gr.Chatbot([("hi", "hello **abubakar**"), ("![](/file=lion.jpg)", "cool pic")])

demo.launch()
```

![Alt text](https://user-images.githubusercontent.com/1778297/204357455-5c1a4002-eee7-479d-9a1e-ba2c12522723.png)

To see a more realistic example, see the new demo `/demo/chatbot_multimodal/run.py`.


### Latex support
Added mathtext (a subset of latex) support to gr.Markdown. Added by [@kashif](https://github.com/kashif) and [@aliabid94](https://github.com/aliabid94) in [PR 2696](https://github.com/gradio-app/gradio/pull/2696).

Example of how it can be used:

```python
gr.Markdown(
    r"""
    # Hello World! $\frac{\sqrt{x + y}}{4}$ is today's lesson.
    """)
```

### Update Accordion properties from the backend

You can now update the Accordion `label` and `open` status with `gr.Accordion.update` by [@freddyaboulton](https://github.com/freddyaboulton) in [PR 2690](https://github.com/gradio-app/gradio/pull/2690)

```python
import gradio as gr

with gr.Blocks() as demo:
    with gr.Accordion(label="Open for greeting", open=False) as accordion:
        gr.Textbox("Hello!")
    open_btn = gr.Button(value="Open Accordion")
    close_btn = gr.Button(value="Close Accordion")
    open_btn.click(
        lambda: gr.Accordion.update(open=True, label="Open Accordion"),
        inputs=None,
        outputs=[accordion],
    )
    close_btn.click(
        lambda: gr.Accordion.update(open=False, label="Closed Accordion"),
        inputs=None,
        outputs=[accordion],
    )
demo.launch()
```

![update_accordion](https://user-images.githubusercontent.com/41651716/203164176-b102eae3-babe-4986-ae30-3ab4f400cedc.gif)

## Bug Fixes:
* Fixed bug where requests timeout is missing from utils.version_check() by [@yujiehecs](https://github.com/yujiehecs) in [PR 2729](https://github.com/gradio-app/gradio/pull/2729)
* Fixed bug where so that the `File` component can properly preprocess files to "binary" byte-string format by [CoffeeVampir3](https://github.com/CoffeeVampir3) in [PR 2727](https://github.com/gradio-app/gradio/pull/2727)
* Fixed bug to ensure that filenames are less than 200 characters even for non-English languages by [@SkyTNT](https://github.com/SkyTNT) in [PR 2685](https://github.com/gradio-app/gradio/pull/2685)

## Documentation Changes:
* Performance improvements to docs on mobile by  [@aliabd](https://github.com/aliabd) in [PR 2730](https://github.com/gradio-app/gradio/pull/2730)

## Testing and Infrastructure Changes:
No changes to highlight.

## Breaking Changes:
No changes to highlight.

## Full Changelog:
* Make try examples button more prominent by [@aliabd](https://github.com/aliabd) in [PR 2705](https://github.com/gradio-app/gradio/pull/2705)
* Fix id clashes in docs by [@aliabd](https://github.com/aliabd) in [PR 2713](https://github.com/gradio-app/gradio/pull/2713)
* Fix typos in guide docs by [@andridns](https://github.com/andridns) in [PR 2722](https://github.com/gradio-app/gradio/pull/2722)
* Add option to `include_audio` in Video component. When `True`, for `source="webcam"` this will record audio and video, for `source="upload"` this will retain  the audio in an uploaded video by [@mandargogate](https://github.com/MandarGogate) in [PR 2721](https://github.com/gradio-app/gradio/pull/2721)

## Contributors Shoutout:
* [@andridns](https://github.com/andridns) made their first contribution in [PR 2722](https://github.com/gradio-app/gradio/pull/2722)!


# Version 3.11.0

## New Features:

### Upload Button
There is now a new component called the `UploadButton` which is a file upload component but in button form! You can also specify what file types it should accept in the form of a list (ex: `image`, `video`, `audio`, `text`, or generic `file`). Added by [@dawoodkhan82](https://github.com/dawoodkhan82) in [PR 2591](https://github.com/gradio-app/gradio/pull/2591).

Example of how it can be used:

```python
import gradio as gr

def upload_file(files):
    file_paths = [file.name for file in files]
    return file_paths

with gr.Blocks() as demo:
    file_output = gr.File()
    upload_button = gr.UploadButton("Click to Upload a File", file_types=["image", "video"], file_count="multiple")
    upload_button.upload(upload_file, upload_button, file_output)

demo.launch()
```
### Revamped API documentation page

New API Docs page with in-browser playground and updated aesthetics. [@gary149](https://github.com/gary149) in [PR 2652](https://github.com/gradio-app/gradio/pull/2652)

### Revamped Login page

Previously our login page had its own CSS, had no dark mode, and had an ugly json message on the wrong credentials. Made the page more aesthetically consistent, added dark mode support, and a nicer error message. [@aliabid94](https://github.com/aliabid94) in [PR 2684](https://github.com/gradio-app/gradio/pull/2684)

### Accessing the Requests Object Directly

You can now access the Request object directly in your Python function by [@abidlabs](https://github.com/abidlabs) in [PR 2641](https://github.com/gradio-app/gradio/pull/2641). This means that you can access request headers, the client IP address, and so on. In order to use it, add a parameter to your function and set its type hint to be `gr.Request`. Here's a simple example:

```py
import gradio as gr

def echo(name, request: gr.Request):
    if request:
        print("Request headers dictionary:", request.headers)
        print("IP address:", request.client.host)
    return name

io = gr.Interface(echo, "textbox", "textbox").launch()
```

## Bug Fixes:
* Fixed bug that limited files from being sent over websockets to 16MB. The new limit
is now 1GB  by [@abidlabs](https://github.com/abidlabs) in [PR 2709](https://github.com/gradio-app/gradio/pull/2709)

## Documentation Changes:
* Updated documentation for embedding Gradio demos on Spaces as web components by
[@julien-c](https://github.com/julien-c) in [PR 2698](https://github.com/gradio-app/gradio/pull/2698)
* Updated IFrames in Guides to use the host URL instead of the Space name to be consistent with the new method for embedding Spaces, by
[@julien-c](https://github.com/julien-c) in [PR 2692](https://github.com/gradio-app/gradio/pull/2692)
 * Colab buttons on every demo in the website! Just click open in colab, and run the demo there.



https://user-images.githubusercontent.com/9021060/202878400-cb16ed47-f4dd-4cb0-b2f0-102a9ff64135.mov

## Testing and Infrastructure Changes:
No changes to highlight.

## Breaking Changes:
No changes to highlight.

## Full Changelog:
* Better warnings and error messages for `gr.Interface.load()` by [@abidlabs](https://github.com/abidlabs) in [PR 2694](https://github.com/gradio-app/gradio/pull/2694)
* Add open in colab buttons to demos in docs and /demos by [@aliabd](https://github.com/aliabd) in [PR 2608](https://github.com/gradio-app/gradio/pull/2608)
* Apply different formatting for the types in component docstrings by [@aliabd](https://github.com/aliabd) in [PR 2707](https://github.com/gradio-app/gradio/pull/2707)

## Contributors Shoutout:
No changes to highlight.

# Version 3.10.1

## New Features:
No changes to highlight.

## Bug Fixes:
* Passes kwargs into `gr.Interface.load()` by [@abidlabs](https://github.com/abidlabs) in [PR 2669](https://github.com/gradio-app/gradio/pull/2669)

## Documentation Changes:
No changes to highlight.

## Testing and Infrastructure Changes:
No changes to highlight.

## Breaking Changes:
No changes to highlight.

## Full Changelog:
* Clean up printed statements in Embedded Colab Mode by [@aliabid94](https://github.com/aliabid94) in [PR 2612](https://github.com/gradio-app/gradio/pull/2612)

## Contributors Shoutout:
No changes to highlight.


# Version 3.10.0

* Add support for `'password'` and `'email'` types to `Textbox`. [@pngwn](https://github.com/pngwn) in [PR 2653](https://github.com/gradio-app/gradio/pull/2653)
* `gr.Textbox` component will now raise an exception if `type` is not "text", "email", or "password" [@pngwn](https://github.com/pngwn) in [PR 2653](https://github.com/gradio-app/gradio/pull/2653). This will cause demos using the deprecated `gr.Textbox(type="number")` to raise an exception.

## Bug Fixes:
* Updated the minimum FastApi used in tests to version 0.87 by [@freddyaboulton](https://github.com/freddyaboulton) in [PR 2647](https://github.com/gradio-app/gradio/pull/2647)
* Fixed bug where interfaces with examples could not be loaded with `gr.Interface.load` by [@freddyaboulton](https://github.com/freddyaboulton) [PR 2640](https://github.com/gradio-app/gradio/pull/2640)
* Fixed bug where the `interactive` property of a component could not be updated by [@freddyaboulton](https://github.com/freddyaboulton) in [PR 2639](https://github.com/gradio-app/gradio/pull/2639)
* Fixed bug where some URLs were not being recognized as valid URLs and thus were not
loading correctly in various components by [@abidlabs](https://github.com/abidlabs) in [PR 2659](https://github.com/gradio-app/gradio/pull/2659)


## Documentation Changes:
* Fix some typos in the embedded demo names in "05_using_blocks_like_functions.md" by [@freddyaboulton](https://github.com/freddyaboulton) in [PR 2656](https://github.com/gradio-app/gradio/pull/2656)

## Testing and Infrastructure Changes:
No changes to highlight.

## Breaking Changes:
No changes to highlight.

## Full Changelog:
* Add support for `'password'` and `'email'` types to `Textbox`. [@pngwn](https://github.com/pngwn) in [PR 2653](https://github.com/gradio-app/gradio/pull/2653)

## Contributors Shoutout:
No changes to highlight.


# Version 3.9.1

## New Features:
No changes to highlight.

## Bug Fixes:
* Only set a min height on md and html when loading by [@pngwn](https://github.com/pngwn) in [PR 2623](https://github.com/gradio-app/gradio/pull/2623)

## Documentation Changes:
* See docs for the latest gradio commit to main as well the latest pip release:

![main-vs-pip](https://user-images.githubusercontent.com/9021060/199607887-aab1ae4e-a070-4527-966d-024397abe15b.gif)

* Modified the "Connecting To a Database Guide" to use `pd.read_sql` as opposed to low-level postgres connector by [@freddyaboulton](https://github.com/freddyaboulton) in [PR 2604](https://github.com/gradio-app/gradio/pull/2604)

## Testing and Infrastructure Changes:
No changes to highlight.

## Breaking Changes:
No changes to highlight.

## Full Changelog:
* Dropdown for seeing docs as latest or main by [@aliabd](https://github.com/aliabd) in [PR 2544](https://github.com/gradio-app/gradio/pull/2544)
* Allow `gr.Templates` to accept parameters to override the defaults by [@abidlabs](https://github.com/abidlabs) in [PR 2600](https://github.com/gradio-app/gradio/pull/2600)
* Components now throw a `ValueError()` if constructed with invalid parameters for `type` or `source` (for components that take those parameters) in [PR 2610](https://github.com/gradio-app/gradio/pull/2610)
* Allow auth with using queue by [@GLGDLY](https://github.com/GLGDLY) in [PR 2611](https://github.com/gradio-app/gradio/pull/2611)

## Contributors Shoutout:
No changes to highlight.


# Version 3.9

## New Features:
* Gradio is now embedded directly in colab without requiring the share link by [@aliabid94](https://github.com/aliabid94) in [PR 2455](https://github.com/gradio-app/gradio/pull/2455)

### Calling functions by api_name in loaded apps

When you load an upstream app with `gr.Blocks.load`, you can now specify which fn
to call with the `api_name` parameter.

```python
import gradio as gr
english_translator = gr.Blocks.load(name="spaces/gradio/english-translator")
german = english_translator("My name is Freddy", api_name='translate-to-german')
```

The `api_name` parameter will take precendence over the `fn_index` parameter.

## Bug Fixes:
* Fixed bug where None could not be used for File,Model3D, and Audio examples by [@freddyaboulton](https://github.com/freddyaboulton) in [PR 2588](https://github.com/gradio-app/gradio/pull/2588)
* Fixed links in Plotly map guide + demo by [@dawoodkhan82](https://github.com/dawoodkhan82) in [PR 2578](https://github.com/gradio-app/gradio/pull/2578)
* `gr.Blocks.load()` now correctly loads example files from Spaces [@abidlabs](https://github.com/abidlabs) in [PR 2594](https://github.com/gradio-app/gradio/pull/2594)
* Fixed bug when image clear started upload dialog [@mezotaken](https://github.com/mezotaken) in [PR 2577](https://github.com/gradio-app/gradio/pull/2577)

## Documentation Changes:
* Added a Guide on how to configure the queue for maximum performance by [@abidlabs](https://github.com/abidlabs) in [PR 2558](https://github.com/gradio-app/gradio/pull/2558)


## Testing and Infrastructure Changes:
No changes to highlight.

## Breaking Changes:
No changes to highlight.

## Full Changelog:
* Add `api_name` to `Blocks.__call__` by  [@freddyaboulton](https://github.com/freddyaboulton) in [PR 2593](https://github.com/gradio-app/gradio/pull/2593)
* Update queue with using deque & update requirements by [@GLGDLY](https://github.com/GLGDLY) in [PR 2428](https://github.com/gradio-app/gradio/pull/2428)


## Contributors Shoutout:
No changes to highlight.


# Version 3.8.2

## Bug Fixes:

* Ensure gradio apps embedded via spaces use the correct endpoint for predictions. [@pngwn](https://github.com/pngwn) in [PR 2567](https://github.com/gradio-app/gradio/pull/2567)
* Ensure gradio apps embedded via spaces use the correct websocket protocol. [@pngwn](https://github.com/pngwn) in [PR 2571](https://github.com/gradio-app/gradio/pull/2571)

## New Features:

### Running Events Continuously
Gradio now supports the ability to run an event continuously on a fixed schedule. To use this feature,
pass `every=# of seconds` to the event definition. This will run the event every given number of seconds!

This can be used to:
* Create live visualizations that show the most up to date data
* Refresh the state of the frontend automatically in response to changes in the backend

Here is an example of a live plot that refreshes every half second:
```python
import math
import gradio as gr
import plotly.express as px
import numpy as np


plot_end = 2 * math.pi


def get_plot(period=1):
    global plot_end
    x = np.arange(plot_end - 2 * math.pi, plot_end, 0.02)
    y = np.sin(2*math.pi*period * x)
    fig = px.line(x=x, y=y)
    plot_end += 2 * math.pi
    return fig


with gr.Blocks() as demo:
    with gr.Row():
        with gr.Column():
            gr.Markdown("Change the value of the slider to automatically update the plot")
            period = gr.Slider(label="Period of plot", value=1, minimum=0, maximum=10, step=1)
            plot = gr.Plot(label="Plot (updates every half second)")

    dep = demo.load(get_plot, None, plot, every=0.5)
    period.change(get_plot, period, plot, every=0.5, cancels=[dep])

demo.queue().launch()
```

![live_demo](https://user-images.githubusercontent.com/41651716/198357377-633ce460-4e31-47bd-8202-1440cdd6fe19.gif)


## Bug Fixes:
No changes to highlight.

## Documentation Changes:
No changes to highlight.

## Testing and Infrastructure Changes:
No changes to highlight.

## Breaking Changes:
No changes to highlight.

## Full Changelog:
* Allows loading private Spaces by passing an an `api_key` to `gr.Interface.load()`
by [@abidlabs](https://github.com/abidlabs) in [PR 2568](https://github.com/gradio-app/gradio/pull/2568)

## Contributors Shoutout:
No changes to highlight.


# Version 3.8

## New Features:
* Allows event listeners to accept a single dictionary as its argument, where the keys are the components and the values are the component values. This is set by passing the input components in the event listener as a set instead of a list. [@aliabid94](https://github.com/aliabid94) in [PR 2550](https://github.com/gradio-app/gradio/pull/2550)

## Bug Fixes:
* Fix whitespace issue when using plotly. [@dawoodkhan82](https://github.com/dawoodkhan82) in [PR 2548](https://github.com/gradio-app/gradio/pull/2548)
* Apply appropriate alt text to all gallery images. [@camenduru](https://github.com/camenduru) in [PR 2358](https://github.com/gradio-app/gradio/pull/2538)
* Removed erroneous tkinter import in gradio.blocks by [@freddyaboulton](https://github.com/freddyaboulton) in [PR 2555](https://github.com/gradio-app/gradio/pull/2555)

## Documentation Changes:
No changes to highlight.

## Testing and Infrastructure Changes:
No changes to highlight.

## Breaking Changes:
No changes to highlight.

## Full Changelog:
* Added the `every` keyword to event listeners that runs events on a fixed schedule by [@freddyaboulton](https://github.com/freddyaboulton) in [PR 2512](https://github.com/gradio-app/gradio/pull/2512)
* Fix whitespace issue when using plotly. [@dawoodkhan82](https://github.com/dawoodkhan82) in [PR 2548](https://github.com/gradio-app/gradio/pull/2548)
* Apply appropriate alt text to all gallery images. [@camenduru](https://github.com/camenduru) in [PR 2358](https://github.com/gradio-app/gradio/pull/2538)

## Contributors Shoutout:
No changes to highlight.


# Version 3.7

## New Features:

### Batched Functions

Gradio now supports the ability to pass *batched* functions. Batched functions are just
functions which take in a list of inputs and return a list of predictions.

For example, here is a batched function that takes in two lists of inputs (a list of
words and a list of ints), and returns a list of trimmed words as output:

```py
import time

def trim_words(words, lens):
    trimmed_words = []
    time.sleep(5)
    for w, l in zip(words, lens):
        trimmed_words.append(w[:l])
    return [trimmed_words]
```

The advantage of using batched functions is that if you enable queuing, the Gradio
server can automatically *batch* incoming requests and process them in parallel,
potentially speeding up your demo. Here's what the Gradio code looks like (notice
the `batch=True` and `max_batch_size=16` -- both of these parameters can be passed
into event triggers or into the `Interface` class)

```py
import gradio as gr

with gr.Blocks() as demo:
    with gr.Row():
        word = gr.Textbox(label="word", value="abc")
        leng = gr.Number(label="leng", precision=0, value=1)
        output = gr.Textbox(label="Output")
    with gr.Row():
        run = gr.Button()

    event = run.click(trim_words, [word, leng], output, batch=True, max_batch_size=16)

demo.queue()
demo.launch()
```

In the example above, 16 requests could be processed in parallel (for a total inference
time of 5 seconds), instead of each request being processed separately (for a total
inference time of 80 seconds).

### Upload Event

`Video`, `Audio`, `Image`, and `File` components now support a `upload()` event that is triggered when a user uploads a file into any of these components.

Example usage:

```py
import gradio as gr

with gr.Blocks() as demo:
    with gr.Row():
        input_video = gr.Video()
        output_video = gr.Video()

     # Clears the output video when an input video is uploaded
    input_video.upload(lambda : None, None, output_video)
```


## Bug Fixes:
* Fixes issue where plotly animations, interactivity, titles, legends, were not working properly. [@dawoodkhan82](https://github.com/dawoodkhan82) in [PR 2486](https://github.com/gradio-app/gradio/pull/2486)
* Prevent requests to the `/api` endpoint from skipping the queue if the queue is enabled for that event by [@freddyaboulton](https://github.com/freddyaboulton) in [PR 2493](https://github.com/gradio-app/gradio/pull/2493)
* Fixes a bug with `cancels` in event triggers so that it works properly if multiple
Blocks are rendered by [@abidlabs](https://github.com/abidlabs) in [PR 2530](https://github.com/gradio-app/gradio/pull/2530)
* Prevent invalid targets of events from crashing the whole application. [@pngwn](https://github.com/pngwn) in [PR 2534](https://github.com/gradio-app/gradio/pull/2534)
* Properly dequeue cancelled events when multiple apps are rendered by [@freddyaboulton](https://github.com/freddyaboulton) in [PR 2540](https://github.com/gradio-app/gradio/pull/2540)

## Documentation Changes:
* Added an example interactive dashboard to the "Tabular & Plots" section of the Demos page by [@freddyaboulton](https://github.com/freddyaboulton) in [PR 2508](https://github.com/gradio-app/gradio/pull/2508)

## Testing and Infrastructure Changes:
No changes to highlight.

## Breaking Changes:
No changes to highlight.

## Full Changelog:
* Fixes the error message if a user builds Gradio locally and tries to use `share=True` by [@abidlabs](https://github.com/abidlabs) in [PR 2502](https://github.com/gradio-app/gradio/pull/2502)
* Allows the render() function to return self by [@Raul9595](https://github.com/Raul9595) in [PR 2514](https://github.com/gradio-app/gradio/pull/2514)
* Fixes issue where plotly animations, interactivity, titles, legends, were not working properly. [@dawoodkhan82](https://github.com/dawoodkhan82) in [PR 2486](https://github.com/gradio-app/gradio/pull/2486)
* Gradio now supports batched functions by [@abidlabs](https://github.com/abidlabs) in [PR 2218](https://github.com/gradio-app/gradio/pull/2218)
* Add `upload` event for `Video`, `Audio`, `Image`, and `File` components [@dawoodkhan82](https://github.com/dawoodkhan82) in [PR 2448](https://github.com/gradio-app/gradio/pull/2456)
* Changes websocket path for Spaces as it is no longer necessary to have a different URL for websocket connections on Spaces by [@abidlabs](https://github.com/abidlabs) in [PR 2528](https://github.com/gradio-app/gradio/pull/2528)
* Clearer error message when events are defined outside of a Blocks scope, and a warning if you
try to use `Series` or `Parallel` with `Blocks` by [@abidlabs](https://github.com/abidlabs) in [PR 2543](https://github.com/gradio-app/gradio/pull/2543)
* Adds support for audio samples that are in `float64`, `float16`, or `uint16` formats by [@abidlabs](https://github.com/abidlabs) in [PR 2545](https://github.com/gradio-app/gradio/pull/2545)

## Contributors Shoutout:
No changes to highlight.


# Version 3.6

## New Features:

### Cancelling Running Events
Running events can be cancelled when other events are triggered! To test this feature, pass the `cancels` parameter to the event listener.
For this feature to work, the queue must be enabled.

![cancel_on_change_rl](https://user-images.githubusercontent.com/41651716/195952623-61a606bd-e82b-4e1a-802e-223154cb8727.gif)

Code:
```python
import time
import gradio as gr

def fake_diffusion(steps):
    for i in range(steps):
        time.sleep(1)
        yield str(i)

def long_prediction(*args, **kwargs):
    time.sleep(10)
    return 42


with gr.Blocks() as demo:
    with gr.Row():
        with gr.Column():
            n = gr.Slider(1, 10, value=9, step=1, label="Number Steps")
            run = gr.Button()
            output = gr.Textbox(label="Iterative Output")
            stop = gr.Button(value="Stop Iterating")
        with gr.Column():
            prediction = gr.Number(label="Expensive Calculation")
            run_pred = gr.Button(value="Run Expensive Calculation")
        with gr.Column():
            cancel_on_change = gr.Textbox(label="Cancel Iteration and Expensive Calculation on Change")

    click_event = run.click(fake_diffusion, n, output)
    stop.click(fn=None, inputs=None, outputs=None, cancels=[click_event])
    pred_event = run_pred.click(fn=long_prediction, inputs=None, outputs=prediction)

    cancel_on_change.change(None, None, None, cancels=[click_event, pred_event])


demo.queue(concurrency_count=1, max_size=20).launch()
```

For interfaces, a stop button will be added automatically if the function uses a `yield` statement.

```python
import gradio as gr
import time

def iteration(steps):
    for i in range(steps):
       time.sleep(0.5)
       yield i

gr.Interface(iteration,
             inputs=gr.Slider(minimum=1, maximum=10, step=1, value=5),
             outputs=gr.Number()).queue().launch()
```

![stop_interface_rl](https://user-images.githubusercontent.com/41651716/195952883-e7ca4235-aae3-4852-8f28-96d01d0c5822.gif)


## Bug Fixes:
* Add loading status tracker UI to HTML and Markdown components. [@pngwn](https://github.com/pngwn) in [PR 2474](https://github.com/gradio-app/gradio/pull/2474)
* Fixed videos being mirrored in the front-end if source is not webcam by [@freddyaboulton](https://github.com/freddyaboulton) in [PR 2475](https://github.com/gradio-app/gradio/pull/2475)
* Add clear button for timeseries component [@dawoodkhan82](https://github.com/dawoodkhan82) in [PR 2487](https://github.com/gradio-app/gradio/pull/2487)
* Removes special characters from temporary filenames so that the files can be served by components [@abidlabs](https://github.com/abidlabs) in [PR 2480](https://github.com/gradio-app/gradio/pull/2480)
* Fixed infinite reload loop when mounting gradio as a sub application by [@freddyaboulton](https://github.com/freddyaboulton) in [PR 2477](https://github.com/gradio-app/gradio/pull/2477)

## Documentation Changes:
* Adds a demo to show how a sound alert can be played upon completion of a prediction by [@abidlabs](https://github.com/abidlabs) in [PR 2478](https://github.com/gradio-app/gradio/pull/2478)

## Testing and Infrastructure Changes:
No changes to highlight.

## Breaking Changes:
No changes to highlight.

## Full Changelog:
* Enable running events to be cancelled from other events by [@freddyaboulton](https://github.com/freddyaboulton) in [PR 2433](https://github.com/gradio-app/gradio/pull/2433)
* Small fix for version check before reuploading demos by [@aliabd](https://github.com/aliabd) in [PR 2469](https://github.com/gradio-app/gradio/pull/2469)
* Add loading status tracker UI to HTML and Markdown components. [@pngwn](https://github.com/pngwn) in [PR 2400](https://github.com/gradio-app/gradio/pull/2474)
* Add clear button for timeseries component [@dawoodkhan82](https://github.com/dawoodkhan82) in [PR 2487](https://github.com/gradio-app/gradio/pull/2487)

## Contributors Shoutout:
No changes to highlight.


# Version 3.5

## Bug Fixes:

* Ensure that Gradio does not take control of the HTML page title when embedding a gradio app as a web component, this behaviour flipped by adding `control_page_title="true"` to the webcomponent. [@pngwn](https://github.com/pngwn) in [PR 2400](https://github.com/gradio-app/gradio/pull/2400)
* Decreased latency in iterative-output demos by making the iteration asynchronous [@freddyaboulton](https://github.com/freddyaboulton) in [PR 2409](https://github.com/gradio-app/gradio/pull/2409)
* Fixed queue getting stuck under very high load by [@freddyaboulton](https://github.com/freddyaboulton) in [PR 2374](https://github.com/gradio-app/gradio/pull/2374)
* Ensure that components always behave as if `interactive=True` were set when the following conditions are true:
  - no default value is provided,
  - they are not set as the input or output of an event,
  - `interactive` kwarg is not set.

  [@pngwn](https://github.com/pngwn) in [PR 2459](https://github.com/gradio-app/gradio/pull/2459)

## New Features:

* When an `Image` component is set to `source="upload"`, it is now possible to drag and drop and image to replace a previously uploaded image by [@pngwn](https://github.com/pngwn) in [PR 1711](https://github.com/gradio-app/gradio/issues/1711)
* The `gr.Dataset` component now accepts `HTML` and `Markdown` components by [@abidlabs](https://github.com/abidlabs) in [PR 2437](https://github.com/gradio-app/gradio/pull/2437)


## Documentation Changes:
* Improved documentation for the `gr.Dataset` component by [@abidlabs](https://github.com/abidlabs) in [PR 2437](https://github.com/gradio-app/gradio/pull/2437)

## Testing and Infrastructure Changes:
No changes to highlight.

## Breaking Changes:
* The `Carousel` component is officially deprecated. Since gradio 3.0, code containing the `Carousel` component would throw warnings. As of the next release, the `Carousel` component will raise an exception.

## Full Changelog:
* Speeds up Gallery component by using temporary files instead of base64 representation in the front-end by [@proxyphi](https://github.com/proxyphi), [@pngwn](https://github.com/pngwn), and [@abidlabs](https://github.com/abidlabs) in [PR 2265](https://github.com/gradio-app/gradio/pull/2265)
* Fixed some embedded demos in the guides by not loading the gradio web component in some guides by [@freddyaboulton](https://github.com/freddyaboulton) in [PR 2403](https://github.com/gradio-app/gradio/pull/2403)
* When an `Image` component is set to `source="upload"`, it is now possible to drag and drop and image to replace a previously uploaded image by [@pngwn](https://github.com/pngwn) in [PR 2400](https://github.com/gradio-app/gradio/pull/2410)
* Improve documentation of the `Blocks.load()` event by [@abidlabs](https://github.com/abidlabs) in [PR 2413](https://github.com/gradio-app/gradio/pull/2413)
* Decreased latency in iterative-output demos by making the iteration asynchronous [@freddyaboulton](https://github.com/freddyaboulton) in [PR 2409](https://github.com/gradio-app/gradio/pull/2409)
* Updated share link message to reference new Spaces Hardware [@abidlabs](https://github.com/abidlabs) in [PR 2423](https://github.com/gradio-app/gradio/pull/2423)
* Automatically restart spaces if they're down by [@aliabd](https://github.com/aliabd) in [PR 2405](https://github.com/gradio-app/gradio/pull/2405)
* Carousel component is now deprecated by [@abidlabs](https://github.com/abidlabs) in [PR 2434](https://github.com/gradio-app/gradio/pull/2434)
* Build Gradio from source in ui tests by by [@freddyaboulton](https://github.com/freddyaboulton) in [PR 2440](https://github.com/gradio-app/gradio/pull/2440)
* Change "return ValueError" to "raise ValueError" by [@vzakharov](https://github.com/vzakharov) in [PR 2445](https://github.com/gradio-app/gradio/pull/2445)
* Add guide on creating a map demo using the `gr.Plot()` component [@dawoodkhan82](https://github.com/dawoodkhan82) in [PR 2402](https://github.com/gradio-app/gradio/pull/2402)
* Add blur event for `Textbox` and `Number` components [@dawoodkhan82](https://github.com/dawoodkhan82) in [PR 2448](https://github.com/gradio-app/gradio/pull/2448)
* Stops a gradio launch from hogging a port even after it's been killed [@aliabid94](https://github.com/aliabid94) in [PR 2453](https://github.com/gradio-app/gradio/pull/2453)
* Fix embedded interfaces on touch screen devices by [@aliabd](https://github.com/aliabd) in [PR 2457](https://github.com/gradio-app/gradio/pull/2457)
* Upload all demos to spaces by [@aliabd](https://github.com/aliabd) in [PR 2281](https://github.com/gradio-app/gradio/pull/2281)

## Contributors Shoutout:
No changes to highlight.


# Version 3.4.1

## New Features:

### 1. See Past and Upcoming Changes in the Release History 👀

You can now see gradio's release history directly on the website, and also keep track of upcoming changes. Just go [here](https://gradio.app/changelog/).

![release-history](https://user-images.githubusercontent.com/9021060/193145458-3de699f7-7620-45de-aa73-a1c1b9b96257.gif)

## Bug Fixes:

1. Fix typo in guide image path by [@freddyaboulton](https://github.com/freddyaboulton) in [PR 2357](https://github.com/gradio-app/gradio/pull/2357)
2. Raise error if Blocks has duplicate component with same IDs by [@abidlabs](https://github.com/abidlabs) in [PR 2359](https://github.com/gradio-app/gradio/pull/2359)
3. Catch the permission exception on the audio component by [@Ian-GL](https://github.com/Ian-GL) in [PR 2330](https://github.com/gradio-app/gradio/pull/2330)
4. Fix image_classifier_interface_load demo by [@freddyaboulton](https://github.com/freddyaboulton) in [PR 2365](https://github.com/gradio-app/gradio/pull/2365)
5. Fix combining adjacent components without gaps by introducing `gr.Row(variant="compact")` by [@aliabid94](https://github.com/aliabid94) in [PR 2291](https://github.com/gradio-app/gradio/pull/2291) This comes with deprecation of the following arguments for `Component.style`: `round`, `margin`, `border`.
6. Fix audio streaming, which was previously choppy in [PR 2351](https://github.com/gradio-app/gradio/pull/2351). Big thanks to [@yannickfunk](https://github.com/yannickfunk) for the proposed solution.
7. Fix bug where new typeable slider doesn't respect the minimum and maximum values [@dawoodkhan82](https://github.com/dawoodkhan82) in [PR 2380](https://github.com/gradio-app/gradio/pull/2380)


## Documentation Changes:

1. New Guide: Connecting to a Database 🗄️

    A new guide by [@freddyaboulton](https://github.com/freddyaboulton) that explains how you can use Gradio to connect your app to a database. Read more [here](https://gradio.app/connecting_to_a_database/).

2. New Guide: Running Background Tasks 🥷

    A new guide by [@freddyaboulton](https://github.com/freddyaboulton) that explains how you can run background tasks from your gradio app. Read more [here](https://gradio.app/running_background_tasks/).

3. Small fixes to docs for `Image` component by [@abidlabs](https://github.com/abidlabs) in [PR 2372](https://github.com/gradio-app/gradio/pull/2372)


## Testing and Infrastructure Changes:
No changes to highlight.

## Breaking Changes:
No changes to highlight.

## Full Changelog:

* Create a guide on how to connect an app to a database hosted on the cloud by [@freddyaboulton](https://github.com/freddyaboulton) in [PR 2341](https://github.com/gradio-app/gradio/pull/2341)
* Removes `analytics` dependency by [@abidlabs](https://github.com/abidlabs) in [PR 2347](https://github.com/gradio-app/gradio/pull/2347)
* Add guide on launching background tasks from your app by [@freddyaboulton](https://github.com/freddyaboulton) in [PR 2350](https://github.com/gradio-app/gradio/pull/2350)
* Fix typo in guide image path by [@freddyaboulton](https://github.com/freddyaboulton) in [PR 2357](https://github.com/gradio-app/gradio/pull/2357)
* Raise error if Blocks has duplicate component with same IDs by [@abidlabs](https://github.com/abidlabs) in [PR 2359](https://github.com/gradio-app/gradio/pull/2359)
* Hotfix: fix version back to 3.4 by [@abidlabs](https://github.com/abidlabs) in [PR 2361](https://github.com/gradio-app/gradio/pull/2361)
* Change version.txt to 3.4 instead of 3.4.0 by [@aliabd](https://github.com/aliabd) in [PR 2363](https://github.com/gradio-app/gradio/pull/2363)
* Catch the permission exception on the audio component by [@Ian-GL](https://github.com/Ian-GL) in [PR 2330](https://github.com/gradio-app/gradio/pull/2330)
* Fix image_classifier_interface_load demo by [@freddyaboulton](https://github.com/freddyaboulton) in [PR 2365](https://github.com/gradio-app/gradio/pull/2365)
* Small fixes to docs for `Image` component by [@abidlabs](https://github.com/abidlabs) in [PR 2372](https://github.com/gradio-app/gradio/pull/2372)
* Automated Release Notes by [@freddyaboulton](https://github.com/freddyaboulton) in [PR 2306](https://github.com/gradio-app/gradio/pull/2306)
* Fixed small typos in the docs [@julien-c](https://github.com/julien-c) in [PR 2373](https://github.com/gradio-app/gradio/pull/2373)
* Adds ability to disable pre/post-processing for examples [@abidlabs](https://github.com/abidlabs) in [PR 2383](https://github.com/gradio-app/gradio/pull/2383)
* Copy changelog file in website docker by [@aliabd](https://github.com/aliabd) in [PR 2384](https://github.com/gradio-app/gradio/pull/2384)
* Lets users provide a `gr.update()` dictionary even if post-processing is diabled [@abidlabs](https://github.com/abidlabs) in [PR 2385](https://github.com/gradio-app/gradio/pull/2385)
* Fix bug where errors would cause apps run in reload mode to hang forever by [@freddyaboulton](https://github.com/freddyaboulton) in [PR 2394](https://github.com/gradio-app/gradio/pull/2394)
* Fix bug where new typeable slider doesn't respect the minimum and maximum values [@dawoodkhan82](https://github.com/dawoodkhan82) in [PR 2380](https://github.com/gradio-app/gradio/pull/2380)


## Contributors Shoutout:
No changes to highlight.

# Version 3.4

## New Features:

### 1. Gallery Captions 🖼️

You can now pass captions to images in the Gallery component. To do so you need to pass a {List} of (image, {str} caption) tuples. This is optional and the component also accepts just a list of the images.

Here's an example:

```python
import gradio as gr

images_with_captions = [
    ("https://images.unsplash.com/photo-1551969014-7d2c4cddf0b6", "Cheetah by David Groves"),
    ("https://images.unsplash.com/photo-1546182990-dffeafbe841d", "Lion by Francesco"),
    ("https://images.unsplash.com/photo-1561731216-c3a4d99437d5", "Tiger by Mike Marrah")
    ]

with gr.Blocks() as demo:
    gr.Gallery(value=images_with_captions)

demo.launch()
```

<img src="https://user-images.githubusercontent.com/9021060/192399521-7360b1a9-7ce0-443e-8e94-863a230a7dbe.gif" alt="gallery_captions" width="1000"/>

### 2. Type Values into the Slider 🔢

You can now type values directly on the Slider component! Here's what it looks like:

![type-slider](https://user-images.githubusercontent.com/9021060/192399877-76b662a1-fede-4417-a932-fc15f0da7360.gif)

### 3. Better Sketching and Inpainting 🎨

We've made a lot of changes to our Image component so that it can support better sketching and inpainting.

Now supports:
* A standalone black-and-white sketch
```python
import gradio as gr
demo = gr.Interface(lambda x: x, gr.Sketchpad(), gr.Image())
demo.launch()
```
![bw](https://user-images.githubusercontent.com/9021060/192410264-b08632b5-7b2a-4f86-afb0-5760e7b474cf.gif)


* A standalone color sketch
```python
import gradio as gr
demo = gr.Interface(lambda x: x, gr.Paint(), gr.Image())
demo.launch()
```
![color-sketch](https://user-images.githubusercontent.com/9021060/192410500-3c8c3e64-a5fd-4df2-a991-f0a5cef93728.gif)


* An uploadable image with black-and-white or color sketching

```python
import gradio as gr
demo = gr.Interface(lambda x: x, gr.Image(source='upload', tool='color-sketch'), gr.Image()) # for black and white, tool = 'sketch'
demo.launch()
```
![sketch-new](https://user-images.githubusercontent.com/9021060/192402422-e53cb7b6-024e-448c-87eb-d6a35a63c476.gif)


* Webcam with black-and-white or color sketching

```python
import gradio as gr
demo = gr.Interface(lambda x: x, gr.Image(source='webcam', tool='color-sketch'), gr.Image()) # for black and white, tool = 'sketch'
demo.launch()
```
![webcam-sketch](https://user-images.githubusercontent.com/9021060/192410820-0ffaf324-776e-4e1f-9de6-0fdbbf4940fa.gif)


As well as other fixes


## Bug Fixes:
1. Fix bug where max concurrency count is not respected in queue by [@freddyaboulton](https://github.com/freddyaboulton) in [PR 2286](https://github.com/gradio-app/gradio/pull/2286)
2. fix : queue could be blocked by [@SkyTNT](https://github.com/SkyTNT) in [PR 2288](https://github.com/gradio-app/gradio/pull/2288)
3. Supports `gr.update()` in example caching by [@abidlabs](https://github.com/abidlabs) in [PR 2309](https://github.com/gradio-app/gradio/pull/2309)
4. Clipboard fix for iframes by [@abidlabs](https://github.com/abidlabs) in [PR 2321](https://github.com/gradio-app/gradio/pull/2321)
5. Fix: Dataframe column headers are reset when you add a new column by [@dawoodkhan82](https://github.com/dawoodkhan82) in [PR 2318](https://github.com/gradio-app/gradio/pull/2318)
6. Added support for URLs for Video, Audio, and Image by [@abidlabs](https://github.com/abidlabs) in [PR 2256](https://github.com/gradio-app/gradio/pull/2256)
7. Add documentation about how to create and use the Gradio FastAPI app by [@abidlabs](https://github.com/abidlabs) in [PR 2263](https://github.com/gradio-app/gradio/pull/2263)

## Documentation Changes:
1. Adding a Playground Tab to the Website by [@aliabd](https://github.com/aliabd) in [PR 1860](https://github.com/gradio-app/gradio/pull/1860)
3. Gradio for Tabular Data Science Workflows Guide by [@merveenoyan](https://github.com/merveenoyan) in [PR 2199](https://github.com/gradio-app/gradio/pull/2199)
4. Promotes `postprocess` and `preprocess` to documented parameters by [@abidlabs](https://github.com/abidlabs) in [PR 2293](https://github.com/gradio-app/gradio/pull/2293)
5. Update 2)key_features.md by [@voidxd](https://github.com/voidxd) in [PR 2326](https://github.com/gradio-app/gradio/pull/2326)
6. Add docs to blocks context postprocessing function by [@Ian-GL](https://github.com/Ian-GL) in [PR 2332](https://github.com/gradio-app/gradio/pull/2332)

## Testing and Infrastructure Changes
1. Website fixes and refactoring by [@aliabd](https://github.com/aliabd) in [PR 2280](https://github.com/gradio-app/gradio/pull/2280)
2. Don't deploy to spaces on release by [@freddyaboulton](https://github.com/freddyaboulton) in [PR 2313](https://github.com/gradio-app/gradio/pull/2313)

## Full Changelog:
* Website fixes and refactoring by [@aliabd](https://github.com/aliabd) in [PR 2280](https://github.com/gradio-app/gradio/pull/2280)
* Fix bug where max concurrency count is not respected in queue by [@freddyaboulton](https://github.com/freddyaboulton) in [PR 2286](https://github.com/gradio-app/gradio/pull/2286)
* Promotes `postprocess` and `preprocess` to documented parameters by [@abidlabs](https://github.com/abidlabs) in [PR 2293](https://github.com/gradio-app/gradio/pull/2293)
* Raise warning when trying to cache examples but not all inputs have examples by [@freddyaboulton](https://github.com/freddyaboulton) in [PR 2279](https://github.com/gradio-app/gradio/pull/2279)
* fix : queue could be blocked by [@SkyTNT](https://github.com/SkyTNT) in [PR 2288](https://github.com/gradio-app/gradio/pull/2288)
* Don't deploy to spaces on release by [@freddyaboulton](https://github.com/freddyaboulton) in [PR 2313](https://github.com/gradio-app/gradio/pull/2313)
* Supports `gr.update()` in example caching by [@abidlabs](https://github.com/abidlabs) in [PR 2309](https://github.com/gradio-app/gradio/pull/2309)
* Respect Upstream Queue when loading interfaces/blocks from Spaces by [@freddyaboulton](https://github.com/freddyaboulton) in [PR 2294](https://github.com/gradio-app/gradio/pull/2294)
* Clipboard fix for iframes by [@abidlabs](https://github.com/abidlabs) in [PR 2321](https://github.com/gradio-app/gradio/pull/2321)
* Sketching + Inpainting Capabilities to Gradio by [@abidlabs](https://github.com/abidlabs) in [PR 2144](https://github.com/gradio-app/gradio/pull/2144)
* Update 2)key_features.md by [@voidxd](https://github.com/voidxd) in [PR 2326](https://github.com/gradio-app/gradio/pull/2326)
* release 3.4b3 by [@abidlabs](https://github.com/abidlabs) in [PR 2328](https://github.com/gradio-app/gradio/pull/2328)
* Fix: Dataframe column headers are reset when you add a new column by [@dawoodkhan82](https://github.com/dawoodkhan82) in [PR 2318](https://github.com/gradio-app/gradio/pull/2318)
* Start queue when gradio is a sub application by [@freddyaboulton](https://github.com/freddyaboulton) in [PR 2319](https://github.com/gradio-app/gradio/pull/2319)
* Fix Web Tracker Script by [@aliabd](https://github.com/aliabd) in [PR 2308](https://github.com/gradio-app/gradio/pull/2308)
* Add docs to blocks context postprocessing function by [@Ian-GL](https://github.com/Ian-GL) in [PR 2332](https://github.com/gradio-app/gradio/pull/2332)
* Fix typo in iterator variable name in run_predict function by [@freddyaboulton](https://github.com/freddyaboulton) in [PR 2340](https://github.com/gradio-app/gradio/pull/2340)
* Add captions to galleries by [@aliabid94](https://github.com/aliabid94) in [PR 2284](https://github.com/gradio-app/gradio/pull/2284)
* Typeable value on gradio.Slider by [@dawoodkhan82](https://github.com/dawoodkhan82) in [PR 2329](https://github.com/gradio-app/gradio/pull/2329)

## Contributors Shoutout:
* [@SkyTNT](https://github.com/SkyTNT) made their first contribution in [PR 2288](https://github.com/gradio-app/gradio/pull/2288)
* [@voidxd](https://github.com/voidxd) made their first contribution in [PR 2326](https://github.com/gradio-app/gradio/pull/2326)


# Version 3.3

## New Features:

### 1. Iterative Outputs ⏳

You can now create an iterative output simply by having your function return a generator!

Here's (part of) an example that was used to generate the interface below it. [See full code](https://colab.research.google.com/drive/1m9bWS6B82CT7bw-m4L6AJR8za7fEK7Ov?usp=sharing).

```python
def predict(steps, seed):
    generator = torch.manual_seed(seed)
    for i in range(1,steps):
        yield pipeline(generator=generator, num_inference_steps=i)["sample"][0]
```


![example](https://user-images.githubusercontent.com/9021060/189086273-f5e7087d-71fa-4158-90a9-08e84da0421c.mp4)

### 2. Accordion Layout 🆕

This version of Gradio introduces a new layout component to Blocks: the Accordion. Wrap your elements in a neat, expandable layout that allows users to toggle them as needed.

Usage: ([Read the docs](https://gradio.app/docs/#accordion))

```python
with gr.Accordion("open up"):
# components here
```

![accordion](https://user-images.githubusercontent.com/9021060/189088465-f0ffd7f0-fc6a-42dc-9249-11c5e1e0529b.gif)

### 3. Skops Integration 📈

Our new integration with [skops](https://huggingface.co/blog/skops) allows you to load tabular classification and regression models directly from the [hub](https://huggingface.co/models).

Here's a classification example showing how quick it is to set up an interface for a [model](https://huggingface.co/scikit-learn/tabular-playground).

```python
import gradio as gr
gr.Interface.load("models/scikit-learn/tabular-playground").launch()
```

![187936493-5c90c01d-a6dd-400f-aa42-833a096156a1](https://user-images.githubusercontent.com/9021060/189090519-328fbcb4-120b-43c8-aa54-d6fccfa6b7e8.png)


## Bug Fixes:
No changes to highlight.
## Documentation Changes:
No changes to highlight.
## Testing and Infrastructure Changes:
No changes to highlight.
## Breaking Changes:
No changes to highlight.
## Full Changelog:

* safari fixes by [@pngwn](https://github.com/pngwn) in [PR 2138](https://github.com/gradio-app/gradio/pull/2138)
* Fix roundedness and form borders by [@aliabid94](https://github.com/aliabid94) in [PR 2147](https://github.com/gradio-app/gradio/pull/2147)
* Better processing of example data prior to creating dataset component by [@freddyaboulton](https://github.com/freddyaboulton) in [PR 2147](https://github.com/gradio-app/gradio/pull/2147)
* Show error on Connection drops by [@aliabid94](https://github.com/aliabid94) in [PR 2147](https://github.com/gradio-app/gradio/pull/2147)
* 3.2 release! by [@abidlabs](https://github.com/abidlabs) in [PR 2139](https://github.com/gradio-app/gradio/pull/2139)
* Fixed Named API Requests by [@abidlabs](https://github.com/abidlabs) in [PR 2151](https://github.com/gradio-app/gradio/pull/2151)
* Quick Fix: Cannot upload Model3D image after clearing it by [@dawoodkhan82](https://github.com/dawoodkhan82) in [PR 2168](https://github.com/gradio-app/gradio/pull/2168)
* Fixed misleading log when server_name is '0.0.0.0' by [@lamhoangtung](https://github.com/lamhoangtung) in [PR 2176](https://github.com/gradio-app/gradio/pull/2176)
* Keep embedded PngInfo metadata by [@cobryan05](https://github.com/cobryan05) in [PR 2170](https://github.com/gradio-app/gradio/pull/2170)
* Skops integration: Load tabular classification and regression models from the hub by [@freddyaboulton](https://github.com/freddyaboulton) in [PR 2126](https://github.com/gradio-app/gradio/pull/2126)
* Respect original filename when cached example files are downloaded by [@freddyaboulton](https://github.com/freddyaboulton) in [PR 2145](https://github.com/gradio-app/gradio/pull/2145)
* Add manual trigger to deploy to pypi by [@abidlabs](https://github.com/abidlabs) in [PR 2192](https://github.com/gradio-app/gradio/pull/2192)
* Fix bugs with gr.update by [@freddyaboulton](https://github.com/freddyaboulton) in [PR 2157](https://github.com/gradio-app/gradio/pull/2157)
* Make queue per app by [@aliabid94](https://github.com/aliabid94) in [PR 2193](https://github.com/gradio-app/gradio/pull/2193)
* Preserve Labels In Interpretation Components by [@freddyaboulton](https://github.com/freddyaboulton) in [PR 2166](https://github.com/gradio-app/gradio/pull/2166)
* Quick Fix: Multiple file download not working by [@dawoodkhan82](https://github.com/dawoodkhan82) in [PR 2169](https://github.com/gradio-app/gradio/pull/2169)
* use correct MIME type for js-script file by [@daspartho](https://github.com/daspartho) in [PR 2200](https://github.com/gradio-app/gradio/pull/2200)
* Add accordion component by [@aliabid94](https://github.com/aliabid94) in [PR 2208](https://github.com/gradio-app/gradio/pull/2208)


## Contributors Shoutout:

* [@lamhoangtung](https://github.com/lamhoangtung) made their first contribution in [PR 2176](https://github.com/gradio-app/gradio/pull/2176)
* [@cobryan05](https://github.com/cobryan05) made their first contribution in [PR 2170](https://github.com/gradio-app/gradio/pull/2170)
* [@daspartho](https://github.com/daspartho) made their first contribution in [PR 2200](https://github.com/gradio-app/gradio/pull/2200)

# Version 3.2

## New Features:

### 1. Improvements to Queuing 🥇

We've implemented a brand new queuing system based on **web sockets** instead of HTTP long polling. Among other things, this allows us to manage queue sizes better on Hugging Face Spaces. There are also additional queue-related parameters you can add:

* Now supports concurrent workers (parallelization)
```python
demo = gr.Interface(...)
demo.queue(concurrency_count=3)
demo.launch()
```
* Configure a maximum queue size
```python
demo = gr.Interface(...)
demo.queue(max_size=100)
demo.launch()
```

* If a user closes their tab / browser, they leave the queue, which means the demo will run faster for everyone else

### 2. Fixes to Examples

* Dataframe examples will render properly, and look much clearer in the UI: (thanks to PR #2125)

![Screen Shot 2022-08-30 at 8 29 58 PM](https://user-images.githubusercontent.com/9021060/187586561-d915bafb-f968-4966-b9a2-ef41119692b2.png)

* Image and Video thumbnails are cropped to look neater and more uniform: (thanks to PR #2109)


![Screen Shot 2022-08-30 at 8 32 15 PM](https://user-images.githubusercontent.com/9021060/187586890-56e1e4f0-1b84-42d9-a82f-911772c41030.png)

* Other fixes in PR #2131 and #2064  make it easier to design and use Examples

### 3. Component Fixes 🧱
* Specify the width and height of an image in its style tag (thanks to PR #2133)
```python
components.Image().style(height=260, width=300)
```
* Automatic conversion of videos so they are playable in the browser (thanks to PR #2003). Gradio will check if a video's format is playable  in the browser and, if it isn't, will automatically convert it to a format that is (mp4).
* Pass in a json filepath to the Label component (thanks to PR #2083)
* Randomize the default value of a Slider (thanks to PR #1935)

![slider-random](https://user-images.githubusercontent.com/9021060/187596230-3db9697f-9f4d-42f5-9387-d77573513448.gif)


* Improvements to State in PR #2100

### 4. Ability to Randomize Input Sliders and Reload Data whenever the Page Loads
* In some cases, you want to be able to show a different set of input data to every user as they load the page app. For example, you might want to randomize the value of a "seed" `Slider` input. Or you might want to show a `Textbox` with the current date. We now supporting passing _functions_ as the default value in input components. When you pass in a function, it gets **re-evaluated** every time someone loads the demo, allowing you to reload / change data for different users.

Here's an example loading the current date time into an input Textbox:

```python
import gradio as gr
import datetime

with gr.Blocks() as demo:
    gr.Textbox(datetime.datetime.now)

demo.launch()
```

Note that we don't evaluate the function -- `datetime.datetime.now()` -- we pass in the function itself to get this behavior -- `datetime.datetime.now`

Because randomizing the initial value of `Slider` is a common use case, we've added a `randomize` keyword argument you can use to randomize its initial value:

```python
import gradio as gr
demo = gr.Interface(lambda x:x, gr.Slider(0, 10, randomize=True), "number")
demo.launch()
```

### 5. New Guide 🖊️
* [Gradio and W&B Integration](https://gradio.app/Gradio_and_Wandb_Integration/)


## Full Changelog:

* Reset components to original state by setting value to None by [@freddyaboulton](https://github.com/freddyaboulton) in [PR 2044](https://github.com/gradio-app/gradio/pull/2044)
* Cleaning up the way data is processed for components by [@abidlabs](https://github.com/abidlabs) in [PR 1967](https://github.com/gradio-app/gradio/pull/1967)
* version 3.1.8b by [@abidlabs](https://github.com/abidlabs) in [PR 2063](https://github.com/gradio-app/gradio/pull/2063)
* Wandb guide  by [@AK391](https://github.com/AK391) in [PR 1898](https://github.com/gradio-app/gradio/pull/1898)
* Add a flagging callback to save json files to a hugging face dataset by [@chrisemezue](https://github.com/chrisemezue) in [PR 1821](https://github.com/gradio-app/gradio/pull/1821)
* Add data science demos to landing page by [@freddyaboulton](https://github.com/freddyaboulton) in [PR 2067](https://github.com/gradio-app/gradio/pull/2067)
* Hide time series + xgboost demos by default by [@freddyaboulton](https://github.com/freddyaboulton) in [PR 2079](https://github.com/gradio-app/gradio/pull/2079)
* Encourage people to keep trying when queue full by [@apolinario](https://github.com/apolinario) in [PR 2076](https://github.com/gradio-app/gradio/pull/2076)
* Updated our analytics on creation of Blocks/Interface by [@abidlabs](https://github.com/abidlabs) in [PR 2082](https://github.com/gradio-app/gradio/pull/2082)
* `Label` component now accepts file paths to `.json` files  by [@abidlabs](https://github.com/abidlabs) in [PR 2083](https://github.com/gradio-app/gradio/pull/2083)
* Fix issues related to demos in Spaces by [@abidlabs](https://github.com/abidlabs) in [PR 2086](https://github.com/gradio-app/gradio/pull/2086)
* Fix TimeSeries examples not properly displayed in UI by [@dawoodkhan82](https://github.com/dawoodkhan82) in [PR 2064](https://github.com/gradio-app/gradio/pull/2064)
* Fix infinite requests when doing tab item select by [@freddyaboulton](https://github.com/freddyaboulton) in [PR 2070](https://github.com/gradio-app/gradio/pull/2070)
* Accept deprecated `file` route as well by [@abidlabs](https://github.com/abidlabs) in [PR 2099](https://github.com/gradio-app/gradio/pull/2099)
* Allow frontend method execution on Block.load event by [@codedealer](https://github.com/codedealer) in [PR 2108](https://github.com/gradio-app/gradio/pull/2108)
* Improvements to `State` by [@abidlabs](https://github.com/abidlabs) in [PR 2100](https://github.com/gradio-app/gradio/pull/2100)
* Catch IndexError, KeyError in video_is_playable by [@freddyaboulton](https://github.com/freddyaboulton) in [PR 2113](https://github.com/gradio-app/gradio/pull/2113)
* Fix: Download button does not respect the filepath returned by the function by [@dawoodkhan82](https://github.com/dawoodkhan82) in [PR 2073](https://github.com/gradio-app/gradio/pull/2073)
* Refactoring Layout: Adding column widths, forms, and more. by [@aliabid94](https://github.com/aliabid94) in [PR 2097](https://github.com/gradio-app/gradio/pull/2097)
* Update CONTRIBUTING.md by [@abidlabs](https://github.com/abidlabs) in [PR 2118](https://github.com/gradio-app/gradio/pull/2118)
* 2092 df ex by [@pngwn](https://github.com/pngwn) in [PR 2125](https://github.com/gradio-app/gradio/pull/2125)
* feat(samples table/gallery): Crop thumbs to square by [@ronvoluted](https://github.com/ronvoluted) in [PR 2109](https://github.com/gradio-app/gradio/pull/2109)
* Some enhancements to `gr.Examples` by [@abidlabs](https://github.com/abidlabs) in [PR 2131](https://github.com/gradio-app/gradio/pull/2131)
* Image size fix by [@aliabid94](https://github.com/aliabid94) in [PR 2133](https://github.com/gradio-app/gradio/pull/2133)

## Contributors Shoutout:
* [@chrisemezue](https://github.com/chrisemezue) made their first contribution in [PR 1821](https://github.com/gradio-app/gradio/pull/1821)
* [@apolinario](https://github.com/apolinario) made their first contribution in [PR 2076](https://github.com/gradio-app/gradio/pull/2076)
* [@codedealer](https://github.com/codedealer) made their first contribution in [PR 2108](https://github.com/gradio-app/gradio/pull/2108)

# Version 3.1

## New Features:

### 1.  Embedding Demos on Any Website 💻

With PR #1444, Gradio is now distributed as a web component. This means demos can be natively embedded on websites. You'll just need to add two lines: one to load the gradio javascript, and one to link to the demos backend.

Here's a simple example that embeds the demo from a Hugging Face space:

```html
<script type="module" src="https://gradio.s3-us-west-2.amazonaws.com/3.0.18/gradio.js"></script>
<gradio-app space="abidlabs/pytorch-image-classifier"></gradio-app>
```

But you can also embed demos that are running anywhere, you just need to link the demo to `src` instead of `space`. In fact, all the demos on the gradio website are embedded this way:

<img width="1268" alt="Screen Shot 2022-07-14 at 2 41 44 PM" src="https://user-images.githubusercontent.com/9021060/178997124-b2f05af2-c18f-4716-bf1b-cb971d012636.png">


Read more in the [Embedding Gradio Demos](https://gradio.app/embedding_gradio_demos) guide.

### 2. Reload Mode 👨‍💻

Reload mode helps developers create gradio demos faster by automatically reloading the demo whenever the code changes. It can support development on Python IDEs (VS Code, PyCharm, etc), the terminal, as well as Jupyter notebooks.

If your demo code is in a script named `app.py`, instead of running `python app.py` you can now run `gradio app.py` and that will launch the demo in reload mode:

```bash
Launching in reload mode on: http://127.0.0.1:7860 (Press CTRL+C to quit)
Watching...
WARNING: The --reload flag should not be used in production on Windows.
```

If you're working from a Jupyter or Colab Notebook, use these magic commands instead: `%load_ext gradio` when you import gradio, and `%%blocks` in the top of the cell with the demo code. Here's an example that shows how much faster the development becomes:

![Blocks](https://user-images.githubusercontent.com/9021060/178986488-ed378cc8-5141-4330-ba41-672b676863d0.gif)

### 3. Inpainting Support on `gr.Image()` 🎨

We updated the Image component to add support for inpainting demos. It works by adding `tool="sketch"` as a parameter, that passes both an image and a sketchable mask to your prediction function.

Here's an example from the [LAMA space](https://huggingface.co/spaces/akhaliq/lama):

![FXApVlFVsAALSD-](https://user-images.githubusercontent.com/9021060/178989479-549867c8-7fb0-436a-a97d-1e91c9f5e611.jpeg)

### 4. Markdown and HTML support in Dataframes 🔢

We upgraded the Dataframe component in PR #1684 to support rendering Markdown and HTML inside the cells.

This means you can build Dataframes that look like the following:

![image (8)](https://user-images.githubusercontent.com/9021060/178991233-41cb07a5-e7a3-433e-89b8-319bc78eb9c2.png)


### 5. `gr.Examples()` for Blocks 🧱

We've added the `gr.Examples` component helper to allow you to add examples to any Blocks demo. This class is a wrapper over the `gr.Dataset` component.

<img width="1271" alt="Screen Shot 2022-07-14 at 2 23 50 PM" src="https://user-images.githubusercontent.com/9021060/178992715-c8bc7550-bc3d-4ddc-9fcb-548c159cd153.png">


gr.Examples takes two required parameters:

- `examples` which takes in a nested list
-  `inputs` which takes in a component or list of components

You can read more in the [Examples docs](https://gradio.app/docs/#examples) or the [Adding Examples to your Demos guide](https://gradio.app/adding_examples_to_your_app/).

### 6. Fixes to Audio Streaming

With [PR 1828](https://github.com/gradio-app/gradio/pull/1828) we now hide the status loading animation, as well as remove the echo in streaming. Check out the [stream_audio](https://github.com/gradio-app/gradio/blob/main/demo/stream_audio/run.py) demo for more or read through our [Real Time Speech Recognition](https://gradio.app/real_time_speech_recognition/) guide.

<img width="785" alt="Screen Shot 2022-07-19 at 6 02 35 PM" src="https://user-images.githubusercontent.com/9021060/179808136-9e84502c-f9ee-4f30-b5e9-1086f678fe91.png">


## Full Changelog:

* File component: list multiple files and allow for download #1446 by [@dawoodkhan82](https://github.com/dawoodkhan82) in [PR 1681](https://github.com/gradio-app/gradio/pull/1681)
* Add ColorPicker to docs by [@freddyaboulton](https://github.com/freddyaboulton) in [PR 1768](https://github.com/gradio-app/gradio/pull/1768)
* Mock out requests in TestRequest unit tests by [@freddyaboulton](https://github.com/freddyaboulton) in [PR 1794](https://github.com/gradio-app/gradio/pull/1794)
* Add requirements.txt and test_files to source dist by [@freddyaboulton](https://github.com/freddyaboulton) in [PR 1817](https://github.com/gradio-app/gradio/pull/1817)
* refactor: f-string for tunneling.py by [@nhankiet](https://github.com/nhankiet) in [PR 1819](https://github.com/gradio-app/gradio/pull/1819)
* Miscellaneous formatting improvements to website by [@aliabd](https://github.com/aliabd) in [PR 1754](https://github.com/gradio-app/gradio/pull/1754)
* `integrate()` method moved to `Blocks` by [@abidlabs](https://github.com/abidlabs) in [PR 1776](https://github.com/gradio-app/gradio/pull/1776)
* Add python-3.7 tests by [@freddyaboulton](https://github.com/freddyaboulton) in [PR 1818](https://github.com/gradio-app/gradio/pull/1818)
* Copy test dir in website dockers by [@aliabd](https://github.com/aliabd) in [PR 1827](https://github.com/gradio-app/gradio/pull/1827)
* Add info to docs on how to set default values for components by [@freddyaboulton](https://github.com/freddyaboulton) in [PR 1788](https://github.com/gradio-app/gradio/pull/1788)
* Embedding Components on Docs by [@aliabd](https://github.com/aliabd) in [PR 1726](https://github.com/gradio-app/gradio/pull/1726)
* Remove usage of deprecated gr.inputs and gr.outputs from website by [@freddyaboulton](https://github.com/freddyaboulton) in [PR 1796](https://github.com/gradio-app/gradio/pull/1796)
* Some cleanups to the docs page by [@abidlabs](https://github.com/abidlabs) in [PR 1822](https://github.com/gradio-app/gradio/pull/1822)

## Contributors Shoutout:
* [@nhankiet](https://github.com/nhankiet) made their first contribution in [PR 1819](https://github.com/gradio-app/gradio/pull/1819)

# Version 3.0

### 🔥 Gradio 3.0 is the biggest update to the library, ever.

## New Features:

### 1.  Blocks 🧱

Blocks is a new, low-level API that allows you to have full control over the data flows and layout of your application. It allows you to build very complex, multi-step applications. For example, you might want to:

* Group together related demos as multiple tabs in one web app
* Change the layout of your demo instead of just having all of the inputs on the left and outputs on the right
* Have multi-step interfaces, in which the output of one model becomes the input to the next model, or have more flexible data flows in general
* Change a component's properties (for example, the choices in a Dropdown) or its visibility based on user input

Here's a simple example that creates the demo below it:

```python
import gradio as gr

def update(name):
    return f"Welcome to Gradio, {name}!"

demo = gr.Blocks()

with demo:
    gr.Markdown(
    """
    # Hello World!
    Start typing below to see the output.
    """)
    inp = gr.Textbox(placeholder="What is your name?")
    out = gr.Textbox()

    inp.change(fn=update,
               inputs=inp,
               outputs=out)

demo.launch()
```

![hello-blocks](https://user-images.githubusercontent.com/9021060/168684108-78cbd24b-e6bd-4a04-a8d9-20d535203434.gif)


Read our [Introduction to Blocks](http://gradio.app/introduction_to_blocks/) guide for more, and join the 🎈 [Gradio Blocks Party](https://huggingface.co/spaces/Gradio-Blocks/README)!


### 2. Our Revamped Design 🎨

We've upgraded our design across the entire library: from components, and layouts all the way to dark mode.

![kitchen_sink](https://user-images.githubusercontent.com/9021060/168686333-7a6e3096-3e23-4309-abf2-5cd7736e0463.gif)


### 3. A New Website 💻

We've upgraded [gradio.app](https://gradio.app) to make it cleaner, faster and easier to use. Our docs now come with components and demos embedded directly on the page. So you can quickly get up to speed with what you're looking for.

![website](https://user-images.githubusercontent.com/9021060/168687191-10d6a3bd-101f-423a-8193-48f47a5e077d.gif)


### 4. New Components: Model3D, Dataset, and More..

We've introduced a lot of new components in `3.0`, including `Model3D`, `Dataset`, `Markdown`, `Button` and `Gallery`. You can find all the components and play around with them [here](https://gradio.app/docs/#components).


![Model3d](https://user-images.githubusercontent.com/9021060/168689062-6ad77151-8cc5-467d-916c-f7c78e52ec0c.gif)

## Full Changelog:

* Gradio dash fe by [@pngwn](https://github.com/pngwn) in [PR 807](https://github.com/gradio-app/gradio/pull/807)
* Blocks components by [@FarukOzderim](https://github.com/FarukOzderim) in [PR 765](https://github.com/gradio-app/gradio/pull/765)
* Blocks components V2 by [@FarukOzderim](https://github.com/FarukOzderim) in [PR 843](https://github.com/gradio-app/gradio/pull/843)
* Blocks-Backend-Events by [@FarukOzderim](https://github.com/FarukOzderim) in [PR 844](https://github.com/gradio-app/gradio/pull/844)
* Interfaces from Blocks by [@aliabid94](https://github.com/aliabid94) in [PR 849](https://github.com/gradio-app/gradio/pull/849)
* Blocks dev by [@aliabid94](https://github.com/aliabid94) in [PR 853](https://github.com/gradio-app/gradio/pull/853)
* Started updating demos to use the new `gradio.components` syntax by [@abidlabs](https://github.com/abidlabs) in [PR 848](https://github.com/gradio-app/gradio/pull/848)
* add test infra + add browser tests to CI by [@pngwn](https://github.com/pngwn) in [PR 852](https://github.com/gradio-app/gradio/pull/852)
* 854 textbox by [@pngwn](https://github.com/pngwn) in [PR 859](https://github.com/gradio-app/gradio/pull/859)
* Getting old Python unit tests to pass on `blocks-dev` by [@abidlabs](https://github.com/abidlabs) in [PR 861](https://github.com/gradio-app/gradio/pull/861)
* initialise chatbot with empty array of messages by [@pngwn](https://github.com/pngwn) in [PR 867](https://github.com/gradio-app/gradio/pull/867)
* add test for output to input by [@pngwn](https://github.com/pngwn) in [PR 866](https://github.com/gradio-app/gradio/pull/866)
* More Interface -> Blocks features by [@aliabid94](https://github.com/aliabid94) in [PR 864](https://github.com/gradio-app/gradio/pull/864)
* Fixing external.py in blocks-dev to reflect the new HF Spaces paths by [@abidlabs](https://github.com/abidlabs) in [PR 879](https://github.com/gradio-app/gradio/pull/879)
* backend_default_value_refactoring by [@FarukOzderim](https://github.com/FarukOzderim) in [PR 871](https://github.com/gradio-app/gradio/pull/871)
* fix default_value  by [@pngwn](https://github.com/pngwn) in [PR 869](https://github.com/gradio-app/gradio/pull/869)
* fix buttons by [@aliabid94](https://github.com/aliabid94) in [PR 883](https://github.com/gradio-app/gradio/pull/883)
* Checking and updating more demos to use 3.0 syntax by [@abidlabs](https://github.com/abidlabs) in [PR 892](https://github.com/gradio-app/gradio/pull/892)
* Blocks Tests by [@FarukOzderim](https://github.com/FarukOzderim) in [PR 902](https://github.com/gradio-app/gradio/pull/902)
* Interface fix by [@pngwn](https://github.com/pngwn) in [PR 901](https://github.com/gradio-app/gradio/pull/901)
* Quick fix: Issue 893 by [@dawoodkhan82](https://github.com/dawoodkhan82) in [PR 907](https://github.com/gradio-app/gradio/pull/907)
* 3d Image Component by [@dawoodkhan82](https://github.com/dawoodkhan82) in [PR 775](https://github.com/gradio-app/gradio/pull/775)
* fix endpoint url in prod by [@pngwn](https://github.com/pngwn) in [PR 911](https://github.com/gradio-app/gradio/pull/911)
* rename Model3d to Image3D by [@dawoodkhan82](https://github.com/dawoodkhan82) in [PR 912](https://github.com/gradio-app/gradio/pull/912)
* update pypi to 2.9.1 by [@abidlabs](https://github.com/abidlabs) in [PR 916](https://github.com/gradio-app/gradio/pull/916)
* blocks-with-fix by [@FarukOzderim](https://github.com/FarukOzderim) in [PR 917](https://github.com/gradio-app/gradio/pull/917)
* Restore Interpretation, Live, Auth, Queueing by [@aliabid94](https://github.com/aliabid94) in [PR 915](https://github.com/gradio-app/gradio/pull/915)
* Allow `Blocks` instances to be used like a `Block` in other `Blocks` by [@abidlabs](https://github.com/abidlabs) in [PR 919](https://github.com/gradio-app/gradio/pull/919)
* Redesign 1 by [@pngwn](https://github.com/pngwn) in [PR 918](https://github.com/gradio-app/gradio/pull/918)
* blocks-components-tests by [@FarukOzderim](https://github.com/FarukOzderim) in [PR 904](https://github.com/gradio-app/gradio/pull/904)
* fix unit + browser tests by [@pngwn](https://github.com/pngwn) in [PR 926](https://github.com/gradio-app/gradio/pull/926)
* blocks-move-test-data by [@FarukOzderim](https://github.com/FarukOzderim) in [PR 927](https://github.com/gradio-app/gradio/pull/927)
* remove debounce from form inputs by [@pngwn](https://github.com/pngwn) in [PR 932](https://github.com/gradio-app/gradio/pull/932)
* reimplement webcam video by [@pngwn](https://github.com/pngwn) in [PR 928](https://github.com/gradio-app/gradio/pull/928)
* blocks-move-test-data by [@FarukOzderim](https://github.com/FarukOzderim) in [PR 941](https://github.com/gradio-app/gradio/pull/941)
* allow audio components to take a string value by [@pngwn](https://github.com/pngwn) in [PR 930](https://github.com/gradio-app/gradio/pull/930)
* static mode for textbox by [@pngwn](https://github.com/pngwn) in [PR 929](https://github.com/gradio-app/gradio/pull/929)
* fix file upload text by [@pngwn](https://github.com/pngwn) in [PR 931](https://github.com/gradio-app/gradio/pull/931)
* tabbed-interface-rewritten by [@FarukOzderim](https://github.com/FarukOzderim) in [PR 958](https://github.com/gradio-app/gradio/pull/958)
* Gan demo fix by [@abidlabs](https://github.com/abidlabs) in [PR 965](https://github.com/gradio-app/gradio/pull/965)
* Blocks analytics by [@abidlabs](https://github.com/abidlabs) in [PR 947](https://github.com/gradio-app/gradio/pull/947)
* Blocks page load by [@FarukOzderim](https://github.com/FarukOzderim) in [PR 963](https://github.com/gradio-app/gradio/pull/963)
* add frontend for page load events by [@pngwn](https://github.com/pngwn) in [PR 967](https://github.com/gradio-app/gradio/pull/967)
* fix i18n and some tweaks by [@pngwn](https://github.com/pngwn) in [PR 966](https://github.com/gradio-app/gradio/pull/966)
* add jinja2 to reqs by [@FarukOzderim](https://github.com/FarukOzderim) in [PR 969](https://github.com/gradio-app/gradio/pull/969)
* Cleaning up `Launchable()` by [@abidlabs](https://github.com/abidlabs) in [PR 968](https://github.com/gradio-app/gradio/pull/968)
* Fix #944 by [@FarukOzderim](https://github.com/FarukOzderim) in [PR 971](https://github.com/gradio-app/gradio/pull/971)
* New Blocks Demo: neural instrument cloning by [@abidlabs](https://github.com/abidlabs) in [PR 975](https://github.com/gradio-app/gradio/pull/975)
* Add huggingface_hub client library by [@FarukOzderim](https://github.com/FarukOzderim) in [PR 973](https://github.com/gradio-app/gradio/pull/973)
* State and variables by [@aliabid94](https://github.com/aliabid94) in [PR 977](https://github.com/gradio-app/gradio/pull/977)
* update-components by [@FarukOzderim](https://github.com/FarukOzderim) in [PR 986](https://github.com/gradio-app/gradio/pull/986)
* ensure dataframe updates as expected by [@pngwn](https://github.com/pngwn) in [PR 981](https://github.com/gradio-app/gradio/pull/981)
* test-guideline by [@FarukOzderim](https://github.com/FarukOzderim) in [PR 990](https://github.com/gradio-app/gradio/pull/990)
* Issue #785: add footer by [@dawoodkhan82](https://github.com/dawoodkhan82) in [PR 972](https://github.com/gradio-app/gradio/pull/972)
* indentation fix by [@abidlabs](https://github.com/abidlabs) in [PR 993](https://github.com/gradio-app/gradio/pull/993)
* missing quote by [@aliabd](https://github.com/aliabd) in [PR 996](https://github.com/gradio-app/gradio/pull/996)
* added interactive parameter to components by [@abidlabs](https://github.com/abidlabs) in [PR 992](https://github.com/gradio-app/gradio/pull/992)
* custom-components by [@FarukOzderim](https://github.com/FarukOzderim) in [PR 985](https://github.com/gradio-app/gradio/pull/985)
* Refactor component shortcuts by [@FarukOzderim](https://github.com/FarukOzderim) in [PR 995](https://github.com/gradio-app/gradio/pull/995)
* Plot Component by [@dawoodkhan82](https://github.com/dawoodkhan82) in [PR 805](https://github.com/gradio-app/gradio/pull/805)
* updated PyPi version to 2.9.2 by [@abidlabs](https://github.com/abidlabs) in [PR 1002](https://github.com/gradio-app/gradio/pull/1002)
* Release 2.9.3 by [@abidlabs](https://github.com/abidlabs) in [PR 1003](https://github.com/gradio-app/gradio/pull/1003)
* Image3D Examples Fix by [@dawoodkhan82](https://github.com/dawoodkhan82) in [PR 1001](https://github.com/gradio-app/gradio/pull/1001)
* release 2.9.4 by [@abidlabs](https://github.com/abidlabs) in [PR 1006](https://github.com/gradio-app/gradio/pull/1006)
* templates import hotfix by [@FarukOzderim](https://github.com/FarukOzderim) in [PR 1008](https://github.com/gradio-app/gradio/pull/1008)
* Progress indicator bar by [@aliabid94](https://github.com/aliabid94) in [PR 997](https://github.com/gradio-app/gradio/pull/997)
* Fixed image input for absolute path by [@JefferyChiang](https://github.com/JefferyChiang) in [PR 1004](https://github.com/gradio-app/gradio/pull/1004)
* Model3D + Plot Components by [@dawoodkhan82](https://github.com/dawoodkhan82) in [PR 1010](https://github.com/gradio-app/gradio/pull/1010)
* Gradio Guides: Creating CryptoPunks with GANs by [@NimaBoscarino](https://github.com/NimaBoscarino) in [PR 1000](https://github.com/gradio-app/gradio/pull/1000)
* [BIG PR] Gradio blocks & redesigned components by [@abidlabs](https://github.com/abidlabs) in [PR 880](https://github.com/gradio-app/gradio/pull/880)
* fixed failing test on main by [@abidlabs](https://github.com/abidlabs) in [PR 1023](https://github.com/gradio-app/gradio/pull/1023)
* Use smaller ASR model in external test by [@abidlabs](https://github.com/abidlabs) in [PR 1024](https://github.com/gradio-app/gradio/pull/1024)
* updated PyPi version to 2.9.0b by [@abidlabs](https://github.com/abidlabs) in [PR 1026](https://github.com/gradio-app/gradio/pull/1026)
* Fixing import issues so that the package successfully installs on colab notebooks by [@abidlabs](https://github.com/abidlabs) in [PR 1027](https://github.com/gradio-app/gradio/pull/1027)
* Update website tracker slackbot  by [@aliabd](https://github.com/aliabd) in [PR 1037](https://github.com/gradio-app/gradio/pull/1037)
* textbox-autoheight by [@FarukOzderim](https://github.com/FarukOzderim) in [PR 1009](https://github.com/gradio-app/gradio/pull/1009)
* Model3D Examples fixes by [@dawoodkhan82](https://github.com/dawoodkhan82) in [PR 1035](https://github.com/gradio-app/gradio/pull/1035)
* GAN Gradio Guide: Adjustments to iframe heights by [@NimaBoscarino](https://github.com/NimaBoscarino) in [PR 1042](https://github.com/gradio-app/gradio/pull/1042)
* added better default labels to form components by [@abidlabs](https://github.com/abidlabs) in [PR 1040](https://github.com/gradio-app/gradio/pull/1040)
* Slackbot web tracker fix by [@aliabd](https://github.com/aliabd) in [PR 1043](https://github.com/gradio-app/gradio/pull/1043)
* Plot fixes by [@dawoodkhan82](https://github.com/dawoodkhan82) in [PR 1044](https://github.com/gradio-app/gradio/pull/1044)
* Small fixes to the demos by [@abidlabs](https://github.com/abidlabs) in [PR 1030](https://github.com/gradio-app/gradio/pull/1030)
* fixing demo issue with website by [@aliabd](https://github.com/aliabd) in [PR 1047](https://github.com/gradio-app/gradio/pull/1047)
* [hotfix] HighlightedText by [@aliabid94](https://github.com/aliabid94) in [PR 1046](https://github.com/gradio-app/gradio/pull/1046)
* Update text by [@ronvoluted](https://github.com/ronvoluted) in [PR 1050](https://github.com/gradio-app/gradio/pull/1050)
* Update CONTRIBUTING.md by [@FarukOzderim](https://github.com/FarukOzderim) in [PR 1052](https://github.com/gradio-app/gradio/pull/1052)
* fix(ui): Increase contrast for footer by [@ronvoluted](https://github.com/ronvoluted) in [PR 1048](https://github.com/gradio-app/gradio/pull/1048)
* UI design update by [@gary149](https://github.com/gary149) in [PR 1041](https://github.com/gradio-app/gradio/pull/1041)
* updated PyPi version to 2.9.0b8 by [@abidlabs](https://github.com/abidlabs) in [PR 1059](https://github.com/gradio-app/gradio/pull/1059)
* Running, testing, and fixing demos by [@abidlabs](https://github.com/abidlabs) in [PR 1060](https://github.com/gradio-app/gradio/pull/1060)
* Form layout by [@pngwn](https://github.com/pngwn) in [PR 1054](https://github.com/gradio-app/gradio/pull/1054)
* inputless-interfaces by [@FarukOzderim](https://github.com/FarukOzderim) in [PR 1038](https://github.com/gradio-app/gradio/pull/1038)
* Update PULL_REQUEST_TEMPLATE.md by [@FarukOzderim](https://github.com/FarukOzderim) in [PR 1068](https://github.com/gradio-app/gradio/pull/1068)
* Upgrading node memory to 4gb in website Docker by [@aliabd](https://github.com/aliabd) in [PR 1069](https://github.com/gradio-app/gradio/pull/1069)
* Website reload error by [@aliabd](https://github.com/aliabd) in [PR 1079](https://github.com/gradio-app/gradio/pull/1079)
* fixed favicon issue by [@abidlabs](https://github.com/abidlabs) in [PR 1064](https://github.com/gradio-app/gradio/pull/1064)
* remove-queue-from-events by [@FarukOzderim](https://github.com/FarukOzderim) in [PR 1056](https://github.com/gradio-app/gradio/pull/1056)
* Enable vertex colors for OBJs files by [@radames](https://github.com/radames) in [PR 1074](https://github.com/gradio-app/gradio/pull/1074)
* Dark text by [@ronvoluted](https://github.com/ronvoluted) in [PR 1049](https://github.com/gradio-app/gradio/pull/1049)
* Scroll to output by [@pngwn](https://github.com/pngwn) in [PR 1077](https://github.com/gradio-app/gradio/pull/1077)
* Explicitly list pnpm version 6 in contributing guide by [@freddyaboulton](https://github.com/freddyaboulton) in [PR 1085](https://github.com/gradio-app/gradio/pull/1085)
* hotfix for encrypt issue by [@abidlabs](https://github.com/abidlabs) in [PR 1096](https://github.com/gradio-app/gradio/pull/1096)
* Release 2.9b9 by [@abidlabs](https://github.com/abidlabs) in [PR 1098](https://github.com/gradio-app/gradio/pull/1098)
* tweak node circleci settings by [@pngwn](https://github.com/pngwn) in [PR 1091](https://github.com/gradio-app/gradio/pull/1091)
* Website Reload Error by [@aliabd](https://github.com/aliabd) in [PR 1099](https://github.com/gradio-app/gradio/pull/1099)
* Website Reload: README in demos docker by [@aliabd](https://github.com/aliabd) in [PR 1100](https://github.com/gradio-app/gradio/pull/1100)
* Flagging fixes by [@abidlabs](https://github.com/abidlabs) in [PR 1081](https://github.com/gradio-app/gradio/pull/1081)
* Backend for optional labels by [@abidlabs](https://github.com/abidlabs) in [PR 1080](https://github.com/gradio-app/gradio/pull/1080)
* Optional labels fe by [@pngwn](https://github.com/pngwn) in [PR 1105](https://github.com/gradio-app/gradio/pull/1105)
* clean-deprecated-parameters by [@FarukOzderim](https://github.com/FarukOzderim) in [PR 1090](https://github.com/gradio-app/gradio/pull/1090)
* Blocks rendering fix by [@abidlabs](https://github.com/abidlabs) in [PR 1102](https://github.com/gradio-app/gradio/pull/1102)
* Redos #1106 by [@abidlabs](https://github.com/abidlabs) in [PR 1112](https://github.com/gradio-app/gradio/pull/1112)
* Interface types: handle input-only, output-only, and unified interfaces by [@abidlabs](https://github.com/abidlabs) in [PR 1108](https://github.com/gradio-app/gradio/pull/1108)
* Hotfix + New pypi release 2.9b11 by [@abidlabs](https://github.com/abidlabs) in [PR 1118](https://github.com/gradio-app/gradio/pull/1118)
* issue-checkbox by [@FarukOzderim](https://github.com/FarukOzderim) in [PR 1122](https://github.com/gradio-app/gradio/pull/1122)
* issue-checkbox-hotfix by [@FarukOzderim](https://github.com/FarukOzderim) in [PR 1127](https://github.com/gradio-app/gradio/pull/1127)
* Fix demos in website by [@aliabd](https://github.com/aliabd) in [PR 1130](https://github.com/gradio-app/gradio/pull/1130)
* Guide for Gradio ONNX model zoo on Huggingface by [@AK391](https://github.com/AK391) in [PR 1073](https://github.com/gradio-app/gradio/pull/1073)
* ONNX guide fixes by [@aliabd](https://github.com/aliabd) in [PR 1131](https://github.com/gradio-app/gradio/pull/1131)
* Stacked form inputs css by [@gary149](https://github.com/gary149) in [PR 1134](https://github.com/gradio-app/gradio/pull/1134)
* made default value in textbox empty string by [@abidlabs](https://github.com/abidlabs) in [PR 1135](https://github.com/gradio-app/gradio/pull/1135)
* Examples UI by [@gary149](https://github.com/gary149) in [PR 1121](https://github.com/gradio-app/gradio/pull/1121)
* Chatbot custom color support by [@dawoodkhan82](https://github.com/dawoodkhan82) in [PR 1092](https://github.com/gradio-app/gradio/pull/1092)
* highlighted text colors by [@pngwn](https://github.com/pngwn) in [PR 1119](https://github.com/gradio-app/gradio/pull/1119)
* pin to pnpm 6 for now by [@pngwn](https://github.com/pngwn) in [PR 1147](https://github.com/gradio-app/gradio/pull/1147)
* Restore queue in Blocks by [@aliabid94](https://github.com/aliabid94) in [PR 1137](https://github.com/gradio-app/gradio/pull/1137)
* add select event for tabitems by [@pngwn](https://github.com/pngwn) in [PR 1154](https://github.com/gradio-app/gradio/pull/1154)
* max_lines + autoheight for textbox by [@pngwn](https://github.com/pngwn) in [PR 1153](https://github.com/gradio-app/gradio/pull/1153)
* use color palette for chatbot by [@pngwn](https://github.com/pngwn) in [PR 1152](https://github.com/gradio-app/gradio/pull/1152)
* Timeseries improvements by [@pngwn](https://github.com/pngwn) in [PR 1149](https://github.com/gradio-app/gradio/pull/1149)
* move styling for interface panels to frontend by [@pngwn](https://github.com/pngwn) in [PR 1146](https://github.com/gradio-app/gradio/pull/1146)
* html tweaks by [@pngwn](https://github.com/pngwn) in [PR 1145](https://github.com/gradio-app/gradio/pull/1145)
* Issue #768: Support passing none to resize and crop image by [@dawoodkhan82](https://github.com/dawoodkhan82) in [PR 1144](https://github.com/gradio-app/gradio/pull/1144)
* image gallery component + img css by [@aliabid94](https://github.com/aliabid94) in [PR 1140](https://github.com/gradio-app/gradio/pull/1140)
* networking tweak by [@abidlabs](https://github.com/abidlabs) in [PR 1143](https://github.com/gradio-app/gradio/pull/1143)
* Allow enabling queue per event listener by [@aliabid94](https://github.com/aliabid94) in [PR 1155](https://github.com/gradio-app/gradio/pull/1155)
* config hotfix and v. 2.9b23 by [@abidlabs](https://github.com/abidlabs) in [PR 1158](https://github.com/gradio-app/gradio/pull/1158)
* Custom JS calls by [@aliabid94](https://github.com/aliabid94) in [PR 1082](https://github.com/gradio-app/gradio/pull/1082)
* Small fixes: queue default fix, ffmpeg installation message by [@abidlabs](https://github.com/abidlabs) in [PR 1159](https://github.com/gradio-app/gradio/pull/1159)
* formatting by [@abidlabs](https://github.com/abidlabs) in [PR 1161](https://github.com/gradio-app/gradio/pull/1161)
* enable flex grow for gr-box by [@radames](https://github.com/radames) in [PR 1165](https://github.com/gradio-app/gradio/pull/1165)
* 1148 loading by [@pngwn](https://github.com/pngwn) in [PR 1164](https://github.com/gradio-app/gradio/pull/1164)
* Put enable_queue kwarg back in launch() by [@aliabid94](https://github.com/aliabid94) in [PR 1167](https://github.com/gradio-app/gradio/pull/1167)
* A few small fixes by [@abidlabs](https://github.com/abidlabs) in [PR 1171](https://github.com/gradio-app/gradio/pull/1171)
* Hotfix for dropdown component by [@abidlabs](https://github.com/abidlabs) in [PR 1172](https://github.com/gradio-app/gradio/pull/1172)
* use secondary buttons in interface by [@pngwn](https://github.com/pngwn) in [PR 1173](https://github.com/gradio-app/gradio/pull/1173)
* 1183 component height by [@pngwn](https://github.com/pngwn) in [PR 1185](https://github.com/gradio-app/gradio/pull/1185)
* 962 dataframe by [@pngwn](https://github.com/pngwn) in [PR 1186](https://github.com/gradio-app/gradio/pull/1186)
* update-contributing by [@FarukOzderim](https://github.com/FarukOzderim) in [PR 1188](https://github.com/gradio-app/gradio/pull/1188)
* Table tweaks by [@pngwn](https://github.com/pngwn) in [PR 1195](https://github.com/gradio-app/gradio/pull/1195)
* wrap tab content in column by [@pngwn](https://github.com/pngwn) in [PR 1200](https://github.com/gradio-app/gradio/pull/1200)
* WIP: Add dark mode support by [@gary149](https://github.com/gary149) in [PR 1187](https://github.com/gradio-app/gradio/pull/1187)
* Restored /api/predict/ endpoint for Interfaces by [@abidlabs](https://github.com/abidlabs) in [PR 1199](https://github.com/gradio-app/gradio/pull/1199)
* hltext-label by [@pngwn](https://github.com/pngwn) in [PR 1204](https://github.com/gradio-app/gradio/pull/1204)
* add copy functionality to json by [@pngwn](https://github.com/pngwn) in [PR 1205](https://github.com/gradio-app/gradio/pull/1205)
* Update component config by [@aliabid94](https://github.com/aliabid94) in [PR 1089](https://github.com/gradio-app/gradio/pull/1089)
* fix placeholder prompt by [@pngwn](https://github.com/pngwn) in [PR 1215](https://github.com/gradio-app/gradio/pull/1215)
* ensure webcam video value is propogated correctly by [@pngwn](https://github.com/pngwn) in [PR 1218](https://github.com/gradio-app/gradio/pull/1218)
* Automatic word-break in highlighted text, combine_adjacent support by [@aliabid94](https://github.com/aliabid94) in [PR 1209](https://github.com/gradio-app/gradio/pull/1209)
* async-function-support by [@FarukOzderim](https://github.com/FarukOzderim) in [PR 1190](https://github.com/gradio-app/gradio/pull/1190)
* Sharing fix for assets by [@aliabid94](https://github.com/aliabid94) in [PR 1208](https://github.com/gradio-app/gradio/pull/1208)
* Hotfixes for course demos by [@abidlabs](https://github.com/abidlabs) in [PR 1222](https://github.com/gradio-app/gradio/pull/1222)
* Allow Custom CSS by [@aliabid94](https://github.com/aliabid94) in [PR 1170](https://github.com/gradio-app/gradio/pull/1170)
* share-hotfix by [@FarukOzderim](https://github.com/FarukOzderim) in [PR 1226](https://github.com/gradio-app/gradio/pull/1226)
* tweaks by [@pngwn](https://github.com/pngwn) in [PR 1229](https://github.com/gradio-app/gradio/pull/1229)
* white space for class concatenation by [@radames](https://github.com/radames) in [PR 1228](https://github.com/gradio-app/gradio/pull/1228)
* Tweaks by [@pngwn](https://github.com/pngwn) in [PR 1230](https://github.com/gradio-app/gradio/pull/1230)
* css tweaks by [@pngwn](https://github.com/pngwn) in [PR 1235](https://github.com/gradio-app/gradio/pull/1235)
* ensure defaults height match for media inputs by [@pngwn](https://github.com/pngwn) in [PR 1236](https://github.com/gradio-app/gradio/pull/1236)
* Default Label label value by [@radames](https://github.com/radames) in [PR 1239](https://github.com/gradio-app/gradio/pull/1239)
* update-shortcut-syntax by [@FarukOzderim](https://github.com/FarukOzderim) in [PR 1234](https://github.com/gradio-app/gradio/pull/1234)
* Update version.txt by [@FarukOzderim](https://github.com/FarukOzderim) in [PR 1244](https://github.com/gradio-app/gradio/pull/1244)
* Layout bugs by [@pngwn](https://github.com/pngwn) in [PR 1246](https://github.com/gradio-app/gradio/pull/1246)
* Update demo by [@FarukOzderim](https://github.com/FarukOzderim) in [PR 1253](https://github.com/gradio-app/gradio/pull/1253)
* Button default name by [@FarukOzderim](https://github.com/FarukOzderim) in [PR 1243](https://github.com/gradio-app/gradio/pull/1243)
* Labels spacing by [@gary149](https://github.com/gary149) in [PR 1254](https://github.com/gradio-app/gradio/pull/1254)
* add global loader for gradio app by [@pngwn](https://github.com/pngwn) in [PR 1251](https://github.com/gradio-app/gradio/pull/1251)
* ui apis for dalle-mini by [@pngwn](https://github.com/pngwn) in [PR 1258](https://github.com/gradio-app/gradio/pull/1258)
* Add precision to Number, backend only by [@freddyaboulton](https://github.com/freddyaboulton) in [PR 1125](https://github.com/gradio-app/gradio/pull/1125)
* Website Design Changes by [@abidlabs](https://github.com/abidlabs) in [PR 1015](https://github.com/gradio-app/gradio/pull/1015)
* Small fixes for multiple demos compatible with 3.0 by [@radames](https://github.com/radames) in [PR 1257](https://github.com/gradio-app/gradio/pull/1257)
* Issue #1160: Model 3D component not destroyed correctly by [@dawoodkhan82](https://github.com/dawoodkhan82) in [PR 1219](https://github.com/gradio-app/gradio/pull/1219)
* Fixes to components by [@abidlabs](https://github.com/abidlabs) in [PR 1260](https://github.com/gradio-app/gradio/pull/1260)
* layout docs by [@abidlabs](https://github.com/abidlabs) in [PR 1263](https://github.com/gradio-app/gradio/pull/1263)
* Static forms by [@pngwn](https://github.com/pngwn) in [PR 1264](https://github.com/gradio-app/gradio/pull/1264)
* Cdn assets by [@pngwn](https://github.com/pngwn) in [PR 1265](https://github.com/gradio-app/gradio/pull/1265)
* update logo by [@gary149](https://github.com/gary149) in [PR 1266](https://github.com/gradio-app/gradio/pull/1266)
* fix slider by [@aliabid94](https://github.com/aliabid94) in [PR 1268](https://github.com/gradio-app/gradio/pull/1268)
* maybe fix auth in iframes by [@pngwn](https://github.com/pngwn) in [PR 1261](https://github.com/gradio-app/gradio/pull/1261)
* Improves "Getting Started" guide by [@abidlabs](https://github.com/abidlabs) in [PR 1269](https://github.com/gradio-app/gradio/pull/1269)
* Add embedded demos to website by [@aliabid94](https://github.com/aliabid94) in [PR 1270](https://github.com/gradio-app/gradio/pull/1270)
* Label hotfixes by [@abidlabs](https://github.com/abidlabs) in [PR 1281](https://github.com/gradio-app/gradio/pull/1281)
* General tweaks by [@pngwn](https://github.com/pngwn) in [PR 1276](https://github.com/gradio-app/gradio/pull/1276)
* only affect links within the document by [@pngwn](https://github.com/pngwn) in [PR 1282](https://github.com/gradio-app/gradio/pull/1282)
* release 3.0b9 by [@abidlabs](https://github.com/abidlabs) in [PR 1283](https://github.com/gradio-app/gradio/pull/1283)
* Dm by [@pngwn](https://github.com/pngwn) in [PR 1284](https://github.com/gradio-app/gradio/pull/1284)
* Website fixes by [@aliabd](https://github.com/aliabd) in [PR 1286](https://github.com/gradio-app/gradio/pull/1286)
* Create Streamables by [@aliabid94](https://github.com/aliabid94) in [PR 1279](https://github.com/gradio-app/gradio/pull/1279)
* ensure table works on mobile by [@pngwn](https://github.com/pngwn) in [PR 1277](https://github.com/gradio-app/gradio/pull/1277)
* changes by [@aliabid94](https://github.com/aliabid94) in [PR 1287](https://github.com/gradio-app/gradio/pull/1287)
* demo alignment on landing page by [@aliabd](https://github.com/aliabd) in [PR 1288](https://github.com/gradio-app/gradio/pull/1288)
* New meta img by [@aliabd](https://github.com/aliabd) in [PR 1289](https://github.com/gradio-app/gradio/pull/1289)
* updated PyPi version to 3.0 by [@abidlabs](https://github.com/abidlabs) in [PR 1290](https://github.com/gradio-app/gradio/pull/1290)
* Fix site by [@aliabid94](https://github.com/aliabid94) in [PR 1291](https://github.com/gradio-app/gradio/pull/1291)
* Mobile responsive guides by [@aliabd](https://github.com/aliabd) in [PR 1293](https://github.com/gradio-app/gradio/pull/1293)
* Update readme by [@abidlabs](https://github.com/abidlabs) in [PR 1292](https://github.com/gradio-app/gradio/pull/1292)
* gif by [@abidlabs](https://github.com/abidlabs) in [PR 1296](https://github.com/gradio-app/gradio/pull/1296)

## Contributors Shoutout:

* [@JefferyChiang](https://github.com/JefferyChiang) made their first contribution in [PR 1004](https://github.com/gradio-app/gradio/pull/1004)
* [@NimaBoscarino](https://github.com/NimaBoscarino) made their first contribution in [PR 1000](https://github.com/gradio-app/gradio/pull/1000)
* [@ronvoluted](https://github.com/ronvoluted) made their first contribution in [PR 1050](https://github.com/gradio-app/gradio/pull/1050)
* [@radames](https://github.com/radames) made their first contribution in [PR 1074](https://github.com/gradio-app/gradio/pull/1074)
* [@freddyaboulton](https://github.com/freddyaboulton) made their first contribution in [PR 1085](https://github.com/gradio-app/gradio/pull/1085)<|MERGE_RESOLUTION|>--- conflicted
+++ resolved
@@ -5,28 +5,24 @@
 No changes to highlight.
 
 ## Bug Fixes:
-No changes to highlight.
-
-## Documentation Changes:
-No changes to highlight.
-
-## Testing and Infrastructure Changes:
-No changes to highlight.
-
-## Breaking Changes:
-No changes to highlight.
-
-## Full Changelog:
-No changes to highlight.
-
-## Contributors Shoutout:
-No changes to highlight.
-
-<<<<<<< HEAD
-# Version 3.15.0
-=======
+- Fix audio file output
+
+## Documentation Changes:
+No changes to highlight.
+
+## Testing and Infrastructure Changes:
+No changes to highlight.
+
+## Breaking Changes:
+No changes to highlight.
+
+## Full Changelog:
+No changes to highlight.
+
+## Contributors Shoutout:
+No changes to highlight.
+
 # Version 3.16.0
->>>>>>> b3dc6f55
 
 ## New Features:
 
