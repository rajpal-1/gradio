# Upcoming Release

## New Features:

<<<<<<< HEAD
- Introduced `gradio --deploy` to launch a Gradio app to Spaces directly from your terminal (or `gr.deploy()` if running from a python script / notebook). By [@aliabid94](https://github.com/aliabid94) in [PR 4033](https://github.com/gradio-app/gradio/pull/4033). 
=======
- Introduced `gradio deploy` to launch a Gradio app to Spaces directly from your terminal. By [@aliabid94](https://github.com/aliabid94) in [PR 4033](https://github.com/gradio-app/gradio/pull/4033). 
>>>>>>> 2a30deed


## Bug Fixes:

- Make `Blocks.load` behave like other event listeners (allows chaining `then` off of it) [@anentropic](https://github.com/anentropic/) in [PR 4304](https://github.com/gradio-app/gradio/pull/4304)
- Respect `interactive=True` in output components of a `gr.Interface` by [@abidlabs](https://github.com/abidlabs) in [PR 4356](https://github.com/gradio-app/gradio/pull/4356). 
- Remove unused frontend code by [@akx](https://github.com/akx) in [PR 4275](https://github.com/gradio-app/gradio/pull/4275)
- Fixes favicon path on Windows by [@abidlabs](https://github.com/abidlabs) in [PR 4369](https://github.com/gradio-app/gradio/pull/4369). 
- Prevent path traversal in `/file` routes by [@abidlabs](https://github.com/abidlabs) in [PR 4370](https://github.com/gradio-app/gradio/pull/4370). 
- Do not send HF token to other domains via `/proxy` route  by [@abidlabs](https://github.com/abidlabs) in [PR 4368](https://github.com/gradio-app/gradio/pull/4368). 
- Replace default `markedjs` sanitize function with DOMPurify sanitizer for `gr.Chatbot()` by [@dawoodkhan82](https://github.com/dawoodkhan82) in [PR 4360](https://github.com/gradio-app/gradio/pull/4360)
- Prevent the creation of duplicate copy buttons in the chatbot and ensure copy buttons work in non-secure contexts by [@binary-husky](https://github.com/binary-husky) in [PR 4350](https://github.com/gradio-app/gradio/pull/4350). 

## Other Changes:

- Performance optimization in the frontend's Blocks code by [@akx](https://github.com/akx) in [PR 4334](https://github.com/gradio-app/gradio/pull/4334)

## Breaking Changes:

- The `/file=` route no longer allows accessing dotfiles or files in "dot directories" by [@akx](https://github.com/akx) in [PR 4303](https://github.com/gradio-app/gradio/pull/4303)

# 3.32.0

## New Features:

- `Interface.launch()` and `Blocks.launch()` now accept an `app_kwargs` argument to allow customizing the configuration of the underlying FastAPI app, by [@akx](https://github.com/akx) in [PR 4282](https://github.com/gradio-app/gradio/pull/4282)

## Bug Fixes:

- Fixed Gallery/AnnotatedImage components not respecting GRADIO_DEFAULT_DIR variable by [@freddyaboulton](https://github.com/freddyaboulton) in [PR 4256](https://github.com/gradio-app/gradio/pull/4256)
- Fixed Gallery/AnnotatedImage components resaving identical images by [@freddyaboulton](https://github.com/freddyaboulton) in [PR 4256](https://github.com/gradio-app/gradio/pull/4256)
- Fixed Audio/Video/File components creating empty tempfiles on each run by [@freddyaboulton](https://github.com/freddyaboulton) in [PR 4256](https://github.com/gradio-app/gradio/pull/4256)
- Fixed the behavior of the `run_on_click` parameter in `gr.Examples` by [@abidlabs](https://github.com/abidlabs) in [PR 4258](https://github.com/gradio-app/gradio/pull/4258). 
- Ensure error modal displays when the queue is enabled by [@pngwn](https://github.com/pngwn) in [PR 4273](https://github.com/gradio-app/gradio/pull/4273)
- Ensure js client respcts the full root when making requests to the server by [@pngwn](https://github.com/pngwn) in [PR 4271](https://github.com/gradio-app/gradio/pull/4271)

## Other Changes:

- Refactor web component `initial_height` attribute by [@whitphx](https://github.com/whitphx) in [PR 4223](https://github.com/gradio-app/gradio/pull/4223)
- Relocate `mount_css` fn to remove circular dependency [@whitphx](https://github.com/whitphx) in [PR 4222](https://github.com/gradio-app/gradio/pull/4222)
- Upgrade Black to 23.3 by [@akx](https://github.com/akx) in [PR 4259](https://github.com/gradio-app/gradio/pull/4259)
- Add frontend LaTeX support in `gr.Chatbot()` using `KaTeX` by [@dawoodkhan82](https://github.com/dawoodkhan82) in [PR 4285](https://github.com/gradio-app/gradio/pull/4285).

## Breaking Changes:

No changes to highlight.


# 3.31.0

## New Features:

- The reloader command (`gradio app.py`) can now accept command line arguments by [@micky2be](https://github.com/micky2be) in [PR 4119](https://github.com/gradio-app/gradio/pull/4119)
- Added `format` argument to `Audio` component by [@freddyaboulton](https://github.com/freddyaboulton) in [PR 4178](https://github.com/gradio-app/gradio/pull/4178)
- Add JS client code snippets to use via api page by [@aliabd](https://github.com/aliabd) in [PR 3927](https://github.com/gradio-app/gradio/pull/3927).
- Update to the JS client by [@pngwn](https://github.com/pngwn) in [PR 4202](https://github.com/gradio-app/gradio/pull/4202)

## Bug Fixes:

- Fix "TypeError: issubclass() arg 1 must be a class" When use Optional[Types] by [@lingfengchencn](https://github.com/lingfengchencn) in [PR 4200](https://github.com/gradio-app/gradio/pull/4200). 
- Gradio will no longer send any analytics or call home if analytics are disabled with the GRADIO_ANALYTICS_ENABLED environment variable. By [@akx](https://github.com/akx) in [PR 4194](https://github.com/gradio-app/gradio/pull/4194) and [PR 4236](https://github.com/gradio-app/gradio/pull/4236)
- The deprecation warnings for kwargs now show the actual stack level for the invocation, by [@akx](https://github.com/akx) in [PR 4203](https://github.com/gradio-app/gradio/pull/4203).
- Fix "TypeError: issubclass() arg 1 must be a class" When use Optional[Types] by [@lingfengchencn](https://github.com/lingfengchencn) in [PR 4200](https://github.com/gradio-app/gradio/pull/4200). 
- Ensure cancelling functions work correctly by [@pngwn](https://github.com/pngwn) in [PR 4225](https://github.com/gradio-app/gradio/pull/4225)
- Fixes a bug with typing.get_type_hints() on Python 3.9 by [@abidlabs](https://github.com/abidlabs) in [PR 4228](https://github.com/gradio-app/gradio/pull/4228).
- Fixes JSONDecodeError by [@davidai](https://github.com/davidai) in [PR 4241](https://github.com/gradio-app/gradio/pull/4241)
- Fix `chatbot_dialogpt` demo by [@dawoodkhan82](https://github.com/dawoodkhan82) in [PR 4238](https://github.com/gradio-app/gradio/pull/4238).

## Other Changes:

- Change `gr.Chatbot()` markdown parsing to frontend using `marked` library and `prism` by [@dawoodkhan82](https://github.com/dawoodkhan82) in [PR 4150](https://github.com/gradio-app/gradio/pull/4150)
- Update the js client by [@pngwn](https://github.com/pngwn) in [PR 3899](https://github.com/gradio-app/gradio/pull/3899)
- Fix documentation for the shape of the numpy array produced by the `Image` component by [@der3318](https://github.com/der3318) in [PR 4204](https://github.com/gradio-app/gradio/pull/4204).
- Updates the timeout for websocket messaging from 1 second to 5 seconds by [@abidlabs](https://github.com/abidlabs) in [PR 4235](https://github.com/gradio-app/gradio/pull/4235)


## Breaking Changes:

No changes to highlight.

# 3.30.0

## New Features:

- Adds a `root_path` parameter to `launch()` that allows running Gradio applications on subpaths (e.g. www.example.com/app) behind a proxy, by [@abidlabs](https://github.com/abidlabs) in [PR 4133](https://github.com/gradio-app/gradio/pull/4133)
- Fix dropdown change listener to trigger on change when updated as an output by [@aliabid94](https://github.com/aliabid94) in [PR 4128](https://github.com/gradio-app/gradio/pull/4128). 
- Add `.input` event listener, which is only triggered when a user changes the component value (as compared to `.change`, which is also triggered when a component updates as the result of a function trigger), by [@aliabid94](https://github.com/aliabid94) in [PR 4157](https://github.com/gradio-app/gradio/pull/4157).

## Bug Fixes:

- Records username when flagging by [@abidlabs](https://github.com/abidlabs) in [PR 4135](https://github.com/gradio-app/gradio/pull/4135)
- Fix website build issue by [@aliabd](https://github.com/aliabd) in [PR 4142](https://github.com/gradio-app/gradio/pull/4142)
- Fix lang agnostic type info for `gr.File(file_count='multiple')` output components by [@freddyaboulton](https://github.com/freddyaboulton) in [PR 4153](https://github.com/gradio-app/gradio/pull/4153)


## Other Changes:

No changes to highlight.

## Breaking Changes:

No changes to highlight.

# 3.29.0

## New Features:

- Returning language agnostic types in the `/info` route by [@freddyaboulton](https://github.com/freddyaboulton) in [PR 4039](https://github.com/gradio-app/gradio/pull/4039)

## Bug Fixes:

- Allow users to upload audio files in Audio component on iOS by by [@aliabid94](https://github.com/aliabid94) in [PR 4071](https://github.com/gradio-app/gradio/pull/4071). 
- Fixes the gradio theme builder error that appeared on launch by [@aliabid94](https://github.com/aliabid94) and [@abidlabs](https://github.com/abidlabs) in [PR 4080](https://github.com/gradio-app/gradio/pull/4080) 
- Keep Accordion content in DOM by [@aliabid94](https://github.com/aliabid94) in [PR 4070](https://github.com/gradio-app/gradio/pull/4073) 
- Fixed bug where type hints in functions caused the event handler to crash by [@freddyaboulton](https://github.com/freddyaboulton) in [PR 4068](https://github.com/gradio-app/gradio/pull/4068)
- Fix dropdown default value not appearing by [@aliabid94](https://github.com/aliabid94) in [PR 4072](https://github.com/gradio-app/gradio/pull/4072).
- Soft theme label color fix by [@aliabid94](https://github.com/aliabid94) in [PR 4070](https://github.com/gradio-app/gradio/pull/4070) 
- Fix `gr.Slider` `release` event not triggering on mobile by [@space-nuko](https://github.com/space-nuko) in [PR 4098](https://github.com/gradio-app/gradio/pull/4098) 
- Removes extraneous `State` component info from the `/info` route by [@abidlabs](https://github.com/freddyaboulton) in [PR 4107](https://github.com/gradio-app/gradio/pull/4107)
- Make .then() work even if first event fails by [@aliabid94](https://github.com/aliabid94) in [PR 4115](https://github.com/gradio-app/gradio/pull/4115).

## Documentation Changes:

No changes to highlight.

## Testing and Infrastructure Changes:

No changes to highlight.

## Breaking Changes:

No changes to highlight.

## Full Changelog:

- Allow users to submit with enter in Interfaces with textbox / number inputs [@aliabid94](https://github.com/aliabid94) in [PR 4090](https://github.com/gradio-app/gradio/pull/4090).
- Updates gradio's requirements.txt to requires uvicorn>=0.14.0 by [@abidlabs](https://github.com/abidlabs) in [PR 4086](https://github.com/gradio-app/gradio/pull/4086) 
- Updates some error messaging by [@abidlabs](https://github.com/abidlabs) in [PR 4086](https://github.com/gradio-app/gradio/pull/4086) 
- Renames simplified Chinese translation file from `zh-cn.json` to `zh-CN.json` by [@abidlabs](https://github.com/abidlabs) in [PR 4086](https://github.com/gradio-app/gradio/pull/4086) 

## Contributors Shoutout:

No changes to highlight.

# 3.28.3

## New Features:

No changes to highlight.

## Bug Fixes:

- Fixes issue with indentation in `gr.Code()` component with streaming by [@dawoodkhan82](https://github.com/dawoodkhan82) in [PR 4043](https://github.com/gradio-app/gradio/pull/4043)

## Documentation Changes:

No changes to highlight.

## Testing and Infrastructure Changes:

No changes to highlight.

## Breaking Changes:

No changes to highlight.

## Full Changelog:

No changes to highlight.

## Contributors Shoutout:

No changes to highlight.

# 3.28.2

## Bug Fixes

- Code component visual updates by [@pngwn](https://github.com/pngwn) in [PR 4051](https://github.com/gradio-app/gradio/pull/4051)

## New Features:

- Add support for `visual-question-answering`, `document-question-answering`, and `image-to-text` using `gr.Interface.load("models/...")` and `gr.Interface.from_pipeline` by [@osanseviero](https://github.com/osanseviero) in [PR 3887](https://github.com/gradio-app/gradio/pull/3887)
- Add code block support in `gr.Chatbot()`, by [@dawoodkhan82](https://github.com/dawoodkhan82) in [PR 4048](https://github.com/gradio-app/gradio/pull/4048)
- Adds the ability to blocklist filepaths (and also improves the allowlist mechanism) by [@abidlabs](https://github.com/abidlabs) in [PR 4047](https://github.com/gradio-app/gradio/pull/4047).
- Adds the ability to specify the upload directory via an environment variable by [@abidlabs](https://github.com/abidlabs) in [PR 4047](https://github.com/gradio-app/gradio/pull/4047).

## Bug Fixes:

- Fixes issue with `matplotlib` not rendering correctly if the backend was not set to `Agg` by [@abidlabs](https://github.com/abidlabs) in [PR 4029](https://github.com/gradio-app/gradio/pull/4029)
- Fixes bug where rendering the same `gr.State` across different Interfaces/Blocks within larger Blocks would not work by [@abidlabs](https://github.com/abidlabs) in [PR 4030](https://github.com/gradio-app/gradio/pull/4030)
- Code component visual updates by [@pngwn](https://github.com/pngwn) in [PR 4051](https://github.com/gradio-app/gradio/pull/4051)

## Documentation Changes:

- Adds a Guide on how to use the Python Client within a FastAPI app, by [@abidlabs](https://github.com/abidlabs) in [PR 3892](https://github.com/gradio-app/gradio/pull/3892)

## Testing and Infrastructure Changes:

No changes to highlight.

## Breaking Changes:

- `gr.HuggingFaceDatasetSaver` behavior changed internally. The `flagging/` folder is not a `.git/` folder anymore when using it. `organization` parameter is now ignored in favor of passing a full dataset id as `dataset_name` (e.g. `"username/my-dataset"`).
- New lines (`\n`) are not automatically converted to `<br>` in `gr.Markdown()` or  `gr.Chatbot()`. For multiple new lines, a developer must add multiple `<br>` tags.

## Full Changelog:

- Safer version of `gr.HuggingFaceDatasetSaver` using HTTP methods instead of git pull/push by [@Wauplin](https://github.com/Wauplin) in [PR 3973](https://github.com/gradio-app/gradio/pull/3973)

## Contributors Shoutout:

No changes to highlight.

# 3.28.1

## New Features:

- Add a "clear mask" button to `gr.Image` sketch modes, by [@space-nuko](https://github.com/space-nuko) in [PR 3615](https://github.com/gradio-app/gradio/pull/3615)

## Bug Fixes:

- Fix dropdown default value not appearing by [@aliabid94](https://github.com/aliabid94) in [PR 3996](https://github.com/gradio-app/gradio/pull/3996).
- Fix faded coloring of output textboxes in iOS / Safari by [@aliabid94](https://github.com/aliabid94) in [PR 3993](https://github.com/gradio-app/gradio/pull/3993)

## Documentation Changes:

No changes to highlight.

## Testing and Infrastructure Changes:

- CI: Simplified Python CI workflow by [@akx](https://github.com/akx) in [PR 3982](https://github.com/gradio-app/gradio/pull/3982)
- Upgrade pyright to 1.1.305 by [@akx](https://github.com/akx) in [PR 4042](https://github.com/gradio-app/gradio/pull/4042)
- More Ruff rules are enabled and lint errors fixed by [@akx](https://github.com/akx) in [PR 4038](https://github.com/gradio-app/gradio/pull/4038)

## Breaking Changes:

No changes to highlight.

## Full Changelog:

No changes to highlight.

## Contributors Shoutout:

No changes to highlight.

# 3.28.0

## Bug Fixes:

- Fix duplicate play commands in full-screen mode of 'video'. by [@tomchang25](https://github.com/tomchang25) in [PR 3968](https://github.com/gradio-app/gradio/pull/3968).
- Fix the issue of the UI stuck caused by the 'selected' of DataFrame not being reset. by [@tomchang25](https://github.com/tomchang25) in [PR 3916](https://github.com/gradio-app/gradio/pull/3916).
- Fix issue where `gr.Video()` would not work inside a `gr.Tab()` by [@dawoodkhan82](https://github.com/dawoodkhan82) in [PR 3891](https://github.com/gradio-app/gradio/pull/3891)
- Fixed issue with old_value check in File. by [@tomchang25](https://github.com/tomchang25) in [PR 3859](https://github.com/gradio-app/gradio/pull/3859).
- Fixed bug where all bokeh plots appeared in the same div by [@freddyaboulton](https://github.com/freddyaboulton) in [PR 3896](https://github.com/gradio-app/gradio/pull/3896)
- Fixed image outputs to automatically take full output image height, unless explicitly set, by [@aliabid94](https://github.com/aliabid94) in [PR 3905](https://github.com/gradio-app/gradio/pull/3905)
- Fix issue in `gr.Gallery()` where setting height causes aspect ratio of images to collapse by [@dawoodkhan82](https://github.com/dawoodkhan82) in [PR 3830](https://github.com/gradio-app/gradio/pull/3830)
- Fix issue where requesting for a non-existing file would trigger a 500 error by [@micky2be](https://github.com/micky2be) in `[PR 3895](https://github.com/gradio-app/gradio/pull/3895)`.
- Fix bugs with abspath about symlinks, and unresolvable path on Windows by [@micky2be](https://github.com/micky2be) in `[PR 3895](https://github.com/gradio-app/gradio/pull/3895)`.
- Fixes type in client `Status` enum by [@10zinten](https://github.com/10zinten) in [PR 3931](https://github.com/gradio-app/gradio/pull/3931)
- Fix `gr.ChatBot` to handle image url [tye-singwa](https://github.com/tye-signwa) in [PR 3953](https://github.com/gradio-app/gradio/pull/3953)
- Move Google Tag Manager related initialization code to analytics-enabled block by [@akx](https://github.com/akx) in [PR 3956](https://github.com/gradio-app/gradio/pull/3956)
- Fix bug where port was not reused if the demo was closed and then re-launched by [@freddyaboulton](https://github.com/freddyaboulton) in [PR 3896](https://github.com/gradio-app/gradio/pull/3959)
- Fixes issue where dropdown does not position itself at selected element when opened [@dawoodkhan82](https://github.com/dawoodkhan82) in [PR 3639](https://github.com/gradio-app/gradio/pull/3639)

## Documentation Changes:

- Make use of `gr` consistent across the docs by [@duerrsimon](https://github.com/duerrsimon) in [PR 3901](https://github.com/gradio-app/gradio/pull/3901)
- Fixed typo in theming-guide.md by [@eltociear](https://github.com/eltociear) in [PR 3952](https://github.com/gradio-app/gradio/pull/3952)

## Testing and Infrastructure Changes:

- CI: Python backend lint is only run once, by [@akx](https://github.com/akx) in [PR 3960](https://github.com/gradio-app/gradio/pull/3960)
- Format invocations and concatenations were replaced by f-strings where possible by [@akx](https://github.com/akx) in [PR 3984](https://github.com/gradio-app/gradio/pull/3984)
- Linting rules were made more strict and issues fixed by [@akx](https://github.com/akx) in [PR 3979](https://github.com/gradio-app/gradio/pull/3979).

## Breaking Changes:

- Some re-exports in `gradio.themes` utilities (introduced in 3.24.0) have been eradicated.
  By [@akx](https://github.com/akx) in [PR 3958](https://github.com/gradio-app/gradio/pull/3958)

## Full Changelog:

- Add DESCRIPTION.md to image_segmentation demo by [@aliabd](https://github.com/aliabd) in [PR 3866](https://github.com/gradio-app/gradio/pull/3866)
- Fix error in running `gr.themes.builder()` by [@deepkyu](https://github.com/deepkyu) in [PR 3869](https://github.com/gradio-app/gradio/pull/3869)
- Fixed a JavaScript TypeError when loading custom JS with `_js` and setting `outputs` to `None` in `gradio.Blocks()` by [@DavG25](https://github.com/DavG25) in [PR 3883](https://github.com/gradio-app/gradio/pull/3883)
- Fixed bg_background_fill theme property to expand to whole background, block_radius to affect form elements as well, and added block_label_shadow theme property by [@aliabid94](https://github.com/aliabid94) in [PR 3590](https://github.com/gradio-app/gradio/pull/3590)

## Contributors Shoutout:

No changes to highlight.

# Version 3.27.0

## New Features:

### AnnotatedImage Component

New AnnotatedImage component allows users to highlight regions of an image, either by providing bounding boxes, or 0-1 pixel masks. This component is useful for tasks such as image segmentation, object detection, and image captioning.

![AnnotatedImage screenshot](https://user-images.githubusercontent.com/7870876/232142720-86e0020f-beaf-47b9-a843-689c9621f09c.gif)

Example usage:

```python
with gr.Blocks() as demo:
    img = gr.Image()
    img_section = gr.AnnotatedImage()
    def mask(img):
        top_left_corner = [0, 0, 20, 20]
        random_mask = np.random.randint(0, 2, img.shape[:2])
        return (img, [(top_left_corner, "left corner"), (random_mask, "random")])
    img.change(mask, img, img_section)
```

See the [image_segmentation demo](https://github.com/gradio-app/gradio/tree/main/demo/image_segmentation) for a full example. By [@aliabid94](https://github.com/aliabid94) in [PR 3836](https://github.com/gradio-app/gradio/pull/3836)

## Bug Fixes:

No changes to highlight.

## Documentation Changes:

No changes to highlight.

## Testing and Infrastructure Changes:

No changes to highlight.

## Breaking Changes:

No changes to highlight.

## Full Changelog:

No changes to highlight.

## Contributors Shoutout:

No changes to highlight.

# Version 3.26.0

## New Features:

### `Video` component supports subtitles

- Allow the video component to accept subtitles as input, by [@tomchang25](https://github.com/tomchang25) in [PR 3673](https://github.com/gradio-app/gradio/pull/3673). To provide subtitles, simply return a tuple consisting of `(path_to_video, path_to_subtitles)` from your function. Both `.srt` and `.vtt` formats are supported:

```py
with gr.Blocks() as demo:
    gr.Video(("video.mp4", "captions.srt"))
```

## Bug Fixes:

- Fix code markdown support in `gr.Chatbot()` component by [@dawoodkhan82](https://github.com/dawoodkhan82) in [PR 3816](https://github.com/gradio-app/gradio/pull/3816)

## Documentation Changes:

- Updates the "view API" page in Gradio apps to use the `gradio_client` library by [@aliabd](https://github.com/aliabd) in [PR 3765](https://github.com/gradio-app/gradio/pull/3765)

- Read more about how to use the `gradio_client` library here: https://gradio.app/getting-started-with-the-python-client/

## Testing and Infrastructure Changes:

No changes to highlight.

## Breaking Changes:

No changes to highlight.

## Full Changelog:

No changes to highlight.

## Contributors Shoutout:

No changes to highlight.

# Version 3.25.0

## New Features:

- Improve error messages when number of inputs/outputs to event handlers mismatch, by [@space-nuko](https://github.com/space-nuko) in [PR 3519](https://github.com/gradio-app/gradio/pull/3519)

- Add `select` listener to Images, allowing users to click on any part of an image and get the coordinates of the click by [@aliabid94](https://github.com/aliabid94) in [PR 3786](https://github.com/gradio-app/gradio/pull/3786).

```python
with gr.Blocks() as demo:
    img = gr.Image()
    textbox = gr.Textbox()

    def select_handler(img, evt: gr.SelectData):
        selected_pixel = img[evt.index[1], evt.index[0]]
        return f"Selected pixel: {selected_pixel}"

    img.select(select_handler, img, textbox)
```

![Recording 2023-04-08 at 17 44 39](https://user-images.githubusercontent.com/7870876/230748572-90a2a8d5-116d-4769-bb53-5516555fbd0f.gif)

## Bug Fixes:

- Increase timeout for sending analytics data by [@dawoodkhan82](https://github.com/dawoodkhan82) in [PR 3647](https://github.com/gradio-app/gradio/pull/3647)
- Fix bug where http token was not accessed over websocket connections by [@freddyaboulton](https://github.com/freddyaboulton) in [PR 3735](https://github.com/gradio-app/gradio/pull/3735)
- Add ability to specify `rows`, `columns` and `object-fit` in `style()` for `gr.Gallery()` component by [@dawoodkhan82](https://github.com/dawoodkhan82) in [PR 3586](https://github.com/gradio-app/gradio/pull/3586)
- Fix bug where recording an audio file through the microphone resulted in a corrupted file name by [@abidlabs](https://github.com/abidlabs) in [PR 3770](https://github.com/gradio-app/gradio/pull/3770)
- Added "ssl_verify" to blocks.launch method to allow for use of self-signed certs by [@garrettsutula](https://github.com/garrettsutula) in [PR 3873](https://github.com/gradio-app/gradio/pull/3873)
- Fix bug where iterators where not being reset for processes that terminated early by [@freddyaboulton](https://github.com/freddyaboulton) in [PR 3777](https://github.com/gradio-app/gradio/pull/3777)
- Fix bug where the upload button was not properly handling the `file_count='multiple'` case by [@freddyaboulton](https://github.com/freddyaboulton) in [PR 3782](https://github.com/gradio-app/gradio/pull/3782)
- Fix bug where use Via API button was giving error by [@Devang-C](https://github.com/Devang-C) in [PR 3783](https://github.com/gradio-app/gradio/pull/3783)

## Documentation Changes:

- Fix invalid argument docstrings, by [@akx](https://github.com/akx) in [PR 3740](https://github.com/gradio-app/gradio/pull/3740)

## Testing and Infrastructure Changes:

No changes to highlight.

## Breaking Changes:

No changes to highlight.

## Full Changelog:

- Fixed IPv6 listening to work with bracket [::1] notation, by [@dsully](https://github.com/dsully) in [PR 3695](https://github.com/gradio-app/gradio/pull/3695)

## Contributors Shoutout:

No changes to highlight.

# Version 3.24.1

## New Features:

- No changes to highlight.

## Bug Fixes:

- Fixes Chatbot issue where new lines were being created every time a message was sent back and forth by [@aliabid94](https://github.com/aliabid94) in [PR 3717](https://github.com/gradio-app/gradio/pull/3717).
- Fixes data updating in DataFrame invoking a `select` event once the dataframe has been selected. By [@yiyuezhuo](https://github.com/yiyuezhuo) in [PR 3861](https://github.com/gradio-app/gradio/pull/3861)
- Fixes false positive warning which is due to too strict type checking by [@yiyuezhuo](https://github.com/yiyuezhuo) in [PR 3837](https://github.com/gradio-app/gradio/pull/3837).

## Documentation Changes:

No changes to highlight.

## Testing and Infrastructure Changes:

No changes to highlight.

## Breaking Changes:

No changes to highlight.

## Full Changelog:

No changes to highlight.

## Contributors Shoutout:

No changes to highlight.

# Version 3.24.0

## New Features:

- Trigger the release event when Slider number input is released or unfocused by [@freddyaboulton](https://github.com/freddyaboulton) in [PR 3589](https://github.com/gradio-app/gradio/pull/3589)
- Created Theme Builder, which allows users to create themes without writing any code, by [@aliabid94](https://github.com/aliabid94) in [PR 3664](https://github.com/gradio-app/gradio/pull/3664). Launch by:

  ```python
  import gradio as gr
  gr.themes.builder()
  ```

  ![Theme Builder](https://user-images.githubusercontent.com/7870876/228204929-d71cbba5-69c2-45b3-bd20-e3a201d98b12.png)

- The `Dropdown` component now has a `allow_custom_value` parameter that lets users type in custom values not in the original list of choices.
- The `Colorpicker` component now has a `.blur()` event

### Added a download button for videos! 📥

![download_video](https://user-images.githubusercontent.com/41651716/227009612-9bc5fb72-2a44-4c55-9b7b-a0fa098e7f25.gif)

By [@freddyaboulton](https://github.com/freddyaboulton) in [PR 3581](https://github.com/gradio-app/gradio/pull/3581).

- Trigger the release event when Slider number input is released or unfocused by [@freddyaboulton](https://github.com/freddyaboulton) in [PR 3589](https://github.com/gradio-app/gradio/pull/3589)

## Bug Fixes:

- Fixed bug where text for altair plots was not legible in dark mode by [@freddyaboulton](https://github.com/freddyaboulton) in [PR 3555](https://github.com/gradio-app/gradio/pull/3555)
- Fixes `Chatbot` and `Image` components so that files passed during processing are added to a directory where they can be served from, by [@abidlabs](https://github.com/abidlabs) in [PR 3523](https://github.com/gradio-app/gradio/pull/3523)
- Use Gradio API server to send telemetry using `huggingface_hub` [@dawoodkhan82](https://github.com/dawoodkhan82) in [PR 3488](https://github.com/gradio-app/gradio/pull/3488)
- Fixes an an issue where if the Blocks scope was not exited, then State could be shared across sessions, by [@abidlabs](https://github.com/abidlabs) in [PR 3600](https://github.com/gradio-app/gradio/pull/3600)
- Ensures that `gr.load()` loads and applies the upstream theme, by [@abidlabs](https://github.com/abidlabs) in [PR 3641](https://github.com/gradio-app/gradio/pull/3641)
- Fixed bug where "or" was not being localized in file upload text by [@freddyaboulton](https://github.com/freddyaboulton) in [PR 3599](https://github.com/gradio-app/gradio/pull/3599)
- Fixed bug where chatbot does not autoscroll inside of a tab, row or column by [@dawoodkhan82](https://github.com/dawoodkhan82) in [PR 3637](https://github.com/gradio-app/gradio/pull/3637)
- Fixed bug where textbox shrinks when `lines` set to larger than 20 by [@dawoodkhan82](https://github.com/dawoodkhan82) in [PR 3637](https://github.com/gradio-app/gradio/pull/3637)
- Ensure CSS has fully loaded before rendering the application, by [@pngwn](https://github.com/pngwn) in [PR 3573](https://github.com/gradio-app/gradio/pull/3573)
- Support using an empty list as `gr.Dataframe` value, by [@space-nuko](https://github.com/space-nuko) in [PR 3646](https://github.com/gradio-app/gradio/pull/3646)
- Fixed `gr.Image` not filling the entire element size, by [@space-nuko](https://github.com/space-nuko) in [PR 3649](https://github.com/gradio-app/gradio/pull/3649)
- Make `gr.Code` support the `lines` property, by [@space-nuko](https://github.com/space-nuko) in [PR 3651](https://github.com/gradio-app/gradio/pull/3651)
- Fixes certain `_js` return values being double wrapped in an array, by [@space-nuko](https://github.com/space-nuko) in [PR 3594](https://github.com/gradio-app/gradio/pull/3594)
- Correct the documentation of `gr.File` component to state that its preprocessing method converts the uploaded file to a temporary file, by @RussellLuo in [PR 3660](https://github.com/gradio-app/gradio/pull/3660)
- Fixed bug in Serializer ValueError text by [@osanseviero](https://github.com/osanseviero) in [PR 3669](https://github.com/gradio-app/gradio/pull/3669)
- Fix default parameter argument and `gr.Progress` used in same function, by [@space-nuko](https://github.com/space-nuko) in [PR 3671](https://github.com/gradio-app/gradio/pull/3671)
- Hide `Remove All` button in `gr.Dropdown` single-select mode by [@space-nuko](https://github.com/space-nuko) in [PR 3678](https://github.com/gradio-app/gradio/pull/3678)
- Fix broken spaces in docs by [@aliabd](https://github.com/aliabd) in [PR 3698](https://github.com/gradio-app/gradio/pull/3698)
- Fix items in `gr.Dropdown` besides the selected item receiving a checkmark, by [@space-nuko](https://github.com/space-nuko) in [PR 3644](https://github.com/gradio-app/gradio/pull/3644)
- Fix several `gr.Dropdown` issues and improve usability, by [@space-nuko](https://github.com/space-nuko) in [PR 3705](https://github.com/gradio-app/gradio/pull/3705)

## Documentation Changes:

- Makes some fixes to the Theme Guide related to naming of variables, by [@abidlabs](https://github.com/abidlabs) in [PR 3561](https://github.com/gradio-app/gradio/pull/3561)
- Documented `HuggingFaceDatasetJSONSaver` by [@osanseviero](https://github.com/osanseviero) in [PR 3604](https://github.com/gradio-app/gradio/pull/3604)
- Makes some additions to documentation of `Audio` and `State` components, and fixes the `pictionary` demo by [@abidlabs](https://github.com/abidlabs) in [PR 3611](https://github.com/gradio-app/gradio/pull/3611)
- Fix outdated sharing your app guide by [@aliabd](https://github.com/aliabd) in [PR 3699](https://github.com/gradio-app/gradio/pull/3699)

## Testing and Infrastructure Changes:

- Removed heavily-mocked tests related to comet_ml, wandb, and mlflow as they added a significant amount of test dependencies that prevented installation of test dependencies on Windows environments. By [@abidlabs](https://github.com/abidlabs) in [PR 3608](https://github.com/gradio-app/gradio/pull/3608)
- Added Windows continuous integration, by [@space-nuko](https://github.com/space-nuko) in [PR 3628](https://github.com/gradio-app/gradio/pull/3628)
- Switched linting from flake8 + isort to `ruff`, by [@akx](https://github.com/akx) in [PR 3710](https://github.com/gradio-app/gradio/pull/3710)

## Breaking Changes:

No changes to highlight.

## Full Changelog:

- Mobile responsive iframes in themes guide by [@aliabd](https://github.com/aliabd) in [PR 3562](https://github.com/gradio-app/gradio/pull/3562)
- Remove extra $demo from theme guide by [@aliabd](https://github.com/aliabd) in [PR 3563](https://github.com/gradio-app/gradio/pull/3563)
- Set the theme name to be the upstream repo name when loading from the hub by [@freddyaboulton](https://github.com/freddyaboulton) in [PR 3595](https://github.com/gradio-app/gradio/pull/3595)
- Copy everything in website Dockerfile, fix build issues by [@aliabd](https://github.com/aliabd) in [PR 3659](https://github.com/gradio-app/gradio/pull/3659)
- Raise error when an event is queued but the queue is not configured by [@freddyaboulton](https://github.com/freddyaboulton) in [PR 3640](https://github.com/gradio-app/gradio/pull/3640)
- Allows users to apss in a string name for a built-in theme, by [@abidlabs](https://github.com/abidlabs) in [PR 3641](https://github.com/gradio-app/gradio/pull/3641)
- Added `orig_name` to Video output in the backend so that the front end can set the right name for downloaded video files by [@freddyaboulton](https://github.com/freddyaboulton) in [PR 3700](https://github.com/gradio-app/gradio/pull/3700)

## Contributors Shoutout:

No changes to highlight.

# Version 3.23.0

## New Features:

### Theme Sharing!

Once you have created a theme, you can upload it to the HuggingFace Hub to let others view it, use it, and build off of it! You can also download, reuse, and remix other peoples' themes. See https://gradio.app/theming-guide/ for more details.

By [@freddyaboulton](https://github.com/freddyaboulton) in [PR 3428](https://github.com/gradio-app/gradio/pull/3428)

## Bug Fixes:

- Removes leading spaces from all lines of code uniformly in the `gr.Code()` component. By [@abidlabs](https://github.com/abidlabs) in [PR 3556](https://github.com/gradio-app/gradio/pull/3556)
- Fixed broken login page, by [@aliabid94](https://github.com/aliabid94) in [PR 3529](https://github.com/gradio-app/gradio/pull/3529)

## Documentation Changes:

No changes to highlight.

## Testing and Infrastructure Changes:

No changes to highlight.

## Breaking Changes:

No changes to highlight.

## Full Changelog:

- Fix rendering of dropdowns to take more space, and related bugs, by [@aliabid94](https://github.com/aliabid94) in [PR 3549](https://github.com/gradio-app/gradio/pull/3549)

## Contributors Shoutout:

No changes to highlight.

# Version 3.22.1

## New Features:

No changes to highlight.

## Bug Fixes:

- Restore label bars by [@aliabid94](https://github.com/aliabid94) in [PR 3507](https://github.com/gradio-app/gradio/pull/3507)

## Documentation Changes:

No changes to highlight.

## Testing and Infrastructure Changes:

No changes to highlight.

## Breaking Changes:

No changes to highlight.

## Full Changelog:

No changes to highlight.

## Contributors Shoutout:

No changes to highlight.

# Version 3.22.0

## New Features:

### Official Theme release

Gradio now supports a new theme system, which allows you to customize the look and feel of your app. You can now use the `theme=` kwarg to pass in a prebuilt theme, or customize your own! See https://gradio.app/theming-guide/ for more details. By [@aliabid94](https://github.com/aliabid94) in [PR 3470](https://github.com/gradio-app/gradio/pull/3470) and [PR 3497](https://github.com/gradio-app/gradio/pull/3497)

### `elem_classes`

Add keyword argument `elem_classes` to Components to control class names of components, in the same manner as existing `elem_id`.
By [@aliabid94](https://github.com/aliabid94) in [PR 3466](https://github.com/gradio-app/gradio/pull/3466)

## Bug Fixes:

- Fixes the File.upload() event trigger which broke as part of the change in how we uploaded files by [@abidlabs](https://github.com/abidlabs) in [PR 3462](https://github.com/gradio-app/gradio/pull/3462)
- Fixed issue with `gr.Request` object failing to handle dictionaries when nested keys couldn't be converted to variable names [#3454](https://github.com/gradio-app/gradio/issues/3454) by [@radames](https://github.com/radames) in [PR 3459](https://github.com/gradio-app/gradio/pull/3459)
- Fixed bug where css and client api was not working properly when mounted in a subpath by [@freddyaboulton](https://github.com/freddyaboulton) in [PR 3482](https://github.com/gradio-app/gradio/pull/3482)

## Documentation Changes:

- Document gr.Error in the docs by [@aliabd](https://github.com/aliabd) in [PR 3465](https://github.com/gradio-app/gradio/pull/3465)

## Testing and Infrastructure Changes:

- Pinned `pyright==1.1.298` for stability by [@abidlabs](https://github.com/abidlabs) in [PR 3475](https://github.com/gradio-app/gradio/pull/3475)
- Removed `IOComponent.add_interactive_to_config()` by [@space-nuko](https://github.com/space-nuko) in [PR 3476](https://github.com/gradio-app/gradio/pull/3476)
- Removed `IOComponent.generate_sample()` by [@space-nuko](https://github.com/space-nuko) in [PR 3475](https://github.com/gradio-app/gradio/pull/3483)

## Breaking Changes:

No changes to highlight.

## Full Changelog:

- Revert primary button background color in dark mode by [@aliabid94](https://github.com/aliabid94) in [PR 3468](https://github.com/gradio-app/gradio/pull/3468)

## Contributors Shoutout:

No changes to highlight.

# Version 3.21.0

## New Features:

### Theme Sharing 🎨 🤝

You can now share your gradio themes with the world!

After creating a theme, you can upload it to the HuggingFace Hub to let others view it, use it, and build off of it!

### Uploading

There are two ways to upload a theme, via the theme class instance or the command line.

1. Via the class instance

```python
my_theme.push_to_hub(repo_name="my_theme",
                     version="0.2.0",
                     hf_token="...")
```

2. Via the command line

First save the theme to disk

```python
my_theme.dump(filename="my_theme.json")
```

Then use the `upload_theme` command:

```bash
upload_theme\
"my_theme.json"\
"my_theme"\
"0.2.0"\
"<hf-token>"
```

The `version` must be a valid [semantic version](https://www.geeksforgeeks.org/introduction-semantic-versioning/) string.

This creates a space on the huggingface hub to host the theme files and show potential users a preview of your theme.

An example theme space is here: https://huggingface.co/spaces/freddyaboulton/dracula_revamped

### Downloading

To use a theme from the hub, use the `from_hub` method on the `ThemeClass` and pass it to your app:

```python
my_theme = gr.Theme.from_hub("freddyaboulton/my_theme")

with gr.Blocks(theme=my_theme) as demo:
    ....
```

You can also pass the theme string directly to `Blocks` or `Interface` (`gr.Blocks(theme="freddyaboulton/my_theme")`)

You can pin your app to an upstream theme version by using semantic versioning expressions.

For example, the following would ensure the theme we load from the `my_theme` repo was between versions `0.1.0` and `0.2.0`:

```python
with gr.Blocks(theme="freddyaboulton/my_theme@>=0.1.0,<0.2.0") as demo:
    ....
```

by [@freddyaboulton](https://github.com/freddyaboulton) in [PR 3428](https://github.com/gradio-app/gradio/pull/3428)

### Code component 🦾

New code component allows you to enter, edit and display code with full syntax highlighting by [@pngwn](https://github.com/pngwn) in [PR 3421](https://github.com/gradio-app/gradio/pull/3421)

### The `Chatbot` component now supports audio, video, and images

The `Chatbot` component now supports audio, video, and images with a simple syntax: simply
pass in a tuple with the URL or filepath (the second optional element of the tuple is alt text), and the image/audio/video will be displayed:

```python
gr.Chatbot([
    (("driving.mp4",), "cool video"),
    (("cantina.wav",), "cool audio"),
    (("lion.jpg", "A lion"), "cool pic"),
]).style(height=800)
```

<img width="1054" alt="image" src="https://user-images.githubusercontent.com/1778297/224116682-5908db47-f0fa-405c-82ab-9c7453e8c4f1.png">

Note: images were previously supported via Markdown syntax and that is still supported for backwards compatibility. By [@dawoodkhan82](https://github.com/dawoodkhan82) in [PR 3413](https://github.com/gradio-app/gradio/pull/3413)

- Allow consecutive function triggers with `.then` and `.success` by [@aliabid94](https://github.com/aliabid94) in [PR 3430](https://github.com/gradio-app/gradio/pull/3430)

- New code component allows you to enter, edit and display code with full syntax highlighting by [@pngwn](https://github.com/pngwn) in [PR 3421](https://github.com/gradio-app/gradio/pull/3421)

![](https://user-images.githubusercontent.com/12937446/224116643-5cfb94b3-93ce-43ee-bb7b-c25c3b66e0a1.png)

- Added the `.select()` event listener, which also includes event data that can be passed as an argument to a function with type hint `gr.SelectData`. The following components support the `.select()` event listener: Chatbot, CheckboxGroup, Dataframe, Dropdown, File, Gallery, HighlightedText, Label, Radio, TabItem, Tab, Textbox. Example usage:

```python
import gradio as gr

with gr.Blocks() as demo:
    gallery = gr.Gallery(["images/1.jpg", "images/2.jpg", "images/3.jpg"])
    selected_index = gr.Textbox()

    def on_select(evt: gr.SelectData):
        return evt.index

    gallery.select(on_select, None, selected_index)
```

By [@aliabid94](https://github.com/aliabid94) in [PR 3399](https://github.com/gradio-app/gradio/pull/3399)

- The `Textbox` component now includes a copy button by [@abidlabs](https://github.com/abidlabs) in [PR 3452](https://github.com/gradio-app/gradio/pull/3452)

## Bug Fixes:

- Use `huggingface_hub` to send telemetry on `interface` and `blocks`; eventually to replace segment by [@dawoodkhan82](https://github.com/dawoodkhan82) in [PR 3342](https://github.com/gradio-app/gradio/pull/3342)
- Ensure load events created by components (randomize for slider, callable values) are never queued unless every is passed by [@freddyaboulton](https://github.com/freddyaboulton) in [PR 3391](https://github.com/gradio-app/gradio/pull/3391)
- Prevent in-place updates of `generic_update` by shallow copying by [@gitgithan](https://github.com/gitgithan) in [PR 3405](https://github.com/gradio-app/gradio/pull/3405) to fix [#3282](https://github.com/gradio-app/gradio/issues/3282)
- Fix bug caused by not importing `BlockContext` in `utils.py` by [@freddyaboulton](https://github.com/freddyaboulton) in [PR 3424](https://github.com/gradio-app/gradio/pull/3424)
- Ensure dropdown does not highlight partial matches by [@pngwn](https://github.com/pngwn) in [PR 3421](https://github.com/gradio-app/gradio/pull/3421)
- Fix mic button display by [@aliabid94](https://github.com/aliabid94) in [PR 3456](https://github.com/gradio-app/gradio/pull/3456)

## Documentation Changes:

- Added a section on security and access when sharing Gradio apps by [@abidlabs](https://github.com/abidlabs) in [PR 3408](https://github.com/gradio-app/gradio/pull/3408)
- Add Chinese README by [@uanu2002](https://github.com/uanu2002) in [PR 3394](https://github.com/gradio-app/gradio/pull/3394)
- Adds documentation for web components by [@abidlabs](https://github.com/abidlabs) in [PR 3407](https://github.com/gradio-app/gradio/pull/3407)
- Fixed link in Chinese readme by [@eltociear](https://github.com/eltociear) in [PR 3417](https://github.com/gradio-app/gradio/pull/3417)
- Document Blocks methods by [@aliabd](https://github.com/aliabd) in [PR 3427](https://github.com/gradio-app/gradio/pull/3427)
- Fixed bug where event handlers were not showing up in documentation by [@freddyaboulton](https://github.com/freddyaboulton) in [PR 3434](https://github.com/gradio-app/gradio/pull/3434)

## Testing and Infrastructure Changes:

- Fixes tests that were failing locally but passing on CI by [@abidlabs](https://github.com/abidlabs) in [PR 3411](https://github.com/gradio-app/gradio/pull/3411)
- Remove codecov from the repo by [@aliabd](https://github.com/aliabd) in [PR 3415](https://github.com/gradio-app/gradio/pull/3415)

## Breaking Changes:

No changes to highlight.

## Full Changelog:

- Prevent in-place updates of `generic_update` by shallow copying by [@gitgithan](https://github.com/gitgithan) in [PR 3405](https://github.com/gradio-app/gradio/pull/3405) to fix [#3282](https://github.com/gradio-app/gradio/issues/3282)
- Persist file names of files uploaded through any Gradio component by [@abidlabs](https://github.com/abidlabs) in [PR 3412](https://github.com/gradio-app/gradio/pull/3412)
- Fix markdown embedded component in docs by [@aliabd](https://github.com/aliabd) in [PR 3410](https://github.com/gradio-app/gradio/pull/3410)
- Clean up event listeners code by [@aliabid94](https://github.com/aliabid94) in [PR 3420](https://github.com/gradio-app/gradio/pull/3420)
- Fix css issue with spaces logo by [@aliabd](https://github.com/aliabd) in [PR 3422](https://github.com/gradio-app/gradio/pull/3422)
- Makes a few fixes to the `JSON` component (show_label parameter, icons) in [@abidlabs](https://github.com/abidlabs) in [PR 3451](https://github.com/gradio-app/gradio/pull/3451)

## Contributors Shoutout:

No changes to highlight.

# Version 3.20.1

## New Features:

- Add `height` kwarg to style in `gr.Chatbot()` component by [@dawoodkhan82](https://github.com/dawoodkhan82) in [PR 3369](https://github.com/gradio-app/gradio/pull/3369)

```python
chatbot = gr.Chatbot().style(height=500)
```

## Bug Fixes:

- Ensure uploaded images are always shown in the sketch tool by [@pngwn](https://github.com/pngwn) in [PR 3386](https://github.com/gradio-app/gradio/pull/3386)
- Fixes bug where when if fn is a non-static class member, then self should be ignored as the first param of the fn by [@or25](https://github.com/or25) in [PR #3227](https://github.com/gradio-app/gradio/pull/3227)

## Documentation Changes:

No changes to highlight.

## Testing and Infrastructure Changes:

No changes to highlight.

## Breaking Changes:

No changes to highlight.

## Full Changelog:

No changes to highlight.

## Contributors Shoutout:

No changes to highlight.

# Version 3.20.0

## New Features:

### Release event for Slider

Now you can trigger your python function to run when the slider is released as opposed to every slider change value!

Simply use the `release` method on the slider

```python
slider.release(function, inputs=[...], outputs=[...], api_name="predict")
```

By [@freddyaboulton](https://github.com/freddyaboulton) in [PR 3353](https://github.com/gradio-app/gradio/pull/3353)

### Dropdown Component Updates

The standard dropdown component now supports searching for choices. Also when `multiselect` is `True`, you can specify `max_choices` to set the maximum number of choices you want the user to be able to select from the dropdown component.

```python
gr.Dropdown(label="Choose your favorite colors", choices=["red", "blue", "green", "yellow", "orange"], multiselect=True, max_choices=2)
```

by [@dawoodkhan82](https://github.com/dawoodkhan82) in [PR 3211](https://github.com/gradio-app/gradio/pull/3211)

### Download button for images 🖼️

Output images will now automatically have a download button displayed to make it easier to save and share
the results of Machine Learning art models.

![download_sketch](https://user-images.githubusercontent.com/41651716/221025113-e693bf41-eabd-42b3-a4f2-26f2708d98fe.gif)

By [@freddyaboulton](https://github.com/freddyaboulton) in [PR 3297](https://github.com/gradio-app/gradio/pull/3297)

- Updated image upload component to accept all image formats, including lossless formats like .webp by [@fienestar](https://github.com/fienestar) in [PR 3225](https://github.com/gradio-app/gradio/pull/3225)
- Adds a disabled mode to the `gr.Button` component by setting `interactive=False` by [@abidlabs](https://github.com/abidlabs) in [PR 3266](https://github.com/gradio-app/gradio/pull/3266) and [PR 3288](https://github.com/gradio-app/gradio/pull/3288)
- Adds visual feedback to the when the Flag button is clicked, by [@abidlabs](https://github.com/abidlabs) in [PR 3289](https://github.com/gradio-app/gradio/pull/3289)
- Adds ability to set `flagging_options` display text and saved flag separately by [@abidlabs](https://github.com/abidlabs) in [PR 3289](https://github.com/gradio-app/gradio/pull/3289)
- Allow the setting of `brush_radius` for the `Image` component both as a default and via `Image.update()` by [@pngwn](https://github.com/pngwn) in [PR 3277](https://github.com/gradio-app/gradio/pull/3277)
- Added `info=` argument to form components to enable extra context provided to users, by [@aliabid94](https://github.com/aliabid94) in [PR 3291](https://github.com/gradio-app/gradio/pull/3291)
- Allow developers to access the username of a logged-in user from the `gr.Request()` object using the `.username` attribute by [@abidlabs](https://github.com/abidlabs) in [PR 3296](https://github.com/gradio-app/gradio/pull/3296)
- Add `preview` option to `Gallery.style` that launches the gallery in preview mode when first loaded by [@freddyaboulton](https://github.com/freddyaboulton) in [PR 3345](https://github.com/gradio-app/gradio/pull/3345)

## Bug Fixes:

- Ensure `mirror_webcam` is always respected by [@pngwn](https://github.com/pngwn) in [PR 3245](https://github.com/gradio-app/gradio/pull/3245)
- Fix issue where updated markdown links were not being opened in a new tab by [@gante](https://github.com/gante) in [PR 3236](https://github.com/gradio-app/gradio/pull/3236)
- API Docs Fixes by [@aliabd](https://github.com/aliabd) in [PR 3287](https://github.com/gradio-app/gradio/pull/3287)
- Added a timeout to queue messages as some demos were experiencing infinitely growing queues from active jobs waiting forever for clients to respond by [@freddyaboulton](https://github.com/freddyaboulton) in [PR 3196](https://github.com/gradio-app/gradio/pull/3196)
- Fixes the height of rendered LaTeX images so that they match the height of surrounding text by [@abidlabs](https://github.com/abidlabs) in [PR 3258](https://github.com/gradio-app/gradio/pull/3258) and in [PR 3276](https://github.com/gradio-app/gradio/pull/3276)
- Fix bug where matplotlib images where always too small on the front end by [@freddyaboulton](https://github.com/freddyaboulton) in [PR 3274](https://github.com/gradio-app/gradio/pull/3274)
- Remove embed's `initial_height` when loading is complete so the embed finds its natural height once it is loaded [@pngwn](https://github.com/pngwn) in [PR 3292](https://github.com/gradio-app/gradio/pull/3292)
- Prevent Sketch from crashing when a default image is provided by [@pngwn](https://github.com/pngwn) in [PR 3277](https://github.com/gradio-app/gradio/pull/3277)
- Respect the `shape` argument on the front end when creating Image Sketches by [@pngwn](https://github.com/pngwn) in [PR 3277](https://github.com/gradio-app/gradio/pull/3277)
- Fix infinite loop caused by setting `Dropdown's` value to be `[]` and adding a change event on the dropdown by [@freddyaboulton](https://github.com/freddyaboulton) in [PR 3295](https://github.com/gradio-app/gradio/pull/3295)
- Fix change event listed twice in image docs by [@aliabd](https://github.com/aliabd) in [PR 3318](https://github.com/gradio-app/gradio/pull/3318)
- Fix bug that cause UI to be vertically centered at all times by [@pngwn](https://github.com/pngwn) in [PR 3336](https://github.com/gradio-app/gradio/pull/3336)
- Fix bug where `height` set in `Gallery.style` was not respected by the front-end by [@freddyaboulton](https://github.com/freddyaboulton) in [PR 3343](https://github.com/gradio-app/gradio/pull/3343)
- Ensure markdown lists are rendered correctly by [@pngwn](https://github.com/pngwn) in [PR 3341](https://github.com/gradio-app/gradio/pull/3341)
- Ensure that the initial empty value for `gr.Dropdown(Multiselect=True)` is an empty list and the initial value for `gr.Dropdown(Multiselect=False)` is an empty string by [@pngwn](https://github.com/pngwn) in [PR 3338](https://github.com/gradio-app/gradio/pull/3338)
- Ensure uploaded images respect the shape property when the canvas is also enabled by [@pngwn](https://github.com/pngwn) in [PR 3351](https://github.com/gradio-app/gradio/pull/3351)
- Ensure that Google Analytics works correctly when gradio apps are created with `analytics_enabled=True` by [@abidlabs](https://github.com/abidlabs) in [PR 3349](https://github.com/gradio-app/gradio/pull/3349)
- Fix bug where files were being re-uploaded after updates by [@freddyaboulton](https://github.com/freddyaboulton) in [PR 3375](https://github.com/gradio-app/gradio/pull/3375)
- Fix error when using backen_fn and custom js at the same time by [@jialeicui](https://github.com/jialeicui) in [PR 3358](https://github.com/gradio-app/gradio/pull/3358)
- Support new embeds for huggingface spaces subdomains by [@pngwn](https://github.com/pngwn) in [PR 3367](https://github.com/gradio-app/gradio/pull/3367)

## Documentation Changes:

- Added the `types` field to the dependency field in the config by [@freddyaboulton](https://github.com/freddyaboulton) in [PR 3315](https://github.com/gradio-app/gradio/pull/3315)
- Gradio Status Page by [@aliabd](https://github.com/aliabd) in [PR 3331](https://github.com/gradio-app/gradio/pull/3331)
- Adds a Guide on setting up a dashboard from Supabase data using the `gr.BarPlot`
  component by [@abidlabs](https://github.com/abidlabs) in [PR 3275](https://github.com/gradio-app/gradio/pull/3275)

## Testing and Infrastructure Changes:

- Adds a script to benchmark the performance of the queue and adds some instructions on how to use it. By [@freddyaboulton](https://github.com/freddyaboulton) and [@abidlabs](https://github.com/abidlabs) in [PR 3272](https://github.com/gradio-app/gradio/pull/3272)
- Flaky python tests no longer cancel non-flaky tests by [@freddyaboulton](https://github.com/freddyaboulton) in [PR 3344](https://github.com/gradio-app/gradio/pull/3344)

## Breaking Changes:

- Chatbot bubble colors can no longer be set by `chatbot.style(color_map=)` by [@aliabid94] in [PR 3370](https://github.com/gradio-app/gradio/pull/3370)

## Full Changelog:

- Fixed comment typo in components.py by [@eltociear](https://github.com/eltociear) in [PR 3235](https://github.com/gradio-app/gradio/pull/3235)
- Cleaned up chatbot ui look and feel by [@aliabid94] in [PR 3370](https://github.com/gradio-app/gradio/pull/3370)

## Contributors Shoutout:

No changes to highlight.

# Version 3.19.1

## New Features:

No changes to highlight.

## Bug Fixes:

- UI fixes including footer and API docs by [@aliabid94](https://github.com/aliabid94) in [PR 3242](https://github.com/gradio-app/gradio/pull/3242)
- Updated image upload component to accept all image formats, including lossless formats like .webp by [@fienestar](https://github.com/fienestar) in [PR 3225](https://github.com/gradio-app/gradio/pull/3225)

## Documentation Changes:

No changes to highlight.

## Testing and Infrastructure Changes:

No changes to highlight.

## Breaking Changes:

No changes to highlight.

## Full Changelog:

- Added backend support for themes by [@aliabid94](https://github.com/aliabid94) in [PR 2931](https://github.com/gradio-app/gradio/pull/2931)
- Added support for button sizes "lg" (default) and "sm".

## Contributors Shoutout:

No changes to highlight.

# Version 3.19.0

## New Features:

### Improved embedding experience

When embedding a spaces-hosted gradio app as a web component, you now get an improved UI linking back to the original space, better error handling and more intelligent load performance. No changes are required to your code to benefit from this enhanced experience; simply upgrade your gradio SDK to the latest version.

![](https://user-images.githubusercontent.com/12937446/219653294-86937632-72c1-4e93-a77c-af705d49382a.png)

This behaviour is configurable. You can disable the info panel at the bottom by passing `info="false"`. You can disable the container entirely by passing `container="false"`.

Error statuses are reported in the UI with an easy way for end-users to report problems to the original space author via the community tab of that Hugginface space:

![](https://user-images.githubusercontent.com/12937446/219655499-88019443-d694-44e7-9e6d-242e19d10a5c.png)

By default, gradio apps are lazy loaded, vastly improving performance when there are several demos on the page. Metadata is loaded ahead of time, but the space will only be loaded and rendered when it is in view.

This behaviour is configurable. You can pass `eager="true"` to load and render the space regardless of whether or not it is currently on the screen.

by [@pngwn](https://github.com/pngwn) in [PR 3205](https://github.com/gradio-app/gradio/pull/3205)

### New `gr.BarPlot` component! 📊

Create interactive bar plots from a high-level interface with `gr.BarPlot`.
No need to remember matplotlib syntax anymore!

Example usage:

```python
import gradio as gr
import pandas as pd

simple = pd.DataFrame({
    'a': ['A', 'B', 'C', 'D', 'E', 'F', 'G', 'H', 'I'],
    'b': [28, 55, 43, 91, 81, 53, 19, 87, 52]
})

with gr.Blocks() as demo:
    gr.BarPlot(
        simple,
        x="a",
        y="b",
        title="Simple Bar Plot with made up data",
        tooltip=['a', 'b'],
    )

demo.launch()
```

By [@freddyaboulton](https://github.com/freddyaboulton) in [PR 3157](https://github.com/gradio-app/gradio/pull/3157)

### Bokeh plots are back! 🌠

Fixed a bug that prevented bokeh plots from being displayed on the front end and extended support for both 2.x and 3.x versions of bokeh!

![image](https://user-images.githubusercontent.com/41651716/219468324-0d82e07f-8fb4-4ff9-b40c-8250b29e45f7.png)

By [@freddyaboulton](https://github.com/freddyaboulton) in [PR 3212](https://github.com/gradio-app/gradio/pull/3212)

## Bug Fixes:

- Adds ability to add a single message from the bot or user side. Ex: specify `None` as the second value in the tuple, to add a single message in the chatbot from the "bot" side.

```python
gr.Chatbot([("Hi, I'm DialoGPT. Try asking me a question.", None)])
```

By [@dawoodkhan82](https://github.com/dawoodkhan82) in [PR 3165](https://github.com/gradio-app/gradio/pull/3165)

- Fixes `gr.utils.delete_none` to only remove props whose values are `None` from the config by [@abidlabs](https://github.com/abidlabs) in [PR 3188](https://github.com/gradio-app/gradio/pull/3188)
- Fix bug where embedded demos were not loading files properly by [@freddyaboulton](https://github.com/freddyaboulton) in [PR 3177](https://github.com/gradio-app/gradio/pull/3177)
- The `change` event is now triggered when users click the 'Clear All' button of the multiselect DropDown component by [@freddyaboulton](https://github.com/freddyaboulton) in [PR 3195](https://github.com/gradio-app/gradio/pull/3195)
- Stops File component from freezing when a large file is uploaded by [@aliabid94](https://github.com/aliabid94) in [PR 3191](https://github.com/gradio-app/gradio/pull/3191)
- Support Chinese pinyin in Dataframe by [@aliabid94](https://github.com/aliabid94) in [PR 3206](https://github.com/gradio-app/gradio/pull/3206)
- The `clear` event is now triggered when images are cleared by [@freddyaboulton](https://github.com/freddyaboulton) in [PR 3218](https://github.com/gradio-app/gradio/pull/3218)
- Fix bug where auth cookies where not sent when connecting to an app via http by [@freddyaboulton](https://github.com/freddyaboulton) in [PR 3223](https://github.com/gradio-app/gradio/pull/3223)
- Ensure latext CSS is always applied in light and dark mode by [@pngwn](https://github.com/pngwn) in [PR 3233](https://github.com/gradio-app/gradio/pull/3233)

## Documentation Changes:

- Sort components in docs by alphabetic order by [@aliabd](https://github.com/aliabd) in [PR 3152](https://github.com/gradio-app/gradio/pull/3152)
- Changes to W&B guide by [@scottire](https://github.com/scottire) in [PR 3153](https://github.com/gradio-app/gradio/pull/3153)
- Keep pnginfo metadata for gallery by [@wfng92](https://github.com/wfng92) in [PR 3150](https://github.com/gradio-app/gradio/pull/3150)
- Add a section on how to run a Gradio app locally [@osanseviero](https://github.com/osanseviero) in [PR 3170](https://github.com/gradio-app/gradio/pull/3170)
- Fixed typos in gradio events function documentation by [@vidalmaxime](https://github.com/vidalmaxime) in [PR 3168](https://github.com/gradio-app/gradio/pull/3168)
- Added an example using Gradio's batch mode with the diffusers library by [@abidlabs](https://github.com/abidlabs) in [PR 3224](https://github.com/gradio-app/gradio/pull/3224)

## Testing and Infrastructure Changes:

No changes to highlight.

## Breaking Changes:

No changes to highlight.

## Full Changelog:

- Fix demos page css and add close demos button by [@aliabd](https://github.com/aliabd) in [PR 3151](https://github.com/gradio-app/gradio/pull/3151)
- Caches temp files from base64 input data by giving them a deterministic path based on the contents of data by [@abidlabs](https://github.com/abidlabs) in [PR 3197](https://github.com/gradio-app/gradio/pull/3197)
- Better warnings (when there is a mismatch between the number of output components and values returned by a function, or when the `File` component or `UploadButton` component includes a `file_types` parameter along with `file_count=="dir"`) by [@abidlabs](https://github.com/abidlabs) in [PR 3194](https://github.com/gradio-app/gradio/pull/3194)
- Raises a `gr.Error` instead of a regular Python error when you use `gr.Interface.load()` to load a model and there's an error querying the HF API by [@abidlabs](https://github.com/abidlabs) in [PR 3194](https://github.com/gradio-app/gradio/pull/3194)
- Fixed gradio share links so that they are persistent and do not reset if network
  connection is disrupted by by [XciD](https://github.com/XciD), [Wauplin](https://github.com/Wauplin), and [@abidlabs](https://github.com/abidlabs) in [PR 3149](https://github.com/gradio-app/gradio/pull/3149) and a follow-up to allow it to work for users upgrading from a previous Gradio version in [PR 3221](https://github.com/gradio-app/gradio/pull/3221)

## Contributors Shoutout:

No changes to highlight.

# Version 3.18.0

## New Features:

### Revamped Stop Button for Interfaces 🛑

If your Interface function is a generator, there used to be a separate `Stop` button displayed next
to the `Submit` button.

We've revamed the `Submit` button so that it turns into a `Stop` button during the generation process.
Clicking on the `Stop` button will cancel the generation and turn it back to a `Submit` button.
The `Stop` button will automatically turn back to a `Submit` button at the end of the generation if you don't use it!

By [@freddyaboulton](https://github.com/freddyaboulton) in [PR 3124](https://github.com/gradio-app/gradio/pull/3124)

### Queue now works with reload mode!

You can now call `queue` on your `demo` outside of the `if __name__ == "__main__"` block and
run the script in reload mode with the `gradio` command.

Any changes to the `app.py` file will be reflected in the webpage automatically and the queue will work
properly!

By [@freddyaboulton](https://github.com/freddyaboulton) in [PR 3089](https://github.com/gradio-app/gradio/pull/3089)

### Allow serving files from additional directories

```python
demo = gr.Interface(...)
demo.launch(
  file_directories=["/var/lib/demo/path/to/resources"]
)
```

By [@maxaudron](https://github.com/maxaudron) in [PR 3075](https://github.com/gradio-app/gradio/pull/3075)

## Bug Fixes:

- Fixes URL resolution on Windows by [@abidlabs](https://github.com/abidlabs) in [PR 3108](https://github.com/gradio-app/gradio/pull/3108)
- Example caching now works with components without a label attribute (e.g. `Column`) by [@abidlabs](https://github.com/abidlabs) in [PR 3123](https://github.com/gradio-app/gradio/pull/3123)
- Ensure the Video component correctly resets the UI state when a new video source is loaded and reduce choppiness of UI by [@pngwn](https://github.com/abidlabs) in [PR 3117](https://github.com/gradio-app/gradio/pull/3117)
- Fixes loading private Spaces by [@abidlabs](https://github.com/abidlabs) in [PR 3068](https://github.com/gradio-app/gradio/pull/3068)
- Added a warning when attempting to launch an `Interface` via the `%%blocks` jupyter notebook magic command by [@freddyaboulton](https://github.com/freddyaboulton) in [PR 3126](https://github.com/gradio-app/gradio/pull/3126)
- Fixes bug where interactive output image cannot be set when in edit mode by [@dawoodkhan82](https://github.com/@dawoodkhan82) in [PR 3135](https://github.com/gradio-app/gradio/pull/3135)
- A share link will automatically be created when running on Sagemaker notebooks so that the front-end is properly displayed by [@abidlabs](https://github.com/abidlabs) in [PR 3137](https://github.com/gradio-app/gradio/pull/3137)
- Fixes a few dropdown component issues; hide checkmark next to options as expected, and keyboard hover is visible by [@dawoodkhan82](https://github.com/dawoodkhan82) in [PR 3145]https://github.com/gradio-app/gradio/pull/3145)
- Fixed bug where example pagination buttons were not visible in dark mode or displayed under the examples table. By [@freddyaboulton](https://github.com/freddyaboulton) in [PR 3144](https://github.com/gradio-app/gradio/pull/3144)
- Fixed bug where the font color of axis labels and titles for native plots did not respond to dark mode preferences. By [@freddyaboulton](https://github.com/freddyaboulton) in [PR 3146](https://github.com/gradio-app/gradio/pull/3146)

## Documentation Changes:

- Added a guide on the 4 kinds of Gradio Interfaces by [@yvrjsharma](https://github.com/yvrjsharma) and [@abidlabs](https://github.com/abidlabs) in [PR 3003](https://github.com/gradio-app/gradio/pull/3003)
- Explained that the parameters in `launch` will not be respected when using reload mode, e.g. `gradio` command by [@freddyaboulton](https://github.com/freddyaboulton) in [PR 3089](https://github.com/gradio-app/gradio/pull/3089)
- Added a demo to show how to set up variable numbers of outputs in Gradio by [@abidlabs](https://github.com/abidlabs) in [PR 3127](https://github.com/gradio-app/gradio/pull/3127)
- Updated docs to reflect that the `equal_height` parameter should be passed to the `.style()` method of `gr.Row()` by [@freddyaboulton](https://github.com/freddyaboulton) in [PR 3125](https://github.com/gradio-app/gradio/pull/3125)

## Testing and Infrastructure Changes:

No changes to highlight.

## Breaking Changes:

No changes to highlight.

## Full Changelog:

- Changed URL of final image for `fake_diffusion` demos by [@freddyaboulton](https://github.com/freddyaboulton) in [PR 3120](https://github.com/gradio-app/gradio/pull/3120)

## Contributors Shoutout:

No changes to highlight.

# Version 3.17.1

## New Features:

### iOS image rotation fixed 🔄

Previously photos uploaded via iOS would be rotated after processing. This has been fixed by [@freddyaboulton](https://github.com/freddyaboulton) in [PR 3089](https://github.com/gradio-app/gradio/pull/3091)

#### Before

![image](https://user-images.githubusercontent.com/41651716/215846507-a36e9d05-1ac2-4867-8ab3-ce045a9415d9.png)

#### After

![image](https://user-images.githubusercontent.com/41651716/215846554-e41773ed-70f0-491a-9952-6a18babf91ef.png)

### Run on Kaggle kernels 🧪

A share link will automatically be created when running on Kaggle kernels (notebooks) so that the front-end is properly displayed.

![image](https://user-images.githubusercontent.com/41651716/216104254-2cf55599-449c-436c-b57e-40f6a83f9eee.png)

By [@freddyaboulton](https://github.com/freddyaboulton) in [PR 3101](https://github.com/gradio-app/gradio/pull/3101)

## Bug Fixes:

- Fix bug where examples were not rendered correctly for demos created with Blocks api that had multiple input compinents by [@freddyaboulton](https://github.com/freddyaboulton) in [PR 3090](https://github.com/gradio-app/gradio/pull/3090)
- Fix change event listener for JSON, HighlightedText, Chatbot by [@aliabid94](https://github.com/aliabid94) in [PR 3095](https://github.com/gradio-app/gradio/pull/3095)
- Fixes bug where video and file change event not working [@tomchang25](https://github.com/tomchang25) in [PR 3098](https://github.com/gradio-app/gradio/pull/3098)
- Fixes bug where static_video play and pause event not working [@tomchang25](https://github.com/tomchang25) in [PR 3098](https://github.com/gradio-app/gradio/pull/3098)
- Fixed `Gallery.style(grid=...)` by by [@aliabd](https://github.com/aliabd) in [PR 3107](https://github.com/gradio-app/gradio/pull/3107)

## Documentation Changes:

- Update chatbot guide to include blocks demo and markdown support section by [@dawoodkhan82](https://github.com/dawoodkhan82) in [PR 3023](https://github.com/gradio-app/gradio/pull/3023)

* Fix a broken link in the Quick Start guide, by [@cakiki](https://github.com/cakiki) in [PR 3109](https://github.com/gradio-app/gradio/pull/3109)
* Better docs navigation on mobile by [@aliabd](https://github.com/aliabd) in [PR 3112](https://github.com/gradio-app/gradio/pull/3112)
* Add a guide on using Gradio with [Comet](https://comet.com/), by [@DN6](https://github.com/DN6/) in [PR 3058](https://github.com/gradio-app/gradio/pull/3058)

## Testing and Infrastructure Changes:

No changes to highlight.

## Breaking Changes:

No changes to highlight.

## Full Changelog:

- Set minimum `markdown-it-py` version to `2.0.0` so that the dollar math plugin is compatible by [@freddyaboulton](https://github.com/freddyaboulton) in [PR 3102](https://github.com/gradio-app/gradio/pull/3102)

## Contributors Shoutout:

No changes to highlight.

# Version 3.17.0

## New Features:

### Extended support for Interface.load! 🏗️

You can now load `image-to-text` and `conversational` pipelines from the hub!

### Image-to-text Demo

```python
io = gr.Interface.load("models/nlpconnect/vit-gpt2-image-captioning",
                       api_key="<optional-api-key>")
io.launch()
```

<img width="1087" alt="image" src="https://user-images.githubusercontent.com/41651716/213260197-dc5d80b4-6e50-4b3a-a764-94980930ac38.png">

### conversational Demo

```python
chatbot = gr.Interface.load("models/microsoft/DialoGPT-medium",
                           api_key="<optional-api-key>")
chatbot.launch()
```

![chatbot_load](https://user-images.githubusercontent.com/41651716/213260220-3eaa25b7-a38b-48c6-adeb-2718bdf297a2.gif)

By [@freddyaboulton](https://github.com/freddyaboulton) in [PR 3011](https://github.com/gradio-app/gradio/pull/3011)

### Download Button added to Model3D Output Component 📥

No need for an additional file output component to enable model3d file downloads anymore. We now added a download button to the model3d component itself.

<img width="739" alt="Screenshot 2023-01-18 at 3 52 45 PM" src="https://user-images.githubusercontent.com/12725292/213294198-5f4fda35-bde7-450c-864f-d5683e7fa29a.png">

By [@dawoodkhan82](https://github.com/dawoodkhan82) in [PR 3014](https://github.com/gradio-app/gradio/pull/3014)

### Fixing Auth on Spaces 🔑

Authentication on spaces works now! Third party cookies must be enabled on your browser to be able
to log in. Some browsers disable third party cookies by default (Safari, Chrome Incognito).

![auth_spaces](https://user-images.githubusercontent.com/41651716/215528417-09538933-0576-4d1d-b3b9-1e877ab01905.gif)

## Bug Fixes:

- Fixes bug where interpretation event was not configured correctly by [@freddyaboulton](https://github.com/freddyaboulton) in [PR 2993](https://github.com/gradio-app/gradio/pull/2993)
- Fix relative import bug in reload mode by [@freddyaboulton](https://github.com/freddyaboulton) in [PR 2992](https://github.com/gradio-app/gradio/pull/2992)
- Fixes bug where png files were not being recognized when uploading images by [@abidlabs](https://github.com/abidlabs) in [PR 3002](https://github.com/gradio-app/gradio/pull/3002)
- Fixes bug where external Spaces could not be loaded and used as functions if they returned files by [@abidlabs](https://github.com/abidlabs) in [PR 3004](https://github.com/gradio-app/gradio/pull/3004)
- Fix bug where file serialization output was not JSON serializable by [@freddyaboulton](https://github.com/freddyaboulton) in [PR 2999](https://github.com/gradio-app/gradio/pull/2999)
- Fixes bug where png files were not being recognized when uploading images by [@abidlabs](https://github.com/abidlabs) in [PR 3002](https://github.com/gradio-app/gradio/pull/3002)
- Fixes bug where temporary uploaded files were not being added to temp sets by [@abidlabs](https://github.com/abidlabs) in [PR 3005](https://github.com/gradio-app/gradio/pull/3005)
- Fixes issue where markdown support in chatbot breaks older demos [@dawoodkhan82](https://github.com/dawoodkhan82) in [PR 3006](https://github.com/gradio-app/gradio/pull/3006)
- Fixes the `/file/` route that was broken in a recent change in [PR 3010](https://github.com/gradio-app/gradio/pull/3010)
- Fix bug where the Image component could not serialize image urls by [@freddyaboulton](https://github.com/freddyaboulton) in [PR 2957](https://github.com/gradio-app/gradio/pull/2957)
- Fix forwarding for guides after SEO renaming by [@aliabd](https://github.com/aliabd) in [PR 3017](https://github.com/gradio-app/gradio/pull/3017)
- Switch all pages on the website to use latest stable gradio by [@aliabd](https://github.com/aliabd) in [PR 3016](https://github.com/gradio-app/gradio/pull/3016)
- Fix bug related to deprecated parameters in `huggingface_hub` for the HuggingFaceDatasetSaver in [PR 3025](https://github.com/gradio-app/gradio/pull/3025)
- Added better support for symlinks in the way absolute paths are resolved by [@abidlabs](https://github.com/abidlabs) in [PR 3037](https://github.com/gradio-app/gradio/pull/3037)
- Fix several minor frontend bugs (loading animation, examples as gallery) frontend [@aliabid94](https://github.com/3026) in [PR 2961](https://github.com/gradio-app/gradio/pull/3026).
- Fixes bug that the chatbot sample code does not work with certain input value by [@petrov826](https://github.com/petrov826) in [PR 3039](https://github.com/gradio-app/gradio/pull/3039).
- Fix shadows for form element and ensure focus styles more visible in dark mode [@pngwn](https://github.com/pngwn) in [PR 3042](https://github.com/gradio-app/gradio/pull/3042).
- Fixed bug where the Checkbox and Dropdown change events were not triggered in response to other component changes by [@freddyaboulton](https://github.com/freddyaboulton) in [PR 3045](https://github.com/gradio-app/gradio/pull/3045)
- Fix bug where the queue was not properly restarted after launching a `closed` app by [@freddyaboulton](https://github.com/freddyaboulton) in [PR 3022](https://github.com/gradio-app/gradio/pull/3022)
- Adding missing embedded components on docs by [@aliabd](https://github.com/aliabd) in [PR 3027](https://github.com/gradio-app/gradio/pull/3027)
- Fixes bug where app would crash if the `file_types` parameter of `gr.File` or `gr.UploadButton` was not a list by [@freddyaboulton](https://github.com/freddyaboulton) in [PR 3048](https://github.com/gradio-app/gradio/pull/3048)
- Ensure CSS mounts correctly regardless of how many Gradio instances are on the page [@pngwn](https://github.com/pngwn) in [PR 3059](https://github.com/gradio-app/gradio/pull/3059).
- Fix bug where input component was not hidden in the frontend for `UploadButton` by [@freddyaboulton](https://github.com/freddyaboulton) in [PR 3053](https://github.com/gradio-app/gradio/pull/3053)
- Fixes issue where after clicking submit or undo, the sketch output wouldn't clear. [@dawoodkhan82](https://github.com/dawoodkhan82) in [PR 3047](https://github.com/gradio-app/gradio/pull/3047)
- Ensure spaces embedded via the web component always use the correct URLs for server requests and change ports for testing to avoid strange collisions when users are working with embedded apps locally by [@pngwn](https://github.com/pngwn) in [PR 3065](https://github.com/gradio-app/gradio/pull/3065)
- Preserve selected image of Gallery through updated by [@freddyaboulton](https://github.com/freddyaboulton) in [PR 3061](https://github.com/gradio-app/gradio/pull/3061)
- Fix bug where auth was not respected on HF spaces by [@freddyaboulton](https://github.com/freddyaboulton) and [@aliabid94](https://github.com/aliabid94) in [PR 3049](https://github.com/gradio-app/gradio/pull/3049)
- Fixes bug where tabs selected attribute not working if manually change tab by [@tomchang25](https://github.com/tomchang25) in [3055](https://github.com/gradio-app/gradio/pull/3055)
- Change chatbot to show dots on progress, and fix bug where chatbot would not stick to bottom in the case of images by [@aliabid94](https://github.com/aliabid94) in [PR 3067](https://github.com/gradio-app/gradio/pull/3079)

## Documentation Changes:

- SEO improvements to guides by[@aliabd](https://github.com/aliabd) in [PR 2915](https://github.com/gradio-app/gradio/pull/2915)
- Use `gr.LinePlot` for the `blocks_kinematics` demo by [@freddyaboulton](https://github.com/freddyaboulton) in [PR 2998](https://github.com/gradio-app/gradio/pull/2998)
- Updated the `interface_series_load` to include some inline markdown code by [@abidlabs](https://github.com/abidlabs) in [PR 3051](https://github.com/gradio-app/gradio/pull/3051)

## Testing and Infrastructure Changes:

- Adds a GitHub action to test if any large files (> 5MB) are present by [@abidlabs](https://github.com/abidlabs) in [PR 3013](https://github.com/gradio-app/gradio/pull/3013)

## Breaking Changes:

No changes to highlight.

## Full Changelog:

- Rewrote frontend using CSS variables for themes by [@pngwn](https://github.com/pngwn) in [PR 2840](https://github.com/gradio-app/gradio/pull/2840)
- Moved telemetry requests to run on background threads by [@abidlabs](https://github.com/abidlabs) in [PR 3054](https://github.com/gradio-app/gradio/pull/3054)

## Contributors Shoutout:

No changes to highlight.

# Version 3.16.2

## New Features:

No changes to highlight.

## Bug Fixes:

- Fixed file upload fails for files with zero size by [@dawoodkhan82](https://github.com/dawoodkhan82) in [PR 2923](https://github.com/gradio-app/gradio/pull/2923)
- Fixed bug where `mount_gradio_app` would not launch if the queue was enabled in a gradio app by [@freddyaboulton](https://github.com/freddyaboulton) in [PR 2939](https://github.com/gradio-app/gradio/pull/2939)
- Fix custom long CSS handling in Blocks by [@anton-l](https://github.com/anton-l) in [PR 2953](https://github.com/gradio-app/gradio/pull/2953)
- Recovers the dropdown change event by [@abidlabs](https://github.com/abidlabs) in [PR 2954](https://github.com/gradio-app/gradio/pull/2954).
- Fix audio file output by [@aliabid94](https://github.com/aliabid94) in [PR 2961](https://github.com/gradio-app/gradio/pull/2961).
- Fixed bug where file extensions of really long files were not kept after download by [@freddyaboulton](https://github.com/freddyaboulton) in [PR 2929](https://github.com/gradio-app/gradio/pull/2929)
- Fix bug where outputs for examples where not being returned by the backend by [@freddyaboulton](https://github.com/freddyaboulton) in [PR 2955](https://github.com/gradio-app/gradio/pull/2955)
- Fix bug in `blocks_plug` demo that prevented switching tabs programmatically with python [@TashaSkyUp](https://github.com/https://github.com/TashaSkyUp) in [PR 2971](https://github.com/gradio-app/gradio/pull/2971).

## Documentation Changes:

No changes to highlight.

## Testing and Infrastructure Changes:

No changes to highlight.

## Breaking Changes:

No changes to highlight.

## Full Changelog:

No changes to highlight.

## Contributors Shoutout:

No changes to highlight.

# Version 3.16.1

## New Features:

No changes to highlight.

## Bug Fixes:

- Fix audio file output by [@aliabid94](https://github.com/aliabid94) in [PR 2950](https://github.com/gradio-app/gradio/pull/2950).

## Documentation Changes:

No changes to highlight.

## Testing and Infrastructure Changes:

No changes to highlight.

## Breaking Changes:

No changes to highlight.

## Full Changelog:

No changes to highlight.

## Contributors Shoutout:

No changes to highlight.

# Version 3.16.0

## New Features:

### Send custom progress updates by adding a `gr.Progress` argument after the input arguments to any function. Example:

```python
def reverse(word, progress=gr.Progress()):
    progress(0, desc="Starting")
    time.sleep(1)
    new_string = ""
    for letter in progress.tqdm(word, desc="Reversing"):
        time.sleep(0.25)
        new_string = letter + new_string
    return new_string

demo = gr.Interface(reverse, gr.Text(), gr.Text())
```

Progress indicator bar by [@aliabid94](https://github.com/aliabid94) in [PR 2750](https://github.com/gradio-app/gradio/pull/2750).

- Added `title` argument to `TabbedInterface` by @MohamedAliRashad in [#2888](https://github.com/gradio-app/gradio/pull/2888)
- Add support for specifying file extensions for `gr.File` and `gr.UploadButton`, using `file_types` parameter (e.g `gr.File(file_count="multiple", file_types=["text", ".json", ".csv"])`) by @dawoodkhan82 in [#2901](https://github.com/gradio-app/gradio/pull/2901)
- Added `multiselect` option to `Dropdown` by @dawoodkhan82 in [#2871](https://github.com/gradio-app/gradio/pull/2871)

### With `multiselect` set to `true` a user can now select multiple options from the `gr.Dropdown` component.

```python
gr.Dropdown(["angola", "pakistan", "canada"], multiselect=True, value=["angola"])
```

<img width="610" alt="Screenshot 2023-01-03 at 4 14 36 PM" src="https://user-images.githubusercontent.com/12725292/210442547-c86975c9-4b4f-4b8e-8803-9d96e6a8583a.png">

## Bug Fixes:

- Fixed bug where an error opening an audio file led to a crash by [@FelixDombek](https://github.com/FelixDombek) in [PR 2898](https://github.com/gradio-app/gradio/pull/2898)
- Fixed bug where setting `default_enabled=False` made it so that the entire queue did not start by [@freddyaboulton](https://github.com/freddyaboulton) in [PR 2876](https://github.com/gradio-app/gradio/pull/2876)
- Fixed bug where csv preview for DataFrame examples would show filename instead of file contents by [@freddyaboulton](https://github.com/freddyaboulton) in [PR 2877](https://github.com/gradio-app/gradio/pull/2877)
- Fixed bug where an error raised after yielding iterative output would not be displayed in the browser by
  [@JaySmithWpg](https://github.com/JaySmithWpg) in [PR 2889](https://github.com/gradio-app/gradio/pull/2889)
- Fixed bug in `blocks_style` demo that was preventing it from launching by [@freddyaboulton](https://github.com/freddyaboulton) in [PR 2890](https://github.com/gradio-app/gradio/pull/2890)
- Fixed bug where files could not be downloaded by [@freddyaboulton](https://github.com/freddyaboulton) in [PR 2926](https://github.com/gradio-app/gradio/pull/2926)
- Fixed bug where cached examples were not displaying properly by [@a-rogalska](https://github.com/a-rogalska) in [PR 2974](https://github.com/gradio-app/gradio/pull/2974)

## Documentation Changes:

- Added a Guide on using Google Sheets to create a real-time dashboard with Gradio's `DataFrame` and `LinePlot` component, by [@abidlabs](https://github.com/abidlabs) in [PR 2816](https://github.com/gradio-app/gradio/pull/2816)
- Add a components - events matrix on the docs by [@aliabd](https://github.com/aliabd) in [PR 2921](https://github.com/gradio-app/gradio/pull/2921)

## Testing and Infrastructure Changes:

- Deployed PRs from forks to spaces by [@freddyaboulton](https://github.com/freddyaboulton) in [PR 2895](https://github.com/gradio-app/gradio/pull/2895)

## Breaking Changes:

No changes to highlight.

## Full Changelog:

- The `default_enabled` parameter of the `Blocks.queue` method has no effect by [@freddyaboulton](https://github.com/freddyaboulton) in [PR 2876](https://github.com/gradio-app/gradio/pull/2876)
- Added typing to several Python files in codebase by [@abidlabs](https://github.com/abidlabs) in [PR 2887](https://github.com/gradio-app/gradio/pull/2887)
- Excluding untracked files from demo notebook check action by [@aliabd](https://github.com/aliabd) in [PR 2897](https://github.com/gradio-app/gradio/pull/2897)
- Optimize images and gifs by [@aliabd](https://github.com/aliabd) in [PR 2922](https://github.com/gradio-app/gradio/pull/2922)
- Updated typing by [@1nF0rmed](https://github.com/1nF0rmed) in [PR 2904](https://github.com/gradio-app/gradio/pull/2904)

## Contributors Shoutout:

- @JaySmithWpg for making their first contribution to gradio!
- @MohamedAliRashad for making their first contribution to gradio!

# Version 3.15.0

## New Features:

Gradio's newest plotting component `gr.LinePlot`! 📈

With this component you can easily create time series visualizations with customizable
appearance for your demos and dashboards ... all without having to know an external plotting library.

For an example of the api see below:

```python
gr.LinePlot(stocks,
            x="date",
            y="price",
            color="symbol",
            color_legend_position="bottom",
            width=600, height=400, title="Stock Prices")
```

![image](https://user-images.githubusercontent.com/41651716/208711646-81ae3745-149b-46a3-babd-0569aecdd409.png)

By [@freddyaboulton](https://github.com/freddyaboulton) in [PR 2807](https://github.com/gradio-app/gradio/pull/2807)

## Bug Fixes:

- Fixed bug where the `examples_per_page` parameter of the `Examples` component was not passed to the internal `Dataset` component by [@freddyaboulton](https://github.com/freddyaboulton) in [PR 2861](https://github.com/gradio-app/gradio/pull/2861)
- Fixes loading Spaces that have components with default values by [@abidlabs](https://github.com/abidlabs) in [PR 2855](https://github.com/gradio-app/gradio/pull/2855)
- Fixes flagging when `allow_flagging="auto"` in `gr.Interface()` by [@abidlabs](https://github.com/abidlabs) in [PR 2695](https://github.com/gradio-app/gradio/pull/2695)
- Fixed bug where passing a non-list value to `gr.CheckboxGroup` would crash the entire app by [@freddyaboulton](https://github.com/freddyaboulton) in [PR 2866](https://github.com/gradio-app/gradio/pull/2866)

## Documentation Changes:

- Added a Guide on using BigQuery with Gradio's `DataFrame` and `ScatterPlot` component,
  by [@abidlabs](https://github.com/abidlabs) in [PR 2794](https://github.com/gradio-app/gradio/pull/2794)

## Testing and Infrastructure Changes:

No changes to highlight.

## Breaking Changes:

No changes to highlight.

## Full Changelog:

- Fixed importing gradio can cause PIL.Image.registered_extensions() to break by `[@aliencaocao](https://github.com/aliencaocao)` in `[PR 2846](https://github.com/gradio-app/gradio/pull/2846)`
- Fix css glitch and navigation in docs by [@aliabd](https://github.com/aliabd) in [PR 2856](https://github.com/gradio-app/gradio/pull/2856)
- Added the ability to set `x_lim`, `y_lim` and legend positions for `gr.ScatterPlot` by [@freddyaboulton](https://github.com/freddyaboulton) in [PR 2807](https://github.com/gradio-app/gradio/pull/2807)
- Remove footers and min-height the correct way by [@aliabd](https://github.com/aliabd) in [PR 2860](https://github.com/gradio-app/gradio/pull/2860)

## Contributors Shoutout:

No changes to highlight.

# Version 3.14.0

## New Features:

### Add Waveform Visual Support to Audio

Adds a `gr.make_waveform()` function that creates a waveform video by combining an audio and an optional background image by [@dawoodkhan82](http://github.com/dawoodkhan82) and [@aliabid94](http://github.com/aliabid94) in [PR 2706](https://github.com/gradio-app/gradio/pull/2706. Helpful for making audio outputs much more shareable.

![waveform screenrecording](https://user-images.githubusercontent.com/7870876/206062396-164a5e71-451a-4fe0-94a7-cbe9269d57e6.gif)

### Allows Every Component to Accept an `every` Parameter

When a component's initial value is a function, the `every` parameter re-runs the function every `every` seconds. By [@abidlabs](https://github.com/abidlabs) in [PR 2806](https://github.com/gradio-app/gradio/pull/2806). Here's a code example:

```py
import gradio as gr

with gr.Blocks() as demo:
    df = gr.DataFrame(run_query, every=60*60)

demo.queue().launch()
```

## Bug Fixes:

- Fixed issue where too many temporary files were created, all with randomly generated
  filepaths. Now fewer temporary files are created and are assigned a path that is a
  hash based on the file contents by [@abidlabs](https://github.com/abidlabs) in [PR 2758](https://github.com/gradio-app/gradio/pull/2758)

## Documentation Changes:

No changes to highlight.

## Testing and Infrastructure Changes:

No changes to highlight.

## Breaking Changes:

No changes to highlight.

## Full Changelog:

No changes to highlight.

## Contributors Shoutout:

No changes to highlight.

# Version 3.13.2

## New Features:

No changes to highlight.

## Bug Fixes:

\*No changes to highlight.

-

## Documentation Changes:

- Improves documentation of several queuing-related parameters by [@abidlabs](https://github.com/abidlabs) in [PR 2825](https://github.com/gradio-app/gradio/pull/2825)

## Testing and Infrastructure Changes:

- Remove h11 pinning by [@ecederstrand](<[https://github.com/abidlabs](https://github.com/ecederstrand)>) in [PR 2820](<[https://github.com/gradio-app/gradio/pull/2808](https://github.com/gradio-app/gradio/pull/2820)>)

## Breaking Changes:

No changes to highlight.

## Full Changelog:

No changes to highlight.

## Contributors Shoutout:

No changes to highlight.

# Version 3.13.1

## New Features:

### New Shareable Links

Replaces tunneling logic based on ssh port-forwarding to that based on `frp` by [XciD](https://github.com/XciD) and [Wauplin](https://github.com/Wauplin) in [PR 2509](https://github.com/gradio-app/gradio/pull/2509)

You don't need to do anything differently, but when you set `share=True` in `launch()`,
you'll get this message and a public link that look a little bit different:

```bash
Setting up a public link... we have recently upgraded the way public links are generated. If you encounter any problems, please downgrade to gradio version 3.13.0
.
Running on public URL: https://bec81a83-5b5c-471e.gradio.live
```

These links are a more secure and scalable way to create shareable demos!

## Bug Fixes:

- Allows `gr.Dataframe()` to take a `pandas.DataFrame` that includes numpy array and other types as its initial value, by [@abidlabs](https://github.com/abidlabs) in [PR 2804](https://github.com/gradio-app/gradio/pull/2804)
- Add `altair` to requirements.txt by [@freddyaboulton](https://github.com/freddyaboulton) in [PR 2811](https://github.com/gradio-app/gradio/pull/2811)
- Added aria-labels to icon buttons that are built into UI components by [@emilyuhde](http://github.com/emilyuhde) in [PR 2791](https://github.com/gradio-app/gradio/pull/2791)

## Documentation Changes:

- Fixed some typos in the "Plot Component for Maps" guide by [@freddyaboulton](https://github.com/freddyaboulton) in [PR 2811](https://github.com/gradio-app/gradio/pull/2811)

## Testing and Infrastructure Changes:

- Fixed test for IP address by [@abidlabs](https://github.com/abidlabs) in [PR 2808](https://github.com/gradio-app/gradio/pull/2808)

## Breaking Changes:

No changes to highlight.

## Full Changelog:

- Fixed typo in parameter `visible` in classes in `templates.py` by [@abidlabs](https://github.com/abidlabs) in [PR 2805](https://github.com/gradio-app/gradio/pull/2805)
- Switched external service for getting IP address from `https://api.ipify.org` to `https://checkip.amazonaws.com/` by [@abidlabs](https://github.com/abidlabs) in [PR 2810](https://github.com/gradio-app/gradio/pull/2810)

## Contributors Shoutout:

No changes to highlight.

- Fixed typo in parameter `visible` in classes in `templates.py` by [@abidlabs](https://github.com/abidlabs) in [PR 2805](https://github.com/gradio-app/gradio/pull/2805)
- Switched external service for getting IP address from `https://api.ipify.org` to `https://checkip.amazonaws.com/` by [@abidlabs](https://github.com/abidlabs) in [PR 2810](https://github.com/gradio-app/gradio/pull/2810)

# Version 3.13.0

## New Features:

### Scatter plot component

It is now possible to create a scatter plot natively in Gradio!

The `gr.ScatterPlot` component accepts a pandas dataframe and some optional configuration parameters
and will automatically create a plot for you!

This is the first of many native plotting components in Gradio!

For an example of how to use `gr.ScatterPlot` see below:

```python
import gradio as gr
from vega_datasets import data

cars = data.cars()

with gr.Blocks() as demo:
    gr.ScatterPlot(show_label=False,
                   value=cars,
                   x="Horsepower",
                   y="Miles_per_Gallon",
                   color="Origin",
                   tooltip="Name",
                   title="Car Data",
                   y_title="Miles per Gallon",
                   color_legend_title="Origin of Car").style(container=False)

demo.launch()
```

<img width="404" alt="image" src="https://user-images.githubusercontent.com/41651716/206737726-4c4da5f0-dee8-4f0a-b1e1-e2b75c4638e9.png">

By [@freddyaboulton](https://github.com/freddyaboulton) in [PR 2764](https://github.com/gradio-app/gradio/pull/2764)

### Support for altair plots

The `Plot` component can now accept altair plots as values!
Simply return an altair plot from your event listener and gradio will display it in the front-end.
See the example below:

```python
import gradio as gr
import altair as alt
from vega_datasets import data

cars = data.cars()
chart = (
    alt.Chart(cars)
    .mark_point()
    .encode(
        x="Horsepower",
        y="Miles_per_Gallon",
        color="Origin",
    )
)

with gr.Blocks() as demo:
    gr.Plot(value=chart)
demo.launch()
```

<img width="1366" alt="image" src="https://user-images.githubusercontent.com/41651716/204660697-f994316f-5ca7-4e8a-93bc-eb5e0d556c91.png">

By [@freddyaboulton](https://github.com/freddyaboulton) in [PR 2741](https://github.com/gradio-app/gradio/pull/2741)

### Set the background color of a Label component

The `Label` component now accepts a `color` argument by [@freddyaboulton](https://github.com/freddyaboulton) in [PR 2736](https://github.com/gradio-app/gradio/pull/2736).
The `color` argument should either be a valid css color name or hexadecimal string.
You can update the color with `gr.Label.update`!

This lets you create Alert and Warning boxes with the `Label` component. See below:

```python
import gradio as gr
import random

def update_color(value):
    if value < 0:
        # This is bad so use red
        return "#FF0000"
    elif 0 <= value <= 20:
        # Ok but pay attention (use orange)
        return "#ff9966"
    else:
        # Nothing to worry about
        return None

def update_value():
    choice = random.choice(['good', 'bad', 'so-so'])
    color = update_color(choice)
    return gr.Label.update(value=choice, color=color)


with gr.Blocks() as demo:
    label = gr.Label(value=-10)
    demo.load(lambda: update_value(), inputs=None, outputs=[label], every=1)
demo.queue().launch()
```

![label_bg_color_update](https://user-images.githubusercontent.com/41651716/204400372-80e53857-f26f-4a38-a1ae-1acadff75e89.gif)

### Add Brazilian Portuguese translation

Add Brazilian Portuguese translation (pt-BR.json) by [@pstwh](http://github.com/pstwh) in [PR 2753](https://github.com/gradio-app/gradio/pull/2753):

<img width="951" alt="image" src="https://user-images.githubusercontent.com/1778297/206615305-4c52031e-3f7d-4df2-8805-a79894206911.png">

## Bug Fixes:

- Fixed issue where image thumbnails were not showing when an example directory was provided
  by [@abidlabs](https://github.com/abidlabs) in [PR 2745](https://github.com/gradio-app/gradio/pull/2745)
- Fixed bug loading audio input models from the hub by [@freddyaboulton](https://github.com/freddyaboulton) in [PR 2779](https://github.com/gradio-app/gradio/pull/2779).
- Fixed issue where entities were not merged when highlighted text was generated from the
  dictionary inputs [@payoto](https://github.com/payoto) in [PR 2767](https://github.com/gradio-app/gradio/pull/2767)
- Fixed bug where generating events did not finish running even if the websocket connection was closed by [@freddyaboulton](https://github.com/freddyaboulton) in [PR 2783](https://github.com/gradio-app/gradio/pull/2783).

## Documentation Changes:

No changes to highlight.

## Testing and Infrastructure Changes:

No changes to highlight.

## Breaking Changes:

No changes to highlight.

## Full Changelog:

- Images in the chatbot component are now resized if they exceed a max width by [@abidlabs](https://github.com/abidlabs) in [PR 2748](https://github.com/gradio-app/gradio/pull/2748)
- Missing parameters have been added to `gr.Blocks().load()` by [@abidlabs](https://github.com/abidlabs) in [PR 2755](https://github.com/gradio-app/gradio/pull/2755)
- Deindex share URLs from search by [@aliabd](https://github.com/aliabd) in [PR 2772](https://github.com/gradio-app/gradio/pull/2772)
- Redirect old links and fix broken ones by [@aliabd](https://github.com/aliabd) in [PR 2774](https://github.com/gradio-app/gradio/pull/2774)

## Contributors Shoutout:

No changes to highlight.

# Version 3.12.0

## New Features:

### The `Chatbot` component now supports a subset of Markdown (including bold, italics, code, images)

You can now pass in some Markdown to the Chatbot component and it will show up,
meaning that you can pass in images as well! by [@abidlabs](https://github.com/abidlabs) in [PR 2731](https://github.com/gradio-app/gradio/pull/2731)

Here's a simple example that references a local image `lion.jpg` that is in the same
folder as the Python script:

```py
import gradio as gr

with gr.Blocks() as demo:
    gr.Chatbot([("hi", "hello **abubakar**"), ("![](/file=lion.jpg)", "cool pic")])

demo.launch()
```

![Alt text](https://user-images.githubusercontent.com/1778297/204357455-5c1a4002-eee7-479d-9a1e-ba2c12522723.png)

To see a more realistic example, see the new demo `/demo/chatbot_multimodal/run.py`.

### Latex support

Added mathtext (a subset of latex) support to gr.Markdown. Added by [@kashif](https://github.com/kashif) and [@aliabid94](https://github.com/aliabid94) in [PR 2696](https://github.com/gradio-app/gradio/pull/2696).

Example of how it can be used:

```python
gr.Markdown(
    r"""
    # Hello World! $\frac{\sqrt{x + y}}{4}$ is today's lesson.
    """)
```

### Update Accordion properties from the backend

You can now update the Accordion `label` and `open` status with `gr.Accordion.update` by [@freddyaboulton](https://github.com/freddyaboulton) in [PR 2690](https://github.com/gradio-app/gradio/pull/2690)

```python
import gradio as gr

with gr.Blocks() as demo:
    with gr.Accordion(label="Open for greeting", open=False) as accordion:
        gr.Textbox("Hello!")
    open_btn = gr.Button(value="Open Accordion")
    close_btn = gr.Button(value="Close Accordion")
    open_btn.click(
        lambda: gr.Accordion.update(open=True, label="Open Accordion"),
        inputs=None,
        outputs=[accordion],
    )
    close_btn.click(
        lambda: gr.Accordion.update(open=False, label="Closed Accordion"),
        inputs=None,
        outputs=[accordion],
    )
demo.launch()
```

![update_accordion](https://user-images.githubusercontent.com/41651716/203164176-b102eae3-babe-4986-ae30-3ab4f400cedc.gif)

## Bug Fixes:

- Fixed bug where requests timeout is missing from utils.version_check() by [@yujiehecs](https://github.com/yujiehecs) in [PR 2729](https://github.com/gradio-app/gradio/pull/2729)
- Fixed bug where so that the `File` component can properly preprocess files to "binary" byte-string format by [CoffeeVampir3](https://github.com/CoffeeVampir3) in [PR 2727](https://github.com/gradio-app/gradio/pull/2727)
- Fixed bug to ensure that filenames are less than 200 characters even for non-English languages by [@SkyTNT](https://github.com/SkyTNT) in [PR 2685](https://github.com/gradio-app/gradio/pull/2685)

## Documentation Changes:

- Performance improvements to docs on mobile by [@aliabd](https://github.com/aliabd) in [PR 2730](https://github.com/gradio-app/gradio/pull/2730)

## Testing and Infrastructure Changes:

No changes to highlight.

## Breaking Changes:

No changes to highlight.

## Full Changelog:

- Make try examples button more prominent by [@aliabd](https://github.com/aliabd) in [PR 2705](https://github.com/gradio-app/gradio/pull/2705)
- Fix id clashes in docs by [@aliabd](https://github.com/aliabd) in [PR 2713](https://github.com/gradio-app/gradio/pull/2713)
- Fix typos in guide docs by [@andridns](https://github.com/andridns) in [PR 2722](https://github.com/gradio-app/gradio/pull/2722)
- Add option to `include_audio` in Video component. When `True`, for `source="webcam"` this will record audio and video, for `source="upload"` this will retain the audio in an uploaded video by [@mandargogate](https://github.com/MandarGogate) in [PR 2721](https://github.com/gradio-app/gradio/pull/2721)

## Contributors Shoutout:

- [@andridns](https://github.com/andridns) made their first contribution in [PR 2722](https://github.com/gradio-app/gradio/pull/2722)!

# Version 3.11.0

## New Features:

### Upload Button

There is now a new component called the `UploadButton` which is a file upload component but in button form! You can also specify what file types it should accept in the form of a list (ex: `image`, `video`, `audio`, `text`, or generic `file`). Added by [@dawoodkhan82](https://github.com/dawoodkhan82) in [PR 2591](https://github.com/gradio-app/gradio/pull/2591).

Example of how it can be used:

```python
import gradio as gr

def upload_file(files):
    file_paths = [file.name for file in files]
    return file_paths

with gr.Blocks() as demo:
    file_output = gr.File()
    upload_button = gr.UploadButton("Click to Upload a File", file_types=["image", "video"], file_count="multiple")
    upload_button.upload(upload_file, upload_button, file_output)

demo.launch()
```

### Revamped API documentation page

New API Docs page with in-browser playground and updated aesthetics. [@gary149](https://github.com/gary149) in [PR 2652](https://github.com/gradio-app/gradio/pull/2652)

### Revamped Login page

Previously our login page had its own CSS, had no dark mode, and had an ugly json message on the wrong credentials. Made the page more aesthetically consistent, added dark mode support, and a nicer error message. [@aliabid94](https://github.com/aliabid94) in [PR 2684](https://github.com/gradio-app/gradio/pull/2684)

### Accessing the Requests Object Directly

You can now access the Request object directly in your Python function by [@abidlabs](https://github.com/abidlabs) in [PR 2641](https://github.com/gradio-app/gradio/pull/2641). This means that you can access request headers, the client IP address, and so on. In order to use it, add a parameter to your function and set its type hint to be `gr.Request`. Here's a simple example:

```py
import gradio as gr

def echo(name, request: gr.Request):
    if request:
        print("Request headers dictionary:", request.headers)
        print("IP address:", request.client.host)
    return name

io = gr.Interface(echo, "textbox", "textbox").launch()
```

## Bug Fixes:

- Fixed bug that limited files from being sent over websockets to 16MB. The new limit
  is now 1GB by [@abidlabs](https://github.com/abidlabs) in [PR 2709](https://github.com/gradio-app/gradio/pull/2709)

## Documentation Changes:

- Updated documentation for embedding Gradio demos on Spaces as web components by
  [@julien-c](https://github.com/julien-c) in [PR 2698](https://github.com/gradio-app/gradio/pull/2698)
- Updated IFrames in Guides to use the host URL instead of the Space name to be consistent with the new method for embedding Spaces, by
  [@julien-c](https://github.com/julien-c) in [PR 2692](https://github.com/gradio-app/gradio/pull/2692)
- Colab buttons on every demo in the website! Just click open in colab, and run the demo there.

https://user-images.githubusercontent.com/9021060/202878400-cb16ed47-f4dd-4cb0-b2f0-102a9ff64135.mov

## Testing and Infrastructure Changes:

No changes to highlight.

## Breaking Changes:

No changes to highlight.

## Full Changelog:

- Better warnings and error messages for `gr.Interface.load()` by [@abidlabs](https://github.com/abidlabs) in [PR 2694](https://github.com/gradio-app/gradio/pull/2694)
- Add open in colab buttons to demos in docs and /demos by [@aliabd](https://github.com/aliabd) in [PR 2608](https://github.com/gradio-app/gradio/pull/2608)
- Apply different formatting for the types in component docstrings by [@aliabd](https://github.com/aliabd) in [PR 2707](https://github.com/gradio-app/gradio/pull/2707)

## Contributors Shoutout:

No changes to highlight.

# Version 3.10.1

## New Features:

No changes to highlight.

## Bug Fixes:

- Passes kwargs into `gr.Interface.load()` by [@abidlabs](https://github.com/abidlabs) in [PR 2669](https://github.com/gradio-app/gradio/pull/2669)

## Documentation Changes:

No changes to highlight.

## Testing and Infrastructure Changes:

No changes to highlight.

## Breaking Changes:

No changes to highlight.

## Full Changelog:

- Clean up printed statements in Embedded Colab Mode by [@aliabid94](https://github.com/aliabid94) in [PR 2612](https://github.com/gradio-app/gradio/pull/2612)

## Contributors Shoutout:

No changes to highlight.

# Version 3.10.0

- Add support for `'password'` and `'email'` types to `Textbox`. [@pngwn](https://github.com/pngwn) in [PR 2653](https://github.com/gradio-app/gradio/pull/2653)
- `gr.Textbox` component will now raise an exception if `type` is not "text", "email", or "password" [@pngwn](https://github.com/pngwn) in [PR 2653](https://github.com/gradio-app/gradio/pull/2653). This will cause demos using the deprecated `gr.Textbox(type="number")` to raise an exception.

## Bug Fixes:

- Updated the minimum FastApi used in tests to version 0.87 by [@freddyaboulton](https://github.com/freddyaboulton) in [PR 2647](https://github.com/gradio-app/gradio/pull/2647)
- Fixed bug where interfaces with examples could not be loaded with `gr.Interface.load` by [@freddyaboulton](https://github.com/freddyaboulton) [PR 2640](https://github.com/gradio-app/gradio/pull/2640)
- Fixed bug where the `interactive` property of a component could not be updated by [@freddyaboulton](https://github.com/freddyaboulton) in [PR 2639](https://github.com/gradio-app/gradio/pull/2639)
- Fixed bug where some URLs were not being recognized as valid URLs and thus were not
  loading correctly in various components by [@abidlabs](https://github.com/abidlabs) in [PR 2659](https://github.com/gradio-app/gradio/pull/2659)

## Documentation Changes:

- Fix some typos in the embedded demo names in "05_using_blocks_like_functions.md" by [@freddyaboulton](https://github.com/freddyaboulton) in [PR 2656](https://github.com/gradio-app/gradio/pull/2656)

## Testing and Infrastructure Changes:

No changes to highlight.

## Breaking Changes:

No changes to highlight.

## Full Changelog:

- Add support for `'password'` and `'email'` types to `Textbox`. [@pngwn](https://github.com/pngwn) in [PR 2653](https://github.com/gradio-app/gradio/pull/2653)

## Contributors Shoutout:

No changes to highlight.

# Version 3.9.1

## New Features:

No changes to highlight.

## Bug Fixes:

- Only set a min height on md and html when loading by [@pngwn](https://github.com/pngwn) in [PR 2623](https://github.com/gradio-app/gradio/pull/2623)

## Documentation Changes:

- See docs for the latest gradio commit to main as well the latest pip release:

![main-vs-pip](https://user-images.githubusercontent.com/9021060/199607887-aab1ae4e-a070-4527-966d-024397abe15b.gif)

- Modified the "Connecting To a Database Guide" to use `pd.read_sql` as opposed to low-level postgres connector by [@freddyaboulton](https://github.com/freddyaboulton) in [PR 2604](https://github.com/gradio-app/gradio/pull/2604)

## Testing and Infrastructure Changes:

No changes to highlight.

## Breaking Changes:

No changes to highlight.

## Full Changelog:

- Dropdown for seeing docs as latest or main by [@aliabd](https://github.com/aliabd) in [PR 2544](https://github.com/gradio-app/gradio/pull/2544)
- Allow `gr.Templates` to accept parameters to override the defaults by [@abidlabs](https://github.com/abidlabs) in [PR 2600](https://github.com/gradio-app/gradio/pull/2600)
- Components now throw a `ValueError()` if constructed with invalid parameters for `type` or `source` (for components that take those parameters) in [PR 2610](https://github.com/gradio-app/gradio/pull/2610)
- Allow auth with using queue by [@GLGDLY](https://github.com/GLGDLY) in [PR 2611](https://github.com/gradio-app/gradio/pull/2611)

## Contributors Shoutout:

No changes to highlight.

# Version 3.9

## New Features:

- Gradio is now embedded directly in colab without requiring the share link by [@aliabid94](https://github.com/aliabid94) in [PR 2455](https://github.com/gradio-app/gradio/pull/2455)

### Calling functions by api_name in loaded apps

When you load an upstream app with `gr.Blocks.load`, you can now specify which fn
to call with the `api_name` parameter.

```python
import gradio as gr
english_translator = gr.Blocks.load(name="spaces/gradio/english-translator")
german = english_translator("My name is Freddy", api_name='translate-to-german')
```

The `api_name` parameter will take precedence over the `fn_index` parameter.

## Bug Fixes:

- Fixed bug where None could not be used for File,Model3D, and Audio examples by [@freddyaboulton](https://github.com/freddyaboulton) in [PR 2588](https://github.com/gradio-app/gradio/pull/2588)
- Fixed links in Plotly map guide + demo by [@dawoodkhan82](https://github.com/dawoodkhan82) in [PR 2578](https://github.com/gradio-app/gradio/pull/2578)
- `gr.Blocks.load()` now correctly loads example files from Spaces [@abidlabs](https://github.com/abidlabs) in [PR 2594](https://github.com/gradio-app/gradio/pull/2594)
- Fixed bug when image clear started upload dialog [@mezotaken](https://github.com/mezotaken) in [PR 2577](https://github.com/gradio-app/gradio/pull/2577)

## Documentation Changes:

- Added a Guide on how to configure the queue for maximum performance by [@abidlabs](https://github.com/abidlabs) in [PR 2558](https://github.com/gradio-app/gradio/pull/2558)

## Testing and Infrastructure Changes:

No changes to highlight.

## Breaking Changes:

No changes to highlight.

## Full Changelog:

- Add `api_name` to `Blocks.__call__` by [@freddyaboulton](https://github.com/freddyaboulton) in [PR 2593](https://github.com/gradio-app/gradio/pull/2593)
- Update queue with using deque & update requirements by [@GLGDLY](https://github.com/GLGDLY) in [PR 2428](https://github.com/gradio-app/gradio/pull/2428)

## Contributors Shoutout:

No changes to highlight.

# Version 3.8.2

## Bug Fixes:

- Ensure gradio apps embedded via spaces use the correct endpoint for predictions. [@pngwn](https://github.com/pngwn) in [PR 2567](https://github.com/gradio-app/gradio/pull/2567)
- Ensure gradio apps embedded via spaces use the correct websocket protocol. [@pngwn](https://github.com/pngwn) in [PR 2571](https://github.com/gradio-app/gradio/pull/2571)

## New Features:

### Running Events Continuously

Gradio now supports the ability to run an event continuously on a fixed schedule. To use this feature,
pass `every=# of seconds` to the event definition. This will run the event every given number of seconds!

This can be used to:

- Create live visualizations that show the most up to date data
- Refresh the state of the frontend automatically in response to changes in the backend

Here is an example of a live plot that refreshes every half second:

```python
import math
import gradio as gr
import plotly.express as px
import numpy as np


plot_end = 2 * math.pi


def get_plot(period=1):
    global plot_end
    x = np.arange(plot_end - 2 * math.pi, plot_end, 0.02)
    y = np.sin(2*math.pi*period * x)
    fig = px.line(x=x, y=y)
    plot_end += 2 * math.pi
    return fig


with gr.Blocks() as demo:
    with gr.Row():
        with gr.Column():
            gr.Markdown("Change the value of the slider to automatically update the plot")
            period = gr.Slider(label="Period of plot", value=1, minimum=0, maximum=10, step=1)
            plot = gr.Plot(label="Plot (updates every half second)")

    dep = demo.load(get_plot, None, plot, every=0.5)
    period.change(get_plot, period, plot, every=0.5, cancels=[dep])

demo.queue().launch()
```

![live_demo](https://user-images.githubusercontent.com/41651716/198357377-633ce460-4e31-47bd-8202-1440cdd6fe19.gif)

## Bug Fixes:

No changes to highlight.

## Documentation Changes:

- Explained how to set up `queue` and `auth` when working with reload mode by by [@freddyaboulton](https://github.com/freddyaboulton) in [PR 3089](https://github.com/gradio-app/gradio/pull/3089)

## Testing and Infrastructure Changes:

No changes to highlight.

## Breaking Changes:

No changes to highlight.

## Full Changelog:

- Allows loading private Spaces by passing an an `api_key` to `gr.Interface.load()`
  by [@abidlabs](https://github.com/abidlabs) in [PR 2568](https://github.com/gradio-app/gradio/pull/2568)

## Contributors Shoutout:

No changes to highlight.

# Version 3.8

## New Features:

- Allows event listeners to accept a single dictionary as its argument, where the keys are the components and the values are the component values. This is set by passing the input components in the event listener as a set instead of a list. [@aliabid94](https://github.com/aliabid94) in [PR 2550](https://github.com/gradio-app/gradio/pull/2550)

## Bug Fixes:

- Fix whitespace issue when using plotly. [@dawoodkhan82](https://github.com/dawoodkhan82) in [PR 2548](https://github.com/gradio-app/gradio/pull/2548)
- Apply appropriate alt text to all gallery images. [@camenduru](https://github.com/camenduru) in [PR 2358](https://github.com/gradio-app/gradio/pull/2538)
- Removed erroneous tkinter import in gradio.blocks by [@freddyaboulton](https://github.com/freddyaboulton) in [PR 2555](https://github.com/gradio-app/gradio/pull/2555)

## Documentation Changes:

No changes to highlight.

## Testing and Infrastructure Changes:

No changes to highlight.

## Breaking Changes:

No changes to highlight.

## Full Changelog:

- Added the `every` keyword to event listeners that runs events on a fixed schedule by [@freddyaboulton](https://github.com/freddyaboulton) in [PR 2512](https://github.com/gradio-app/gradio/pull/2512)
- Fix whitespace issue when using plotly. [@dawoodkhan82](https://github.com/dawoodkhan82) in [PR 2548](https://github.com/gradio-app/gradio/pull/2548)
- Apply appropriate alt text to all gallery images. [@camenduru](https://github.com/camenduru) in [PR 2358](https://github.com/gradio-app/gradio/pull/2538)

## Contributors Shoutout:

No changes to highlight.

# Version 3.7

## New Features:

### Batched Functions

Gradio now supports the ability to pass _batched_ functions. Batched functions are just
functions which take in a list of inputs and return a list of predictions.

For example, here is a batched function that takes in two lists of inputs (a list of
words and a list of ints), and returns a list of trimmed words as output:

```py
import time

def trim_words(words, lens):
    trimmed_words = []
    time.sleep(5)
    for w, l in zip(words, lens):
        trimmed_words.append(w[:l])
    return [trimmed_words]
```

The advantage of using batched functions is that if you enable queuing, the Gradio
server can automatically _batch_ incoming requests and process them in parallel,
potentially speeding up your demo. Here's what the Gradio code looks like (notice
the `batch=True` and `max_batch_size=16` -- both of these parameters can be passed
into event triggers or into the `Interface` class)

```py
import gradio as gr

with gr.Blocks() as demo:
    with gr.Row():
        word = gr.Textbox(label="word", value="abc")
        leng = gr.Number(label="leng", precision=0, value=1)
        output = gr.Textbox(label="Output")
    with gr.Row():
        run = gr.Button()

    event = run.click(trim_words, [word, leng], output, batch=True, max_batch_size=16)

demo.queue()
demo.launch()
```

In the example above, 16 requests could be processed in parallel (for a total inference
time of 5 seconds), instead of each request being processed separately (for a total
inference time of 80 seconds).

### Upload Event

`Video`, `Audio`, `Image`, and `File` components now support a `upload()` event that is triggered when a user uploads a file into any of these components.

Example usage:

```py
import gradio as gr

with gr.Blocks() as demo:
    with gr.Row():
        input_video = gr.Video()
        output_video = gr.Video()

     # Clears the output video when an input video is uploaded
    input_video.upload(lambda : None, None, output_video)
```

## Bug Fixes:

- Fixes issue where plotly animations, interactivity, titles, legends, were not working properly. [@dawoodkhan82](https://github.com/dawoodkhan82) in [PR 2486](https://github.com/gradio-app/gradio/pull/2486)
- Prevent requests to the `/api` endpoint from skipping the queue if the queue is enabled for that event by [@freddyaboulton](https://github.com/freddyaboulton) in [PR 2493](https://github.com/gradio-app/gradio/pull/2493)
- Fixes a bug with `cancels` in event triggers so that it works properly if multiple
  Blocks are rendered by [@abidlabs](https://github.com/abidlabs) in [PR 2530](https://github.com/gradio-app/gradio/pull/2530)
- Prevent invalid targets of events from crashing the whole application. [@pngwn](https://github.com/pngwn) in [PR 2534](https://github.com/gradio-app/gradio/pull/2534)
- Properly dequeue cancelled events when multiple apps are rendered by [@freddyaboulton](https://github.com/freddyaboulton) in [PR 2540](https://github.com/gradio-app/gradio/pull/2540)

## Documentation Changes:

- Added an example interactive dashboard to the "Tabular & Plots" section of the Demos page by [@freddyaboulton](https://github.com/freddyaboulton) in [PR 2508](https://github.com/gradio-app/gradio/pull/2508)

## Testing and Infrastructure Changes:

No changes to highlight.

## Breaking Changes:

No changes to highlight.

## Full Changelog:

- Fixes the error message if a user builds Gradio locally and tries to use `share=True` by [@abidlabs](https://github.com/abidlabs) in [PR 2502](https://github.com/gradio-app/gradio/pull/2502)
- Allows the render() function to return self by [@Raul9595](https://github.com/Raul9595) in [PR 2514](https://github.com/gradio-app/gradio/pull/2514)
- Fixes issue where plotly animations, interactivity, titles, legends, were not working properly. [@dawoodkhan82](https://github.com/dawoodkhan82) in [PR 2486](https://github.com/gradio-app/gradio/pull/2486)
- Gradio now supports batched functions by [@abidlabs](https://github.com/abidlabs) in [PR 2218](https://github.com/gradio-app/gradio/pull/2218)
- Add `upload` event for `Video`, `Audio`, `Image`, and `File` components [@dawoodkhan82](https://github.com/dawoodkhan82) in [PR 2448](https://github.com/gradio-app/gradio/pull/2456)
- Changes websocket path for Spaces as it is no longer necessary to have a different URL for websocket connections on Spaces by [@abidlabs](https://github.com/abidlabs) in [PR 2528](https://github.com/gradio-app/gradio/pull/2528)
- Clearer error message when events are defined outside of a Blocks scope, and a warning if you
  try to use `Series` or `Parallel` with `Blocks` by [@abidlabs](https://github.com/abidlabs) in [PR 2543](https://github.com/gradio-app/gradio/pull/2543)
- Adds support for audio samples that are in `float64`, `float16`, or `uint16` formats by [@abidlabs](https://github.com/abidlabs) in [PR 2545](https://github.com/gradio-app/gradio/pull/2545)

## Contributors Shoutout:

No changes to highlight.

# Version 3.6

## New Features:

### Cancelling Running Events

Running events can be cancelled when other events are triggered! To test this feature, pass the `cancels` parameter to the event listener.
For this feature to work, the queue must be enabled.

![cancel_on_change_rl](https://user-images.githubusercontent.com/41651716/195952623-61a606bd-e82b-4e1a-802e-223154cb8727.gif)

Code:

```python
import time
import gradio as gr

def fake_diffusion(steps):
    for i in range(steps):
        time.sleep(1)
        yield str(i)

def long_prediction(*args, **kwargs):
    time.sleep(10)
    return 42


with gr.Blocks() as demo:
    with gr.Row():
        with gr.Column():
            n = gr.Slider(1, 10, value=9, step=1, label="Number Steps")
            run = gr.Button()
            output = gr.Textbox(label="Iterative Output")
            stop = gr.Button(value="Stop Iterating")
        with gr.Column():
            prediction = gr.Number(label="Expensive Calculation")
            run_pred = gr.Button(value="Run Expensive Calculation")
        with gr.Column():
            cancel_on_change = gr.Textbox(label="Cancel Iteration and Expensive Calculation on Change")

    click_event = run.click(fake_diffusion, n, output)
    stop.click(fn=None, inputs=None, outputs=None, cancels=[click_event])
    pred_event = run_pred.click(fn=long_prediction, inputs=None, outputs=prediction)

    cancel_on_change.change(None, None, None, cancels=[click_event, pred_event])


demo.queue(concurrency_count=1, max_size=20).launch()
```

For interfaces, a stop button will be added automatically if the function uses a `yield` statement.

```python
import gradio as gr
import time

def iteration(steps):
    for i in range(steps):
       time.sleep(0.5)
       yield i

gr.Interface(iteration,
             inputs=gr.Slider(minimum=1, maximum=10, step=1, value=5),
             outputs=gr.Number()).queue().launch()
```

![stop_interface_rl](https://user-images.githubusercontent.com/41651716/195952883-e7ca4235-aae3-4852-8f28-96d01d0c5822.gif)

## Bug Fixes:

- Add loading status tracker UI to HTML and Markdown components. [@pngwn](https://github.com/pngwn) in [PR 2474](https://github.com/gradio-app/gradio/pull/2474)
- Fixed videos being mirrored in the front-end if source is not webcam by [@freddyaboulton](https://github.com/freddyaboulton) in [PR 2475](https://github.com/gradio-app/gradio/pull/2475)
- Add clear button for timeseries component [@dawoodkhan82](https://github.com/dawoodkhan82) in [PR 2487](https://github.com/gradio-app/gradio/pull/2487)
- Removes special characters from temporary filenames so that the files can be served by components [@abidlabs](https://github.com/abidlabs) in [PR 2480](https://github.com/gradio-app/gradio/pull/2480)
- Fixed infinite reload loop when mounting gradio as a sub application by [@freddyaboulton](https://github.com/freddyaboulton) in [PR 2477](https://github.com/gradio-app/gradio/pull/2477)

## Documentation Changes:

- Adds a demo to show how a sound alert can be played upon completion of a prediction by [@abidlabs](https://github.com/abidlabs) in [PR 2478](https://github.com/gradio-app/gradio/pull/2478)

## Testing and Infrastructure Changes:

No changes to highlight.

## Breaking Changes:

No changes to highlight.

## Full Changelog:

- Enable running events to be cancelled from other events by [@freddyaboulton](https://github.com/freddyaboulton) in [PR 2433](https://github.com/gradio-app/gradio/pull/2433)
- Small fix for version check before reuploading demos by [@aliabd](https://github.com/aliabd) in [PR 2469](https://github.com/gradio-app/gradio/pull/2469)
- Add loading status tracker UI to HTML and Markdown components. [@pngwn](https://github.com/pngwn) in [PR 2400](https://github.com/gradio-app/gradio/pull/2474)
- Add clear button for timeseries component [@dawoodkhan82](https://github.com/dawoodkhan82) in [PR 2487](https://github.com/gradio-app/gradio/pull/2487)

## Contributors Shoutout:

No changes to highlight.

# Version 3.5

## Bug Fixes:

- Ensure that Gradio does not take control of the HTML page title when embedding a gradio app as a web component, this behaviour flipped by adding `control_page_title="true"` to the webcomponent. [@pngwn](https://github.com/pngwn) in [PR 2400](https://github.com/gradio-app/gradio/pull/2400)
- Decreased latency in iterative-output demos by making the iteration asynchronous [@freddyaboulton](https://github.com/freddyaboulton) in [PR 2409](https://github.com/gradio-app/gradio/pull/2409)
- Fixed queue getting stuck under very high load by [@freddyaboulton](https://github.com/freddyaboulton) in [PR 2374](https://github.com/gradio-app/gradio/pull/2374)
- Ensure that components always behave as if `interactive=True` were set when the following conditions are true:

  - no default value is provided,
  - they are not set as the input or output of an event,
  - `interactive` kwarg is not set.

  [@pngwn](https://github.com/pngwn) in [PR 2459](https://github.com/gradio-app/gradio/pull/2459)

## New Features:

- When an `Image` component is set to `source="upload"`, it is now possible to drag and drop and image to replace a previously uploaded image by [@pngwn](https://github.com/pngwn) in [PR 1711](https://github.com/gradio-app/gradio/issues/1711)
- The `gr.Dataset` component now accepts `HTML` and `Markdown` components by [@abidlabs](https://github.com/abidlabs) in [PR 2437](https://github.com/gradio-app/gradio/pull/2437)

## Documentation Changes:

- Improved documentation for the `gr.Dataset` component by [@abidlabs](https://github.com/abidlabs) in [PR 2437](https://github.com/gradio-app/gradio/pull/2437)

## Testing and Infrastructure Changes:

No changes to highlight.

## Breaking Changes:

- The `Carousel` component is officially deprecated. Since gradio 3.0, code containing the `Carousel` component would throw warnings. As of the next release, the `Carousel` component will raise an exception.

## Full Changelog:

- Speeds up Gallery component by using temporary files instead of base64 representation in the front-end by [@proxyphi](https://github.com/proxyphi), [@pngwn](https://github.com/pngwn), and [@abidlabs](https://github.com/abidlabs) in [PR 2265](https://github.com/gradio-app/gradio/pull/2265)
- Fixed some embedded demos in the guides by not loading the gradio web component in some guides by [@freddyaboulton](https://github.com/freddyaboulton) in [PR 2403](https://github.com/gradio-app/gradio/pull/2403)
- When an `Image` component is set to `source="upload"`, it is now possible to drag and drop and image to replace a previously uploaded image by [@pngwn](https://github.com/pngwn) in [PR 2400](https://github.com/gradio-app/gradio/pull/2410)
- Improve documentation of the `Blocks.load()` event by [@abidlabs](https://github.com/abidlabs) in [PR 2413](https://github.com/gradio-app/gradio/pull/2413)
- Decreased latency in iterative-output demos by making the iteration asynchronous [@freddyaboulton](https://github.com/freddyaboulton) in [PR 2409](https://github.com/gradio-app/gradio/pull/2409)
- Updated share link message to reference new Spaces Hardware [@abidlabs](https://github.com/abidlabs) in [PR 2423](https://github.com/gradio-app/gradio/pull/2423)
- Automatically restart spaces if they're down by [@aliabd](https://github.com/aliabd) in [PR 2405](https://github.com/gradio-app/gradio/pull/2405)
- Carousel component is now deprecated by [@abidlabs](https://github.com/abidlabs) in [PR 2434](https://github.com/gradio-app/gradio/pull/2434)
- Build Gradio from source in ui tests by by [@freddyaboulton](https://github.com/freddyaboulton) in [PR 2440](https://github.com/gradio-app/gradio/pull/2440)
- Change "return ValueError" to "raise ValueError" by [@vzakharov](https://github.com/vzakharov) in [PR 2445](https://github.com/gradio-app/gradio/pull/2445)
- Add guide on creating a map demo using the `gr.Plot()` component [@dawoodkhan82](https://github.com/dawoodkhan82) in [PR 2402](https://github.com/gradio-app/gradio/pull/2402)
- Add blur event for `Textbox` and `Number` components [@dawoodkhan82](https://github.com/dawoodkhan82) in [PR 2448](https://github.com/gradio-app/gradio/pull/2448)
- Stops a gradio launch from hogging a port even after it's been killed [@aliabid94](https://github.com/aliabid94) in [PR 2453](https://github.com/gradio-app/gradio/pull/2453)
- Fix embedded interfaces on touch screen devices by [@aliabd](https://github.com/aliabd) in [PR 2457](https://github.com/gradio-app/gradio/pull/2457)
- Upload all demos to spaces by [@aliabd](https://github.com/aliabd) in [PR 2281](https://github.com/gradio-app/gradio/pull/2281)

## Contributors Shoutout:

No changes to highlight.

# Version 3.4.1

## New Features:

### 1. See Past and Upcoming Changes in the Release History 👀

You can now see gradio's release history directly on the website, and also keep track of upcoming changes. Just go [here](https://gradio.app/changelog/).

![release-history](https://user-images.githubusercontent.com/9021060/193145458-3de699f7-7620-45de-aa73-a1c1b9b96257.gif)

## Bug Fixes:

1. Fix typo in guide image path by [@freddyaboulton](https://github.com/freddyaboulton) in [PR 2357](https://github.com/gradio-app/gradio/pull/2357)
2. Raise error if Blocks has duplicate component with same IDs by [@abidlabs](https://github.com/abidlabs) in [PR 2359](https://github.com/gradio-app/gradio/pull/2359)
3. Catch the permission exception on the audio component by [@Ian-GL](https://github.com/Ian-GL) in [PR 2330](https://github.com/gradio-app/gradio/pull/2330)
4. Fix image_classifier_interface_load demo by [@freddyaboulton](https://github.com/freddyaboulton) in [PR 2365](https://github.com/gradio-app/gradio/pull/2365)
5. Fix combining adjacent components without gaps by introducing `gr.Row(variant="compact")` by [@aliabid94](https://github.com/aliabid94) in [PR 2291](https://github.com/gradio-app/gradio/pull/2291) This comes with deprecation of the following arguments for `Component.style`: `round`, `margin`, `border`.
6. Fix audio streaming, which was previously choppy in [PR 2351](https://github.com/gradio-app/gradio/pull/2351). Big thanks to [@yannickfunk](https://github.com/yannickfunk) for the proposed solution.
7. Fix bug where new typeable slider doesn't respect the minimum and maximum values [@dawoodkhan82](https://github.com/dawoodkhan82) in [PR 2380](https://github.com/gradio-app/gradio/pull/2380)

## Documentation Changes:

1. New Guide: Connecting to a Database 🗄️

   A new guide by [@freddyaboulton](https://github.com/freddyaboulton) that explains how you can use Gradio to connect your app to a database. Read more [here](https://gradio.app/connecting_to_a_database/).

2. New Guide: Running Background Tasks 🥷

   A new guide by [@freddyaboulton](https://github.com/freddyaboulton) that explains how you can run background tasks from your gradio app. Read more [here](https://gradio.app/running_background_tasks/).

3. Small fixes to docs for `Image` component by [@abidlabs](https://github.com/abidlabs) in [PR 2372](https://github.com/gradio-app/gradio/pull/2372)

## Testing and Infrastructure Changes:

No changes to highlight.

## Breaking Changes:

No changes to highlight.

## Full Changelog:

- Create a guide on how to connect an app to a database hosted on the cloud by [@freddyaboulton](https://github.com/freddyaboulton) in [PR 2341](https://github.com/gradio-app/gradio/pull/2341)
- Removes `analytics` dependency by [@abidlabs](https://github.com/abidlabs) in [PR 2347](https://github.com/gradio-app/gradio/pull/2347)
- Add guide on launching background tasks from your app by [@freddyaboulton](https://github.com/freddyaboulton) in [PR 2350](https://github.com/gradio-app/gradio/pull/2350)
- Fix typo in guide image path by [@freddyaboulton](https://github.com/freddyaboulton) in [PR 2357](https://github.com/gradio-app/gradio/pull/2357)
- Raise error if Blocks has duplicate component with same IDs by [@abidlabs](https://github.com/abidlabs) in [PR 2359](https://github.com/gradio-app/gradio/pull/2359)
- Hotfix: fix version back to 3.4 by [@abidlabs](https://github.com/abidlabs) in [PR 2361](https://github.com/gradio-app/gradio/pull/2361)
- Change version.txt to 3.4 instead of 3.4.0 by [@aliabd](https://github.com/aliabd) in [PR 2363](https://github.com/gradio-app/gradio/pull/2363)
- Catch the permission exception on the audio component by [@Ian-GL](https://github.com/Ian-GL) in [PR 2330](https://github.com/gradio-app/gradio/pull/2330)
- Fix image_classifier_interface_load demo by [@freddyaboulton](https://github.com/freddyaboulton) in [PR 2365](https://github.com/gradio-app/gradio/pull/2365)
- Small fixes to docs for `Image` component by [@abidlabs](https://github.com/abidlabs) in [PR 2372](https://github.com/gradio-app/gradio/pull/2372)
- Automated Release Notes by [@freddyaboulton](https://github.com/freddyaboulton) in [PR 2306](https://github.com/gradio-app/gradio/pull/2306)
- Fixed small typos in the docs [@julien-c](https://github.com/julien-c) in [PR 2373](https://github.com/gradio-app/gradio/pull/2373)
- Adds ability to disable pre/post-processing for examples [@abidlabs](https://github.com/abidlabs) in [PR 2383](https://github.com/gradio-app/gradio/pull/2383)
- Copy changelog file in website docker by [@aliabd](https://github.com/aliabd) in [PR 2384](https://github.com/gradio-app/gradio/pull/2384)
- Lets users provide a `gr.update()` dictionary even if post-processing is disabled [@abidlabs](https://github.com/abidlabs) in [PR 2385](https://github.com/gradio-app/gradio/pull/2385)
- Fix bug where errors would cause apps run in reload mode to hang forever by [@freddyaboulton](https://github.com/freddyaboulton) in [PR 2394](https://github.com/gradio-app/gradio/pull/2394)
- Fix bug where new typeable slider doesn't respect the minimum and maximum values [@dawoodkhan82](https://github.com/dawoodkhan82) in [PR 2380](https://github.com/gradio-app/gradio/pull/2380)

## Contributors Shoutout:

No changes to highlight.

# Version 3.4

## New Features:

### 1. Gallery Captions 🖼️

You can now pass captions to images in the Gallery component. To do so you need to pass a {List} of (image, {str} caption) tuples. This is optional and the component also accepts just a list of the images.

Here's an example:

```python
import gradio as gr

images_with_captions = [
    ("https://images.unsplash.com/photo-1551969014-7d2c4cddf0b6", "Cheetah by David Groves"),
    ("https://images.unsplash.com/photo-1546182990-dffeafbe841d", "Lion by Francesco"),
    ("https://images.unsplash.com/photo-1561731216-c3a4d99437d5", "Tiger by Mike Marrah")
    ]

with gr.Blocks() as demo:
    gr.Gallery(value=images_with_captions)

demo.launch()
```

<img src="https://user-images.githubusercontent.com/9021060/192399521-7360b1a9-7ce0-443e-8e94-863a230a7dbe.gif" alt="gallery_captions" width="1000"/>

### 2. Type Values into the Slider 🔢

You can now type values directly on the Slider component! Here's what it looks like:

![type-slider](https://user-images.githubusercontent.com/9021060/192399877-76b662a1-fede-4417-a932-fc15f0da7360.gif)

### 3. Better Sketching and Inpainting 🎨

We've made a lot of changes to our Image component so that it can support better sketching and inpainting.

Now supports:

- A standalone black-and-white sketch

```python
import gradio as gr
demo = gr.Interface(lambda x: x, gr.Sketchpad(), gr.Image())
demo.launch()
```

![bw](https://user-images.githubusercontent.com/9021060/192410264-b08632b5-7b2a-4f86-afb0-5760e7b474cf.gif)

- A standalone color sketch

```python
import gradio as gr
demo = gr.Interface(lambda x: x, gr.Paint(), gr.Image())
demo.launch()
```

![color-sketch](https://user-images.githubusercontent.com/9021060/192410500-3c8c3e64-a5fd-4df2-a991-f0a5cef93728.gif)

- An uploadable image with black-and-white or color sketching

```python
import gradio as gr
demo = gr.Interface(lambda x: x, gr.Image(source='upload', tool='color-sketch'), gr.Image()) # for black and white, tool = 'sketch'
demo.launch()
```

![sketch-new](https://user-images.githubusercontent.com/9021060/192402422-e53cb7b6-024e-448c-87eb-d6a35a63c476.gif)

- Webcam with black-and-white or color sketching

```python
import gradio as gr
demo = gr.Interface(lambda x: x, gr.Image(source='webcam', tool='color-sketch'), gr.Image()) # for black and white, tool = 'sketch'
demo.launch()
```

![webcam-sketch](https://user-images.githubusercontent.com/9021060/192410820-0ffaf324-776e-4e1f-9de6-0fdbbf4940fa.gif)

As well as other fixes

## Bug Fixes:

1. Fix bug where max concurrency count is not respected in queue by [@freddyaboulton](https://github.com/freddyaboulton) in [PR 2286](https://github.com/gradio-app/gradio/pull/2286)
2. fix : queue could be blocked by [@SkyTNT](https://github.com/SkyTNT) in [PR 2288](https://github.com/gradio-app/gradio/pull/2288)
3. Supports `gr.update()` in example caching by [@abidlabs](https://github.com/abidlabs) in [PR 2309](https://github.com/gradio-app/gradio/pull/2309)
4. Clipboard fix for iframes by [@abidlabs](https://github.com/abidlabs) in [PR 2321](https://github.com/gradio-app/gradio/pull/2321)
5. Fix: Dataframe column headers are reset when you add a new column by [@dawoodkhan82](https://github.com/dawoodkhan82) in [PR 2318](https://github.com/gradio-app/gradio/pull/2318)
6. Added support for URLs for Video, Audio, and Image by [@abidlabs](https://github.com/abidlabs) in [PR 2256](https://github.com/gradio-app/gradio/pull/2256)
7. Add documentation about how to create and use the Gradio FastAPI app by [@abidlabs](https://github.com/abidlabs) in [PR 2263](https://github.com/gradio-app/gradio/pull/2263)

## Documentation Changes:

1. Adding a Playground Tab to the Website by [@aliabd](https://github.com/aliabd) in [PR 1860](https://github.com/gradio-app/gradio/pull/1860)
2. Gradio for Tabular Data Science Workflows Guide by [@merveenoyan](https://github.com/merveenoyan) in [PR 2199](https://github.com/gradio-app/gradio/pull/2199)
3. Promotes `postprocess` and `preprocess` to documented parameters by [@abidlabs](https://github.com/abidlabs) in [PR 2293](https://github.com/gradio-app/gradio/pull/2293)
4. Update 2)key_features.md by [@voidxd](https://github.com/voidxd) in [PR 2326](https://github.com/gradio-app/gradio/pull/2326)
5. Add docs to blocks context postprocessing function by [@Ian-GL](https://github.com/Ian-GL) in [PR 2332](https://github.com/gradio-app/gradio/pull/2332)

## Testing and Infrastructure Changes

1. Website fixes and refactoring by [@aliabd](https://github.com/aliabd) in [PR 2280](https://github.com/gradio-app/gradio/pull/2280)
2. Don't deploy to spaces on release by [@freddyaboulton](https://github.com/freddyaboulton) in [PR 2313](https://github.com/gradio-app/gradio/pull/2313)

## Full Changelog:

- Website fixes and refactoring by [@aliabd](https://github.com/aliabd) in [PR 2280](https://github.com/gradio-app/gradio/pull/2280)
- Fix bug where max concurrency count is not respected in queue by [@freddyaboulton](https://github.com/freddyaboulton) in [PR 2286](https://github.com/gradio-app/gradio/pull/2286)
- Promotes `postprocess` and `preprocess` to documented parameters by [@abidlabs](https://github.com/abidlabs) in [PR 2293](https://github.com/gradio-app/gradio/pull/2293)
- Raise warning when trying to cache examples but not all inputs have examples by [@freddyaboulton](https://github.com/freddyaboulton) in [PR 2279](https://github.com/gradio-app/gradio/pull/2279)
- fix : queue could be blocked by [@SkyTNT](https://github.com/SkyTNT) in [PR 2288](https://github.com/gradio-app/gradio/pull/2288)
- Don't deploy to spaces on release by [@freddyaboulton](https://github.com/freddyaboulton) in [PR 2313](https://github.com/gradio-app/gradio/pull/2313)
- Supports `gr.update()` in example caching by [@abidlabs](https://github.com/abidlabs) in [PR 2309](https://github.com/gradio-app/gradio/pull/2309)
- Respect Upstream Queue when loading interfaces/blocks from Spaces by [@freddyaboulton](https://github.com/freddyaboulton) in [PR 2294](https://github.com/gradio-app/gradio/pull/2294)
- Clipboard fix for iframes by [@abidlabs](https://github.com/abidlabs) in [PR 2321](https://github.com/gradio-app/gradio/pull/2321)
- Sketching + Inpainting Capabilities to Gradio by [@abidlabs](https://github.com/abidlabs) in [PR 2144](https://github.com/gradio-app/gradio/pull/2144)
- Update 2)key_features.md by [@voidxd](https://github.com/voidxd) in [PR 2326](https://github.com/gradio-app/gradio/pull/2326)
- release 3.4b3 by [@abidlabs](https://github.com/abidlabs) in [PR 2328](https://github.com/gradio-app/gradio/pull/2328)
- Fix: Dataframe column headers are reset when you add a new column by [@dawoodkhan82](https://github.com/dawoodkhan82) in [PR 2318](https://github.com/gradio-app/gradio/pull/2318)
- Start queue when gradio is a sub application by [@freddyaboulton](https://github.com/freddyaboulton) in [PR 2319](https://github.com/gradio-app/gradio/pull/2319)
- Fix Web Tracker Script by [@aliabd](https://github.com/aliabd) in [PR 2308](https://github.com/gradio-app/gradio/pull/2308)
- Add docs to blocks context postprocessing function by [@Ian-GL](https://github.com/Ian-GL) in [PR 2332](https://github.com/gradio-app/gradio/pull/2332)
- Fix typo in iterator variable name in run_predict function by [@freddyaboulton](https://github.com/freddyaboulton) in [PR 2340](https://github.com/gradio-app/gradio/pull/2340)
- Add captions to galleries by [@aliabid94](https://github.com/aliabid94) in [PR 2284](https://github.com/gradio-app/gradio/pull/2284)
- Typeable value on gradio.Slider by [@dawoodkhan82](https://github.com/dawoodkhan82) in [PR 2329](https://github.com/gradio-app/gradio/pull/2329)

## Contributors Shoutout:

- [@SkyTNT](https://github.com/SkyTNT) made their first contribution in [PR 2288](https://github.com/gradio-app/gradio/pull/2288)
- [@voidxd](https://github.com/voidxd) made their first contribution in [PR 2326](https://github.com/gradio-app/gradio/pull/2326)

# Version 3.3

## New Features:

### 1. Iterative Outputs ⏳

You can now create an iterative output simply by having your function return a generator!

Here's (part of) an example that was used to generate the interface below it. [See full code](https://colab.research.google.com/drive/1m9bWS6B82CT7bw-m4L6AJR8za7fEK7Ov?usp=sharing).

```python
def predict(steps, seed):
    generator = torch.manual_seed(seed)
    for i in range(1,steps):
        yield pipeline(generator=generator, num_inference_steps=i)["sample"][0]
```

![example](https://user-images.githubusercontent.com/9021060/189086273-f5e7087d-71fa-4158-90a9-08e84da0421c.mp4)

### 2. Accordion Layout 🆕

This version of Gradio introduces a new layout component to Blocks: the Accordion. Wrap your elements in a neat, expandable layout that allows users to toggle them as needed.

Usage: ([Read the docs](https://gradio.app/docs/#accordion))

```python
with gr.Accordion("open up"):
# components here
```

![accordion](https://user-images.githubusercontent.com/9021060/189088465-f0ffd7f0-fc6a-42dc-9249-11c5e1e0529b.gif)

### 3. Skops Integration 📈

Our new integration with [skops](https://huggingface.co/blog/skops) allows you to load tabular classification and regression models directly from the [hub](https://huggingface.co/models).

Here's a classification example showing how quick it is to set up an interface for a [model](https://huggingface.co/scikit-learn/tabular-playground).

```python
import gradio as gr
gr.Interface.load("models/scikit-learn/tabular-playground").launch()
```

![187936493-5c90c01d-a6dd-400f-aa42-833a096156a1](https://user-images.githubusercontent.com/9021060/189090519-328fbcb4-120b-43c8-aa54-d6fccfa6b7e8.png)

## Bug Fixes:

No changes to highlight.

## Documentation Changes:

No changes to highlight.

## Testing and Infrastructure Changes:

No changes to highlight.

## Breaking Changes:

No changes to highlight.

## Full Changelog:

- safari fixes by [@pngwn](https://github.com/pngwn) in [PR 2138](https://github.com/gradio-app/gradio/pull/2138)
- Fix roundedness and form borders by [@aliabid94](https://github.com/aliabid94) in [PR 2147](https://github.com/gradio-app/gradio/pull/2147)
- Better processing of example data prior to creating dataset component by [@freddyaboulton](https://github.com/freddyaboulton) in [PR 2147](https://github.com/gradio-app/gradio/pull/2147)
- Show error on Connection drops by [@aliabid94](https://github.com/aliabid94) in [PR 2147](https://github.com/gradio-app/gradio/pull/2147)
- 3.2 release! by [@abidlabs](https://github.com/abidlabs) in [PR 2139](https://github.com/gradio-app/gradio/pull/2139)
- Fixed Named API Requests by [@abidlabs](https://github.com/abidlabs) in [PR 2151](https://github.com/gradio-app/gradio/pull/2151)
- Quick Fix: Cannot upload Model3D image after clearing it by [@dawoodkhan82](https://github.com/dawoodkhan82) in [PR 2168](https://github.com/gradio-app/gradio/pull/2168)
- Fixed misleading log when server_name is '0.0.0.0' by [@lamhoangtung](https://github.com/lamhoangtung) in [PR 2176](https://github.com/gradio-app/gradio/pull/2176)
- Keep embedded PngInfo metadata by [@cobryan05](https://github.com/cobryan05) in [PR 2170](https://github.com/gradio-app/gradio/pull/2170)
- Skops integration: Load tabular classification and regression models from the hub by [@freddyaboulton](https://github.com/freddyaboulton) in [PR 2126](https://github.com/gradio-app/gradio/pull/2126)
- Respect original filename when cached example files are downloaded by [@freddyaboulton](https://github.com/freddyaboulton) in [PR 2145](https://github.com/gradio-app/gradio/pull/2145)
- Add manual trigger to deploy to pypi by [@abidlabs](https://github.com/abidlabs) in [PR 2192](https://github.com/gradio-app/gradio/pull/2192)
- Fix bugs with gr.update by [@freddyaboulton](https://github.com/freddyaboulton) in [PR 2157](https://github.com/gradio-app/gradio/pull/2157)
- Make queue per app by [@aliabid94](https://github.com/aliabid94) in [PR 2193](https://github.com/gradio-app/gradio/pull/2193)
- Preserve Labels In Interpretation Components by [@freddyaboulton](https://github.com/freddyaboulton) in [PR 2166](https://github.com/gradio-app/gradio/pull/2166)
- Quick Fix: Multiple file download not working by [@dawoodkhan82](https://github.com/dawoodkhan82) in [PR 2169](https://github.com/gradio-app/gradio/pull/2169)
- use correct MIME type for js-script file by [@daspartho](https://github.com/daspartho) in [PR 2200](https://github.com/gradio-app/gradio/pull/2200)
- Add accordion component by [@aliabid94](https://github.com/aliabid94) in [PR 2208](https://github.com/gradio-app/gradio/pull/2208)

## Contributors Shoutout:

- [@lamhoangtung](https://github.com/lamhoangtung) made their first contribution in [PR 2176](https://github.com/gradio-app/gradio/pull/2176)
- [@cobryan05](https://github.com/cobryan05) made their first contribution in [PR 2170](https://github.com/gradio-app/gradio/pull/2170)
- [@daspartho](https://github.com/daspartho) made their first contribution in [PR 2200](https://github.com/gradio-app/gradio/pull/2200)

# Version 3.2

## New Features:

### 1. Improvements to Queuing 🥇

We've implemented a brand new queuing system based on **web sockets** instead of HTTP long polling. Among other things, this allows us to manage queue sizes better on Hugging Face Spaces. There are also additional queue-related parameters you can add:

- Now supports concurrent workers (parallelization)

```python
demo = gr.Interface(...)
demo.queue(concurrency_count=3)
demo.launch()
```

- Configure a maximum queue size

```python
demo = gr.Interface(...)
demo.queue(max_size=100)
demo.launch()
```

- If a user closes their tab / browser, they leave the queue, which means the demo will run faster for everyone else

### 2. Fixes to Examples

- Dataframe examples will render properly, and look much clearer in the UI: (thanks to PR #2125)

![Screen Shot 2022-08-30 at 8 29 58 PM](https://user-images.githubusercontent.com/9021060/187586561-d915bafb-f968-4966-b9a2-ef41119692b2.png)

- Image and Video thumbnails are cropped to look neater and more uniform: (thanks to PR #2109)

![Screen Shot 2022-08-30 at 8 32 15 PM](https://user-images.githubusercontent.com/9021060/187586890-56e1e4f0-1b84-42d9-a82f-911772c41030.png)

- Other fixes in PR #2131 and #2064 make it easier to design and use Examples

### 3. Component Fixes 🧱

- Specify the width and height of an image in its style tag (thanks to PR #2133)

```python
components.Image().style(height=260, width=300)
```

- Automatic conversion of videos so they are playable in the browser (thanks to PR #2003). Gradio will check if a video's format is playable in the browser and, if it isn't, will automatically convert it to a format that is (mp4).
- Pass in a json filepath to the Label component (thanks to PR #2083)
- Randomize the default value of a Slider (thanks to PR #1935)

![slider-random](https://user-images.githubusercontent.com/9021060/187596230-3db9697f-9f4d-42f5-9387-d77573513448.gif)

- Improvements to State in PR #2100

### 4. Ability to Randomize Input Sliders and Reload Data whenever the Page Loads

- In some cases, you want to be able to show a different set of input data to every user as they load the page app. For example, you might want to randomize the value of a "seed" `Slider` input. Or you might want to show a `Textbox` with the current date. We now supporting passing _functions_ as the default value in input components. When you pass in a function, it gets **re-evaluated** every time someone loads the demo, allowing you to reload / change data for different users.

Here's an example loading the current date time into an input Textbox:

```python
import gradio as gr
import datetime

with gr.Blocks() as demo:
    gr.Textbox(datetime.datetime.now)

demo.launch()
```

Note that we don't evaluate the function -- `datetime.datetime.now()` -- we pass in the function itself to get this behavior -- `datetime.datetime.now`

Because randomizing the initial value of `Slider` is a common use case, we've added a `randomize` keyword argument you can use to randomize its initial value:

```python
import gradio as gr
demo = gr.Interface(lambda x:x, gr.Slider(0, 10, randomize=True), "number")
demo.launch()
```

### 5. New Guide 🖊️

- [Gradio and W&B Integration](https://gradio.app/Gradio_and_Wandb_Integration/)

## Full Changelog:

- Reset components to original state by setting value to None by [@freddyaboulton](https://github.com/freddyaboulton) in [PR 2044](https://github.com/gradio-app/gradio/pull/2044)
- Cleaning up the way data is processed for components by [@abidlabs](https://github.com/abidlabs) in [PR 1967](https://github.com/gradio-app/gradio/pull/1967)
- version 3.1.8b by [@abidlabs](https://github.com/abidlabs) in [PR 2063](https://github.com/gradio-app/gradio/pull/2063)
- Wandb guide by [@AK391](https://github.com/AK391) in [PR 1898](https://github.com/gradio-app/gradio/pull/1898)
- Add a flagging callback to save json files to a hugging face dataset by [@chrisemezue](https://github.com/chrisemezue) in [PR 1821](https://github.com/gradio-app/gradio/pull/1821)
- Add data science demos to landing page by [@freddyaboulton](https://github.com/freddyaboulton) in [PR 2067](https://github.com/gradio-app/gradio/pull/2067)
- Hide time series + xgboost demos by default by [@freddyaboulton](https://github.com/freddyaboulton) in [PR 2079](https://github.com/gradio-app/gradio/pull/2079)
- Encourage people to keep trying when queue full by [@apolinario](https://github.com/apolinario) in [PR 2076](https://github.com/gradio-app/gradio/pull/2076)
- Updated our analytics on creation of Blocks/Interface by [@abidlabs](https://github.com/abidlabs) in [PR 2082](https://github.com/gradio-app/gradio/pull/2082)
- `Label` component now accepts file paths to `.json` files by [@abidlabs](https://github.com/abidlabs) in [PR 2083](https://github.com/gradio-app/gradio/pull/2083)
- Fix issues related to demos in Spaces by [@abidlabs](https://github.com/abidlabs) in [PR 2086](https://github.com/gradio-app/gradio/pull/2086)
- Fix TimeSeries examples not properly displayed in UI by [@dawoodkhan82](https://github.com/dawoodkhan82) in [PR 2064](https://github.com/gradio-app/gradio/pull/2064)
- Fix infinite requests when doing tab item select by [@freddyaboulton](https://github.com/freddyaboulton) in [PR 2070](https://github.com/gradio-app/gradio/pull/2070)
- Accept deprecated `file` route as well by [@abidlabs](https://github.com/abidlabs) in [PR 2099](https://github.com/gradio-app/gradio/pull/2099)
- Allow frontend method execution on Block.load event by [@codedealer](https://github.com/codedealer) in [PR 2108](https://github.com/gradio-app/gradio/pull/2108)
- Improvements to `State` by [@abidlabs](https://github.com/abidlabs) in [PR 2100](https://github.com/gradio-app/gradio/pull/2100)
- Catch IndexError, KeyError in video_is_playable by [@freddyaboulton](https://github.com/freddyaboulton) in [PR 2113](https://github.com/gradio-app/gradio/pull/2113)
- Fix: Download button does not respect the filepath returned by the function by [@dawoodkhan82](https://github.com/dawoodkhan82) in [PR 2073](https://github.com/gradio-app/gradio/pull/2073)
- Refactoring Layout: Adding column widths, forms, and more. by [@aliabid94](https://github.com/aliabid94) in [PR 2097](https://github.com/gradio-app/gradio/pull/2097)
- Update CONTRIBUTING.md by [@abidlabs](https://github.com/abidlabs) in [PR 2118](https://github.com/gradio-app/gradio/pull/2118)
- 2092 df ex by [@pngwn](https://github.com/pngwn) in [PR 2125](https://github.com/gradio-app/gradio/pull/2125)
- feat(samples table/gallery): Crop thumbs to square by [@ronvoluted](https://github.com/ronvoluted) in [PR 2109](https://github.com/gradio-app/gradio/pull/2109)
- Some enhancements to `gr.Examples` by [@abidlabs](https://github.com/abidlabs) in [PR 2131](https://github.com/gradio-app/gradio/pull/2131)
- Image size fix by [@aliabid94](https://github.com/aliabid94) in [PR 2133](https://github.com/gradio-app/gradio/pull/2133)

## Contributors Shoutout:

- [@chrisemezue](https://github.com/chrisemezue) made their first contribution in [PR 1821](https://github.com/gradio-app/gradio/pull/1821)
- [@apolinario](https://github.com/apolinario) made their first contribution in [PR 2076](https://github.com/gradio-app/gradio/pull/2076)
- [@codedealer](https://github.com/codedealer) made their first contribution in [PR 2108](https://github.com/gradio-app/gradio/pull/2108)

# Version 3.1

## New Features:

### 1. Embedding Demos on Any Website 💻

With PR #1444, Gradio is now distributed as a web component. This means demos can be natively embedded on websites. You'll just need to add two lines: one to load the gradio javascript, and one to link to the demos backend.

Here's a simple example that embeds the demo from a Hugging Face space:

```html
<script
	type="module"
	src="https://gradio.s3-us-west-2.amazonaws.com/3.0.18/gradio.js"
></script>
<gradio-app space="abidlabs/pytorch-image-classifier"></gradio-app>
```

But you can also embed demos that are running anywhere, you just need to link the demo to `src` instead of `space`. In fact, all the demos on the gradio website are embedded this way:

<img width="1268" alt="Screen Shot 2022-07-14 at 2 41 44 PM" src="https://user-images.githubusercontent.com/9021060/178997124-b2f05af2-c18f-4716-bf1b-cb971d012636.png">

Read more in the [Embedding Gradio Demos](https://gradio.app/embedding_gradio_demos) guide.

### 2. Reload Mode 👨‍💻

Reload mode helps developers create gradio demos faster by automatically reloading the demo whenever the code changes. It can support development on Python IDEs (VS Code, PyCharm, etc), the terminal, as well as Jupyter notebooks.

If your demo code is in a script named `app.py`, instead of running `python app.py` you can now run `gradio app.py` and that will launch the demo in reload mode:

```bash
Launching in reload mode on: http://127.0.0.1:7860 (Press CTRL+C to quit)
Watching...
WARNING: The --reload flag should not be used in production on Windows.
```

If you're working from a Jupyter or Colab Notebook, use these magic commands instead: `%load_ext gradio` when you import gradio, and `%%blocks` in the top of the cell with the demo code. Here's an example that shows how much faster the development becomes:

![Blocks](https://user-images.githubusercontent.com/9021060/178986488-ed378cc8-5141-4330-ba41-672b676863d0.gif)

### 3. Inpainting Support on `gr.Image()` 🎨

We updated the Image component to add support for inpainting demos. It works by adding `tool="sketch"` as a parameter, that passes both an image and a sketchable mask to your prediction function.

Here's an example from the [LAMA space](https://huggingface.co/spaces/akhaliq/lama):

![FXApVlFVsAALSD-](https://user-images.githubusercontent.com/9021060/178989479-549867c8-7fb0-436a-a97d-1e91c9f5e611.jpeg)

### 4. Markdown and HTML support in Dataframes 🔢

We upgraded the Dataframe component in PR #1684 to support rendering Markdown and HTML inside the cells.

This means you can build Dataframes that look like the following:

![image (8)](https://user-images.githubusercontent.com/9021060/178991233-41cb07a5-e7a3-433e-89b8-319bc78eb9c2.png)

### 5. `gr.Examples()` for Blocks 🧱

We've added the `gr.Examples` component helper to allow you to add examples to any Blocks demo. This class is a wrapper over the `gr.Dataset` component.

<img width="1271" alt="Screen Shot 2022-07-14 at 2 23 50 PM" src="https://user-images.githubusercontent.com/9021060/178992715-c8bc7550-bc3d-4ddc-9fcb-548c159cd153.png">

gr.Examples takes two required parameters:

- `examples` which takes in a nested list
- `inputs` which takes in a component or list of components

You can read more in the [Examples docs](https://gradio.app/docs/#examples) or the [Adding Examples to your Demos guide](https://gradio.app/adding_examples_to_your_app/).

### 6. Fixes to Audio Streaming

With [PR 1828](https://github.com/gradio-app/gradio/pull/1828) we now hide the status loading animation, as well as remove the echo in streaming. Check out the [stream_audio](https://github.com/gradio-app/gradio/blob/main/demo/stream_audio/run.py) demo for more or read through our [Real Time Speech Recognition](https://gradio.app/real_time_speech_recognition/) guide.

<img width="785" alt="Screen Shot 2022-07-19 at 6 02 35 PM" src="https://user-images.githubusercontent.com/9021060/179808136-9e84502c-f9ee-4f30-b5e9-1086f678fe91.png">

## Full Changelog:

- File component: list multiple files and allow for download #1446 by [@dawoodkhan82](https://github.com/dawoodkhan82) in [PR 1681](https://github.com/gradio-app/gradio/pull/1681)
- Add ColorPicker to docs by [@freddyaboulton](https://github.com/freddyaboulton) in [PR 1768](https://github.com/gradio-app/gradio/pull/1768)
- Mock out requests in TestRequest unit tests by [@freddyaboulton](https://github.com/freddyaboulton) in [PR 1794](https://github.com/gradio-app/gradio/pull/1794)
- Add requirements.txt and test_files to source dist by [@freddyaboulton](https://github.com/freddyaboulton) in [PR 1817](https://github.com/gradio-app/gradio/pull/1817)
- refactor: f-string for tunneling.py by [@nhankiet](https://github.com/nhankiet) in [PR 1819](https://github.com/gradio-app/gradio/pull/1819)
- Miscellaneous formatting improvements to website by [@aliabd](https://github.com/aliabd) in [PR 1754](https://github.com/gradio-app/gradio/pull/1754)
- `integrate()` method moved to `Blocks` by [@abidlabs](https://github.com/abidlabs) in [PR 1776](https://github.com/gradio-app/gradio/pull/1776)
- Add python-3.7 tests by [@freddyaboulton](https://github.com/freddyaboulton) in [PR 1818](https://github.com/gradio-app/gradio/pull/1818)
- Copy test dir in website dockers by [@aliabd](https://github.com/aliabd) in [PR 1827](https://github.com/gradio-app/gradio/pull/1827)
- Add info to docs on how to set default values for components by [@freddyaboulton](https://github.com/freddyaboulton) in [PR 1788](https://github.com/gradio-app/gradio/pull/1788)
- Embedding Components on Docs by [@aliabd](https://github.com/aliabd) in [PR 1726](https://github.com/gradio-app/gradio/pull/1726)
- Remove usage of deprecated gr.inputs and gr.outputs from website by [@freddyaboulton](https://github.com/freddyaboulton) in [PR 1796](https://github.com/gradio-app/gradio/pull/1796)
- Some cleanups to the docs page by [@abidlabs](https://github.com/abidlabs) in [PR 1822](https://github.com/gradio-app/gradio/pull/1822)

## Contributors Shoutout:

- [@nhankiet](https://github.com/nhankiet) made their first contribution in [PR 1819](https://github.com/gradio-app/gradio/pull/1819)

# Version 3.0

### 🔥 Gradio 3.0 is the biggest update to the library, ever.

## New Features:

### 1. Blocks 🧱

Blocks is a new, low-level API that allows you to have full control over the data flows and layout of your application. It allows you to build very complex, multi-step applications. For example, you might want to:

- Group together related demos as multiple tabs in one web app
- Change the layout of your demo instead of just having all of the inputs on the left and outputs on the right
- Have multi-step interfaces, in which the output of one model becomes the input to the next model, or have more flexible data flows in general
- Change a component's properties (for example, the choices in a Dropdown) or its visibility based on user input

Here's a simple example that creates the demo below it:

```python
import gradio as gr

def update(name):
    return f"Welcome to Gradio, {name}!"

demo = gr.Blocks()

with demo:
    gr.Markdown(
    """
    # Hello World!
    Start typing below to see the output.
    """)
    inp = gr.Textbox(placeholder="What is your name?")
    out = gr.Textbox()

    inp.change(fn=update,
               inputs=inp,
               outputs=out)

demo.launch()
```

![hello-blocks](https://user-images.githubusercontent.com/9021060/168684108-78cbd24b-e6bd-4a04-a8d9-20d535203434.gif)

Read our [Introduction to Blocks](http://gradio.app/introduction_to_blocks/) guide for more, and join the 🎈 [Gradio Blocks Party](https://huggingface.co/spaces/Gradio-Blocks/README)!

### 2. Our Revamped Design 🎨

We've upgraded our design across the entire library: from components, and layouts all the way to dark mode.

![kitchen_sink](https://user-images.githubusercontent.com/9021060/168686333-7a6e3096-3e23-4309-abf2-5cd7736e0463.gif)

### 3. A New Website 💻

We've upgraded [gradio.app](https://gradio.app) to make it cleaner, faster and easier to use. Our docs now come with components and demos embedded directly on the page. So you can quickly get up to speed with what you're looking for.

![website](https://user-images.githubusercontent.com/9021060/168687191-10d6a3bd-101f-423a-8193-48f47a5e077d.gif)

### 4. New Components: Model3D, Dataset, and More..

We've introduced a lot of new components in `3.0`, including `Model3D`, `Dataset`, `Markdown`, `Button` and `Gallery`. You can find all the components and play around with them [here](https://gradio.app/docs/#components).

![Model3d](https://user-images.githubusercontent.com/9021060/168689062-6ad77151-8cc5-467d-916c-f7c78e52ec0c.gif)

## Full Changelog:

- Gradio dash fe by [@pngwn](https://github.com/pngwn) in [PR 807](https://github.com/gradio-app/gradio/pull/807)
- Blocks components by [@FarukOzderim](https://github.com/FarukOzderim) in [PR 765](https://github.com/gradio-app/gradio/pull/765)
- Blocks components V2 by [@FarukOzderim](https://github.com/FarukOzderim) in [PR 843](https://github.com/gradio-app/gradio/pull/843)
- Blocks-Backend-Events by [@FarukOzderim](https://github.com/FarukOzderim) in [PR 844](https://github.com/gradio-app/gradio/pull/844)
- Interfaces from Blocks by [@aliabid94](https://github.com/aliabid94) in [PR 849](https://github.com/gradio-app/gradio/pull/849)
- Blocks dev by [@aliabid94](https://github.com/aliabid94) in [PR 853](https://github.com/gradio-app/gradio/pull/853)
- Started updating demos to use the new `gradio.components` syntax by [@abidlabs](https://github.com/abidlabs) in [PR 848](https://github.com/gradio-app/gradio/pull/848)
- add test infra + add browser tests to CI by [@pngwn](https://github.com/pngwn) in [PR 852](https://github.com/gradio-app/gradio/pull/852)
- 854 textbox by [@pngwn](https://github.com/pngwn) in [PR 859](https://github.com/gradio-app/gradio/pull/859)
- Getting old Python unit tests to pass on `blocks-dev` by [@abidlabs](https://github.com/abidlabs) in [PR 861](https://github.com/gradio-app/gradio/pull/861)
- initialise chatbot with empty array of messages by [@pngwn](https://github.com/pngwn) in [PR 867](https://github.com/gradio-app/gradio/pull/867)
- add test for output to input by [@pngwn](https://github.com/pngwn) in [PR 866](https://github.com/gradio-app/gradio/pull/866)
- More Interface -> Blocks features by [@aliabid94](https://github.com/aliabid94) in [PR 864](https://github.com/gradio-app/gradio/pull/864)
- Fixing external.py in blocks-dev to reflect the new HF Spaces paths by [@abidlabs](https://github.com/abidlabs) in [PR 879](https://github.com/gradio-app/gradio/pull/879)
- backend_default_value_refactoring by [@FarukOzderim](https://github.com/FarukOzderim) in [PR 871](https://github.com/gradio-app/gradio/pull/871)
- fix default_value by [@pngwn](https://github.com/pngwn) in [PR 869](https://github.com/gradio-app/gradio/pull/869)
- fix buttons by [@aliabid94](https://github.com/aliabid94) in [PR 883](https://github.com/gradio-app/gradio/pull/883)
- Checking and updating more demos to use 3.0 syntax by [@abidlabs](https://github.com/abidlabs) in [PR 892](https://github.com/gradio-app/gradio/pull/892)
- Blocks Tests by [@FarukOzderim](https://github.com/FarukOzderim) in [PR 902](https://github.com/gradio-app/gradio/pull/902)
- Interface fix by [@pngwn](https://github.com/pngwn) in [PR 901](https://github.com/gradio-app/gradio/pull/901)
- Quick fix: Issue 893 by [@dawoodkhan82](https://github.com/dawoodkhan82) in [PR 907](https://github.com/gradio-app/gradio/pull/907)
- 3d Image Component by [@dawoodkhan82](https://github.com/dawoodkhan82) in [PR 775](https://github.com/gradio-app/gradio/pull/775)
- fix endpoint url in prod by [@pngwn](https://github.com/pngwn) in [PR 911](https://github.com/gradio-app/gradio/pull/911)
- rename Model3d to Image3D by [@dawoodkhan82](https://github.com/dawoodkhan82) in [PR 912](https://github.com/gradio-app/gradio/pull/912)
- update pypi to 2.9.1 by [@abidlabs](https://github.com/abidlabs) in [PR 916](https://github.com/gradio-app/gradio/pull/916)
- blocks-with-fix by [@FarukOzderim](https://github.com/FarukOzderim) in [PR 917](https://github.com/gradio-app/gradio/pull/917)
- Restore Interpretation, Live, Auth, Queueing by [@aliabid94](https://github.com/aliabid94) in [PR 915](https://github.com/gradio-app/gradio/pull/915)
- Allow `Blocks` instances to be used like a `Block` in other `Blocks` by [@abidlabs](https://github.com/abidlabs) in [PR 919](https://github.com/gradio-app/gradio/pull/919)
- Redesign 1 by [@pngwn](https://github.com/pngwn) in [PR 918](https://github.com/gradio-app/gradio/pull/918)
- blocks-components-tests by [@FarukOzderim](https://github.com/FarukOzderim) in [PR 904](https://github.com/gradio-app/gradio/pull/904)
- fix unit + browser tests by [@pngwn](https://github.com/pngwn) in [PR 926](https://github.com/gradio-app/gradio/pull/926)
- blocks-move-test-data by [@FarukOzderim](https://github.com/FarukOzderim) in [PR 927](https://github.com/gradio-app/gradio/pull/927)
- remove debounce from form inputs by [@pngwn](https://github.com/pngwn) in [PR 932](https://github.com/gradio-app/gradio/pull/932)
- reimplement webcam video by [@pngwn](https://github.com/pngwn) in [PR 928](https://github.com/gradio-app/gradio/pull/928)
- blocks-move-test-data by [@FarukOzderim](https://github.com/FarukOzderim) in [PR 941](https://github.com/gradio-app/gradio/pull/941)
- allow audio components to take a string value by [@pngwn](https://github.com/pngwn) in [PR 930](https://github.com/gradio-app/gradio/pull/930)
- static mode for textbox by [@pngwn](https://github.com/pngwn) in [PR 929](https://github.com/gradio-app/gradio/pull/929)
- fix file upload text by [@pngwn](https://github.com/pngwn) in [PR 931](https://github.com/gradio-app/gradio/pull/931)
- tabbed-interface-rewritten by [@FarukOzderim](https://github.com/FarukOzderim) in [PR 958](https://github.com/gradio-app/gradio/pull/958)
- Gan demo fix by [@abidlabs](https://github.com/abidlabs) in [PR 965](https://github.com/gradio-app/gradio/pull/965)
- Blocks analytics by [@abidlabs](https://github.com/abidlabs) in [PR 947](https://github.com/gradio-app/gradio/pull/947)
- Blocks page load by [@FarukOzderim](https://github.com/FarukOzderim) in [PR 963](https://github.com/gradio-app/gradio/pull/963)
- add frontend for page load events by [@pngwn](https://github.com/pngwn) in [PR 967](https://github.com/gradio-app/gradio/pull/967)
- fix i18n and some tweaks by [@pngwn](https://github.com/pngwn) in [PR 966](https://github.com/gradio-app/gradio/pull/966)
- add jinja2 to reqs by [@FarukOzderim](https://github.com/FarukOzderim) in [PR 969](https://github.com/gradio-app/gradio/pull/969)
- Cleaning up `Launchable()` by [@abidlabs](https://github.com/abidlabs) in [PR 968](https://github.com/gradio-app/gradio/pull/968)
- Fix #944 by [@FarukOzderim](https://github.com/FarukOzderim) in [PR 971](https://github.com/gradio-app/gradio/pull/971)
- New Blocks Demo: neural instrument cloning by [@abidlabs](https://github.com/abidlabs) in [PR 975](https://github.com/gradio-app/gradio/pull/975)
- Add huggingface_hub client library by [@FarukOzderim](https://github.com/FarukOzderim) in [PR 973](https://github.com/gradio-app/gradio/pull/973)
- State and variables by [@aliabid94](https://github.com/aliabid94) in [PR 977](https://github.com/gradio-app/gradio/pull/977)
- update-components by [@FarukOzderim](https://github.com/FarukOzderim) in [PR 986](https://github.com/gradio-app/gradio/pull/986)
- ensure dataframe updates as expected by [@pngwn](https://github.com/pngwn) in [PR 981](https://github.com/gradio-app/gradio/pull/981)
- test-guideline by [@FarukOzderim](https://github.com/FarukOzderim) in [PR 990](https://github.com/gradio-app/gradio/pull/990)
- Issue #785: add footer by [@dawoodkhan82](https://github.com/dawoodkhan82) in [PR 972](https://github.com/gradio-app/gradio/pull/972)
- indentation fix by [@abidlabs](https://github.com/abidlabs) in [PR 993](https://github.com/gradio-app/gradio/pull/993)
- missing quote by [@aliabd](https://github.com/aliabd) in [PR 996](https://github.com/gradio-app/gradio/pull/996)
- added interactive parameter to components by [@abidlabs](https://github.com/abidlabs) in [PR 992](https://github.com/gradio-app/gradio/pull/992)
- custom-components by [@FarukOzderim](https://github.com/FarukOzderim) in [PR 985](https://github.com/gradio-app/gradio/pull/985)
- Refactor component shortcuts by [@FarukOzderim](https://github.com/FarukOzderim) in [PR 995](https://github.com/gradio-app/gradio/pull/995)
- Plot Component by [@dawoodkhan82](https://github.com/dawoodkhan82) in [PR 805](https://github.com/gradio-app/gradio/pull/805)
- updated PyPi version to 2.9.2 by [@abidlabs](https://github.com/abidlabs) in [PR 1002](https://github.com/gradio-app/gradio/pull/1002)
- Release 2.9.3 by [@abidlabs](https://github.com/abidlabs) in [PR 1003](https://github.com/gradio-app/gradio/pull/1003)
- Image3D Examples Fix by [@dawoodkhan82](https://github.com/dawoodkhan82) in [PR 1001](https://github.com/gradio-app/gradio/pull/1001)
- release 2.9.4 by [@abidlabs](https://github.com/abidlabs) in [PR 1006](https://github.com/gradio-app/gradio/pull/1006)
- templates import hotfix by [@FarukOzderim](https://github.com/FarukOzderim) in [PR 1008](https://github.com/gradio-app/gradio/pull/1008)
- Progress indicator bar by [@aliabid94](https://github.com/aliabid94) in [PR 997](https://github.com/gradio-app/gradio/pull/997)
- Fixed image input for absolute path by [@JefferyChiang](https://github.com/JefferyChiang) in [PR 1004](https://github.com/gradio-app/gradio/pull/1004)
- Model3D + Plot Components by [@dawoodkhan82](https://github.com/dawoodkhan82) in [PR 1010](https://github.com/gradio-app/gradio/pull/1010)
- Gradio Guides: Creating CryptoPunks with GANs by [@NimaBoscarino](https://github.com/NimaBoscarino) in [PR 1000](https://github.com/gradio-app/gradio/pull/1000)
- [BIG PR] Gradio blocks & redesigned components by [@abidlabs](https://github.com/abidlabs) in [PR 880](https://github.com/gradio-app/gradio/pull/880)
- fixed failing test on main by [@abidlabs](https://github.com/abidlabs) in [PR 1023](https://github.com/gradio-app/gradio/pull/1023)
- Use smaller ASR model in external test by [@abidlabs](https://github.com/abidlabs) in [PR 1024](https://github.com/gradio-app/gradio/pull/1024)
- updated PyPi version to 2.9.0b by [@abidlabs](https://github.com/abidlabs) in [PR 1026](https://github.com/gradio-app/gradio/pull/1026)
- Fixing import issues so that the package successfully installs on colab notebooks by [@abidlabs](https://github.com/abidlabs) in [PR 1027](https://github.com/gradio-app/gradio/pull/1027)
- Update website tracker slackbot by [@aliabd](https://github.com/aliabd) in [PR 1037](https://github.com/gradio-app/gradio/pull/1037)
- textbox-autoheight by [@FarukOzderim](https://github.com/FarukOzderim) in [PR 1009](https://github.com/gradio-app/gradio/pull/1009)
- Model3D Examples fixes by [@dawoodkhan82](https://github.com/dawoodkhan82) in [PR 1035](https://github.com/gradio-app/gradio/pull/1035)
- GAN Gradio Guide: Adjustments to iframe heights by [@NimaBoscarino](https://github.com/NimaBoscarino) in [PR 1042](https://github.com/gradio-app/gradio/pull/1042)
- added better default labels to form components by [@abidlabs](https://github.com/abidlabs) in [PR 1040](https://github.com/gradio-app/gradio/pull/1040)
- Slackbot web tracker fix by [@aliabd](https://github.com/aliabd) in [PR 1043](https://github.com/gradio-app/gradio/pull/1043)
- Plot fixes by [@dawoodkhan82](https://github.com/dawoodkhan82) in [PR 1044](https://github.com/gradio-app/gradio/pull/1044)
- Small fixes to the demos by [@abidlabs](https://github.com/abidlabs) in [PR 1030](https://github.com/gradio-app/gradio/pull/1030)
- fixing demo issue with website by [@aliabd](https://github.com/aliabd) in [PR 1047](https://github.com/gradio-app/gradio/pull/1047)
- [hotfix] HighlightedText by [@aliabid94](https://github.com/aliabid94) in [PR 1046](https://github.com/gradio-app/gradio/pull/1046)
- Update text by [@ronvoluted](https://github.com/ronvoluted) in [PR 1050](https://github.com/gradio-app/gradio/pull/1050)
- Update CONTRIBUTING.md by [@FarukOzderim](https://github.com/FarukOzderim) in [PR 1052](https://github.com/gradio-app/gradio/pull/1052)
- fix(ui): Increase contrast for footer by [@ronvoluted](https://github.com/ronvoluted) in [PR 1048](https://github.com/gradio-app/gradio/pull/1048)
- UI design update by [@gary149](https://github.com/gary149) in [PR 1041](https://github.com/gradio-app/gradio/pull/1041)
- updated PyPi version to 2.9.0b8 by [@abidlabs](https://github.com/abidlabs) in [PR 1059](https://github.com/gradio-app/gradio/pull/1059)
- Running, testing, and fixing demos by [@abidlabs](https://github.com/abidlabs) in [PR 1060](https://github.com/gradio-app/gradio/pull/1060)
- Form layout by [@pngwn](https://github.com/pngwn) in [PR 1054](https://github.com/gradio-app/gradio/pull/1054)
- inputless-interfaces by [@FarukOzderim](https://github.com/FarukOzderim) in [PR 1038](https://github.com/gradio-app/gradio/pull/1038)
- Update PULL_REQUEST_TEMPLATE.md by [@FarukOzderim](https://github.com/FarukOzderim) in [PR 1068](https://github.com/gradio-app/gradio/pull/1068)
- Upgrading node memory to 4gb in website Docker by [@aliabd](https://github.com/aliabd) in [PR 1069](https://github.com/gradio-app/gradio/pull/1069)
- Website reload error by [@aliabd](https://github.com/aliabd) in [PR 1079](https://github.com/gradio-app/gradio/pull/1079)
- fixed favicon issue by [@abidlabs](https://github.com/abidlabs) in [PR 1064](https://github.com/gradio-app/gradio/pull/1064)
- remove-queue-from-events by [@FarukOzderim](https://github.com/FarukOzderim) in [PR 1056](https://github.com/gradio-app/gradio/pull/1056)
- Enable vertex colors for OBJs files by [@radames](https://github.com/radames) in [PR 1074](https://github.com/gradio-app/gradio/pull/1074)
- Dark text by [@ronvoluted](https://github.com/ronvoluted) in [PR 1049](https://github.com/gradio-app/gradio/pull/1049)
- Scroll to output by [@pngwn](https://github.com/pngwn) in [PR 1077](https://github.com/gradio-app/gradio/pull/1077)
- Explicitly list pnpm version 6 in contributing guide by [@freddyaboulton](https://github.com/freddyaboulton) in [PR 1085](https://github.com/gradio-app/gradio/pull/1085)
- hotfix for encrypt issue by [@abidlabs](https://github.com/abidlabs) in [PR 1096](https://github.com/gradio-app/gradio/pull/1096)
- Release 2.9b9 by [@abidlabs](https://github.com/abidlabs) in [PR 1098](https://github.com/gradio-app/gradio/pull/1098)
- tweak node circleci settings by [@pngwn](https://github.com/pngwn) in [PR 1091](https://github.com/gradio-app/gradio/pull/1091)
- Website Reload Error by [@aliabd](https://github.com/aliabd) in [PR 1099](https://github.com/gradio-app/gradio/pull/1099)
- Website Reload: README in demos docker by [@aliabd](https://github.com/aliabd) in [PR 1100](https://github.com/gradio-app/gradio/pull/1100)
- Flagging fixes by [@abidlabs](https://github.com/abidlabs) in [PR 1081](https://github.com/gradio-app/gradio/pull/1081)
- Backend for optional labels by [@abidlabs](https://github.com/abidlabs) in [PR 1080](https://github.com/gradio-app/gradio/pull/1080)
- Optional labels fe by [@pngwn](https://github.com/pngwn) in [PR 1105](https://github.com/gradio-app/gradio/pull/1105)
- clean-deprecated-parameters by [@FarukOzderim](https://github.com/FarukOzderim) in [PR 1090](https://github.com/gradio-app/gradio/pull/1090)
- Blocks rendering fix by [@abidlabs](https://github.com/abidlabs) in [PR 1102](https://github.com/gradio-app/gradio/pull/1102)
- Redos #1106 by [@abidlabs](https://github.com/abidlabs) in [PR 1112](https://github.com/gradio-app/gradio/pull/1112)
- Interface types: handle input-only, output-only, and unified interfaces by [@abidlabs](https://github.com/abidlabs) in [PR 1108](https://github.com/gradio-app/gradio/pull/1108)
- Hotfix + New pypi release 2.9b11 by [@abidlabs](https://github.com/abidlabs) in [PR 1118](https://github.com/gradio-app/gradio/pull/1118)
- issue-checkbox by [@FarukOzderim](https://github.com/FarukOzderim) in [PR 1122](https://github.com/gradio-app/gradio/pull/1122)
- issue-checkbox-hotfix by [@FarukOzderim](https://github.com/FarukOzderim) in [PR 1127](https://github.com/gradio-app/gradio/pull/1127)
- Fix demos in website by [@aliabd](https://github.com/aliabd) in [PR 1130](https://github.com/gradio-app/gradio/pull/1130)
- Guide for Gradio ONNX model zoo on Huggingface by [@AK391](https://github.com/AK391) in [PR 1073](https://github.com/gradio-app/gradio/pull/1073)
- ONNX guide fixes by [@aliabd](https://github.com/aliabd) in [PR 1131](https://github.com/gradio-app/gradio/pull/1131)
- Stacked form inputs css by [@gary149](https://github.com/gary149) in [PR 1134](https://github.com/gradio-app/gradio/pull/1134)
- made default value in textbox empty string by [@abidlabs](https://github.com/abidlabs) in [PR 1135](https://github.com/gradio-app/gradio/pull/1135)
- Examples UI by [@gary149](https://github.com/gary149) in [PR 1121](https://github.com/gradio-app/gradio/pull/1121)
- Chatbot custom color support by [@dawoodkhan82](https://github.com/dawoodkhan82) in [PR 1092](https://github.com/gradio-app/gradio/pull/1092)
- highlighted text colors by [@pngwn](https://github.com/pngwn) in [PR 1119](https://github.com/gradio-app/gradio/pull/1119)
- pin to pnpm 6 for now by [@pngwn](https://github.com/pngwn) in [PR 1147](https://github.com/gradio-app/gradio/pull/1147)
- Restore queue in Blocks by [@aliabid94](https://github.com/aliabid94) in [PR 1137](https://github.com/gradio-app/gradio/pull/1137)
- add select event for tabitems by [@pngwn](https://github.com/pngwn) in [PR 1154](https://github.com/gradio-app/gradio/pull/1154)
- max_lines + autoheight for textbox by [@pngwn](https://github.com/pngwn) in [PR 1153](https://github.com/gradio-app/gradio/pull/1153)
- use color palette for chatbot by [@pngwn](https://github.com/pngwn) in [PR 1152](https://github.com/gradio-app/gradio/pull/1152)
- Timeseries improvements by [@pngwn](https://github.com/pngwn) in [PR 1149](https://github.com/gradio-app/gradio/pull/1149)
- move styling for interface panels to frontend by [@pngwn](https://github.com/pngwn) in [PR 1146](https://github.com/gradio-app/gradio/pull/1146)
- html tweaks by [@pngwn](https://github.com/pngwn) in [PR 1145](https://github.com/gradio-app/gradio/pull/1145)
- Issue #768: Support passing none to resize and crop image by [@dawoodkhan82](https://github.com/dawoodkhan82) in [PR 1144](https://github.com/gradio-app/gradio/pull/1144)
- image gallery component + img css by [@aliabid94](https://github.com/aliabid94) in [PR 1140](https://github.com/gradio-app/gradio/pull/1140)
- networking tweak by [@abidlabs](https://github.com/abidlabs) in [PR 1143](https://github.com/gradio-app/gradio/pull/1143)
- Allow enabling queue per event listener by [@aliabid94](https://github.com/aliabid94) in [PR 1155](https://github.com/gradio-app/gradio/pull/1155)
- config hotfix and v. 2.9b23 by [@abidlabs](https://github.com/abidlabs) in [PR 1158](https://github.com/gradio-app/gradio/pull/1158)
- Custom JS calls by [@aliabid94](https://github.com/aliabid94) in [PR 1082](https://github.com/gradio-app/gradio/pull/1082)
- Small fixes: queue default fix, ffmpeg installation message by [@abidlabs](https://github.com/abidlabs) in [PR 1159](https://github.com/gradio-app/gradio/pull/1159)
- formatting by [@abidlabs](https://github.com/abidlabs) in [PR 1161](https://github.com/gradio-app/gradio/pull/1161)
- enable flex grow for gr-box by [@radames](https://github.com/radames) in [PR 1165](https://github.com/gradio-app/gradio/pull/1165)
- 1148 loading by [@pngwn](https://github.com/pngwn) in [PR 1164](https://github.com/gradio-app/gradio/pull/1164)
- Put enable_queue kwarg back in launch() by [@aliabid94](https://github.com/aliabid94) in [PR 1167](https://github.com/gradio-app/gradio/pull/1167)
- A few small fixes by [@abidlabs](https://github.com/abidlabs) in [PR 1171](https://github.com/gradio-app/gradio/pull/1171)
- Hotfix for dropdown component by [@abidlabs](https://github.com/abidlabs) in [PR 1172](https://github.com/gradio-app/gradio/pull/1172)
- use secondary buttons in interface by [@pngwn](https://github.com/pngwn) in [PR 1173](https://github.com/gradio-app/gradio/pull/1173)
- 1183 component height by [@pngwn](https://github.com/pngwn) in [PR 1185](https://github.com/gradio-app/gradio/pull/1185)
- 962 dataframe by [@pngwn](https://github.com/pngwn) in [PR 1186](https://github.com/gradio-app/gradio/pull/1186)
- update-contributing by [@FarukOzderim](https://github.com/FarukOzderim) in [PR 1188](https://github.com/gradio-app/gradio/pull/1188)
- Table tweaks by [@pngwn](https://github.com/pngwn) in [PR 1195](https://github.com/gradio-app/gradio/pull/1195)
- wrap tab content in column by [@pngwn](https://github.com/pngwn) in [PR 1200](https://github.com/gradio-app/gradio/pull/1200)
- WIP: Add dark mode support by [@gary149](https://github.com/gary149) in [PR 1187](https://github.com/gradio-app/gradio/pull/1187)
- Restored /api/predict/ endpoint for Interfaces by [@abidlabs](https://github.com/abidlabs) in [PR 1199](https://github.com/gradio-app/gradio/pull/1199)
- hltext-label by [@pngwn](https://github.com/pngwn) in [PR 1204](https://github.com/gradio-app/gradio/pull/1204)
- add copy functionality to json by [@pngwn](https://github.com/pngwn) in [PR 1205](https://github.com/gradio-app/gradio/pull/1205)
- Update component config by [@aliabid94](https://github.com/aliabid94) in [PR 1089](https://github.com/gradio-app/gradio/pull/1089)
- fix placeholder prompt by [@pngwn](https://github.com/pngwn) in [PR 1215](https://github.com/gradio-app/gradio/pull/1215)
- ensure webcam video value is propagated correctly by [@pngwn](https://github.com/pngwn) in [PR 1218](https://github.com/gradio-app/gradio/pull/1218)
- Automatic word-break in highlighted text, combine_adjacent support by [@aliabid94](https://github.com/aliabid94) in [PR 1209](https://github.com/gradio-app/gradio/pull/1209)
- async-function-support by [@FarukOzderim](https://github.com/FarukOzderim) in [PR 1190](https://github.com/gradio-app/gradio/pull/1190)
- Sharing fix for assets by [@aliabid94](https://github.com/aliabid94) in [PR 1208](https://github.com/gradio-app/gradio/pull/1208)
- Hotfixes for course demos by [@abidlabs](https://github.com/abidlabs) in [PR 1222](https://github.com/gradio-app/gradio/pull/1222)
- Allow Custom CSS by [@aliabid94](https://github.com/aliabid94) in [PR 1170](https://github.com/gradio-app/gradio/pull/1170)
- share-hotfix by [@FarukOzderim](https://github.com/FarukOzderim) in [PR 1226](https://github.com/gradio-app/gradio/pull/1226)
- tweaks by [@pngwn](https://github.com/pngwn) in [PR 1229](https://github.com/gradio-app/gradio/pull/1229)
- white space for class concatenation by [@radames](https://github.com/radames) in [PR 1228](https://github.com/gradio-app/gradio/pull/1228)
- Tweaks by [@pngwn](https://github.com/pngwn) in [PR 1230](https://github.com/gradio-app/gradio/pull/1230)
- css tweaks by [@pngwn](https://github.com/pngwn) in [PR 1235](https://github.com/gradio-app/gradio/pull/1235)
- ensure defaults height match for media inputs by [@pngwn](https://github.com/pngwn) in [PR 1236](https://github.com/gradio-app/gradio/pull/1236)
- Default Label label value by [@radames](https://github.com/radames) in [PR 1239](https://github.com/gradio-app/gradio/pull/1239)
- update-shortcut-syntax by [@FarukOzderim](https://github.com/FarukOzderim) in [PR 1234](https://github.com/gradio-app/gradio/pull/1234)
- Update version.txt by [@FarukOzderim](https://github.com/FarukOzderim) in [PR 1244](https://github.com/gradio-app/gradio/pull/1244)
- Layout bugs by [@pngwn](https://github.com/pngwn) in [PR 1246](https://github.com/gradio-app/gradio/pull/1246)
- Update demo by [@FarukOzderim](https://github.com/FarukOzderim) in [PR 1253](https://github.com/gradio-app/gradio/pull/1253)
- Button default name by [@FarukOzderim](https://github.com/FarukOzderim) in [PR 1243](https://github.com/gradio-app/gradio/pull/1243)
- Labels spacing by [@gary149](https://github.com/gary149) in [PR 1254](https://github.com/gradio-app/gradio/pull/1254)
- add global loader for gradio app by [@pngwn](https://github.com/pngwn) in [PR 1251](https://github.com/gradio-app/gradio/pull/1251)
- ui apis for dalle-mini by [@pngwn](https://github.com/pngwn) in [PR 1258](https://github.com/gradio-app/gradio/pull/1258)
- Add precision to Number, backend only by [@freddyaboulton](https://github.com/freddyaboulton) in [PR 1125](https://github.com/gradio-app/gradio/pull/1125)
- Website Design Changes by [@abidlabs](https://github.com/abidlabs) in [PR 1015](https://github.com/gradio-app/gradio/pull/1015)
- Small fixes for multiple demos compatible with 3.0 by [@radames](https://github.com/radames) in [PR 1257](https://github.com/gradio-app/gradio/pull/1257)
- Issue #1160: Model 3D component not destroyed correctly by [@dawoodkhan82](https://github.com/dawoodkhan82) in [PR 1219](https://github.com/gradio-app/gradio/pull/1219)
- Fixes to components by [@abidlabs](https://github.com/abidlabs) in [PR 1260](https://github.com/gradio-app/gradio/pull/1260)
- layout docs by [@abidlabs](https://github.com/abidlabs) in [PR 1263](https://github.com/gradio-app/gradio/pull/1263)
- Static forms by [@pngwn](https://github.com/pngwn) in [PR 1264](https://github.com/gradio-app/gradio/pull/1264)
- Cdn assets by [@pngwn](https://github.com/pngwn) in [PR 1265](https://github.com/gradio-app/gradio/pull/1265)
- update logo by [@gary149](https://github.com/gary149) in [PR 1266](https://github.com/gradio-app/gradio/pull/1266)
- fix slider by [@aliabid94](https://github.com/aliabid94) in [PR 1268](https://github.com/gradio-app/gradio/pull/1268)
- maybe fix auth in iframes by [@pngwn](https://github.com/pngwn) in [PR 1261](https://github.com/gradio-app/gradio/pull/1261)
- Improves "Getting Started" guide by [@abidlabs](https://github.com/abidlabs) in [PR 1269](https://github.com/gradio-app/gradio/pull/1269)
- Add embedded demos to website by [@aliabid94](https://github.com/aliabid94) in [PR 1270](https://github.com/gradio-app/gradio/pull/1270)
- Label hotfixes by [@abidlabs](https://github.com/abidlabs) in [PR 1281](https://github.com/gradio-app/gradio/pull/1281)
- General tweaks by [@pngwn](https://github.com/pngwn) in [PR 1276](https://github.com/gradio-app/gradio/pull/1276)
- only affect links within the document by [@pngwn](https://github.com/pngwn) in [PR 1282](https://github.com/gradio-app/gradio/pull/1282)
- release 3.0b9 by [@abidlabs](https://github.com/abidlabs) in [PR 1283](https://github.com/gradio-app/gradio/pull/1283)
- Dm by [@pngwn](https://github.com/pngwn) in [PR 1284](https://github.com/gradio-app/gradio/pull/1284)
- Website fixes by [@aliabd](https://github.com/aliabd) in [PR 1286](https://github.com/gradio-app/gradio/pull/1286)
- Create Streamables by [@aliabid94](https://github.com/aliabid94) in [PR 1279](https://github.com/gradio-app/gradio/pull/1279)
- ensure table works on mobile by [@pngwn](https://github.com/pngwn) in [PR 1277](https://github.com/gradio-app/gradio/pull/1277)
- changes by [@aliabid94](https://github.com/aliabid94) in [PR 1287](https://github.com/gradio-app/gradio/pull/1287)
- demo alignment on landing page by [@aliabd](https://github.com/aliabd) in [PR 1288](https://github.com/gradio-app/gradio/pull/1288)
- New meta img by [@aliabd](https://github.com/aliabd) in [PR 1289](https://github.com/gradio-app/gradio/pull/1289)
- updated PyPi version to 3.0 by [@abidlabs](https://github.com/abidlabs) in [PR 1290](https://github.com/gradio-app/gradio/pull/1290)
- Fix site by [@aliabid94](https://github.com/aliabid94) in [PR 1291](https://github.com/gradio-app/gradio/pull/1291)
- Mobile responsive guides by [@aliabd](https://github.com/aliabd) in [PR 1293](https://github.com/gradio-app/gradio/pull/1293)
- Update readme by [@abidlabs](https://github.com/abidlabs) in [PR 1292](https://github.com/gradio-app/gradio/pull/1292)
- gif by [@abidlabs](https://github.com/abidlabs) in [PR 1296](https://github.com/gradio-app/gradio/pull/1296)
- Allow decoding headerless b64 string [@1lint](https://github.com/1lint) in [PR 4031](https://github.com/gradio-app/gradio/pull/4031)

## Contributors Shoutout:

- [@JefferyChiang](https://github.com/JefferyChiang) made their first contribution in [PR 1004](https://github.com/gradio-app/gradio/pull/1004)
- [@NimaBoscarino](https://github.com/NimaBoscarino) made their first contribution in [PR 1000](https://github.com/gradio-app/gradio/pull/1000)
- [@ronvoluted](https://github.com/ronvoluted) made their first contribution in [PR 1050](https://github.com/gradio-app/gradio/pull/1050)
- [@radames](https://github.com/radames) made their first contribution in [PR 1074](https://github.com/gradio-app/gradio/pull/1074)
- [@freddyaboulton](https://github.com/freddyaboulton) made their first contribution in [PR 1085](https://github.com/gradio-app/gradio/pull/1085)<|MERGE_RESOLUTION|>--- conflicted
+++ resolved
@@ -2,11 +2,7 @@
 
 ## New Features:
 
-<<<<<<< HEAD
-- Introduced `gradio --deploy` to launch a Gradio app to Spaces directly from your terminal (or `gr.deploy()` if running from a python script / notebook). By [@aliabid94](https://github.com/aliabid94) in [PR 4033](https://github.com/gradio-app/gradio/pull/4033). 
-=======
 - Introduced `gradio deploy` to launch a Gradio app to Spaces directly from your terminal. By [@aliabid94](https://github.com/aliabid94) in [PR 4033](https://github.com/gradio-app/gradio/pull/4033). 
->>>>>>> 2a30deed
 
 
 ## Bug Fixes:
