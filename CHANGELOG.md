--- conflicted
+++ resolved
@@ -67,11 +67,8 @@
 No changes to highlight.
 
 ## Full Changelog:
-<<<<<<< HEAD
+* Add open in colab buttons to demos in docs and /demos by [@aliabd](https://github.com/aliabd) in [PR 2608](https://github.com/gradio-app/gradio/pull/2608)
 * Apply different formatting for the types in component docstrings by [@aliabd](https://github.com/aliabd) in [PR 2707](https://github.com/gradio-app/gradio/pull/2707)
-=======
-* Add open in colab buttons to demos in docs and /demos by [@aliabd](https://github.com/aliabd) in [PR 2608](https://github.com/gradio-app/gradio/pull/2608)
->>>>>>> 67275ec1
 
 ## Contributors Shoutout:
 No changes to highlight.
