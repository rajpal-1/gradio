# Upcoming Release 

## New Features:

### Extended support for Interface.load! 🏗️

You can now load `image-to-text` and `conversational` pipelines from the hub!

### Image-to-text Demo
```python
io = gr.Interface.load("models/nlpconnect/vit-gpt2-image-captioning",
                       api_key="<optional-api-key>")
io.launch()
```
<img width="1087" alt="image" src="https://user-images.githubusercontent.com/41651716/213260197-dc5d80b4-6e50-4b3a-a764-94980930ac38.png">

### conversational Demo
```python
chatbot = gr.Interface.load("models/microsoft/DialoGPT-medium",
                           api_key="<optional-api-key>")
chatbot.launch()
```
![chatbot_load](https://user-images.githubusercontent.com/41651716/213260220-3eaa25b7-a38b-48c6-adeb-2718bdf297a2.gif)


By [@freddyaboulton](https://github.com/freddyaboulton) in [PR 3011](https://github.com/gradio-app/gradio/pull/3011) 

### Download Button added to Model3D Output Component

No need for an additional file output component to enable model3d file downloads anymore. We now added a download button to the model3d component itself.

<img width="739" alt="Screenshot 2023-01-18 at 3 52 45 PM" src="https://user-images.githubusercontent.com/12725292/213294198-5f4fda35-bde7-450c-864f-d5683e7fa29a.png">

By [@dawoodkhan82](https://github.com/dawoodkhan82) in [PR 3014](https://github.com/gradio-app/gradio/pull/3014) 

## Bug Fixes:
* Fixes bug where interpretation event was not configured correctly by [@freddyaboulton](https://github.com/freddyaboulton) in [PR 2993](https://github.com/gradio-app/gradio/pull/2993) 
* Fix relative import bug in reload mode by [@freddyaboulton](https://github.com/freddyaboulton) in [PR 2992](https://github.com/gradio-app/gradio/pull/2992) 
* Fixes bug where png files were not being recognized when uploading images by [@abidlabs](https://github.com/abidlabs) in [PR 3002](https://github.com/gradio-app/gradio/pull/3002) 
* Fixes bug where external Spaces could not be loaded and used as functions if they returned files by [@abidlabs](https://github.com/abidlabs) in [PR 3004](https://github.com/gradio-app/gradio/pull/3004) 
* Fix bug where file serialization output was not JSON serializable by [@freddyaboulton](https://github.com/freddyaboulton) in [PR 2999](https://github.com/gradio-app/gradio/pull/2999)  
* Fixes bug where png files were not being recognized when uploading images by [@abidlabs](https://github.com/abidlabs) in [PR 3002](https://github.com/gradio-app/gradio/pull/3002) 
* Fixes bug where temporary uploaded files were not being added to temp sets by [@abidlabs](https://github.com/abidlabs) in [PR 3005](https://github.com/gradio-app/gradio/pull/3005)
* Fixes issue where markdown support in chatbot breaks older demos [@dawoodkhan82](https://github.com/dawoodkhan82) in [PR 3006](https://github.com/gradio-app/gradio/pull/3006) 
* Fixes the `/file/` route that was broken in a recent change in [PR 3010](https://github.com/gradio-app/gradio/pull/3010) 
* Fix bug where the Image component could not serialize image urls by [@freddyaboulton](https://github.com/freddyaboulton) in [PR 2957](https://github.com/gradio-app/gradio/pull/2957)  
* Fix forwarding for guides after SEO renaming by [@aliabd](https://github.com/aliabd) in [PR 3017](https://github.com/gradio-app/gradio/pull/3017)
* Switch all pages on the website to use latest stable gradio by [@aliabd](https://github.com/aliabd) in [PR 3016](https://github.com/gradio-app/gradio/pull/3016)
* Fix bug related to deprecated parameters in `huggingface_hub` for the HuggingFaceDatasetSaver in [PR 3025](https://github.com/gradio-app/gradio/pull/3025)
* Added better support for symlinks in the way absolute paths are resolved by [@abidlabs](https://github.com/abidlabs) in [PR 3037](https://github.com/gradio-app/gradio/pull/3037)
* Fix several minor frontend bugs (loading animation, examples as gallery) frontend [@aliabid94](https://github.com/3026) in [PR 2961](https://github.com/gradio-app/gradio/pull/3026).
* Fixes bug that the chatbot sample code does not work with certain input value by [@petrov826](https://github.com/petrov826) in [PR 3039](https://github.com/gradio-app/gradio/pull/3039).
<<<<<<< HEAD
* Fixed bug where the Checkbox and Dropdown change events were not triggered in response to other component changes by [@freddyaboulton](https://github.com/freddyaboulton) in [PR 3045](https://github.com/gradio-app/gradio/pull/3045)
* Fixes issue where after clicking submit, the sketch output wouldn't clear [@dawoodkhan82](https://github.com/dawoodkhan82) in [PR 3047](https://github.com/gradio-app/gradio/pull/3047) 
=======
* Fix shadows for form element and ensure focus styles more visible in dark mode   [@pngwn](https://github.com/pngwn) in [PR 3042](https://github.com/gradio-app/gradio/pull/3042).
* Fixed bug where the Checkbox and Dropdown change events were not triggered in response to other component changes by [@freddyaboulton](https://github.com/freddyaboulton) in [PR 3045](https://github.com/gradio-app/gradio/pull/3045)   
* Fix bug where the queue was not properly restarted after launching a `closed` app by [@freddyaboulton](https://github.com/freddyaboulton) in [PR 3022](https://github.com/gradio-app/gradio/pull/3022)
* Adding missing embedded components on docs by [@aliabd](https://github.com/aliabd) in [PR 3027](https://github.com/gradio-app/gradio/pull/3027)
* Fixes bug where app would crash if the `file_types` parameter of `gr.File` or `gr.UploadButton` was not a list by [@freddyaboulton](https://github.com/freddyaboulton) in [PR 3048](https://github.com/gradio-app/gradio/pull/3048)    
* Fix bug where input component was not hidden in the frontend for `UploadButton` by  [@freddyaboulton](https://github.com/freddyaboulton) in [PR 3053](https://github.com/gradio-app/gradio/pull/3053)
>>>>>>> 7fc3e750

## Documentation Changes:
* SEO improvements to guides by[@aliabd](https://github.com/aliabd) in [PR 2915](https://github.com/gradio-app/gradio/pull/2915)
* Use `gr.LinePlot` for the `blocks_kinematics` demo by [@freddyaboulton](https://github.com/freddyaboulton) in [PR 2998](https://github.com/gradio-app/gradio/pull/2998)  
* Updated the `interface_series_load` to include some inline markdown code by [@abidlabs](https://github.com/abidlabs) in [PR 3051](https://github.com/gradio-app/gradio/pull/3051)

## Testing and Infrastructure Changes:
* Adds a GitHub action to test if any large files (> 5MB) are present by [@abidlabs](https://github.com/abidlabs) in [PR 3013](https://github.com/gradio-app/gradio/pull/3013)  

## Breaking Changes:
No changes to highlight.

## Full Changelog:
* Rewrote frontend using CSS variables for themes by [@pngwn](https://github.com/pngwn) in [PR 2840](https://github.com/gradio-app/gradio/pull/2840)
* Moved telemetry requests to run on background threads by [@abidlabs](https://github.com/abidlabs) in [PR 3054](https://github.com/gradio-app/gradio/pull/3054)  


## Contributors Shoutout:
No changes to highlight.


# Version 3.16.2

## New Features:
No changes to highlight.

## Bug Fixes:
* Fixed file upload fails for files with zero size by [@dawoodkhan82](https://github.com/dawoodkhan82) in [PR 2923](https://github.com/gradio-app/gradio/pull/2923)
* Fixed bug where `mount_gradio_app` would not launch if the queue was enabled in a gradio app by [@freddyaboulton](https://github.com/freddyaboulton) in [PR 2939](https://github.com/gradio-app/gradio/pull/2939) 
* Fix custom long CSS handling in Blocks by [@anton-l](https://github.com/anton-l) in [PR 2953](https://github.com/gradio-app/gradio/pull/2953)
* Recovers the dropdown change event by [@abidlabs](https://github.com/abidlabs) in [PR 2954](https://github.com/gradio-app/gradio/pull/2954).
* Fix audio file output by [@aliabid94](https://github.com/aliabid94) in [PR 2961](https://github.com/gradio-app/gradio/pull/2961).
* Fixed bug where file extensions of really long files were not kept after download by [@freddyaboulton](https://github.com/freddyaboulton) in [PR 2929](https://github.com/gradio-app/gradio/pull/2929) 
* Fix bug where outputs for examples where not being returned by the backend by [@freddyaboulton](https://github.com/freddyaboulton) in [PR 2955](https://github.com/gradio-app/gradio/pull/2955) 
* Fix bug in `blocks_plug` demo that prevented switching tabs programmatically with python [@TashaSkyUp](https://github.com/https://github.com/TashaSkyUp) in [PR 2971](https://github.com/gradio-app/gradio/pull/2971). 

## Documentation Changes:
No changes to highlight.

## Testing and Infrastructure Changes:
No changes to highlight.

## Breaking Changes:
No changes to highlight.

## Full Changelog:
No changes to highlight.

## Contributors Shoutout:
No changes to highlight.


# Version 3.16.1

## New Features:

No changes to highlight.

## Bug Fixes:
* Fix audio file output by [@aliabid94](https://github.com/aliabid94) in [PR 2950](https://github.com/gradio-app/gradio/pull/2950).

## Documentation Changes:
No changes to highlight.

## Testing and Infrastructure Changes:
No changes to highlight.

## Breaking Changes:
No changes to highlight.

## Full Changelog:
No changes to highlight.

## Contributors Shoutout:
No changes to highlight.

# Version 3.16.0

## New Features:

### Send custom progress updates by adding a `gr.Progress` argument after the input arguments to any function. Example:

```python
def reverse(word, progress=gr.Progress()):
    progress(0, desc="Starting")
    time.sleep(1)
    new_string = ""
    for letter in progress.tqdm(word, desc="Reversing"):
        time.sleep(0.25)
        new_string = letter + new_string
    return new_string

demo = gr.Interface(reverse, gr.Text(), gr.Text())
```

Progress indicator bar by [@aliabid94](https://github.com/aliabid94) in [PR 2750](https://github.com/gradio-app/gradio/pull/2750).

* Added `title` argument to `TabbedInterface` by @MohamedAliRashad in [#2888](https://github.com/gradio-app/gradio/pull/2888)
* Add support for specifying file extensions for `gr.File` and `gr.UploadButton`, using `file_types` parameter (e.g  `gr.File(file_count="multiple", file_types=["text", ".json", ".csv"])`) by @dawoodkhan82 in [#2901](https://github.com/gradio-app/gradio/pull/2901)
* Added `multiselect` option to `Dropdown` by @dawoodkhan82 in [#2871](https://github.com/gradio-app/gradio/pull/2871)

### With `multiselect` set to `true` a user can now select multiple options from the `gr.Dropdown` component.

```python
gr.Dropdown(["angola", "pakistan", "canada"], multiselect=True, value=["angola"])
```
<img width="610" alt="Screenshot 2023-01-03 at 4 14 36 PM" src="https://user-images.githubusercontent.com/12725292/210442547-c86975c9-4b4f-4b8e-8803-9d96e6a8583a.png">


## Bug Fixes:
* Fixed bug where an error opening an audio file led to a crash by [@FelixDombek](https://github.com/FelixDombek) in [PR 2898](https://github.com/gradio-app/gradio/pull/2898)
* Fixed bug where setting `default_enabled=False` made it so that the entire queue did not start by [@freddyaboulton](https://github.com/freddyaboulton) in [PR 2876](https://github.com/gradio-app/gradio/pull/2876)  
* Fixed bug where csv preview for DataFrame examples would show filename instead of file contents by [@freddyaboulton](https://github.com/freddyaboulton) in [PR 2877](https://github.com/gradio-app/gradio/pull/2877)
* Fixed bug where an error raised after yielding iterative output would not be displayed in the browser by 
[@JaySmithWpg](https://github.com/JaySmithWpg) in [PR 2889](https://github.com/gradio-app/gradio/pull/2889)
* Fixed bug in `blocks_style` demo that was preventing it from launching by [@freddyaboulton](https://github.com/freddyaboulton) in [PR 2890](https://github.com/gradio-app/gradio/pull/2890)  
* Fixed bug where files could not be downloaded by [@freddyaboulton](https://github.com/freddyaboulton) in [PR 2926](https://github.com/gradio-app/gradio/pull/2926)
* Fixed bug where cached examples were not displaying properly by [@a-rogalska](https://github.com/a-rogalska) in [PR 2974](https://github.com/gradio-app/gradio/pull/2974)

## Documentation Changes:
* Added a Guide on using Google Sheets to create a real-time dashboard with Gradio's `DataFrame` and `LinePlot` component, by [@abidlabs](https://github.com/abidlabs) in [PR 2816](https://github.com/gradio-app/gradio/pull/2816) 
* Add a components - events matrix on the docs by [@aliabd](https://github.com/aliabd) in [PR 2921](https://github.com/gradio-app/gradio/pull/2921)

## Testing and Infrastructure Changes:
* Deployed PRs from forks to spaces by [@freddyaboulton](https://github.com/freddyaboulton) in [PR 2895](https://github.com/gradio-app/gradio/pull/2895)   

## Breaking Changes:
No changes to highlight.

## Full Changelog:
* The `default_enabled` parameter of the `Blocks.queue` method has no effect by [@freddyaboulton](https://github.com/freddyaboulton) in [PR 2876](https://github.com/gradio-app/gradio/pull/2876) 
* Added typing to several Python files in codebase by [@abidlabs](https://github.com/abidlabs) in [PR 2887](https://github.com/gradio-app/gradio/pull/2887) 
* Excluding untracked files from demo notebook check action by [@aliabd](https://github.com/aliabd) in [PR 2897](https://github.com/gradio-app/gradio/pull/2897)
* Optimize images and gifs by [@aliabd](https://github.com/aliabd) in [PR 2922](https://github.com/gradio-app/gradio/pull/2922)
* Updated typing by [@1nF0rmed](https://github.com/1nF0rmed) in [PR 2904](https://github.com/gradio-app/gradio/pull/2904)

## Contributors Shoutout:
* @JaySmithWpg for making their first contribution to gradio!
* @MohamedAliRashad for making their first contribution to gradio!

# Version 3.15.0

## New Features:

Gradio's newest plotting component `gr.LinePlot`! 📈

With this component you can easily create time series visualizations with customizable
appearance for your demos and dashboards ... all without having to know an external plotting library.

For an example of the api see below:

```python
gr.LinePlot(stocks,
            x="date",
            y="price",
            color="symbol",
            color_legend_position="bottom",
            width=600, height=400, title="Stock Prices")
```
![image](https://user-images.githubusercontent.com/41651716/208711646-81ae3745-149b-46a3-babd-0569aecdd409.png)


By [@freddyaboulton](https://github.com/freddyaboulton) in [PR 2807](https://github.com/gradio-app/gradio/pull/2807) 

## Bug Fixes:
* Fixed bug where the `examples_per_page` parameter of the `Examples` component was not passed to the internal `Dataset` component by [@freddyaboulton](https://github.com/freddyaboulton) in [PR 2861](https://github.com/gradio-app/gradio/pull/2861)  
* Fixes loading Spaces that have components with default values by [@abidlabs](https://github.com/abidlabs) in [PR 2855](https://github.com/gradio-app/gradio/pull/2855) 
* Fixes flagging when `allow_flagging="auto"` in `gr.Interface()` by [@abidlabs](https://github.com/abidlabs) in [PR 2695](https://github.com/gradio-app/gradio/pull/2695)
* Fixed bug where passing a non-list value to `gr.CheckboxGroup` would crash the entire app by [@freddyaboulton](https://github.com/freddyaboulton) in [PR 2866](https://github.com/gradio-app/gradio/pull/2866) 

## Documentation Changes:
* Added a Guide on using BigQuery with Gradio's `DataFrame` and `ScatterPlot` component,
by [@abidlabs](https://github.com/abidlabs) in [PR 2794](https://github.com/gradio-app/gradio/pull/2794) 

## Testing and Infrastructure Changes:
No changes to highlight.

## Breaking Changes:
No changes to highlight.

## Full Changelog:
* Fixed importing gradio can cause PIL.Image.registered_extensions() to break by `[@aliencaocao](https://github.com/aliencaocao)` in `[PR 2846](https://github.com/gradio-app/gradio/pull/2846)`
* Fix css glitch and navigation in docs by [@aliabd](https://github.com/aliabd) in [PR 2856](https://github.com/gradio-app/gradio/pull/2856)
* Added the ability to set `x_lim`, `y_lim` and legend positions for `gr.ScatterPlot` by  [@freddyaboulton](https://github.com/freddyaboulton) in [PR 2807](https://github.com/gradio-app/gradio/pull/2807)  
* Remove footers and min-height the correct way by [@aliabd](https://github.com/aliabd) in [PR 2860](https://github.com/gradio-app/gradio/pull/2860)

## Contributors Shoutout:
No changes to highlight.

# Version 3.14.0

## New Features:

### Add Waveform Visual Support to Audio
Adds a `gr.make_waveform()` function that creates a waveform video by combining an audio and an optional background image by [@dawoodkhan82](http://github.com/dawoodkhan82) and [@aliabid94](http://github.com/aliabid94) in [PR 2706](https://github.com/gradio-app/gradio/pull/2706. Helpful for making audio outputs much more shareable.

![waveform screenrecording](https://user-images.githubusercontent.com/7870876/206062396-164a5e71-451a-4fe0-94a7-cbe9269d57e6.gif)

### Allows Every Component to Accept an `every` Parameter

When a component's initial value is a function, the `every` parameter re-runs the function every `every` seconds. By [@abidlabs](https://github.com/abidlabs) in [PR 2806](https://github.com/gradio-app/gradio/pull/2806). Here's a code example:

```py
import gradio as gr

with gr.Blocks() as demo:
    df = gr.DataFrame(run_query, every=60*60)

demo.queue().launch() 
```

## Bug Fixes:
* Fixed issue where too many temporary files were created, all with randomly generated
filepaths. Now fewer temporary files are created and are assigned a path that is a 
hash based on the file contents by [@abidlabs](https://github.com/abidlabs) in [PR 2758](https://github.com/gradio-app/gradio/pull/2758) 

## Documentation Changes:
No changes to highlight.

## Testing and Infrastructure Changes:
No changes to highlight.

## Breaking Changes:
No changes to highlight.

## Full Changelog:
No changes to highlight.

## Contributors Shoutout:
No changes to highlight.


# Version 3.13.2

## New Features:
No changes to highlight.

## Bug Fixes:
No changes to highlight.

## Documentation Changes:
* Improves documentation of several queuing-related parameters by [@abidlabs](https://github.com/abidlabs) in [PR 2825](https://github.com/gradio-app/gradio/pull/2825) 

## Testing and Infrastructure Changes:
* Remove h11 pinning by [@ecederstrand]([https://github.com/abidlabs](https://github.com/ecederstrand)) in [PR 2820]([https://github.com/gradio-app/gradio/pull/2808](https://github.com/gradio-app/gradio/pull/2820)) 

## Breaking Changes:
No changes to highlight.

## Full Changelog:
No changes to highlight.

## Contributors Shoutout:
No changes to highlight.

# Version 3.13.1

## New Features:

### New Shareable Links

Replaces tunneling logic based on ssh port-forwarding to that based on `frp` by [XciD](https://github.com/XciD) and [Wauplin](https://github.com/Wauplin) in [PR 2509](https://github.com/gradio-app/gradio/pull/2509)

You don't need to do anything differently, but when you set `share=True` in `launch()`,
you'll get this message and a public link that look a little bit different:

```bash
Setting up a public link... we have recently upgraded the way public links are generated. If you encounter any problems, please downgrade to gradio version 3.13.0
.
Running on public URL: https://bec81a83-5b5c-471e.gradio.live
```

These links are a more secure and scalable way to create shareable demos!

## Bug Fixes:
* Allows `gr.Dataframe()` to take a `pandas.DataFrame` that includes numpy array and other types as its initial value, by [@abidlabs](https://github.com/abidlabs) in [PR 2804](https://github.com/gradio-app/gradio/pull/2804) 
* Add `altair` to requirements.txt by [@freddyaboulton](https://github.com/freddyaboulton) in [PR 2811](https://github.com/gradio-app/gradio/pull/2811)
* Added aria-labels to icon buttons that are built into UI components by [@emilyuhde](http://github.com/emilyuhde) in [PR 2791](https://github.com/gradio-app/gradio/pull/2791)

## Documentation Changes:
* Fixed some typos in the "Plot Component for Maps" guide by [@freddyaboulton](https://github.com/freddyaboulton) in [PR 2811](https://github.com/gradio-app/gradio/pull/2811)

## Testing and Infrastructure Changes:
* Fixed test for IP address by [@abidlabs](https://github.com/abidlabs) in [PR 2808](https://github.com/gradio-app/gradio/pull/2808) 

## Breaking Changes:
No changes to highlight.

## Full Changelog:
* Fixed typo in parameter `visible` in classes in `templates.py` by [@abidlabs](https://github.com/abidlabs) in [PR 2805](https://github.com/gradio-app/gradio/pull/2805) 
* Switched external service for getting IP address from `https://api.ipify.org` to `https://checkip.amazonaws.com/` by [@abidlabs](https://github.com/abidlabs) in [PR 2810](https://github.com/gradio-app/gradio/pull/2810) 

## Contributors Shoutout:
No changes to highlight.

* Fixed typo in parameter `visible` in classes in `templates.py` by [@abidlabs](https://github.com/abidlabs) in [PR 2805](https://github.com/gradio-app/gradio/pull/2805)
* Switched external service for getting IP address from `https://api.ipify.org` to `https://checkip.amazonaws.com/` by [@abidlabs](https://github.com/abidlabs) in [PR 2810](https://github.com/gradio-app/gradio/pull/2810)


# Version 3.13.0

## New Features:

### Scatter plot component

It is now possible to create a scatter plot natively in Gradio!

The `gr.ScatterPlot` component accepts a pandas dataframe and some optional configuration parameters
and will automatically create a plot for you!

This is the first of many native plotting components in Gradio!

For an example of how to use `gr.ScatterPlot` see below:

```python
import gradio as gr
from vega_datasets import data

cars = data.cars()

with gr.Blocks() as demo:
    gr.ScatterPlot(show_label=False,
                   value=cars,
                   x="Horsepower",
                   y="Miles_per_Gallon",
                   color="Origin",
                   tooltip="Name",
                   title="Car Data",
                   y_title="Miles per Gallon",
                   color_legend_title="Origin of Car").style(container=False)

demo.launch()
```

<img width="404" alt="image" src="https://user-images.githubusercontent.com/41651716/206737726-4c4da5f0-dee8-4f0a-b1e1-e2b75c4638e9.png">


By [@freddyaboulton](https://github.com/freddyaboulton) in [PR 2764](https://github.com/gradio-app/gradio/pull/2764)


### Support for altair plots

The `Plot` component can now accept altair plots as values!
Simply return an altair plot from your event listener and gradio will display it in the front-end.
See the example below:

```python
import gradio as gr
import altair as alt
from vega_datasets import data

cars = data.cars()
chart = (
    alt.Chart(cars)
    .mark_point()
    .encode(
        x="Horsepower",
        y="Miles_per_Gallon",
        color="Origin",
    )
)

with gr.Blocks() as demo:
    gr.Plot(value=chart)
demo.launch()
```

<img width="1366" alt="image" src="https://user-images.githubusercontent.com/41651716/204660697-f994316f-5ca7-4e8a-93bc-eb5e0d556c91.png">

By [@freddyaboulton](https://github.com/freddyaboulton) in [PR 2741](https://github.com/gradio-app/gradio/pull/2741)

### Set the background color of a Label component

The `Label` component now accepts a `color` argument by [@freddyaboulton](https://github.com/freddyaboulton) in [PR 2736](https://github.com/gradio-app/gradio/pull/2736).
The `color` argument should either be a valid css color name or hexadecimal string.
You can update the color with `gr.Label.update`!

This lets you create Alert and Warning boxes with the `Label` component. See below:

```python
import gradio as gr
import random

def update_color(value):
    if value < 0:
        # This is bad so use red
        return "#FF0000"
    elif 0 <= value <= 20:
        # Ok but pay attention (use orange)
        return "#ff9966"
    else:
        # Nothing to worry about
        return None

def update_value():
    choice = random.choice(['good', 'bad', 'so-so'])
    color = update_color(choice)
    return gr.Label.update(value=choice, color=color)


with gr.Blocks() as demo:
    label = gr.Label(value=-10)
    demo.load(lambda: update_value(), inputs=None, outputs=[label], every=1)
demo.queue().launch()
```

![label_bg_color_update](https://user-images.githubusercontent.com/41651716/204400372-80e53857-f26f-4a38-a1ae-1acadff75e89.gif)

### Add Brazilian Portuguese translation

Add Brazilian Portuguese translation (pt-BR.json) by [@pstwh](http://github.com/pstwh) in [PR 2753](https://github.com/gradio-app/gradio/pull/2753):

<img width="951" alt="image" src="https://user-images.githubusercontent.com/1778297/206615305-4c52031e-3f7d-4df2-8805-a79894206911.png">

## Bug Fixes:
* Fixed issue where image thumbnails were not showing when an example directory was provided
by [@abidlabs](https://github.com/abidlabs) in [PR 2745](https://github.com/gradio-app/gradio/pull/2745)
* Fixed bug loading audio input models from the hub by [@freddyaboulton](https://github.com/freddyaboulton) in [PR 2779](https://github.com/gradio-app/gradio/pull/2779).
* Fixed issue where entities were not merged when highlighted text was generated from the
dictionary inputs [@payoto](https://github.com/payoto) in [PR 2767](https://github.com/gradio-app/gradio/pull/2767)
* Fixed bug where generating events did not finish running even if the websocket connection was closed by [@freddyaboulton](https://github.com/freddyaboulton) in [PR 2783](https://github.com/gradio-app/gradio/pull/2783).

## Documentation Changes:
No changes to highlight.

## Testing and Infrastructure Changes:
No changes to highlight.

## Breaking Changes:
No changes to highlight.

## Full Changelog:
* Images in the chatbot component are now resized if they exceed a max width by [@abidlabs](https://github.com/abidlabs) in [PR 2748](https://github.com/gradio-app/gradio/pull/2748)
* Missing parameters have been added to `gr.Blocks().load()` by [@abidlabs](https://github.com/abidlabs) in [PR 2755](https://github.com/gradio-app/gradio/pull/2755)
* Deindex share URLs from search by [@aliabd](https://github.com/aliabd) in [PR 2772](https://github.com/gradio-app/gradio/pull/2772)
* Redirect old links and fix broken ones by [@aliabd](https://github.com/aliabd) in [PR 2774](https://github.com/gradio-app/gradio/pull/2774)

## Contributors Shoutout:
No changes to highlight.

# Version 3.12.0

## New Features:

### The `Chatbot` component now supports a subset of Markdown (including bold, italics, code, images)

You can now pass in some Markdown to the Chatbot component and it will show up,
meaning that you can pass in images as well! by [@abidlabs](https://github.com/abidlabs) in [PR 2731](https://github.com/gradio-app/gradio/pull/2731)

Here's a simple example that references a local image `lion.jpg` that is in the same
folder as the Python script:

```py
import gradio as gr

with gr.Blocks() as demo:
    gr.Chatbot([("hi", "hello **abubakar**"), ("![](/file=lion.jpg)", "cool pic")])

demo.launch()
```

![Alt text](https://user-images.githubusercontent.com/1778297/204357455-5c1a4002-eee7-479d-9a1e-ba2c12522723.png)

To see a more realistic example, see the new demo `/demo/chatbot_multimodal/run.py`.


### Latex support
Added mathtext (a subset of latex) support to gr.Markdown. Added by [@kashif](https://github.com/kashif) and [@aliabid94](https://github.com/aliabid94) in [PR 2696](https://github.com/gradio-app/gradio/pull/2696).

Example of how it can be used:

```python
gr.Markdown(
    r"""
    # Hello World! $\frac{\sqrt{x + y}}{4}$ is today's lesson.
    """)
```

### Update Accordion properties from the backend

You can now update the Accordion `label` and `open` status with `gr.Accordion.update` by [@freddyaboulton](https://github.com/freddyaboulton) in [PR 2690](https://github.com/gradio-app/gradio/pull/2690)

```python
import gradio as gr

with gr.Blocks() as demo:
    with gr.Accordion(label="Open for greeting", open=False) as accordion:
        gr.Textbox("Hello!")
    open_btn = gr.Button(value="Open Accordion")
    close_btn = gr.Button(value="Close Accordion")
    open_btn.click(
        lambda: gr.Accordion.update(open=True, label="Open Accordion"),
        inputs=None,
        outputs=[accordion],
    )
    close_btn.click(
        lambda: gr.Accordion.update(open=False, label="Closed Accordion"),
        inputs=None,
        outputs=[accordion],
    )
demo.launch()
```

![update_accordion](https://user-images.githubusercontent.com/41651716/203164176-b102eae3-babe-4986-ae30-3ab4f400cedc.gif)

## Bug Fixes:
* Fixed bug where requests timeout is missing from utils.version_check() by [@yujiehecs](https://github.com/yujiehecs) in [PR 2729](https://github.com/gradio-app/gradio/pull/2729)
* Fixed bug where so that the `File` component can properly preprocess files to "binary" byte-string format by [CoffeeVampir3](https://github.com/CoffeeVampir3) in [PR 2727](https://github.com/gradio-app/gradio/pull/2727)
* Fixed bug to ensure that filenames are less than 200 characters even for non-English languages by [@SkyTNT](https://github.com/SkyTNT) in [PR 2685](https://github.com/gradio-app/gradio/pull/2685)

## Documentation Changes:
* Performance improvements to docs on mobile by  [@aliabd](https://github.com/aliabd) in [PR 2730](https://github.com/gradio-app/gradio/pull/2730)

## Testing and Infrastructure Changes:
No changes to highlight.

## Breaking Changes:
No changes to highlight.

## Full Changelog:
* Make try examples button more prominent by [@aliabd](https://github.com/aliabd) in [PR 2705](https://github.com/gradio-app/gradio/pull/2705)
* Fix id clashes in docs by [@aliabd](https://github.com/aliabd) in [PR 2713](https://github.com/gradio-app/gradio/pull/2713)
* Fix typos in guide docs by [@andridns](https://github.com/andridns) in [PR 2722](https://github.com/gradio-app/gradio/pull/2722)
* Add option to `include_audio` in Video component. When `True`, for `source="webcam"` this will record audio and video, for `source="upload"` this will retain  the audio in an uploaded video by [@mandargogate](https://github.com/MandarGogate) in [PR 2721](https://github.com/gradio-app/gradio/pull/2721)

## Contributors Shoutout:
* [@andridns](https://github.com/andridns) made their first contribution in [PR 2722](https://github.com/gradio-app/gradio/pull/2722)!


# Version 3.11.0

## New Features:

### Upload Button
There is now a new component called the `UploadButton` which is a file upload component but in button form! You can also specify what file types it should accept in the form of a list (ex: `image`, `video`, `audio`, `text`, or generic `file`). Added by [@dawoodkhan82](https://github.com/dawoodkhan82) in [PR 2591](https://github.com/gradio-app/gradio/pull/2591).

Example of how it can be used:

```python
import gradio as gr

def upload_file(files):
    file_paths = [file.name for file in files]
    return file_paths

with gr.Blocks() as demo:
    file_output = gr.File()
    upload_button = gr.UploadButton("Click to Upload a File", file_types=["image", "video"], file_count="multiple")
    upload_button.upload(upload_file, upload_button, file_output)

demo.launch()
```
### Revamped API documentation page

New API Docs page with in-browser playground and updated aesthetics. [@gary149](https://github.com/gary149) in [PR 2652](https://github.com/gradio-app/gradio/pull/2652)

### Revamped Login page

Previously our login page had its own CSS, had no dark mode, and had an ugly json message on the wrong credentials. Made the page more aesthetically consistent, added dark mode support, and a nicer error message. [@aliabid94](https://github.com/aliabid94) in [PR 2684](https://github.com/gradio-app/gradio/pull/2684)

### Accessing the Requests Object Directly

You can now access the Request object directly in your Python function by [@abidlabs](https://github.com/abidlabs) in [PR 2641](https://github.com/gradio-app/gradio/pull/2641). This means that you can access request headers, the client IP address, and so on. In order to use it, add a parameter to your function and set its type hint to be `gr.Request`. Here's a simple example:

```py
import gradio as gr

def echo(name, request: gr.Request):
    if request:
        print("Request headers dictionary:", request.headers)
        print("IP address:", request.client.host)
    return name

io = gr.Interface(echo, "textbox", "textbox").launch()
```

## Bug Fixes:
* Fixed bug that limited files from being sent over websockets to 16MB. The new limit
is now 1GB  by [@abidlabs](https://github.com/abidlabs) in [PR 2709](https://github.com/gradio-app/gradio/pull/2709)

## Documentation Changes:
* Updated documentation for embedding Gradio demos on Spaces as web components by
[@julien-c](https://github.com/julien-c) in [PR 2698](https://github.com/gradio-app/gradio/pull/2698)
* Updated IFrames in Guides to use the host URL instead of the Space name to be consistent with the new method for embedding Spaces, by
[@julien-c](https://github.com/julien-c) in [PR 2692](https://github.com/gradio-app/gradio/pull/2692)
 * Colab buttons on every demo in the website! Just click open in colab, and run the demo there.



https://user-images.githubusercontent.com/9021060/202878400-cb16ed47-f4dd-4cb0-b2f0-102a9ff64135.mov

## Testing and Infrastructure Changes:
No changes to highlight.

## Breaking Changes:
No changes to highlight.

## Full Changelog:
* Better warnings and error messages for `gr.Interface.load()` by [@abidlabs](https://github.com/abidlabs) in [PR 2694](https://github.com/gradio-app/gradio/pull/2694)
* Add open in colab buttons to demos in docs and /demos by [@aliabd](https://github.com/aliabd) in [PR 2608](https://github.com/gradio-app/gradio/pull/2608)
* Apply different formatting for the types in component docstrings by [@aliabd](https://github.com/aliabd) in [PR 2707](https://github.com/gradio-app/gradio/pull/2707)

## Contributors Shoutout:
No changes to highlight.

# Version 3.10.1

## New Features:
No changes to highlight.

## Bug Fixes:
* Passes kwargs into `gr.Interface.load()` by [@abidlabs](https://github.com/abidlabs) in [PR 2669](https://github.com/gradio-app/gradio/pull/2669)

## Documentation Changes:
No changes to highlight.

## Testing and Infrastructure Changes:
No changes to highlight.

## Breaking Changes:
No changes to highlight.

## Full Changelog:
* Clean up printed statements in Embedded Colab Mode by [@aliabid94](https://github.com/aliabid94) in [PR 2612](https://github.com/gradio-app/gradio/pull/2612)

## Contributors Shoutout:
No changes to highlight.


# Version 3.10.0

* Add support for `'password'` and `'email'` types to `Textbox`. [@pngwn](https://github.com/pngwn) in [PR 2653](https://github.com/gradio-app/gradio/pull/2653)
* `gr.Textbox` component will now raise an exception if `type` is not "text", "email", or "password" [@pngwn](https://github.com/pngwn) in [PR 2653](https://github.com/gradio-app/gradio/pull/2653). This will cause demos using the deprecated `gr.Textbox(type="number")` to raise an exception.

## Bug Fixes:
* Updated the minimum FastApi used in tests to version 0.87 by [@freddyaboulton](https://github.com/freddyaboulton) in [PR 2647](https://github.com/gradio-app/gradio/pull/2647)
* Fixed bug where interfaces with examples could not be loaded with `gr.Interface.load` by [@freddyaboulton](https://github.com/freddyaboulton) [PR 2640](https://github.com/gradio-app/gradio/pull/2640)
* Fixed bug where the `interactive` property of a component could not be updated by [@freddyaboulton](https://github.com/freddyaboulton) in [PR 2639](https://github.com/gradio-app/gradio/pull/2639)
* Fixed bug where some URLs were not being recognized as valid URLs and thus were not
loading correctly in various components by [@abidlabs](https://github.com/abidlabs) in [PR 2659](https://github.com/gradio-app/gradio/pull/2659)


## Documentation Changes:
* Fix some typos in the embedded demo names in "05_using_blocks_like_functions.md" by [@freddyaboulton](https://github.com/freddyaboulton) in [PR 2656](https://github.com/gradio-app/gradio/pull/2656)

## Testing and Infrastructure Changes:
No changes to highlight.

## Breaking Changes:
No changes to highlight.

## Full Changelog:
* Add support for `'password'` and `'email'` types to `Textbox`. [@pngwn](https://github.com/pngwn) in [PR 2653](https://github.com/gradio-app/gradio/pull/2653)

## Contributors Shoutout:
No changes to highlight.


# Version 3.9.1

## New Features:
No changes to highlight.

## Bug Fixes:
* Only set a min height on md and html when loading by [@pngwn](https://github.com/pngwn) in [PR 2623](https://github.com/gradio-app/gradio/pull/2623)

## Documentation Changes:
* See docs for the latest gradio commit to main as well the latest pip release:

![main-vs-pip](https://user-images.githubusercontent.com/9021060/199607887-aab1ae4e-a070-4527-966d-024397abe15b.gif)

* Modified the "Connecting To a Database Guide" to use `pd.read_sql` as opposed to low-level postgres connector by [@freddyaboulton](https://github.com/freddyaboulton) in [PR 2604](https://github.com/gradio-app/gradio/pull/2604)

## Testing and Infrastructure Changes:
No changes to highlight.

## Breaking Changes:
No changes to highlight.

## Full Changelog:
* Dropdown for seeing docs as latest or main by [@aliabd](https://github.com/aliabd) in [PR 2544](https://github.com/gradio-app/gradio/pull/2544)
* Allow `gr.Templates` to accept parameters to override the defaults by [@abidlabs](https://github.com/abidlabs) in [PR 2600](https://github.com/gradio-app/gradio/pull/2600)
* Components now throw a `ValueError()` if constructed with invalid parameters for `type` or `source` (for components that take those parameters) in [PR 2610](https://github.com/gradio-app/gradio/pull/2610)
* Allow auth with using queue by [@GLGDLY](https://github.com/GLGDLY) in [PR 2611](https://github.com/gradio-app/gradio/pull/2611)

## Contributors Shoutout:
No changes to highlight.


# Version 3.9

## New Features:
* Gradio is now embedded directly in colab without requiring the share link by [@aliabid94](https://github.com/aliabid94) in [PR 2455](https://github.com/gradio-app/gradio/pull/2455)

### Calling functions by api_name in loaded apps

When you load an upstream app with `gr.Blocks.load`, you can now specify which fn
to call with the `api_name` parameter.

```python
import gradio as gr
english_translator = gr.Blocks.load(name="spaces/gradio/english-translator")
german = english_translator("My name is Freddy", api_name='translate-to-german')
```

The `api_name` parameter will take precendence over the `fn_index` parameter.

## Bug Fixes:
* Fixed bug where None could not be used for File,Model3D, and Audio examples by [@freddyaboulton](https://github.com/freddyaboulton) in [PR 2588](https://github.com/gradio-app/gradio/pull/2588)
* Fixed links in Plotly map guide + demo by [@dawoodkhan82](https://github.com/dawoodkhan82) in [PR 2578](https://github.com/gradio-app/gradio/pull/2578)
* `gr.Blocks.load()` now correctly loads example files from Spaces [@abidlabs](https://github.com/abidlabs) in [PR 2594](https://github.com/gradio-app/gradio/pull/2594)
* Fixed bug when image clear started upload dialog [@mezotaken](https://github.com/mezotaken) in [PR 2577](https://github.com/gradio-app/gradio/pull/2577)

## Documentation Changes:
* Added a Guide on how to configure the queue for maximum performance by [@abidlabs](https://github.com/abidlabs) in [PR 2558](https://github.com/gradio-app/gradio/pull/2558)


## Testing and Infrastructure Changes:
No changes to highlight.

## Breaking Changes:
No changes to highlight.

## Full Changelog:
* Add `api_name` to `Blocks.__call__` by  [@freddyaboulton](https://github.com/freddyaboulton) in [PR 2593](https://github.com/gradio-app/gradio/pull/2593)
* Update queue with using deque & update requirements by [@GLGDLY](https://github.com/GLGDLY) in [PR 2428](https://github.com/gradio-app/gradio/pull/2428)


## Contributors Shoutout:
No changes to highlight.


# Version 3.8.2

## Bug Fixes:

* Ensure gradio apps embedded via spaces use the correct endpoint for predictions. [@pngwn](https://github.com/pngwn) in [PR 2567](https://github.com/gradio-app/gradio/pull/2567)
* Ensure gradio apps embedded via spaces use the correct websocket protocol. [@pngwn](https://github.com/pngwn) in [PR 2571](https://github.com/gradio-app/gradio/pull/2571)

## New Features:

### Running Events Continuously
Gradio now supports the ability to run an event continuously on a fixed schedule. To use this feature,
pass `every=# of seconds` to the event definition. This will run the event every given number of seconds!

This can be used to:
* Create live visualizations that show the most up to date data
* Refresh the state of the frontend automatically in response to changes in the backend

Here is an example of a live plot that refreshes every half second:
```python
import math
import gradio as gr
import plotly.express as px
import numpy as np


plot_end = 2 * math.pi


def get_plot(period=1):
    global plot_end
    x = np.arange(plot_end - 2 * math.pi, plot_end, 0.02)
    y = np.sin(2*math.pi*period * x)
    fig = px.line(x=x, y=y)
    plot_end += 2 * math.pi
    return fig


with gr.Blocks() as demo:
    with gr.Row():
        with gr.Column():
            gr.Markdown("Change the value of the slider to automatically update the plot")
            period = gr.Slider(label="Period of plot", value=1, minimum=0, maximum=10, step=1)
            plot = gr.Plot(label="Plot (updates every half second)")

    dep = demo.load(get_plot, None, plot, every=0.5)
    period.change(get_plot, period, plot, every=0.5, cancels=[dep])

demo.queue().launch()
```

![live_demo](https://user-images.githubusercontent.com/41651716/198357377-633ce460-4e31-47bd-8202-1440cdd6fe19.gif)


## Bug Fixes:
No changes to highlight.

## Documentation Changes:
No changes to highlight.

## Testing and Infrastructure Changes:
No changes to highlight.

## Breaking Changes:
No changes to highlight.

## Full Changelog:
* Allows loading private Spaces by passing an an `api_key` to `gr.Interface.load()`
by [@abidlabs](https://github.com/abidlabs) in [PR 2568](https://github.com/gradio-app/gradio/pull/2568)

## Contributors Shoutout:
No changes to highlight.


# Version 3.8

## New Features:
* Allows event listeners to accept a single dictionary as its argument, where the keys are the components and the values are the component values. This is set by passing the input components in the event listener as a set instead of a list. [@aliabid94](https://github.com/aliabid94) in [PR 2550](https://github.com/gradio-app/gradio/pull/2550)

## Bug Fixes:
* Fix whitespace issue when using plotly. [@dawoodkhan82](https://github.com/dawoodkhan82) in [PR 2548](https://github.com/gradio-app/gradio/pull/2548)
* Apply appropriate alt text to all gallery images. [@camenduru](https://github.com/camenduru) in [PR 2358](https://github.com/gradio-app/gradio/pull/2538)
* Removed erroneous tkinter import in gradio.blocks by [@freddyaboulton](https://github.com/freddyaboulton) in [PR 2555](https://github.com/gradio-app/gradio/pull/2555)

## Documentation Changes:
No changes to highlight.

## Testing and Infrastructure Changes:
No changes to highlight.

## Breaking Changes:
No changes to highlight.

## Full Changelog:
* Added the `every` keyword to event listeners that runs events on a fixed schedule by [@freddyaboulton](https://github.com/freddyaboulton) in [PR 2512](https://github.com/gradio-app/gradio/pull/2512)
* Fix whitespace issue when using plotly. [@dawoodkhan82](https://github.com/dawoodkhan82) in [PR 2548](https://github.com/gradio-app/gradio/pull/2548)
* Apply appropriate alt text to all gallery images. [@camenduru](https://github.com/camenduru) in [PR 2358](https://github.com/gradio-app/gradio/pull/2538)

## Contributors Shoutout:
No changes to highlight.


# Version 3.7

## New Features:

### Batched Functions

Gradio now supports the ability to pass *batched* functions. Batched functions are just
functions which take in a list of inputs and return a list of predictions.

For example, here is a batched function that takes in two lists of inputs (a list of
words and a list of ints), and returns a list of trimmed words as output:

```py
import time

def trim_words(words, lens):
    trimmed_words = []
    time.sleep(5)
    for w, l in zip(words, lens):
        trimmed_words.append(w[:l])
    return [trimmed_words]
```

The advantage of using batched functions is that if you enable queuing, the Gradio
server can automatically *batch* incoming requests and process them in parallel,
potentially speeding up your demo. Here's what the Gradio code looks like (notice
the `batch=True` and `max_batch_size=16` -- both of these parameters can be passed
into event triggers or into the `Interface` class)

```py
import gradio as gr

with gr.Blocks() as demo:
    with gr.Row():
        word = gr.Textbox(label="word", value="abc")
        leng = gr.Number(label="leng", precision=0, value=1)
        output = gr.Textbox(label="Output")
    with gr.Row():
        run = gr.Button()

    event = run.click(trim_words, [word, leng], output, batch=True, max_batch_size=16)

demo.queue()
demo.launch()
```

In the example above, 16 requests could be processed in parallel (for a total inference
time of 5 seconds), instead of each request being processed separately (for a total
inference time of 80 seconds).

### Upload Event

`Video`, `Audio`, `Image`, and `File` components now support a `upload()` event that is triggered when a user uploads a file into any of these components.

Example usage:

```py
import gradio as gr

with gr.Blocks() as demo:
    with gr.Row():
        input_video = gr.Video()
        output_video = gr.Video()

     # Clears the output video when an input video is uploaded
    input_video.upload(lambda : None, None, output_video)
```


## Bug Fixes:
* Fixes issue where plotly animations, interactivity, titles, legends, were not working properly. [@dawoodkhan82](https://github.com/dawoodkhan82) in [PR 2486](https://github.com/gradio-app/gradio/pull/2486)
* Prevent requests to the `/api` endpoint from skipping the queue if the queue is enabled for that event by [@freddyaboulton](https://github.com/freddyaboulton) in [PR 2493](https://github.com/gradio-app/gradio/pull/2493)
* Fixes a bug with `cancels` in event triggers so that it works properly if multiple
Blocks are rendered by [@abidlabs](https://github.com/abidlabs) in [PR 2530](https://github.com/gradio-app/gradio/pull/2530)
* Prevent invalid targets of events from crashing the whole application. [@pngwn](https://github.com/pngwn) in [PR 2534](https://github.com/gradio-app/gradio/pull/2534)
* Properly dequeue cancelled events when multiple apps are rendered by [@freddyaboulton](https://github.com/freddyaboulton) in [PR 2540](https://github.com/gradio-app/gradio/pull/2540)

## Documentation Changes:
* Added an example interactive dashboard to the "Tabular & Plots" section of the Demos page by [@freddyaboulton](https://github.com/freddyaboulton) in [PR 2508](https://github.com/gradio-app/gradio/pull/2508)

## Testing and Infrastructure Changes:
No changes to highlight.

## Breaking Changes:
No changes to highlight.

## Full Changelog:
* Fixes the error message if a user builds Gradio locally and tries to use `share=True` by [@abidlabs](https://github.com/abidlabs) in [PR 2502](https://github.com/gradio-app/gradio/pull/2502)
* Allows the render() function to return self by [@Raul9595](https://github.com/Raul9595) in [PR 2514](https://github.com/gradio-app/gradio/pull/2514)
* Fixes issue where plotly animations, interactivity, titles, legends, were not working properly. [@dawoodkhan82](https://github.com/dawoodkhan82) in [PR 2486](https://github.com/gradio-app/gradio/pull/2486)
* Gradio now supports batched functions by [@abidlabs](https://github.com/abidlabs) in [PR 2218](https://github.com/gradio-app/gradio/pull/2218)
* Add `upload` event for `Video`, `Audio`, `Image`, and `File` components [@dawoodkhan82](https://github.com/dawoodkhan82) in [PR 2448](https://github.com/gradio-app/gradio/pull/2456)
* Changes websocket path for Spaces as it is no longer necessary to have a different URL for websocket connections on Spaces by [@abidlabs](https://github.com/abidlabs) in [PR 2528](https://github.com/gradio-app/gradio/pull/2528)
* Clearer error message when events are defined outside of a Blocks scope, and a warning if you
try to use `Series` or `Parallel` with `Blocks` by [@abidlabs](https://github.com/abidlabs) in [PR 2543](https://github.com/gradio-app/gradio/pull/2543)
* Adds support for audio samples that are in `float64`, `float16`, or `uint16` formats by [@abidlabs](https://github.com/abidlabs) in [PR 2545](https://github.com/gradio-app/gradio/pull/2545)

## Contributors Shoutout:
No changes to highlight.


# Version 3.6

## New Features:

### Cancelling Running Events
Running events can be cancelled when other events are triggered! To test this feature, pass the `cancels` parameter to the event listener.
For this feature to work, the queue must be enabled.

![cancel_on_change_rl](https://user-images.githubusercontent.com/41651716/195952623-61a606bd-e82b-4e1a-802e-223154cb8727.gif)

Code:
```python
import time
import gradio as gr

def fake_diffusion(steps):
    for i in range(steps):
        time.sleep(1)
        yield str(i)

def long_prediction(*args, **kwargs):
    time.sleep(10)
    return 42


with gr.Blocks() as demo:
    with gr.Row():
        with gr.Column():
            n = gr.Slider(1, 10, value=9, step=1, label="Number Steps")
            run = gr.Button()
            output = gr.Textbox(label="Iterative Output")
            stop = gr.Button(value="Stop Iterating")
        with gr.Column():
            prediction = gr.Number(label="Expensive Calculation")
            run_pred = gr.Button(value="Run Expensive Calculation")
        with gr.Column():
            cancel_on_change = gr.Textbox(label="Cancel Iteration and Expensive Calculation on Change")

    click_event = run.click(fake_diffusion, n, output)
    stop.click(fn=None, inputs=None, outputs=None, cancels=[click_event])
    pred_event = run_pred.click(fn=long_prediction, inputs=None, outputs=prediction)

    cancel_on_change.change(None, None, None, cancels=[click_event, pred_event])


demo.queue(concurrency_count=1, max_size=20).launch()
```

For interfaces, a stop button will be added automatically if the function uses a `yield` statement.

```python
import gradio as gr
import time

def iteration(steps):
    for i in range(steps):
       time.sleep(0.5)
       yield i

gr.Interface(iteration,
             inputs=gr.Slider(minimum=1, maximum=10, step=1, value=5),
             outputs=gr.Number()).queue().launch()
```

![stop_interface_rl](https://user-images.githubusercontent.com/41651716/195952883-e7ca4235-aae3-4852-8f28-96d01d0c5822.gif)


## Bug Fixes:
* Add loading status tracker UI to HTML and Markdown components. [@pngwn](https://github.com/pngwn) in [PR 2474](https://github.com/gradio-app/gradio/pull/2474)
* Fixed videos being mirrored in the front-end if source is not webcam by [@freddyaboulton](https://github.com/freddyaboulton) in [PR 2475](https://github.com/gradio-app/gradio/pull/2475)
* Add clear button for timeseries component [@dawoodkhan82](https://github.com/dawoodkhan82) in [PR 2487](https://github.com/gradio-app/gradio/pull/2487)
* Removes special characters from temporary filenames so that the files can be served by components [@abidlabs](https://github.com/abidlabs) in [PR 2480](https://github.com/gradio-app/gradio/pull/2480)
* Fixed infinite reload loop when mounting gradio as a sub application by [@freddyaboulton](https://github.com/freddyaboulton) in [PR 2477](https://github.com/gradio-app/gradio/pull/2477)

## Documentation Changes:
* Adds a demo to show how a sound alert can be played upon completion of a prediction by [@abidlabs](https://github.com/abidlabs) in [PR 2478](https://github.com/gradio-app/gradio/pull/2478)

## Testing and Infrastructure Changes:
No changes to highlight.

## Breaking Changes:
No changes to highlight.

## Full Changelog:
* Enable running events to be cancelled from other events by [@freddyaboulton](https://github.com/freddyaboulton) in [PR 2433](https://github.com/gradio-app/gradio/pull/2433)
* Small fix for version check before reuploading demos by [@aliabd](https://github.com/aliabd) in [PR 2469](https://github.com/gradio-app/gradio/pull/2469)
* Add loading status tracker UI to HTML and Markdown components. [@pngwn](https://github.com/pngwn) in [PR 2400](https://github.com/gradio-app/gradio/pull/2474)
* Add clear button for timeseries component [@dawoodkhan82](https://github.com/dawoodkhan82) in [PR 2487](https://github.com/gradio-app/gradio/pull/2487)

## Contributors Shoutout:
No changes to highlight.


# Version 3.5

## Bug Fixes:

* Ensure that Gradio does not take control of the HTML page title when embedding a gradio app as a web component, this behaviour flipped by adding `control_page_title="true"` to the webcomponent. [@pngwn](https://github.com/pngwn) in [PR 2400](https://github.com/gradio-app/gradio/pull/2400)
* Decreased latency in iterative-output demos by making the iteration asynchronous [@freddyaboulton](https://github.com/freddyaboulton) in [PR 2409](https://github.com/gradio-app/gradio/pull/2409)
* Fixed queue getting stuck under very high load by [@freddyaboulton](https://github.com/freddyaboulton) in [PR 2374](https://github.com/gradio-app/gradio/pull/2374)
* Ensure that components always behave as if `interactive=True` were set when the following conditions are true:
  - no default value is provided,
  - they are not set as the input or output of an event,
  - `interactive` kwarg is not set.

  [@pngwn](https://github.com/pngwn) in [PR 2459](https://github.com/gradio-app/gradio/pull/2459)

## New Features:

* When an `Image` component is set to `source="upload"`, it is now possible to drag and drop and image to replace a previously uploaded image by [@pngwn](https://github.com/pngwn) in [PR 1711](https://github.com/gradio-app/gradio/issues/1711)
* The `gr.Dataset` component now accepts `HTML` and `Markdown` components by [@abidlabs](https://github.com/abidlabs) in [PR 2437](https://github.com/gradio-app/gradio/pull/2437)


## Documentation Changes:
* Improved documentation for the `gr.Dataset` component by [@abidlabs](https://github.com/abidlabs) in [PR 2437](https://github.com/gradio-app/gradio/pull/2437)

## Testing and Infrastructure Changes:
No changes to highlight.

## Breaking Changes:
* The `Carousel` component is officially deprecated. Since gradio 3.0, code containing the `Carousel` component would throw warnings. As of the next release, the `Carousel` component will raise an exception.

## Full Changelog:
* Speeds up Gallery component by using temporary files instead of base64 representation in the front-end by [@proxyphi](https://github.com/proxyphi), [@pngwn](https://github.com/pngwn), and [@abidlabs](https://github.com/abidlabs) in [PR 2265](https://github.com/gradio-app/gradio/pull/2265)
* Fixed some embedded demos in the guides by not loading the gradio web component in some guides by [@freddyaboulton](https://github.com/freddyaboulton) in [PR 2403](https://github.com/gradio-app/gradio/pull/2403)
* When an `Image` component is set to `source="upload"`, it is now possible to drag and drop and image to replace a previously uploaded image by [@pngwn](https://github.com/pngwn) in [PR 2400](https://github.com/gradio-app/gradio/pull/2410)
* Improve documentation of the `Blocks.load()` event by [@abidlabs](https://github.com/abidlabs) in [PR 2413](https://github.com/gradio-app/gradio/pull/2413)
* Decreased latency in iterative-output demos by making the iteration asynchronous [@freddyaboulton](https://github.com/freddyaboulton) in [PR 2409](https://github.com/gradio-app/gradio/pull/2409)
* Updated share link message to reference new Spaces Hardware [@abidlabs](https://github.com/abidlabs) in [PR 2423](https://github.com/gradio-app/gradio/pull/2423)
* Automatically restart spaces if they're down by [@aliabd](https://github.com/aliabd) in [PR 2405](https://github.com/gradio-app/gradio/pull/2405)
* Carousel component is now deprecated by [@abidlabs](https://github.com/abidlabs) in [PR 2434](https://github.com/gradio-app/gradio/pull/2434)
* Build Gradio from source in ui tests by by [@freddyaboulton](https://github.com/freddyaboulton) in [PR 2440](https://github.com/gradio-app/gradio/pull/2440)
* Change "return ValueError" to "raise ValueError" by [@vzakharov](https://github.com/vzakharov) in [PR 2445](https://github.com/gradio-app/gradio/pull/2445)
* Add guide on creating a map demo using the `gr.Plot()` component [@dawoodkhan82](https://github.com/dawoodkhan82) in [PR 2402](https://github.com/gradio-app/gradio/pull/2402)
* Add blur event for `Textbox` and `Number` components [@dawoodkhan82](https://github.com/dawoodkhan82) in [PR 2448](https://github.com/gradio-app/gradio/pull/2448)
* Stops a gradio launch from hogging a port even after it's been killed [@aliabid94](https://github.com/aliabid94) in [PR 2453](https://github.com/gradio-app/gradio/pull/2453)
* Fix embedded interfaces on touch screen devices by [@aliabd](https://github.com/aliabd) in [PR 2457](https://github.com/gradio-app/gradio/pull/2457)
* Upload all demos to spaces by [@aliabd](https://github.com/aliabd) in [PR 2281](https://github.com/gradio-app/gradio/pull/2281)

## Contributors Shoutout:
No changes to highlight.


# Version 3.4.1

## New Features:

### 1. See Past and Upcoming Changes in the Release History 👀

You can now see gradio's release history directly on the website, and also keep track of upcoming changes. Just go [here](https://gradio.app/changelog/).

![release-history](https://user-images.githubusercontent.com/9021060/193145458-3de699f7-7620-45de-aa73-a1c1b9b96257.gif)

## Bug Fixes:

1. Fix typo in guide image path by [@freddyaboulton](https://github.com/freddyaboulton) in [PR 2357](https://github.com/gradio-app/gradio/pull/2357)
2. Raise error if Blocks has duplicate component with same IDs by [@abidlabs](https://github.com/abidlabs) in [PR 2359](https://github.com/gradio-app/gradio/pull/2359)
3. Catch the permission exception on the audio component by [@Ian-GL](https://github.com/Ian-GL) in [PR 2330](https://github.com/gradio-app/gradio/pull/2330)
4. Fix image_classifier_interface_load demo by [@freddyaboulton](https://github.com/freddyaboulton) in [PR 2365](https://github.com/gradio-app/gradio/pull/2365)
5. Fix combining adjacent components without gaps by introducing `gr.Row(variant="compact")` by [@aliabid94](https://github.com/aliabid94) in [PR 2291](https://github.com/gradio-app/gradio/pull/2291) This comes with deprecation of the following arguments for `Component.style`: `round`, `margin`, `border`.
6. Fix audio streaming, which was previously choppy in [PR 2351](https://github.com/gradio-app/gradio/pull/2351). Big thanks to [@yannickfunk](https://github.com/yannickfunk) for the proposed solution.
7. Fix bug where new typeable slider doesn't respect the minimum and maximum values [@dawoodkhan82](https://github.com/dawoodkhan82) in [PR 2380](https://github.com/gradio-app/gradio/pull/2380)


## Documentation Changes:

1. New Guide: Connecting to a Database 🗄️

    A new guide by [@freddyaboulton](https://github.com/freddyaboulton) that explains how you can use Gradio to connect your app to a database. Read more [here](https://gradio.app/connecting_to_a_database/).

2. New Guide: Running Background Tasks 🥷

    A new guide by [@freddyaboulton](https://github.com/freddyaboulton) that explains how you can run background tasks from your gradio app. Read more [here](https://gradio.app/running_background_tasks/).

3. Small fixes to docs for `Image` component by [@abidlabs](https://github.com/abidlabs) in [PR 2372](https://github.com/gradio-app/gradio/pull/2372)


## Testing and Infrastructure Changes:
No changes to highlight.

## Breaking Changes:
No changes to highlight.

## Full Changelog:

* Create a guide on how to connect an app to a database hosted on the cloud by [@freddyaboulton](https://github.com/freddyaboulton) in [PR 2341](https://github.com/gradio-app/gradio/pull/2341)
* Removes `analytics` dependency by [@abidlabs](https://github.com/abidlabs) in [PR 2347](https://github.com/gradio-app/gradio/pull/2347)
* Add guide on launching background tasks from your app by [@freddyaboulton](https://github.com/freddyaboulton) in [PR 2350](https://github.com/gradio-app/gradio/pull/2350)
* Fix typo in guide image path by [@freddyaboulton](https://github.com/freddyaboulton) in [PR 2357](https://github.com/gradio-app/gradio/pull/2357)
* Raise error if Blocks has duplicate component with same IDs by [@abidlabs](https://github.com/abidlabs) in [PR 2359](https://github.com/gradio-app/gradio/pull/2359)
* Hotfix: fix version back to 3.4 by [@abidlabs](https://github.com/abidlabs) in [PR 2361](https://github.com/gradio-app/gradio/pull/2361)
* Change version.txt to 3.4 instead of 3.4.0 by [@aliabd](https://github.com/aliabd) in [PR 2363](https://github.com/gradio-app/gradio/pull/2363)
* Catch the permission exception on the audio component by [@Ian-GL](https://github.com/Ian-GL) in [PR 2330](https://github.com/gradio-app/gradio/pull/2330)
* Fix image_classifier_interface_load demo by [@freddyaboulton](https://github.com/freddyaboulton) in [PR 2365](https://github.com/gradio-app/gradio/pull/2365)
* Small fixes to docs for `Image` component by [@abidlabs](https://github.com/abidlabs) in [PR 2372](https://github.com/gradio-app/gradio/pull/2372)
* Automated Release Notes by [@freddyaboulton](https://github.com/freddyaboulton) in [PR 2306](https://github.com/gradio-app/gradio/pull/2306)
* Fixed small typos in the docs [@julien-c](https://github.com/julien-c) in [PR 2373](https://github.com/gradio-app/gradio/pull/2373)
* Adds ability to disable pre/post-processing for examples [@abidlabs](https://github.com/abidlabs) in [PR 2383](https://github.com/gradio-app/gradio/pull/2383)
* Copy changelog file in website docker by [@aliabd](https://github.com/aliabd) in [PR 2384](https://github.com/gradio-app/gradio/pull/2384)
* Lets users provide a `gr.update()` dictionary even if post-processing is diabled [@abidlabs](https://github.com/abidlabs) in [PR 2385](https://github.com/gradio-app/gradio/pull/2385)
* Fix bug where errors would cause apps run in reload mode to hang forever by [@freddyaboulton](https://github.com/freddyaboulton) in [PR 2394](https://github.com/gradio-app/gradio/pull/2394)
* Fix bug where new typeable slider doesn't respect the minimum and maximum values [@dawoodkhan82](https://github.com/dawoodkhan82) in [PR 2380](https://github.com/gradio-app/gradio/pull/2380)


## Contributors Shoutout:
No changes to highlight.

# Version 3.4

## New Features:

### 1. Gallery Captions 🖼️

You can now pass captions to images in the Gallery component. To do so you need to pass a {List} of (image, {str} caption) tuples. This is optional and the component also accepts just a list of the images.

Here's an example:

```python
import gradio as gr

images_with_captions = [
    ("https://images.unsplash.com/photo-1551969014-7d2c4cddf0b6", "Cheetah by David Groves"),
    ("https://images.unsplash.com/photo-1546182990-dffeafbe841d", "Lion by Francesco"),
    ("https://images.unsplash.com/photo-1561731216-c3a4d99437d5", "Tiger by Mike Marrah")
    ]

with gr.Blocks() as demo:
    gr.Gallery(value=images_with_captions)

demo.launch()
```

<img src="https://user-images.githubusercontent.com/9021060/192399521-7360b1a9-7ce0-443e-8e94-863a230a7dbe.gif" alt="gallery_captions" width="1000"/>

### 2. Type Values into the Slider 🔢

You can now type values directly on the Slider component! Here's what it looks like:

![type-slider](https://user-images.githubusercontent.com/9021060/192399877-76b662a1-fede-4417-a932-fc15f0da7360.gif)

### 3. Better Sketching and Inpainting 🎨

We've made a lot of changes to our Image component so that it can support better sketching and inpainting.

Now supports:
* A standalone black-and-white sketch
```python
import gradio as gr
demo = gr.Interface(lambda x: x, gr.Sketchpad(), gr.Image())
demo.launch()
```
![bw](https://user-images.githubusercontent.com/9021060/192410264-b08632b5-7b2a-4f86-afb0-5760e7b474cf.gif)


* A standalone color sketch
```python
import gradio as gr
demo = gr.Interface(lambda x: x, gr.Paint(), gr.Image())
demo.launch()
```
![color-sketch](https://user-images.githubusercontent.com/9021060/192410500-3c8c3e64-a5fd-4df2-a991-f0a5cef93728.gif)


* An uploadable image with black-and-white or color sketching

```python
import gradio as gr
demo = gr.Interface(lambda x: x, gr.Image(source='upload', tool='color-sketch'), gr.Image()) # for black and white, tool = 'sketch'
demo.launch()
```
![sketch-new](https://user-images.githubusercontent.com/9021060/192402422-e53cb7b6-024e-448c-87eb-d6a35a63c476.gif)


* Webcam with black-and-white or color sketching

```python
import gradio as gr
demo = gr.Interface(lambda x: x, gr.Image(source='webcam', tool='color-sketch'), gr.Image()) # for black and white, tool = 'sketch'
demo.launch()
```
![webcam-sketch](https://user-images.githubusercontent.com/9021060/192410820-0ffaf324-776e-4e1f-9de6-0fdbbf4940fa.gif)


As well as other fixes


## Bug Fixes:
1. Fix bug where max concurrency count is not respected in queue by [@freddyaboulton](https://github.com/freddyaboulton) in [PR 2286](https://github.com/gradio-app/gradio/pull/2286)
2. fix : queue could be blocked by [@SkyTNT](https://github.com/SkyTNT) in [PR 2288](https://github.com/gradio-app/gradio/pull/2288)
3. Supports `gr.update()` in example caching by [@abidlabs](https://github.com/abidlabs) in [PR 2309](https://github.com/gradio-app/gradio/pull/2309)
4. Clipboard fix for iframes by [@abidlabs](https://github.com/abidlabs) in [PR 2321](https://github.com/gradio-app/gradio/pull/2321)
5. Fix: Dataframe column headers are reset when you add a new column by [@dawoodkhan82](https://github.com/dawoodkhan82) in [PR 2318](https://github.com/gradio-app/gradio/pull/2318)
6. Added support for URLs for Video, Audio, and Image by [@abidlabs](https://github.com/abidlabs) in [PR 2256](https://github.com/gradio-app/gradio/pull/2256)
7. Add documentation about how to create and use the Gradio FastAPI app by [@abidlabs](https://github.com/abidlabs) in [PR 2263](https://github.com/gradio-app/gradio/pull/2263)

## Documentation Changes:
1. Adding a Playground Tab to the Website by [@aliabd](https://github.com/aliabd) in [PR 1860](https://github.com/gradio-app/gradio/pull/1860)
3. Gradio for Tabular Data Science Workflows Guide by [@merveenoyan](https://github.com/merveenoyan) in [PR 2199](https://github.com/gradio-app/gradio/pull/2199)
4. Promotes `postprocess` and `preprocess` to documented parameters by [@abidlabs](https://github.com/abidlabs) in [PR 2293](https://github.com/gradio-app/gradio/pull/2293)
5. Update 2)key_features.md by [@voidxd](https://github.com/voidxd) in [PR 2326](https://github.com/gradio-app/gradio/pull/2326)
6. Add docs to blocks context postprocessing function by [@Ian-GL](https://github.com/Ian-GL) in [PR 2332](https://github.com/gradio-app/gradio/pull/2332)

## Testing and Infrastructure Changes
1. Website fixes and refactoring by [@aliabd](https://github.com/aliabd) in [PR 2280](https://github.com/gradio-app/gradio/pull/2280)
2. Don't deploy to spaces on release by [@freddyaboulton](https://github.com/freddyaboulton) in [PR 2313](https://github.com/gradio-app/gradio/pull/2313)

## Full Changelog:
* Website fixes and refactoring by [@aliabd](https://github.com/aliabd) in [PR 2280](https://github.com/gradio-app/gradio/pull/2280)
* Fix bug where max concurrency count is not respected in queue by [@freddyaboulton](https://github.com/freddyaboulton) in [PR 2286](https://github.com/gradio-app/gradio/pull/2286)
* Promotes `postprocess` and `preprocess` to documented parameters by [@abidlabs](https://github.com/abidlabs) in [PR 2293](https://github.com/gradio-app/gradio/pull/2293)
* Raise warning when trying to cache examples but not all inputs have examples by [@freddyaboulton](https://github.com/freddyaboulton) in [PR 2279](https://github.com/gradio-app/gradio/pull/2279)
* fix : queue could be blocked by [@SkyTNT](https://github.com/SkyTNT) in [PR 2288](https://github.com/gradio-app/gradio/pull/2288)
* Don't deploy to spaces on release by [@freddyaboulton](https://github.com/freddyaboulton) in [PR 2313](https://github.com/gradio-app/gradio/pull/2313)
* Supports `gr.update()` in example caching by [@abidlabs](https://github.com/abidlabs) in [PR 2309](https://github.com/gradio-app/gradio/pull/2309)
* Respect Upstream Queue when loading interfaces/blocks from Spaces by [@freddyaboulton](https://github.com/freddyaboulton) in [PR 2294](https://github.com/gradio-app/gradio/pull/2294)
* Clipboard fix for iframes by [@abidlabs](https://github.com/abidlabs) in [PR 2321](https://github.com/gradio-app/gradio/pull/2321)
* Sketching + Inpainting Capabilities to Gradio by [@abidlabs](https://github.com/abidlabs) in [PR 2144](https://github.com/gradio-app/gradio/pull/2144)
* Update 2)key_features.md by [@voidxd](https://github.com/voidxd) in [PR 2326](https://github.com/gradio-app/gradio/pull/2326)
* release 3.4b3 by [@abidlabs](https://github.com/abidlabs) in [PR 2328](https://github.com/gradio-app/gradio/pull/2328)
* Fix: Dataframe column headers are reset when you add a new column by [@dawoodkhan82](https://github.com/dawoodkhan82) in [PR 2318](https://github.com/gradio-app/gradio/pull/2318)
* Start queue when gradio is a sub application by [@freddyaboulton](https://github.com/freddyaboulton) in [PR 2319](https://github.com/gradio-app/gradio/pull/2319)
* Fix Web Tracker Script by [@aliabd](https://github.com/aliabd) in [PR 2308](https://github.com/gradio-app/gradio/pull/2308)
* Add docs to blocks context postprocessing function by [@Ian-GL](https://github.com/Ian-GL) in [PR 2332](https://github.com/gradio-app/gradio/pull/2332)
* Fix typo in iterator variable name in run_predict function by [@freddyaboulton](https://github.com/freddyaboulton) in [PR 2340](https://github.com/gradio-app/gradio/pull/2340)
* Add captions to galleries by [@aliabid94](https://github.com/aliabid94) in [PR 2284](https://github.com/gradio-app/gradio/pull/2284)
* Typeable value on gradio.Slider by [@dawoodkhan82](https://github.com/dawoodkhan82) in [PR 2329](https://github.com/gradio-app/gradio/pull/2329)

## Contributors Shoutout:
* [@SkyTNT](https://github.com/SkyTNT) made their first contribution in [PR 2288](https://github.com/gradio-app/gradio/pull/2288)
* [@voidxd](https://github.com/voidxd) made their first contribution in [PR 2326](https://github.com/gradio-app/gradio/pull/2326)


# Version 3.3

## New Features:

### 1. Iterative Outputs ⏳

You can now create an iterative output simply by having your function return a generator!

Here's (part of) an example that was used to generate the interface below it. [See full code](https://colab.research.google.com/drive/1m9bWS6B82CT7bw-m4L6AJR8za7fEK7Ov?usp=sharing).

```python
def predict(steps, seed):
    generator = torch.manual_seed(seed)
    for i in range(1,steps):
        yield pipeline(generator=generator, num_inference_steps=i)["sample"][0]
```


![example](https://user-images.githubusercontent.com/9021060/189086273-f5e7087d-71fa-4158-90a9-08e84da0421c.mp4)

### 2. Accordion Layout 🆕

This version of Gradio introduces a new layout component to Blocks: the Accordion. Wrap your elements in a neat, expandable layout that allows users to toggle them as needed.

Usage: ([Read the docs](https://gradio.app/docs/#accordion))

```python
with gr.Accordion("open up"):
# components here
```

![accordion](https://user-images.githubusercontent.com/9021060/189088465-f0ffd7f0-fc6a-42dc-9249-11c5e1e0529b.gif)

### 3. Skops Integration 📈

Our new integration with [skops](https://huggingface.co/blog/skops) allows you to load tabular classification and regression models directly from the [hub](https://huggingface.co/models).

Here's a classification example showing how quick it is to set up an interface for a [model](https://huggingface.co/scikit-learn/tabular-playground).

```python
import gradio as gr
gr.Interface.load("models/scikit-learn/tabular-playground").launch()
```

![187936493-5c90c01d-a6dd-400f-aa42-833a096156a1](https://user-images.githubusercontent.com/9021060/189090519-328fbcb4-120b-43c8-aa54-d6fccfa6b7e8.png)


## Bug Fixes:
No changes to highlight.
## Documentation Changes:
No changes to highlight.
## Testing and Infrastructure Changes:
No changes to highlight.
## Breaking Changes:
No changes to highlight.
## Full Changelog:

* safari fixes by [@pngwn](https://github.com/pngwn) in [PR 2138](https://github.com/gradio-app/gradio/pull/2138)
* Fix roundedness and form borders by [@aliabid94](https://github.com/aliabid94) in [PR 2147](https://github.com/gradio-app/gradio/pull/2147)
* Better processing of example data prior to creating dataset component by [@freddyaboulton](https://github.com/freddyaboulton) in [PR 2147](https://github.com/gradio-app/gradio/pull/2147)
* Show error on Connection drops by [@aliabid94](https://github.com/aliabid94) in [PR 2147](https://github.com/gradio-app/gradio/pull/2147)
* 3.2 release! by [@abidlabs](https://github.com/abidlabs) in [PR 2139](https://github.com/gradio-app/gradio/pull/2139)
* Fixed Named API Requests by [@abidlabs](https://github.com/abidlabs) in [PR 2151](https://github.com/gradio-app/gradio/pull/2151)
* Quick Fix: Cannot upload Model3D image after clearing it by [@dawoodkhan82](https://github.com/dawoodkhan82) in [PR 2168](https://github.com/gradio-app/gradio/pull/2168)
* Fixed misleading log when server_name is '0.0.0.0' by [@lamhoangtung](https://github.com/lamhoangtung) in [PR 2176](https://github.com/gradio-app/gradio/pull/2176)
* Keep embedded PngInfo metadata by [@cobryan05](https://github.com/cobryan05) in [PR 2170](https://github.com/gradio-app/gradio/pull/2170)
* Skops integration: Load tabular classification and regression models from the hub by [@freddyaboulton](https://github.com/freddyaboulton) in [PR 2126](https://github.com/gradio-app/gradio/pull/2126)
* Respect original filename when cached example files are downloaded by [@freddyaboulton](https://github.com/freddyaboulton) in [PR 2145](https://github.com/gradio-app/gradio/pull/2145)
* Add manual trigger to deploy to pypi by [@abidlabs](https://github.com/abidlabs) in [PR 2192](https://github.com/gradio-app/gradio/pull/2192)
* Fix bugs with gr.update by [@freddyaboulton](https://github.com/freddyaboulton) in [PR 2157](https://github.com/gradio-app/gradio/pull/2157)
* Make queue per app by [@aliabid94](https://github.com/aliabid94) in [PR 2193](https://github.com/gradio-app/gradio/pull/2193)
* Preserve Labels In Interpretation Components by [@freddyaboulton](https://github.com/freddyaboulton) in [PR 2166](https://github.com/gradio-app/gradio/pull/2166)
* Quick Fix: Multiple file download not working by [@dawoodkhan82](https://github.com/dawoodkhan82) in [PR 2169](https://github.com/gradio-app/gradio/pull/2169)
* use correct MIME type for js-script file by [@daspartho](https://github.com/daspartho) in [PR 2200](https://github.com/gradio-app/gradio/pull/2200)
* Add accordion component by [@aliabid94](https://github.com/aliabid94) in [PR 2208](https://github.com/gradio-app/gradio/pull/2208)


## Contributors Shoutout:

* [@lamhoangtung](https://github.com/lamhoangtung) made their first contribution in [PR 2176](https://github.com/gradio-app/gradio/pull/2176)
* [@cobryan05](https://github.com/cobryan05) made their first contribution in [PR 2170](https://github.com/gradio-app/gradio/pull/2170)
* [@daspartho](https://github.com/daspartho) made their first contribution in [PR 2200](https://github.com/gradio-app/gradio/pull/2200)

# Version 3.2

## New Features:

### 1. Improvements to Queuing 🥇

We've implemented a brand new queuing system based on **web sockets** instead of HTTP long polling. Among other things, this allows us to manage queue sizes better on Hugging Face Spaces. There are also additional queue-related parameters you can add:

* Now supports concurrent workers (parallelization)
```python
demo = gr.Interface(...)
demo.queue(concurrency_count=3)
demo.launch()
```
* Configure a maximum queue size
```python
demo = gr.Interface(...)
demo.queue(max_size=100)
demo.launch()
```

* If a user closes their tab / browser, they leave the queue, which means the demo will run faster for everyone else

### 2. Fixes to Examples

* Dataframe examples will render properly, and look much clearer in the UI: (thanks to PR #2125)

![Screen Shot 2022-08-30 at 8 29 58 PM](https://user-images.githubusercontent.com/9021060/187586561-d915bafb-f968-4966-b9a2-ef41119692b2.png)

* Image and Video thumbnails are cropped to look neater and more uniform: (thanks to PR #2109)


![Screen Shot 2022-08-30 at 8 32 15 PM](https://user-images.githubusercontent.com/9021060/187586890-56e1e4f0-1b84-42d9-a82f-911772c41030.png)

* Other fixes in PR #2131 and #2064  make it easier to design and use Examples

### 3. Component Fixes 🧱
* Specify the width and height of an image in its style tag (thanks to PR #2133)
```python
components.Image().style(height=260, width=300)
```
* Automatic conversion of videos so they are playable in the browser (thanks to PR #2003). Gradio will check if a video's format is playable  in the browser and, if it isn't, will automatically convert it to a format that is (mp4).
* Pass in a json filepath to the Label component (thanks to PR #2083)
* Randomize the default value of a Slider (thanks to PR #1935)

![slider-random](https://user-images.githubusercontent.com/9021060/187596230-3db9697f-9f4d-42f5-9387-d77573513448.gif)


* Improvements to State in PR #2100

### 4. Ability to Randomize Input Sliders and Reload Data whenever the Page Loads
* In some cases, you want to be able to show a different set of input data to every user as they load the page app. For example, you might want to randomize the value of a "seed" `Slider` input. Or you might want to show a `Textbox` with the current date. We now supporting passing _functions_ as the default value in input components. When you pass in a function, it gets **re-evaluated** every time someone loads the demo, allowing you to reload / change data for different users.

Here's an example loading the current date time into an input Textbox:

```python
import gradio as gr
import datetime

with gr.Blocks() as demo:
    gr.Textbox(datetime.datetime.now)

demo.launch()
```

Note that we don't evaluate the function -- `datetime.datetime.now()` -- we pass in the function itself to get this behavior -- `datetime.datetime.now`

Because randomizing the initial value of `Slider` is a common use case, we've added a `randomize` keyword argument you can use to randomize its initial value:

```python
import gradio as gr
demo = gr.Interface(lambda x:x, gr.Slider(0, 10, randomize=True), "number")
demo.launch()
```

### 5. New Guide 🖊️
* [Gradio and W&B Integration](https://gradio.app/Gradio_and_Wandb_Integration/)


## Full Changelog:

* Reset components to original state by setting value to None by [@freddyaboulton](https://github.com/freddyaboulton) in [PR 2044](https://github.com/gradio-app/gradio/pull/2044)
* Cleaning up the way data is processed for components by [@abidlabs](https://github.com/abidlabs) in [PR 1967](https://github.com/gradio-app/gradio/pull/1967)
* version 3.1.8b by [@abidlabs](https://github.com/abidlabs) in [PR 2063](https://github.com/gradio-app/gradio/pull/2063)
* Wandb guide  by [@AK391](https://github.com/AK391) in [PR 1898](https://github.com/gradio-app/gradio/pull/1898)
* Add a flagging callback to save json files to a hugging face dataset by [@chrisemezue](https://github.com/chrisemezue) in [PR 1821](https://github.com/gradio-app/gradio/pull/1821)
* Add data science demos to landing page by [@freddyaboulton](https://github.com/freddyaboulton) in [PR 2067](https://github.com/gradio-app/gradio/pull/2067)
* Hide time series + xgboost demos by default by [@freddyaboulton](https://github.com/freddyaboulton) in [PR 2079](https://github.com/gradio-app/gradio/pull/2079)
* Encourage people to keep trying when queue full by [@apolinario](https://github.com/apolinario) in [PR 2076](https://github.com/gradio-app/gradio/pull/2076)
* Updated our analytics on creation of Blocks/Interface by [@abidlabs](https://github.com/abidlabs) in [PR 2082](https://github.com/gradio-app/gradio/pull/2082)
* `Label` component now accepts file paths to `.json` files  by [@abidlabs](https://github.com/abidlabs) in [PR 2083](https://github.com/gradio-app/gradio/pull/2083)
* Fix issues related to demos in Spaces by [@abidlabs](https://github.com/abidlabs) in [PR 2086](https://github.com/gradio-app/gradio/pull/2086)
* Fix TimeSeries examples not properly displayed in UI by [@dawoodkhan82](https://github.com/dawoodkhan82) in [PR 2064](https://github.com/gradio-app/gradio/pull/2064)
* Fix infinite requests when doing tab item select by [@freddyaboulton](https://github.com/freddyaboulton) in [PR 2070](https://github.com/gradio-app/gradio/pull/2070)
* Accept deprecated `file` route as well by [@abidlabs](https://github.com/abidlabs) in [PR 2099](https://github.com/gradio-app/gradio/pull/2099)
* Allow frontend method execution on Block.load event by [@codedealer](https://github.com/codedealer) in [PR 2108](https://github.com/gradio-app/gradio/pull/2108)
* Improvements to `State` by [@abidlabs](https://github.com/abidlabs) in [PR 2100](https://github.com/gradio-app/gradio/pull/2100)
* Catch IndexError, KeyError in video_is_playable by [@freddyaboulton](https://github.com/freddyaboulton) in [PR 2113](https://github.com/gradio-app/gradio/pull/2113)
* Fix: Download button does not respect the filepath returned by the function by [@dawoodkhan82](https://github.com/dawoodkhan82) in [PR 2073](https://github.com/gradio-app/gradio/pull/2073)
* Refactoring Layout: Adding column widths, forms, and more. by [@aliabid94](https://github.com/aliabid94) in [PR 2097](https://github.com/gradio-app/gradio/pull/2097)
* Update CONTRIBUTING.md by [@abidlabs](https://github.com/abidlabs) in [PR 2118](https://github.com/gradio-app/gradio/pull/2118)
* 2092 df ex by [@pngwn](https://github.com/pngwn) in [PR 2125](https://github.com/gradio-app/gradio/pull/2125)
* feat(samples table/gallery): Crop thumbs to square by [@ronvoluted](https://github.com/ronvoluted) in [PR 2109](https://github.com/gradio-app/gradio/pull/2109)
* Some enhancements to `gr.Examples` by [@abidlabs](https://github.com/abidlabs) in [PR 2131](https://github.com/gradio-app/gradio/pull/2131)
* Image size fix by [@aliabid94](https://github.com/aliabid94) in [PR 2133](https://github.com/gradio-app/gradio/pull/2133)

## Contributors Shoutout:
* [@chrisemezue](https://github.com/chrisemezue) made their first contribution in [PR 1821](https://github.com/gradio-app/gradio/pull/1821)
* [@apolinario](https://github.com/apolinario) made their first contribution in [PR 2076](https://github.com/gradio-app/gradio/pull/2076)
* [@codedealer](https://github.com/codedealer) made their first contribution in [PR 2108](https://github.com/gradio-app/gradio/pull/2108)

# Version 3.1

## New Features:

### 1.  Embedding Demos on Any Website 💻

With PR #1444, Gradio is now distributed as a web component. This means demos can be natively embedded on websites. You'll just need to add two lines: one to load the gradio javascript, and one to link to the demos backend.

Here's a simple example that embeds the demo from a Hugging Face space:

```html
<script type="module" src="https://gradio.s3-us-west-2.amazonaws.com/3.0.18/gradio.js"></script>
<gradio-app space="abidlabs/pytorch-image-classifier"></gradio-app>
```

But you can also embed demos that are running anywhere, you just need to link the demo to `src` instead of `space`. In fact, all the demos on the gradio website are embedded this way:

<img width="1268" alt="Screen Shot 2022-07-14 at 2 41 44 PM" src="https://user-images.githubusercontent.com/9021060/178997124-b2f05af2-c18f-4716-bf1b-cb971d012636.png">


Read more in the [Embedding Gradio Demos](https://gradio.app/embedding_gradio_demos) guide.

### 2. Reload Mode 👨‍💻

Reload mode helps developers create gradio demos faster by automatically reloading the demo whenever the code changes. It can support development on Python IDEs (VS Code, PyCharm, etc), the terminal, as well as Jupyter notebooks.

If your demo code is in a script named `app.py`, instead of running `python app.py` you can now run `gradio app.py` and that will launch the demo in reload mode:

```bash
Launching in reload mode on: http://127.0.0.1:7860 (Press CTRL+C to quit)
Watching...
WARNING: The --reload flag should not be used in production on Windows.
```

If you're working from a Jupyter or Colab Notebook, use these magic commands instead: `%load_ext gradio` when you import gradio, and `%%blocks` in the top of the cell with the demo code. Here's an example that shows how much faster the development becomes:

![Blocks](https://user-images.githubusercontent.com/9021060/178986488-ed378cc8-5141-4330-ba41-672b676863d0.gif)

### 3. Inpainting Support on `gr.Image()` 🎨

We updated the Image component to add support for inpainting demos. It works by adding `tool="sketch"` as a parameter, that passes both an image and a sketchable mask to your prediction function.

Here's an example from the [LAMA space](https://huggingface.co/spaces/akhaliq/lama):

![FXApVlFVsAALSD-](https://user-images.githubusercontent.com/9021060/178989479-549867c8-7fb0-436a-a97d-1e91c9f5e611.jpeg)

### 4. Markdown and HTML support in Dataframes 🔢

We upgraded the Dataframe component in PR #1684 to support rendering Markdown and HTML inside the cells.

This means you can build Dataframes that look like the following:

![image (8)](https://user-images.githubusercontent.com/9021060/178991233-41cb07a5-e7a3-433e-89b8-319bc78eb9c2.png)


### 5. `gr.Examples()` for Blocks 🧱

We've added the `gr.Examples` component helper to allow you to add examples to any Blocks demo. This class is a wrapper over the `gr.Dataset` component.

<img width="1271" alt="Screen Shot 2022-07-14 at 2 23 50 PM" src="https://user-images.githubusercontent.com/9021060/178992715-c8bc7550-bc3d-4ddc-9fcb-548c159cd153.png">


gr.Examples takes two required parameters:

- `examples` which takes in a nested list
-  `inputs` which takes in a component or list of components

You can read more in the [Examples docs](https://gradio.app/docs/#examples) or the [Adding Examples to your Demos guide](https://gradio.app/adding_examples_to_your_app/).

### 6. Fixes to Audio Streaming

With [PR 1828](https://github.com/gradio-app/gradio/pull/1828) we now hide the status loading animation, as well as remove the echo in streaming. Check out the [stream_audio](https://github.com/gradio-app/gradio/blob/main/demo/stream_audio/run.py) demo for more or read through our [Real Time Speech Recognition](https://gradio.app/real_time_speech_recognition/) guide.

<img width="785" alt="Screen Shot 2022-07-19 at 6 02 35 PM" src="https://user-images.githubusercontent.com/9021060/179808136-9e84502c-f9ee-4f30-b5e9-1086f678fe91.png">


## Full Changelog:

* File component: list multiple files and allow for download #1446 by [@dawoodkhan82](https://github.com/dawoodkhan82) in [PR 1681](https://github.com/gradio-app/gradio/pull/1681)
* Add ColorPicker to docs by [@freddyaboulton](https://github.com/freddyaboulton) in [PR 1768](https://github.com/gradio-app/gradio/pull/1768)
* Mock out requests in TestRequest unit tests by [@freddyaboulton](https://github.com/freddyaboulton) in [PR 1794](https://github.com/gradio-app/gradio/pull/1794)
* Add requirements.txt and test_files to source dist by [@freddyaboulton](https://github.com/freddyaboulton) in [PR 1817](https://github.com/gradio-app/gradio/pull/1817)
* refactor: f-string for tunneling.py by [@nhankiet](https://github.com/nhankiet) in [PR 1819](https://github.com/gradio-app/gradio/pull/1819)
* Miscellaneous formatting improvements to website by [@aliabd](https://github.com/aliabd) in [PR 1754](https://github.com/gradio-app/gradio/pull/1754)
* `integrate()` method moved to `Blocks` by [@abidlabs](https://github.com/abidlabs) in [PR 1776](https://github.com/gradio-app/gradio/pull/1776)
* Add python-3.7 tests by [@freddyaboulton](https://github.com/freddyaboulton) in [PR 1818](https://github.com/gradio-app/gradio/pull/1818)
* Copy test dir in website dockers by [@aliabd](https://github.com/aliabd) in [PR 1827](https://github.com/gradio-app/gradio/pull/1827)
* Add info to docs on how to set default values for components by [@freddyaboulton](https://github.com/freddyaboulton) in [PR 1788](https://github.com/gradio-app/gradio/pull/1788)
* Embedding Components on Docs by [@aliabd](https://github.com/aliabd) in [PR 1726](https://github.com/gradio-app/gradio/pull/1726)
* Remove usage of deprecated gr.inputs and gr.outputs from website by [@freddyaboulton](https://github.com/freddyaboulton) in [PR 1796](https://github.com/gradio-app/gradio/pull/1796)
* Some cleanups to the docs page by [@abidlabs](https://github.com/abidlabs) in [PR 1822](https://github.com/gradio-app/gradio/pull/1822)

## Contributors Shoutout:
* [@nhankiet](https://github.com/nhankiet) made their first contribution in [PR 1819](https://github.com/gradio-app/gradio/pull/1819)

# Version 3.0

### 🔥 Gradio 3.0 is the biggest update to the library, ever.

## New Features:

### 1.  Blocks 🧱

Blocks is a new, low-level API that allows you to have full control over the data flows and layout of your application. It allows you to build very complex, multi-step applications. For example, you might want to:

* Group together related demos as multiple tabs in one web app
* Change the layout of your demo instead of just having all of the inputs on the left and outputs on the right
* Have multi-step interfaces, in which the output of one model becomes the input to the next model, or have more flexible data flows in general
* Change a component's properties (for example, the choices in a Dropdown) or its visibility based on user input

Here's a simple example that creates the demo below it:

```python
import gradio as gr

def update(name):
    return f"Welcome to Gradio, {name}!"

demo = gr.Blocks()

with demo:
    gr.Markdown(
    """
    # Hello World!
    Start typing below to see the output.
    """)
    inp = gr.Textbox(placeholder="What is your name?")
    out = gr.Textbox()

    inp.change(fn=update,
               inputs=inp,
               outputs=out)

demo.launch()
```

![hello-blocks](https://user-images.githubusercontent.com/9021060/168684108-78cbd24b-e6bd-4a04-a8d9-20d535203434.gif)


Read our [Introduction to Blocks](http://gradio.app/introduction_to_blocks/) guide for more, and join the 🎈 [Gradio Blocks Party](https://huggingface.co/spaces/Gradio-Blocks/README)!


### 2. Our Revamped Design 🎨

We've upgraded our design across the entire library: from components, and layouts all the way to dark mode.

![kitchen_sink](https://user-images.githubusercontent.com/9021060/168686333-7a6e3096-3e23-4309-abf2-5cd7736e0463.gif)


### 3. A New Website 💻

We've upgraded [gradio.app](https://gradio.app) to make it cleaner, faster and easier to use. Our docs now come with components and demos embedded directly on the page. So you can quickly get up to speed with what you're looking for.

![website](https://user-images.githubusercontent.com/9021060/168687191-10d6a3bd-101f-423a-8193-48f47a5e077d.gif)


### 4. New Components: Model3D, Dataset, and More..

We've introduced a lot of new components in `3.0`, including `Model3D`, `Dataset`, `Markdown`, `Button` and `Gallery`. You can find all the components and play around with them [here](https://gradio.app/docs/#components).


![Model3d](https://user-images.githubusercontent.com/9021060/168689062-6ad77151-8cc5-467d-916c-f7c78e52ec0c.gif)

## Full Changelog:

* Gradio dash fe by [@pngwn](https://github.com/pngwn) in [PR 807](https://github.com/gradio-app/gradio/pull/807)
* Blocks components by [@FarukOzderim](https://github.com/FarukOzderim) in [PR 765](https://github.com/gradio-app/gradio/pull/765)
* Blocks components V2 by [@FarukOzderim](https://github.com/FarukOzderim) in [PR 843](https://github.com/gradio-app/gradio/pull/843)
* Blocks-Backend-Events by [@FarukOzderim](https://github.com/FarukOzderim) in [PR 844](https://github.com/gradio-app/gradio/pull/844)
* Interfaces from Blocks by [@aliabid94](https://github.com/aliabid94) in [PR 849](https://github.com/gradio-app/gradio/pull/849)
* Blocks dev by [@aliabid94](https://github.com/aliabid94) in [PR 853](https://github.com/gradio-app/gradio/pull/853)
* Started updating demos to use the new `gradio.components` syntax by [@abidlabs](https://github.com/abidlabs) in [PR 848](https://github.com/gradio-app/gradio/pull/848)
* add test infra + add browser tests to CI by [@pngwn](https://github.com/pngwn) in [PR 852](https://github.com/gradio-app/gradio/pull/852)
* 854 textbox by [@pngwn](https://github.com/pngwn) in [PR 859](https://github.com/gradio-app/gradio/pull/859)
* Getting old Python unit tests to pass on `blocks-dev` by [@abidlabs](https://github.com/abidlabs) in [PR 861](https://github.com/gradio-app/gradio/pull/861)
* initialise chatbot with empty array of messages by [@pngwn](https://github.com/pngwn) in [PR 867](https://github.com/gradio-app/gradio/pull/867)
* add test for output to input by [@pngwn](https://github.com/pngwn) in [PR 866](https://github.com/gradio-app/gradio/pull/866)
* More Interface -> Blocks features by [@aliabid94](https://github.com/aliabid94) in [PR 864](https://github.com/gradio-app/gradio/pull/864)
* Fixing external.py in blocks-dev to reflect the new HF Spaces paths by [@abidlabs](https://github.com/abidlabs) in [PR 879](https://github.com/gradio-app/gradio/pull/879)
* backend_default_value_refactoring by [@FarukOzderim](https://github.com/FarukOzderim) in [PR 871](https://github.com/gradio-app/gradio/pull/871)
* fix default_value  by [@pngwn](https://github.com/pngwn) in [PR 869](https://github.com/gradio-app/gradio/pull/869)
* fix buttons by [@aliabid94](https://github.com/aliabid94) in [PR 883](https://github.com/gradio-app/gradio/pull/883)
* Checking and updating more demos to use 3.0 syntax by [@abidlabs](https://github.com/abidlabs) in [PR 892](https://github.com/gradio-app/gradio/pull/892)
* Blocks Tests by [@FarukOzderim](https://github.com/FarukOzderim) in [PR 902](https://github.com/gradio-app/gradio/pull/902)
* Interface fix by [@pngwn](https://github.com/pngwn) in [PR 901](https://github.com/gradio-app/gradio/pull/901)
* Quick fix: Issue 893 by [@dawoodkhan82](https://github.com/dawoodkhan82) in [PR 907](https://github.com/gradio-app/gradio/pull/907)
* 3d Image Component by [@dawoodkhan82](https://github.com/dawoodkhan82) in [PR 775](https://github.com/gradio-app/gradio/pull/775)
* fix endpoint url in prod by [@pngwn](https://github.com/pngwn) in [PR 911](https://github.com/gradio-app/gradio/pull/911)
* rename Model3d to Image3D by [@dawoodkhan82](https://github.com/dawoodkhan82) in [PR 912](https://github.com/gradio-app/gradio/pull/912)
* update pypi to 2.9.1 by [@abidlabs](https://github.com/abidlabs) in [PR 916](https://github.com/gradio-app/gradio/pull/916)
* blocks-with-fix by [@FarukOzderim](https://github.com/FarukOzderim) in [PR 917](https://github.com/gradio-app/gradio/pull/917)
* Restore Interpretation, Live, Auth, Queueing by [@aliabid94](https://github.com/aliabid94) in [PR 915](https://github.com/gradio-app/gradio/pull/915)
* Allow `Blocks` instances to be used like a `Block` in other `Blocks` by [@abidlabs](https://github.com/abidlabs) in [PR 919](https://github.com/gradio-app/gradio/pull/919)
* Redesign 1 by [@pngwn](https://github.com/pngwn) in [PR 918](https://github.com/gradio-app/gradio/pull/918)
* blocks-components-tests by [@FarukOzderim](https://github.com/FarukOzderim) in [PR 904](https://github.com/gradio-app/gradio/pull/904)
* fix unit + browser tests by [@pngwn](https://github.com/pngwn) in [PR 926](https://github.com/gradio-app/gradio/pull/926)
* blocks-move-test-data by [@FarukOzderim](https://github.com/FarukOzderim) in [PR 927](https://github.com/gradio-app/gradio/pull/927)
* remove debounce from form inputs by [@pngwn](https://github.com/pngwn) in [PR 932](https://github.com/gradio-app/gradio/pull/932)
* reimplement webcam video by [@pngwn](https://github.com/pngwn) in [PR 928](https://github.com/gradio-app/gradio/pull/928)
* blocks-move-test-data by [@FarukOzderim](https://github.com/FarukOzderim) in [PR 941](https://github.com/gradio-app/gradio/pull/941)
* allow audio components to take a string value by [@pngwn](https://github.com/pngwn) in [PR 930](https://github.com/gradio-app/gradio/pull/930)
* static mode for textbox by [@pngwn](https://github.com/pngwn) in [PR 929](https://github.com/gradio-app/gradio/pull/929)
* fix file upload text by [@pngwn](https://github.com/pngwn) in [PR 931](https://github.com/gradio-app/gradio/pull/931)
* tabbed-interface-rewritten by [@FarukOzderim](https://github.com/FarukOzderim) in [PR 958](https://github.com/gradio-app/gradio/pull/958)
* Gan demo fix by [@abidlabs](https://github.com/abidlabs) in [PR 965](https://github.com/gradio-app/gradio/pull/965)
* Blocks analytics by [@abidlabs](https://github.com/abidlabs) in [PR 947](https://github.com/gradio-app/gradio/pull/947)
* Blocks page load by [@FarukOzderim](https://github.com/FarukOzderim) in [PR 963](https://github.com/gradio-app/gradio/pull/963)
* add frontend for page load events by [@pngwn](https://github.com/pngwn) in [PR 967](https://github.com/gradio-app/gradio/pull/967)
* fix i18n and some tweaks by [@pngwn](https://github.com/pngwn) in [PR 966](https://github.com/gradio-app/gradio/pull/966)
* add jinja2 to reqs by [@FarukOzderim](https://github.com/FarukOzderim) in [PR 969](https://github.com/gradio-app/gradio/pull/969)
* Cleaning up `Launchable()` by [@abidlabs](https://github.com/abidlabs) in [PR 968](https://github.com/gradio-app/gradio/pull/968)
* Fix #944 by [@FarukOzderim](https://github.com/FarukOzderim) in [PR 971](https://github.com/gradio-app/gradio/pull/971)
* New Blocks Demo: neural instrument cloning by [@abidlabs](https://github.com/abidlabs) in [PR 975](https://github.com/gradio-app/gradio/pull/975)
* Add huggingface_hub client library by [@FarukOzderim](https://github.com/FarukOzderim) in [PR 973](https://github.com/gradio-app/gradio/pull/973)
* State and variables by [@aliabid94](https://github.com/aliabid94) in [PR 977](https://github.com/gradio-app/gradio/pull/977)
* update-components by [@FarukOzderim](https://github.com/FarukOzderim) in [PR 986](https://github.com/gradio-app/gradio/pull/986)
* ensure dataframe updates as expected by [@pngwn](https://github.com/pngwn) in [PR 981](https://github.com/gradio-app/gradio/pull/981)
* test-guideline by [@FarukOzderim](https://github.com/FarukOzderim) in [PR 990](https://github.com/gradio-app/gradio/pull/990)
* Issue #785: add footer by [@dawoodkhan82](https://github.com/dawoodkhan82) in [PR 972](https://github.com/gradio-app/gradio/pull/972)
* indentation fix by [@abidlabs](https://github.com/abidlabs) in [PR 993](https://github.com/gradio-app/gradio/pull/993)
* missing quote by [@aliabd](https://github.com/aliabd) in [PR 996](https://github.com/gradio-app/gradio/pull/996)
* added interactive parameter to components by [@abidlabs](https://github.com/abidlabs) in [PR 992](https://github.com/gradio-app/gradio/pull/992)
* custom-components by [@FarukOzderim](https://github.com/FarukOzderim) in [PR 985](https://github.com/gradio-app/gradio/pull/985)
* Refactor component shortcuts by [@FarukOzderim](https://github.com/FarukOzderim) in [PR 995](https://github.com/gradio-app/gradio/pull/995)
* Plot Component by [@dawoodkhan82](https://github.com/dawoodkhan82) in [PR 805](https://github.com/gradio-app/gradio/pull/805)
* updated PyPi version to 2.9.2 by [@abidlabs](https://github.com/abidlabs) in [PR 1002](https://github.com/gradio-app/gradio/pull/1002)
* Release 2.9.3 by [@abidlabs](https://github.com/abidlabs) in [PR 1003](https://github.com/gradio-app/gradio/pull/1003)
* Image3D Examples Fix by [@dawoodkhan82](https://github.com/dawoodkhan82) in [PR 1001](https://github.com/gradio-app/gradio/pull/1001)
* release 2.9.4 by [@abidlabs](https://github.com/abidlabs) in [PR 1006](https://github.com/gradio-app/gradio/pull/1006)
* templates import hotfix by [@FarukOzderim](https://github.com/FarukOzderim) in [PR 1008](https://github.com/gradio-app/gradio/pull/1008)
* Progress indicator bar by [@aliabid94](https://github.com/aliabid94) in [PR 997](https://github.com/gradio-app/gradio/pull/997)
* Fixed image input for absolute path by [@JefferyChiang](https://github.com/JefferyChiang) in [PR 1004](https://github.com/gradio-app/gradio/pull/1004)
* Model3D + Plot Components by [@dawoodkhan82](https://github.com/dawoodkhan82) in [PR 1010](https://github.com/gradio-app/gradio/pull/1010)
* Gradio Guides: Creating CryptoPunks with GANs by [@NimaBoscarino](https://github.com/NimaBoscarino) in [PR 1000](https://github.com/gradio-app/gradio/pull/1000)
* [BIG PR] Gradio blocks & redesigned components by [@abidlabs](https://github.com/abidlabs) in [PR 880](https://github.com/gradio-app/gradio/pull/880)
* fixed failing test on main by [@abidlabs](https://github.com/abidlabs) in [PR 1023](https://github.com/gradio-app/gradio/pull/1023)
* Use smaller ASR model in external test by [@abidlabs](https://github.com/abidlabs) in [PR 1024](https://github.com/gradio-app/gradio/pull/1024)
* updated PyPi version to 2.9.0b by [@abidlabs](https://github.com/abidlabs) in [PR 1026](https://github.com/gradio-app/gradio/pull/1026)
* Fixing import issues so that the package successfully installs on colab notebooks by [@abidlabs](https://github.com/abidlabs) in [PR 1027](https://github.com/gradio-app/gradio/pull/1027)
* Update website tracker slackbot  by [@aliabd](https://github.com/aliabd) in [PR 1037](https://github.com/gradio-app/gradio/pull/1037)
* textbox-autoheight by [@FarukOzderim](https://github.com/FarukOzderim) in [PR 1009](https://github.com/gradio-app/gradio/pull/1009)
* Model3D Examples fixes by [@dawoodkhan82](https://github.com/dawoodkhan82) in [PR 1035](https://github.com/gradio-app/gradio/pull/1035)
* GAN Gradio Guide: Adjustments to iframe heights by [@NimaBoscarino](https://github.com/NimaBoscarino) in [PR 1042](https://github.com/gradio-app/gradio/pull/1042)
* added better default labels to form components by [@abidlabs](https://github.com/abidlabs) in [PR 1040](https://github.com/gradio-app/gradio/pull/1040)
* Slackbot web tracker fix by [@aliabd](https://github.com/aliabd) in [PR 1043](https://github.com/gradio-app/gradio/pull/1043)
* Plot fixes by [@dawoodkhan82](https://github.com/dawoodkhan82) in [PR 1044](https://github.com/gradio-app/gradio/pull/1044)
* Small fixes to the demos by [@abidlabs](https://github.com/abidlabs) in [PR 1030](https://github.com/gradio-app/gradio/pull/1030)
* fixing demo issue with website by [@aliabd](https://github.com/aliabd) in [PR 1047](https://github.com/gradio-app/gradio/pull/1047)
* [hotfix] HighlightedText by [@aliabid94](https://github.com/aliabid94) in [PR 1046](https://github.com/gradio-app/gradio/pull/1046)
* Update text by [@ronvoluted](https://github.com/ronvoluted) in [PR 1050](https://github.com/gradio-app/gradio/pull/1050)
* Update CONTRIBUTING.md by [@FarukOzderim](https://github.com/FarukOzderim) in [PR 1052](https://github.com/gradio-app/gradio/pull/1052)
* fix(ui): Increase contrast for footer by [@ronvoluted](https://github.com/ronvoluted) in [PR 1048](https://github.com/gradio-app/gradio/pull/1048)
* UI design update by [@gary149](https://github.com/gary149) in [PR 1041](https://github.com/gradio-app/gradio/pull/1041)
* updated PyPi version to 2.9.0b8 by [@abidlabs](https://github.com/abidlabs) in [PR 1059](https://github.com/gradio-app/gradio/pull/1059)
* Running, testing, and fixing demos by [@abidlabs](https://github.com/abidlabs) in [PR 1060](https://github.com/gradio-app/gradio/pull/1060)
* Form layout by [@pngwn](https://github.com/pngwn) in [PR 1054](https://github.com/gradio-app/gradio/pull/1054)
* inputless-interfaces by [@FarukOzderim](https://github.com/FarukOzderim) in [PR 1038](https://github.com/gradio-app/gradio/pull/1038)
* Update PULL_REQUEST_TEMPLATE.md by [@FarukOzderim](https://github.com/FarukOzderim) in [PR 1068](https://github.com/gradio-app/gradio/pull/1068)
* Upgrading node memory to 4gb in website Docker by [@aliabd](https://github.com/aliabd) in [PR 1069](https://github.com/gradio-app/gradio/pull/1069)
* Website reload error by [@aliabd](https://github.com/aliabd) in [PR 1079](https://github.com/gradio-app/gradio/pull/1079)
* fixed favicon issue by [@abidlabs](https://github.com/abidlabs) in [PR 1064](https://github.com/gradio-app/gradio/pull/1064)
* remove-queue-from-events by [@FarukOzderim](https://github.com/FarukOzderim) in [PR 1056](https://github.com/gradio-app/gradio/pull/1056)
* Enable vertex colors for OBJs files by [@radames](https://github.com/radames) in [PR 1074](https://github.com/gradio-app/gradio/pull/1074)
* Dark text by [@ronvoluted](https://github.com/ronvoluted) in [PR 1049](https://github.com/gradio-app/gradio/pull/1049)
* Scroll to output by [@pngwn](https://github.com/pngwn) in [PR 1077](https://github.com/gradio-app/gradio/pull/1077)
* Explicitly list pnpm version 6 in contributing guide by [@freddyaboulton](https://github.com/freddyaboulton) in [PR 1085](https://github.com/gradio-app/gradio/pull/1085)
* hotfix for encrypt issue by [@abidlabs](https://github.com/abidlabs) in [PR 1096](https://github.com/gradio-app/gradio/pull/1096)
* Release 2.9b9 by [@abidlabs](https://github.com/abidlabs) in [PR 1098](https://github.com/gradio-app/gradio/pull/1098)
* tweak node circleci settings by [@pngwn](https://github.com/pngwn) in [PR 1091](https://github.com/gradio-app/gradio/pull/1091)
* Website Reload Error by [@aliabd](https://github.com/aliabd) in [PR 1099](https://github.com/gradio-app/gradio/pull/1099)
* Website Reload: README in demos docker by [@aliabd](https://github.com/aliabd) in [PR 1100](https://github.com/gradio-app/gradio/pull/1100)
* Flagging fixes by [@abidlabs](https://github.com/abidlabs) in [PR 1081](https://github.com/gradio-app/gradio/pull/1081)
* Backend for optional labels by [@abidlabs](https://github.com/abidlabs) in [PR 1080](https://github.com/gradio-app/gradio/pull/1080)
* Optional labels fe by [@pngwn](https://github.com/pngwn) in [PR 1105](https://github.com/gradio-app/gradio/pull/1105)
* clean-deprecated-parameters by [@FarukOzderim](https://github.com/FarukOzderim) in [PR 1090](https://github.com/gradio-app/gradio/pull/1090)
* Blocks rendering fix by [@abidlabs](https://github.com/abidlabs) in [PR 1102](https://github.com/gradio-app/gradio/pull/1102)
* Redos #1106 by [@abidlabs](https://github.com/abidlabs) in [PR 1112](https://github.com/gradio-app/gradio/pull/1112)
* Interface types: handle input-only, output-only, and unified interfaces by [@abidlabs](https://github.com/abidlabs) in [PR 1108](https://github.com/gradio-app/gradio/pull/1108)
* Hotfix + New pypi release 2.9b11 by [@abidlabs](https://github.com/abidlabs) in [PR 1118](https://github.com/gradio-app/gradio/pull/1118)
* issue-checkbox by [@FarukOzderim](https://github.com/FarukOzderim) in [PR 1122](https://github.com/gradio-app/gradio/pull/1122)
* issue-checkbox-hotfix by [@FarukOzderim](https://github.com/FarukOzderim) in [PR 1127](https://github.com/gradio-app/gradio/pull/1127)
* Fix demos in website by [@aliabd](https://github.com/aliabd) in [PR 1130](https://github.com/gradio-app/gradio/pull/1130)
* Guide for Gradio ONNX model zoo on Huggingface by [@AK391](https://github.com/AK391) in [PR 1073](https://github.com/gradio-app/gradio/pull/1073)
* ONNX guide fixes by [@aliabd](https://github.com/aliabd) in [PR 1131](https://github.com/gradio-app/gradio/pull/1131)
* Stacked form inputs css by [@gary149](https://github.com/gary149) in [PR 1134](https://github.com/gradio-app/gradio/pull/1134)
* made default value in textbox empty string by [@abidlabs](https://github.com/abidlabs) in [PR 1135](https://github.com/gradio-app/gradio/pull/1135)
* Examples UI by [@gary149](https://github.com/gary149) in [PR 1121](https://github.com/gradio-app/gradio/pull/1121)
* Chatbot custom color support by [@dawoodkhan82](https://github.com/dawoodkhan82) in [PR 1092](https://github.com/gradio-app/gradio/pull/1092)
* highlighted text colors by [@pngwn](https://github.com/pngwn) in [PR 1119](https://github.com/gradio-app/gradio/pull/1119)
* pin to pnpm 6 for now by [@pngwn](https://github.com/pngwn) in [PR 1147](https://github.com/gradio-app/gradio/pull/1147)
* Restore queue in Blocks by [@aliabid94](https://github.com/aliabid94) in [PR 1137](https://github.com/gradio-app/gradio/pull/1137)
* add select event for tabitems by [@pngwn](https://github.com/pngwn) in [PR 1154](https://github.com/gradio-app/gradio/pull/1154)
* max_lines + autoheight for textbox by [@pngwn](https://github.com/pngwn) in [PR 1153](https://github.com/gradio-app/gradio/pull/1153)
* use color palette for chatbot by [@pngwn](https://github.com/pngwn) in [PR 1152](https://github.com/gradio-app/gradio/pull/1152)
* Timeseries improvements by [@pngwn](https://github.com/pngwn) in [PR 1149](https://github.com/gradio-app/gradio/pull/1149)
* move styling for interface panels to frontend by [@pngwn](https://github.com/pngwn) in [PR 1146](https://github.com/gradio-app/gradio/pull/1146)
* html tweaks by [@pngwn](https://github.com/pngwn) in [PR 1145](https://github.com/gradio-app/gradio/pull/1145)
* Issue #768: Support passing none to resize and crop image by [@dawoodkhan82](https://github.com/dawoodkhan82) in [PR 1144](https://github.com/gradio-app/gradio/pull/1144)
* image gallery component + img css by [@aliabid94](https://github.com/aliabid94) in [PR 1140](https://github.com/gradio-app/gradio/pull/1140)
* networking tweak by [@abidlabs](https://github.com/abidlabs) in [PR 1143](https://github.com/gradio-app/gradio/pull/1143)
* Allow enabling queue per event listener by [@aliabid94](https://github.com/aliabid94) in [PR 1155](https://github.com/gradio-app/gradio/pull/1155)
* config hotfix and v. 2.9b23 by [@abidlabs](https://github.com/abidlabs) in [PR 1158](https://github.com/gradio-app/gradio/pull/1158)
* Custom JS calls by [@aliabid94](https://github.com/aliabid94) in [PR 1082](https://github.com/gradio-app/gradio/pull/1082)
* Small fixes: queue default fix, ffmpeg installation message by [@abidlabs](https://github.com/abidlabs) in [PR 1159](https://github.com/gradio-app/gradio/pull/1159)
* formatting by [@abidlabs](https://github.com/abidlabs) in [PR 1161](https://github.com/gradio-app/gradio/pull/1161)
* enable flex grow for gr-box by [@radames](https://github.com/radames) in [PR 1165](https://github.com/gradio-app/gradio/pull/1165)
* 1148 loading by [@pngwn](https://github.com/pngwn) in [PR 1164](https://github.com/gradio-app/gradio/pull/1164)
* Put enable_queue kwarg back in launch() by [@aliabid94](https://github.com/aliabid94) in [PR 1167](https://github.com/gradio-app/gradio/pull/1167)
* A few small fixes by [@abidlabs](https://github.com/abidlabs) in [PR 1171](https://github.com/gradio-app/gradio/pull/1171)
* Hotfix for dropdown component by [@abidlabs](https://github.com/abidlabs) in [PR 1172](https://github.com/gradio-app/gradio/pull/1172)
* use secondary buttons in interface by [@pngwn](https://github.com/pngwn) in [PR 1173](https://github.com/gradio-app/gradio/pull/1173)
* 1183 component height by [@pngwn](https://github.com/pngwn) in [PR 1185](https://github.com/gradio-app/gradio/pull/1185)
* 962 dataframe by [@pngwn](https://github.com/pngwn) in [PR 1186](https://github.com/gradio-app/gradio/pull/1186)
* update-contributing by [@FarukOzderim](https://github.com/FarukOzderim) in [PR 1188](https://github.com/gradio-app/gradio/pull/1188)
* Table tweaks by [@pngwn](https://github.com/pngwn) in [PR 1195](https://github.com/gradio-app/gradio/pull/1195)
* wrap tab content in column by [@pngwn](https://github.com/pngwn) in [PR 1200](https://github.com/gradio-app/gradio/pull/1200)
* WIP: Add dark mode support by [@gary149](https://github.com/gary149) in [PR 1187](https://github.com/gradio-app/gradio/pull/1187)
* Restored /api/predict/ endpoint for Interfaces by [@abidlabs](https://github.com/abidlabs) in [PR 1199](https://github.com/gradio-app/gradio/pull/1199)
* hltext-label by [@pngwn](https://github.com/pngwn) in [PR 1204](https://github.com/gradio-app/gradio/pull/1204)
* add copy functionality to json by [@pngwn](https://github.com/pngwn) in [PR 1205](https://github.com/gradio-app/gradio/pull/1205)
* Update component config by [@aliabid94](https://github.com/aliabid94) in [PR 1089](https://github.com/gradio-app/gradio/pull/1089)
* fix placeholder prompt by [@pngwn](https://github.com/pngwn) in [PR 1215](https://github.com/gradio-app/gradio/pull/1215)
* ensure webcam video value is propogated correctly by [@pngwn](https://github.com/pngwn) in [PR 1218](https://github.com/gradio-app/gradio/pull/1218)
* Automatic word-break in highlighted text, combine_adjacent support by [@aliabid94](https://github.com/aliabid94) in [PR 1209](https://github.com/gradio-app/gradio/pull/1209)
* async-function-support by [@FarukOzderim](https://github.com/FarukOzderim) in [PR 1190](https://github.com/gradio-app/gradio/pull/1190)
* Sharing fix for assets by [@aliabid94](https://github.com/aliabid94) in [PR 1208](https://github.com/gradio-app/gradio/pull/1208)
* Hotfixes for course demos by [@abidlabs](https://github.com/abidlabs) in [PR 1222](https://github.com/gradio-app/gradio/pull/1222)
* Allow Custom CSS by [@aliabid94](https://github.com/aliabid94) in [PR 1170](https://github.com/gradio-app/gradio/pull/1170)
* share-hotfix by [@FarukOzderim](https://github.com/FarukOzderim) in [PR 1226](https://github.com/gradio-app/gradio/pull/1226)
* tweaks by [@pngwn](https://github.com/pngwn) in [PR 1229](https://github.com/gradio-app/gradio/pull/1229)
* white space for class concatenation by [@radames](https://github.com/radames) in [PR 1228](https://github.com/gradio-app/gradio/pull/1228)
* Tweaks by [@pngwn](https://github.com/pngwn) in [PR 1230](https://github.com/gradio-app/gradio/pull/1230)
* css tweaks by [@pngwn](https://github.com/pngwn) in [PR 1235](https://github.com/gradio-app/gradio/pull/1235)
* ensure defaults height match for media inputs by [@pngwn](https://github.com/pngwn) in [PR 1236](https://github.com/gradio-app/gradio/pull/1236)
* Default Label label value by [@radames](https://github.com/radames) in [PR 1239](https://github.com/gradio-app/gradio/pull/1239)
* update-shortcut-syntax by [@FarukOzderim](https://github.com/FarukOzderim) in [PR 1234](https://github.com/gradio-app/gradio/pull/1234)
* Update version.txt by [@FarukOzderim](https://github.com/FarukOzderim) in [PR 1244](https://github.com/gradio-app/gradio/pull/1244)
* Layout bugs by [@pngwn](https://github.com/pngwn) in [PR 1246](https://github.com/gradio-app/gradio/pull/1246)
* Update demo by [@FarukOzderim](https://github.com/FarukOzderim) in [PR 1253](https://github.com/gradio-app/gradio/pull/1253)
* Button default name by [@FarukOzderim](https://github.com/FarukOzderim) in [PR 1243](https://github.com/gradio-app/gradio/pull/1243)
* Labels spacing by [@gary149](https://github.com/gary149) in [PR 1254](https://github.com/gradio-app/gradio/pull/1254)
* add global loader for gradio app by [@pngwn](https://github.com/pngwn) in [PR 1251](https://github.com/gradio-app/gradio/pull/1251)
* ui apis for dalle-mini by [@pngwn](https://github.com/pngwn) in [PR 1258](https://github.com/gradio-app/gradio/pull/1258)
* Add precision to Number, backend only by [@freddyaboulton](https://github.com/freddyaboulton) in [PR 1125](https://github.com/gradio-app/gradio/pull/1125)
* Website Design Changes by [@abidlabs](https://github.com/abidlabs) in [PR 1015](https://github.com/gradio-app/gradio/pull/1015)
* Small fixes for multiple demos compatible with 3.0 by [@radames](https://github.com/radames) in [PR 1257](https://github.com/gradio-app/gradio/pull/1257)
* Issue #1160: Model 3D component not destroyed correctly by [@dawoodkhan82](https://github.com/dawoodkhan82) in [PR 1219](https://github.com/gradio-app/gradio/pull/1219)
* Fixes to components by [@abidlabs](https://github.com/abidlabs) in [PR 1260](https://github.com/gradio-app/gradio/pull/1260)
* layout docs by [@abidlabs](https://github.com/abidlabs) in [PR 1263](https://github.com/gradio-app/gradio/pull/1263)
* Static forms by [@pngwn](https://github.com/pngwn) in [PR 1264](https://github.com/gradio-app/gradio/pull/1264)
* Cdn assets by [@pngwn](https://github.com/pngwn) in [PR 1265](https://github.com/gradio-app/gradio/pull/1265)
* update logo by [@gary149](https://github.com/gary149) in [PR 1266](https://github.com/gradio-app/gradio/pull/1266)
* fix slider by [@aliabid94](https://github.com/aliabid94) in [PR 1268](https://github.com/gradio-app/gradio/pull/1268)
* maybe fix auth in iframes by [@pngwn](https://github.com/pngwn) in [PR 1261](https://github.com/gradio-app/gradio/pull/1261)
* Improves "Getting Started" guide by [@abidlabs](https://github.com/abidlabs) in [PR 1269](https://github.com/gradio-app/gradio/pull/1269)
* Add embedded demos to website by [@aliabid94](https://github.com/aliabid94) in [PR 1270](https://github.com/gradio-app/gradio/pull/1270)
* Label hotfixes by [@abidlabs](https://github.com/abidlabs) in [PR 1281](https://github.com/gradio-app/gradio/pull/1281)
* General tweaks by [@pngwn](https://github.com/pngwn) in [PR 1276](https://github.com/gradio-app/gradio/pull/1276)
* only affect links within the document by [@pngwn](https://github.com/pngwn) in [PR 1282](https://github.com/gradio-app/gradio/pull/1282)
* release 3.0b9 by [@abidlabs](https://github.com/abidlabs) in [PR 1283](https://github.com/gradio-app/gradio/pull/1283)
* Dm by [@pngwn](https://github.com/pngwn) in [PR 1284](https://github.com/gradio-app/gradio/pull/1284)
* Website fixes by [@aliabd](https://github.com/aliabd) in [PR 1286](https://github.com/gradio-app/gradio/pull/1286)
* Create Streamables by [@aliabid94](https://github.com/aliabid94) in [PR 1279](https://github.com/gradio-app/gradio/pull/1279)
* ensure table works on mobile by [@pngwn](https://github.com/pngwn) in [PR 1277](https://github.com/gradio-app/gradio/pull/1277)
* changes by [@aliabid94](https://github.com/aliabid94) in [PR 1287](https://github.com/gradio-app/gradio/pull/1287)
* demo alignment on landing page by [@aliabd](https://github.com/aliabd) in [PR 1288](https://github.com/gradio-app/gradio/pull/1288)
* New meta img by [@aliabd](https://github.com/aliabd) in [PR 1289](https://github.com/gradio-app/gradio/pull/1289)
* updated PyPi version to 3.0 by [@abidlabs](https://github.com/abidlabs) in [PR 1290](https://github.com/gradio-app/gradio/pull/1290)
* Fix site by [@aliabid94](https://github.com/aliabid94) in [PR 1291](https://github.com/gradio-app/gradio/pull/1291)
* Mobile responsive guides by [@aliabd](https://github.com/aliabd) in [PR 1293](https://github.com/gradio-app/gradio/pull/1293)
* Update readme by [@abidlabs](https://github.com/abidlabs) in [PR 1292](https://github.com/gradio-app/gradio/pull/1292)
* gif by [@abidlabs](https://github.com/abidlabs) in [PR 1296](https://github.com/gradio-app/gradio/pull/1296)

## Contributors Shoutout:

* [@JefferyChiang](https://github.com/JefferyChiang) made their first contribution in [PR 1004](https://github.com/gradio-app/gradio/pull/1004)
* [@NimaBoscarino](https://github.com/NimaBoscarino) made their first contribution in [PR 1000](https://github.com/gradio-app/gradio/pull/1000)
* [@ronvoluted](https://github.com/ronvoluted) made their first contribution in [PR 1050](https://github.com/gradio-app/gradio/pull/1050)
* [@radames](https://github.com/radames) made their first contribution in [PR 1074](https://github.com/gradio-app/gradio/pull/1074)
* [@freddyaboulton](https://github.com/freddyaboulton) made their first contribution in [PR 1085](https://github.com/gradio-app/gradio/pull/1085)<|MERGE_RESOLUTION|>--- conflicted
+++ resolved
@@ -50,17 +50,13 @@
 * Added better support for symlinks in the way absolute paths are resolved by [@abidlabs](https://github.com/abidlabs) in [PR 3037](https://github.com/gradio-app/gradio/pull/3037)
 * Fix several minor frontend bugs (loading animation, examples as gallery) frontend [@aliabid94](https://github.com/3026) in [PR 2961](https://github.com/gradio-app/gradio/pull/3026).
 * Fixes bug that the chatbot sample code does not work with certain input value by [@petrov826](https://github.com/petrov826) in [PR 3039](https://github.com/gradio-app/gradio/pull/3039).
-<<<<<<< HEAD
-* Fixed bug where the Checkbox and Dropdown change events were not triggered in response to other component changes by [@freddyaboulton](https://github.com/freddyaboulton) in [PR 3045](https://github.com/gradio-app/gradio/pull/3045)
-* Fixes issue where after clicking submit, the sketch output wouldn't clear [@dawoodkhan82](https://github.com/dawoodkhan82) in [PR 3047](https://github.com/gradio-app/gradio/pull/3047) 
-=======
 * Fix shadows for form element and ensure focus styles more visible in dark mode   [@pngwn](https://github.com/pngwn) in [PR 3042](https://github.com/gradio-app/gradio/pull/3042).
 * Fixed bug where the Checkbox and Dropdown change events were not triggered in response to other component changes by [@freddyaboulton](https://github.com/freddyaboulton) in [PR 3045](https://github.com/gradio-app/gradio/pull/3045)   
 * Fix bug where the queue was not properly restarted after launching a `closed` app by [@freddyaboulton](https://github.com/freddyaboulton) in [PR 3022](https://github.com/gradio-app/gradio/pull/3022)
 * Adding missing embedded components on docs by [@aliabd](https://github.com/aliabd) in [PR 3027](https://github.com/gradio-app/gradio/pull/3027)
 * Fixes bug where app would crash if the `file_types` parameter of `gr.File` or `gr.UploadButton` was not a list by [@freddyaboulton](https://github.com/freddyaboulton) in [PR 3048](https://github.com/gradio-app/gradio/pull/3048)    
 * Fix bug where input component was not hidden in the frontend for `UploadButton` by  [@freddyaboulton](https://github.com/freddyaboulton) in [PR 3053](https://github.com/gradio-app/gradio/pull/3053)
->>>>>>> 7fc3e750
+* Fixes issue where after clicking submit or undo, the sketch output wouldn't clear. [@dawoodkhan82](https://github.com/dawoodkhan82) in [PR 3047](https://github.com/gradio-app/gradio/pull/3047) 
 
 ## Documentation Changes:
 * SEO improvements to guides by[@aliabd](https://github.com/aliabd) in [PR 2915](https://github.com/gradio-app/gradio/pull/2915)
