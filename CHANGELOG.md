# Upcoming Release 

## New Features:

### Extended support for Interface.load! 🏗️

You can now load `image-to-text` and `conversational` pipelines from the hub!

### Image-to-text Demo
```python
io = gr.Interface.load("models/nlpconnect/vit-gpt2-image-captioning",
                       api_key="<optional-api-key>")
io.launch()
```
<img width="1087" alt="image" src="https://user-images.githubusercontent.com/41651716/213260197-dc5d80b4-6e50-4b3a-a764-94980930ac38.png">

### conversational Demo
```python
chatbot = gr.Interface.load("models/microsoft/DialoGPT-medium",
                           api_key="<optional-api-key>")
chatbot.launch()
```
![chatbot_load](https://user-images.githubusercontent.com/41651716/213260220-3eaa25b7-a38b-48c6-adeb-2718bdf297a2.gif)


By [@freddyaboulton](https://github.com/freddyaboulton) in [PR 3011](https://github.com/gradio-app/gradio/pull/3011) 

### Download Button added to Model3D Output Component

No need for an additional file output component to enable model3d file downloads anymore. We now added a download button to the model3d component itself.

<img width="739" alt="Screenshot 2023-01-18 at 3 52 45 PM" src="https://user-images.githubusercontent.com/12725292/213294198-5f4fda35-bde7-450c-864f-d5683e7fa29a.png">

By [@dawoodkhan82](https://github.com/dawoodkhan82) in [PR 3014](https://github.com/gradio-app/gradio/pull/3014) 

## Bug Fixes:
* Fixes bug where interpretation event was not configured correctly by [@freddyaboulton](https://github.com/freddyaboulton) in [PR 2993](https://github.com/gradio-app/gradio/pull/2993) 
* Fix relative import bug in reload mode by [@freddyaboulton](https://github.com/freddyaboulton) in [PR 2992](https://github.com/gradio-app/gradio/pull/2992) 
* Fixes bug where png files were not being recognized when uploading images by [@abidlabs](https://github.com/abidlabs) in [PR 3002](https://github.com/gradio-app/gradio/pull/3002) 
* Fixes bug where external Spaces could not be loaded and used as functions if they returned files by [@abidlabs](https://github.com/abidlabs) in [PR 3004](https://github.com/gradio-app/gradio/pull/3004) 
* Fix bug where file serialization output was not JSON serializable by [@freddyaboulton](https://github.com/freddyaboulton) in [PR 2999](https://github.com/gradio-app/gradio/pull/2999)  
* Fixes bug where png files were not being recognized when uploading images by [@abidlabs](https://github.com/abidlabs) in [PR 3002](https://github.com/gradio-app/gradio/pull/3002) 
* Fixes bug where temporary uploaded files were not being added to temp sets by [@abidlabs](https://github.com/abidlabs) in [PR 3005](https://github.com/gradio-app/gradio/pull/3005)
* Fixes issue where markdown support in chatbot breaks older demos [@dawoodkhan82](https://github.com/dawoodkhan82) in [PR 3006](https://github.com/gradio-app/gradio/pull/3006) 
* Fixes the `/file/` route that was broken in a recent change in [PR 3010](https://github.com/gradio-app/gradio/pull/3010) 
* Fix bug where the Image component could not serialize image urls by [@freddyaboulton](https://github.com/freddyaboulton) in [PR 2957](https://github.com/gradio-app/gradio/pull/2957)  
* Fix forwarding for guides after SEO renaming by [@aliabd](https://github.com/aliabd) in [PR 3017](https://github.com/gradio-app/gradio/pull/3017)
* Switch all pages on the website to use latest stable gradio by [@aliabd](https://github.com/aliabd) in [PR 3016](https://github.com/gradio-app/gradio/pull/3016)
* Fix bug related to deprecated parameters in `huggingface_hub` for the HuggingFaceDatasetSaver in [PR 3025](https://github.com/gradio-app/gradio/pull/3025)
* Added better support for symlinks in the way absolute paths are resolved by [@abidlabs](https://github.com/abidlabs) in [PR 3037](https://github.com/gradio-app/gradio/pull/3037)
* Fix several minor frontend bugs (loading animation, examples as gallery) frontend [@aliabid94](https://github.com/3026) in [PR 2961](https://github.com/gradio-app/gradio/pull/3026).
* Fixes bug that the chatbot sample code does not work with certain input value by [@petrov826](https://github.com/petrov826) in [PR 3039](https://github.com/gradio-app/gradio/pull/3039).
* Fix shadows for form element and ensure focus styles more visible in dark mode   [@pngwn](https://github.com/pngwn) in [PR 3042](https://github.com/gradio-app/gradio/pull/3042).
* Fixed bug where the Checkbox and Dropdown change events were not triggered in response to other component changes by [@freddyaboulton](https://github.com/freddyaboulton) in [PR 3045](https://github.com/gradio-app/gradio/pull/3045)   
* Fix bug where the queue was not properly restarted after launching a `closed` app by [@freddyaboulton](https://github.com/freddyaboulton) in [PR 3022](https://github.com/gradio-app/gradio/pull/3022)
* Adding missing embedded components on docs by [@aliabd](https://github.com/aliabd) in [PR 3027](https://github.com/gradio-app/gradio/pull/3027)
* Fixes bug where app would crash if the `file_types` parameter of `gr.File` or `gr.UploadButton` was not a list by [@freddyaboulton](https://github.com/freddyaboulton) in [PR 3048](https://github.com/gradio-app/gradio/pull/3048)    
* Ensure CSS mounts correctly regardless of how many Gradio instances are on the page [@pngwn](https://github.com/pngwn) in [PR 3059](https://github.com/gradio-app/gradio/pull/3059).
* Fix bug where input component was not hidden in the frontend for `UploadButton` by  [@freddyaboulton](https://github.com/freddyaboulton) in [PR 3053](https://github.com/gradio-app/gradio/pull/3053)
<<<<<<< HEAD
* Fixes issue where after clicking submit or undo, the sketch output wouldn't clear. [@dawoodkhan82](https://github.com/dawoodkhan82) in [PR 3047](https://github.com/gradio-app/gradio/pull/3047) 
=======
* Ensure spaces embedded via the web component always use the correct URLs for server requests and change ports for testing to avoid strange collisions when users are working with embedded apps locally by [@pngwn](https://github.com/pngwn) in [PR 3065](https://github.com/gradio-app/gradio/pull/3065)
* Preserve selected image of Gallery through updated by [@freddyaboulton](https://github.com/freddyaboulton) in [PR 3061](https://github.com/gradio-app/gradio/pull/3061) 
* Fixes bug where tabs selected attribute not working if manually change tab by [@tomhang25](https://github.com/tomchang25) in [3055](https://github.com/gradio-app/gradio/pull/3055)
>>>>>>> 9599772f

## Documentation Changes:
* SEO improvements to guides by[@aliabd](https://github.com/aliabd) in [PR 2915](https://github.com/gradio-app/gradio/pull/2915)
* Use `gr.LinePlot` for the `blocks_kinematics` demo by [@freddyaboulton](https://github.com/freddyaboulton) in [PR 2998](https://github.com/gradio-app/gradio/pull/2998)  
* Updated the `interface_series_load` to include some inline markdown code by [@abidlabs](https://github.com/abidlabs) in [PR 3051](https://github.com/gradio-app/gradio/pull/3051)

## Testing and Infrastructure Changes:
* Adds a GitHub action to test if any large files (> 5MB) are present by [@abidlabs](https://github.com/abidlabs) in [PR 3013](https://github.com/gradio-app/gradio/pull/3013)  

## Breaking Changes:
No changes to highlight.

## Full Changelog:
* Rewrote frontend using CSS variables for themes by [@pngwn](https://github.com/pngwn) in [PR 2840](https://github.com/gradio-app/gradio/pull/2840)
* Moved telemetry requests to run on background threads by [@abidlabs](https://github.com/abidlabs) in [PR 3054](https://github.com/gradio-app/gradio/pull/3054)  


## Contributors Shoutout:
No changes to highlight.


# Version 3.16.2

## New Features:
No changes to highlight.

## Bug Fixes:
* Fixed file upload fails for files with zero size by [@dawoodkhan82](https://github.com/dawoodkhan82) in [PR 2923](https://github.com/gradio-app/gradio/pull/2923)
* Fixed bug where `mount_gradio_app` would not launch if the queue was enabled in a gradio app by [@freddyaboulton](https://github.com/freddyaboulton) in [PR 2939](https://github.com/gradio-app/gradio/pull/2939) 
* Fix custom long CSS handling in Blocks by [@anton-l](https://github.com/anton-l) in [PR 2953](https://github.com/gradio-app/gradio/pull/2953)
* Recovers the dropdown change event by [@abidlabs](https://github.com/abidlabs) in [PR 2954](https://github.com/gradio-app/gradio/pull/2954).
* Fix audio file output by [@aliabid94](https://github.com/aliabid94) in [PR 2961](https://github.com/gradio-app/gradio/pull/2961).
* Fixed bug where file extensions of really long files were not kept after download by [@freddyaboulton](https://github.com/freddyaboulton) in [PR 2929](https://github.com/gradio-app/gradio/pull/2929) 
* Fix bug where outputs for examples where not being returned by the backend by [@freddyaboulton](https://github.com/freddyaboulton) in [PR 2955](https://github.com/gradio-app/gradio/pull/2955) 
* Fix bug in `blocks_plug` demo that prevented switching tabs programmatically with python [@TashaSkyUp](https://github.com/https://github.com/TashaSkyUp) in [PR 2971](https://github.com/gradio-app/gradio/pull/2971). 

## Documentation Changes:
No changes to highlight.

## Testing and Infrastructure Changes:
No changes to highlight.

## Breaking Changes:
No changes to highlight.

## Full Changelog:
No changes to highlight.

## Contributors Shoutout:
No changes to highlight.


# Version 3.16.1

## New Features:

No changes to highlight.

## Bug Fixes:
* Fix audio file output by [@aliabid94](https://github.com/aliabid94) in [PR 2950](https://github.com/gradio-app/gradio/pull/2950).

## Documentation Changes:
No changes to highlight.

## Testing and Infrastructure Changes:
No changes to highlight.

## Breaking Changes:
No changes to highlight.

## Full Changelog:
No changes to highlight.

## Contributors Shoutout:
No changes to highlight.

# Version 3.16.0

## New Features:

### Send custom progress updates by adding a `gr.Progress` argument after the input arguments to any function. Example:

```python
def reverse(word, progress=gr.Progress()):
    progress(0, desc="Starting")
    time.sleep(1)
    new_string = ""
    for letter in progress.tqdm(word, desc="Reversing"):
        time.sleep(0.25)
        new_string = letter + new_string
    return new_string

demo = gr.Interface(reverse, gr.Text(), gr.Text())
```

Progress indicator bar by [@aliabid94](https://github.com/aliabid94) in [PR 2750](https://github.com/gradio-app/gradio/pull/2750).

* Added `title` argument to `TabbedInterface` by @MohamedAliRashad in [#2888](https://github.com/gradio-app/gradio/pull/2888)
* Add support for specifying file extensions for `gr.File` and `gr.UploadButton`, using `file_types` parameter (e.g  `gr.File(file_count="multiple", file_types=["text", ".json", ".csv"])`) by @dawoodkhan82 in [#2901](https://github.com/gradio-app/gradio/pull/2901)
* Added `multiselect` option to `Dropdown` by @dawoodkhan82 in [#2871](https://github.com/gradio-app/gradio/pull/2871)

### With `multiselect` set to `true` a user can now select multiple options from the `gr.Dropdown` component.

```python
gr.Dropdown(["angola", "pakistan", "canada"], multiselect=True, value=["angola"])
```
<img width="610" alt="Screenshot 2023-01-03 at 4 14 36 PM" src="https://user-images.githubusercontent.com/12725292/210442547-c86975c9-4b4f-4b8e-8803-9d96e6a8583a.png">


## Bug Fixes:
* Fixed bug where an error opening an audio file led to a crash by [@FelixDombek](https://github.com/FelixDombek) in [PR 2898](https://github.com/gradio-app/gradio/pull/2898)
* Fixed bug where setting `default_enabled=False` made it so that the entire queue did not start by [@freddyaboulton](https://github.com/freddyaboulton) in [PR 2876](https://github.com/gradio-app/gradio/pull/2876)  
* Fixed bug where csv preview for DataFrame examples would show filename instead of file contents by [@freddyaboulton](https://github.com/freddyaboulton) in [PR 2877](https://github.com/gradio-app/gradio/pull/2877)
* Fixed bug where an error raised after yielding iterative output would not be displayed in the browser by 
[@JaySmithWpg](https://github.com/JaySmithWpg) in [PR 2889](https://github.com/gradio-app/gradio/pull/2889)
* Fixed bug in `blocks_style` demo that was preventing it from launching by [@freddyaboulton](https://github.com/freddyaboulton) in [PR 2890](https://github.com/gradio-app/gradio/pull/2890)  
* Fixed bug where files could not be downloaded by [@freddyaboulton](https://github.com/freddyaboulton) in [PR 2926](https://github.com/gradio-app/gradio/pull/2926)
* Fixed bug where cached examples were not displaying properly by [@a-rogalska](https://github.com/a-rogalska) in [PR 2974](https://github.com/gradio-app/gradio/pull/2974)

## Documentation Changes:
* Added a Guide on using Google Sheets to create a real-time dashboard with Gradio's `DataFrame` and `LinePlot` component, by [@abidlabs](https://github.com/abidlabs) in [PR 2816](https://github.com/gradio-app/gradio/pull/2816) 
* Add a components - events matrix on the docs by [@aliabd](https://github.com/aliabd) in [PR 2921](https://github.com/gradio-app/gradio/pull/2921)

## Testing and Infrastructure Changes:
* Deployed PRs from forks to spaces by [@freddyaboulton](https://github.com/freddyaboulton) in [PR 2895](https://github.com/gradio-app/gradio/pull/2895)   

## Breaking Changes:
No changes to highlight.

## Full Changelog:
* The `default_enabled` parameter of the `Blocks.queue` method has no effect by [@freddyaboulton](https://github.com/freddyaboulton) in [PR 2876](https://github.com/gradio-app/gradio/pull/2876) 
* Added typing to several Python files in codebase by [@abidlabs](https://github.com/abidlabs) in [PR 2887](https://github.com/gradio-app/gradio/pull/2887) 
* Excluding untracked files from demo notebook check action by [@aliabd](https://github.com/aliabd) in [PR 2897](https://github.com/gradio-app/gradio/pull/2897)
* Optimize images and gifs by [@aliabd](https://github.com/aliabd) in [PR 2922](https://github.com/gradio-app/gradio/pull/2922)
* Updated typing by [@1nF0rmed](https://github.com/1nF0rmed) in [PR 2904](https://github.com/gradio-app/gradio/pull/2904)

## Contributors Shoutout:
* @JaySmithWpg for making their first contribution to gradio!
* @MohamedAliRashad for making their first contribution to gradio!

# Version 3.15.0

## New Features:

Gradio's newest plotting component `gr.LinePlot`! 📈

With this component you can easily create time series visualizations with customizable
appearance for your demos and dashboards ... all without having to know an external plotting library.

For an example of the api see below:

```python
gr.LinePlot(stocks,
            x="date",
            y="price",
            color="symbol",
            color_legend_position="bottom",
            width=600, height=400, title="Stock Prices")
```
![image](https://user-images.githubusercontent.com/41651716/208711646-81ae3745-149b-46a3-babd-0569aecdd409.png)


By [@freddyaboulton](https://github.com/freddyaboulton) in [PR 2807](https://github.com/gradio-app/gradio/pull/2807) 

## Bug Fixes:
* Fixed bug where the `examples_per_page` parameter of the `Examples` component was not passed to the internal `Dataset` component by [@freddyaboulton](https://github.com/freddyaboulton) in [PR 2861](https://github.com/gradio-app/gradio/pull/2861)  
* Fixes loading Spaces that have components with default values by [@abidlabs](https://github.com/abidlabs) in [PR 2855](https://github.com/gradio-app/gradio/pull/2855) 
* Fixes flagging when `allow_flagging="auto"` in `gr.Interface()` by [@abidlabs](https://github.com/abidlabs) in [PR 2695](https://github.com/gradio-app/gradio/pull/2695)
* Fixed bug where passing a non-list value to `gr.CheckboxGroup` would crash the entire app by [@freddyaboulton](https://github.com/freddyaboulton) in [PR 2866](https://github.com/gradio-app/gradio/pull/2866) 

## Documentation Changes:
* Added a Guide on using BigQuery with Gradio's `DataFrame` and `ScatterPlot` component,
by [@abidlabs](https://github.com/abidlabs) in [PR 2794](https://github.com/gradio-app/gradio/pull/2794) 

## Testing and Infrastructure Changes:
No changes to highlight.

## Breaking Changes:
No changes to highlight.

## Full Changelog:
* Fixed importing gradio can cause PIL.Image.registered_extensions() to break by `[@aliencaocao](https://github.com/aliencaocao)` in `[PR 2846](https://github.com/gradio-app/gradio/pull/2846)`
* Fix css glitch and navigation in docs by [@aliabd](https://github.com/aliabd) in [PR 2856](https://github.com/gradio-app/gradio/pull/2856)
* Added the ability to set `x_lim`, `y_lim` and legend positions for `gr.ScatterPlot` by  [@freddyaboulton](https://github.com/freddyaboulton) in [PR 2807](https://github.com/gradio-app/gradio/pull/2807)  
* Remove footers and min-height the correct way by [@aliabd](https://github.com/aliabd) in [PR 2860](https://github.com/gradio-app/gradio/pull/2860)

## Contributors Shoutout:
No changes to highlight.

# Version 3.14.0

## New Features:

### Add Waveform Visual Support to Audio
Adds a `gr.make_waveform()` function that creates a waveform video by combining an audio and an optional background image by [@dawoodkhan82](http://github.com/dawoodkhan82) and [@aliabid94](http://github.com/aliabid94) in [PR 2706](https://github.com/gradio-app/gradio/pull/2706. Helpful for making audio outputs much more shareable.

![waveform screenrecording](https://user-images.githubusercontent.com/7870876/206062396-164a5e71-451a-4fe0-94a7-cbe9269d57e6.gif)

### Allows Every Component to Accept an `every` Parameter

When a component's initial value is a function, the `every` parameter re-runs the function every `every` seconds. By [@abidlabs](https://github.com/abidlabs) in [PR 2806](https://github.com/gradio-app/gradio/pull/2806). Here's a code example:

```py
import gradio as gr

with gr.Blocks() as demo:
    df = gr.DataFrame(run_query, every=60*60)

demo.queue().launch() 
```

## Bug Fixes:
* Fixed issue where too many temporary files were created, all with randomly generated
filepaths. Now fewer temporary files are created and are assigned a path that is a 
hash based on the file contents by [@abidlabs](https://github.com/abidlabs) in [PR 2758](https://github.com/gradio-app/gradio/pull/2758) 

## Documentation Changes:
No changes to highlight.

## Testing and Infrastructure Changes:
No changes to highlight.

## Breaking Changes:
No changes to highlight.

## Full Changelog:
No changes to highlight.

## Contributors Shoutout:
No changes to highlight.


# Version 3.13.2

## New Features:
No changes to highlight.

## Bug Fixes:
No changes to highlight.

## Documentation Changes:
* Improves documentation of several queuing-related parameters by [@abidlabs](https://github.com/abidlabs) in [PR 2825](https://github.com/gradio-app/gradio/pull/2825) 

## Testing and Infrastructure Changes:
* Remove h11 pinning by [@ecederstrand]([https://github.com/abidlabs](https://github.com/ecederstrand)) in [PR 2820]([https://github.com/gradio-app/gradio/pull/2808](https://github.com/gradio-app/gradio/pull/2820)) 

## Breaking Changes:
No changes to highlight.

## Full Changelog:
No changes to highlight.

## Contributors Shoutout:
No changes to highlight.

# Version 3.13.1

## New Features:

### New Shareable Links

Replaces tunneling logic based on ssh port-forwarding to that based on `frp` by [XciD](https://github.com/XciD) and [Wauplin](https://github.com/Wauplin) in [PR 2509](https://github.com/gradio-app/gradio/pull/2509)

You don't need to do anything differently, but when you set `share=True` in `launch()`,
you'll get this message and a public link that look a little bit different:

```bash
Setting up a public link... we have recently upgraded the way public links are generated. If you encounter any problems, please downgrade to gradio version 3.13.0
.
Running on public URL: https://bec81a83-5b5c-471e.gradio.live
```

These links are a more secure and scalable way to create shareable demos!

## Bug Fixes:
* Allows `gr.Dataframe()` to take a `pandas.DataFrame` that includes numpy array and other types as its initial value, by [@abidlabs](https://github.com/abidlabs) in [PR 2804](https://github.com/gradio-app/gradio/pull/2804) 
* Add `altair` to requirements.txt by [@freddyaboulton](https://github.com/freddyaboulton) in [PR 2811](https://github.com/gradio-app/gradio/pull/2811)
* Added aria-labels to icon buttons that are built into UI components by [@emilyuhde](http://github.com/emilyuhde) in [PR 2791](https://github.com/gradio-app/gradio/pull/2791)

## Documentation Changes:
* Fixed some typos in the "Plot Component for Maps" guide by [@freddyaboulton](https://github.com/freddyaboulton) in [PR 2811](https://github.com/gradio-app/gradio/pull/2811)

## Testing and Infrastructure Changes:
* Fixed test for IP address by [@abidlabs](https://github.com/abidlabs) in [PR 2808](https://github.com/gradio-app/gradio/pull/2808) 

## Breaking Changes:
No changes to highlight.

## Full Changelog:
* Fixed typo in parameter `visible` in classes in `templates.py` by [@abidlabs](https://github.com/abidlabs) in [PR 2805](https://github.com/gradio-app/gradio/pull/2805) 
* Switched external service for getting IP address from `https://api.ipify.org` to `https://checkip.amazonaws.com/` by [@abidlabs](https://github.com/abidlabs) in [PR 2810](https://github.com/gradio-app/gradio/pull/2810) 

## Contributors Shoutout:
No changes to highlight.

* Fixed typo in parameter `visible` in classes in `templates.py` by [@abidlabs](https://github.com/abidlabs) in [PR 2805](https://github.com/gradio-app/gradio/pull/2805)
* Switched external service for getting IP address from `https://api.ipify.org` to `https://checkip.amazonaws.com/` by [@abidlabs](https://github.com/abidlabs) in [PR 2810](https://github.com/gradio-app/gradio/pull/2810)


# Version 3.13.0

## New Features:

### Scatter plot component

It is now possible to create a scatter plot natively in Gradio!

The `gr.ScatterPlot` component accepts a pandas dataframe and some optional configuration parameters
and will automatically create a plot for you!

This is the first of many native plotting components in Gradio!

For an example of how to use `gr.ScatterPlot` see below:

```python
import gradio as gr
from vega_datasets import data

cars = data.cars()

with gr.Blocks() as demo:
    gr.ScatterPlot(show_label=False,
                   value=cars,
                   x="Horsepower",
                   y="Miles_per_Gallon",
                   color="Origin",
                   tooltip="Name",
                   title="Car Data",
                   y_title="Miles per Gallon",
                   color_legend_title="Origin of Car").style(container=False)

demo.launch()
```

<img width="404" alt="image" src="https://user-images.githubusercontent.com/41651716/206737726-4c4da5f0-dee8-4f0a-b1e1-e2b75c4638e9.png">


By [@freddyaboulton](https://github.com/freddyaboulton) in [PR 2764](https://github.com/gradio-app/gradio/pull/2764)


### Support for altair plots

The `Plot` component can now accept altair plots as values!
Simply return an altair plot from your event listener and gradio will display it in the front-end.
See the example below:

```python
import gradio as gr
import altair as alt
from vega_datasets import data

cars = data.cars()
chart = (
    alt.Chart(cars)
    .mark_point()
    .encode(
        x="Horsepower",
        y="Miles_per_Gallon",
        color="Origin",
    )
)

with gr.Blocks() as demo:
    gr.Plot(value=chart)
demo.launch()
```

<img width="1366" alt="image" src="https://user-images.githubusercontent.com/41651716/204660697-f994316f-5ca7-4e8a-93bc-eb5e0d556c91.png">

By [@freddyaboulton](https://github.com/freddyaboulton) in [PR 2741](https://github.com/gradio-app/gradio/pull/2741)

### Set the background color of a Label component

The `Label` component now accepts a `color` argument by [@freddyaboulton](https://github.com/freddyaboulton) in [PR 2736](https://github.com/gradio-app/gradio/pull/2736).
The `color` argument should either be a valid css color name or hexadecimal string.
You can update the color with `gr.Label.update`!

This lets you create Alert and Warning boxes with the `Label` component. See below:

```python
import gradio as gr
import random

def update_color(value):
    if value < 0:
        # This is bad so use red
        return "#FF0000"
    elif 0 <= value <= 20:
        # Ok but pay attention (use orange)
        return "#ff9966"
    else:
        # Nothing to worry about
        return None

def update_value():
    choice = random.choice(['good', 'bad', 'so-so'])
    color = update_color(choice)
    return gr.Label.update(value=choice, color=color)


with gr.Blocks() as demo:
    label = gr.Label(value=-10)
    demo.load(lambda: update_value(), inputs=None, outputs=[label], every=1)
demo.queue().launch()
```

![label_bg_color_update](https://user-images.githubusercontent.com/41651716/204400372-80e53857-f26f-4a38-a1ae-1acadff75e89.gif)

### Add Brazilian Portuguese translation

Add Brazilian Portuguese translation (pt-BR.json) by [@pstwh](http://github.com/pstwh) in [PR 2753](https://github.com/gradio-app/gradio/pull/2753):

<img width="951" alt="image" src="https://user-images.githubusercontent.com/1778297/206615305-4c52031e-3f7d-4df2-8805-a79894206911.png">

## Bug Fixes:
* Fixed issue where image thumbnails were not showing when an example directory was provided
by [@abidlabs](https://github.com/abidlabs) in [PR 2745](https://github.com/gradio-app/gradio/pull/2745)
* Fixed bug loading audio input models from the hub by [@freddyaboulton](https://github.com/freddyaboulton) in [PR 2779](https://github.com/gradio-app/gradio/pull/2779).
* Fixed issue where entities were not merged when highlighted text was generated from the
dictionary inputs [@payoto](https://github.com/payoto) in [PR 2767](https://github.com/gradio-app/gradio/pull/2767)
* Fixed bug where generating events did not finish running even if the websocket connection was closed by [@freddyaboulton](https://github.com/freddyaboulton) in [PR 2783](https://github.com/gradio-app/gradio/pull/2783).

## Documentation Changes:
No changes to highlight.

## Testing and Infrastructure Changes:
No changes to highlight.

## Breaking Changes:
No changes to highlight.

## Full Changelog:
* Images in the chatbot component are now resized if they exceed a max width by [@abidlabs](https://github.com/abidlabs) in [PR 2748](https://github.com/gradio-app/gradio/pull/2748)
* Missing parameters have been added to `gr.Blocks().load()` by [@abidlabs](https://github.com/abidlabs) in [PR 2755](https://github.com/gradio-app/gradio/pull/2755)
* Deindex share URLs from search by [@aliabd](https://github.com/aliabd) in [PR 2772](https://github.com/gradio-app/gradio/pull/2772)
* Redirect old links and fix broken ones by [@aliabd](https://github.com/aliabd) in [PR 2774](https://github.com/gradio-app/gradio/pull/2774)

## Contributors Shoutout:
No changes to highlight.

# Version 3.12.0

## New Features:

### The `Chatbot` component now supports a subset of Markdown (including bold, italics, code, images)

You can now pass in some Markdown to the Chatbot component and it will show up,
meaning that you can pass in images as well! by [@abidlabs](https://github.com/abidlabs) in [PR 2731](https://github.com/gradio-app/gradio/pull/2731)

Here's a simple example that references a local image `lion.jpg` that is in the same
folder as the Python script:

```py
import gradio as gr

with gr.Blocks() as demo:
    gr.Chatbot([("hi", "hello **abubakar**"), ("![](/file=lion.jpg)", "cool pic")])

demo.launch()
```

![Alt text](https://user-images.githubusercontent.com/1778297/204357455-5c1a4002-eee7-479d-9a1e-ba2c12522723.png)

To see a more realistic example, see the new demo `/demo/chatbot_multimodal/run.py`.


### Latex support
Added mathtext (a subset of latex) support to gr.Markdown. Added by [@kashif](https://github.com/kashif) and [@aliabid94](https://github.com/aliabid94) in [PR 2696](https://github.com/gradio-app/gradio/pull/2696).

Example of how it can be used:

```python
gr.Markdown(
    r"""
    # Hello World! $\frac{\sqrt{x + y}}{4}$ is today's lesson.
    """)
```

### Update Accordion properties from the backend

You can now update the Accordion `label` and `open` status with `gr.Accordion.update` by [@freddyaboulton](https://github.com/freddyaboulton) in [PR 2690](https://github.com/gradio-app/gradio/pull/2690)

```python
import gradio as gr

with gr.Blocks() as demo:
    with gr.Accordion(label="Open for greeting", open=False) as accordion:
        gr.Textbox("Hello!")
    open_btn = gr.Button(value="Open Accordion")
    close_btn = gr.Button(value="Close Accordion")
    open_btn.click(
        lambda: gr.Accordion.update(open=True, label="Open Accordion"),
        inputs=None,
        outputs=[accordion],
    )
    close_btn.click(
        lambda: gr.Accordion.update(open=False, label="Closed Accordion"),
        inputs=None,
        outputs=[accordion],
    )
demo.launch()
```

![update_accordion](https://user-images.githubusercontent.com/41651716/203164176-b102eae3-babe-4986-ae30-3ab4f400cedc.gif)

## Bug Fixes:
* Fixed bug where requests timeout is missing from utils.version_check() by [@yujiehecs](https://github.com/yujiehecs) in [PR 2729](https://github.com/gradio-app/gradio/pull/2729)
* Fixed bug where so that the `File` component can properly preprocess files to "binary" byte-string format by [CoffeeVampir3](https://github.com/CoffeeVampir3) in [PR 2727](https://github.com/gradio-app/gradio/pull/2727)
* Fixed bug to ensure that filenames are less than 200 characters even for non-English languages by [@SkyTNT](https://github.com/SkyTNT) in [PR 2685](https://github.com/gradio-app/gradio/pull/2685)

## Documentation Changes:
* Performance improvements to docs on mobile by  [@aliabd](https://github.com/aliabd) in [PR 2730](https://github.com/gradio-app/gradio/pull/2730)

## Testing and Infrastructure Changes:
No changes to highlight.

## Breaking Changes:
No changes to highlight.

## Full Changelog:
* Make try examples button more prominent by [@aliabd](https://github.com/aliabd) in [PR 2705](https://github.com/gradio-app/gradio/pull/2705)
* Fix id clashes in docs by [@aliabd](https://github.com/aliabd) in [PR 2713](https://github.com/gradio-app/gradio/pull/2713)
* Fix typos in guide docs by [@andridns](https://github.com/andridns) in [PR 2722](https://github.com/gradio-app/gradio/pull/2722)
* Add option to `include_audio` in Video component. When `True`, for `source="webcam"` this will record audio and video, for `source="upload"` this will retain  the audio in an uploaded video by [@mandargogate](https://github.com/MandarGogate) in [PR 2721](https://github.com/gradio-app/gradio/pull/2721)

## Contributors Shoutout:
* [@andridns](https://github.com/andridns) made their first contribution in [PR 2722](https://github.com/gradio-app/gradio/pull/2722)!


# Version 3.11.0

## New Features:

### Upload Button
There is now a new component called the `UploadButton` which is a file upload component but in button form! You can also specify what file types it should accept in the form of a list (ex: `image`, `video`, `audio`, `text`, or generic `file`). Added by [@dawoodkhan82](https://github.com/dawoodkhan82) in [PR 2591](https://github.com/gradio-app/gradio/pull/2591).

Example of how it can be used:

```python
import gradio as gr

def upload_file(files):
    file_paths = [file.name for file in files]
    return file_paths

with gr.Blocks() as demo:
    file_output = gr.File()
    upload_button = gr.UploadButton("Click to Upload a File", file_types=["image", "video"], file_count="multiple")
    upload_button.upload(upload_file, upload_button, file_output)

demo.launch()
```
### Revamped API documentation page

New API Docs page with in-browser playground and updated aesthetics. [@gary149](https://github.com/gary149) in [PR 2652](https://github.com/gradio-app/gradio/pull/2652)

### Revamped Login page

Previously our login page had its own CSS, had no dark mode, and had an ugly json message on the wrong credentials. Made the page more aesthetically consistent, added dark mode support, and a nicer error message. [@aliabid94](https://github.com/aliabid94) in [PR 2684](https://github.com/gradio-app/gradio/pull/2684)

### Accessing the Requests Object Directly

You can now access the Request object directly in your Python function by [@abidlabs](https://github.com/abidlabs) in [PR 2641](https://github.com/gradio-app/gradio/pull/2641). This means that you can access request headers, the client IP address, and so on. In order to use it, add a parameter to your function and set its type hint to be `gr.Request`. Here's a simple example:

```py
import gradio as gr

def echo(name, request: gr.Request):
    if request:
        print("Request headers dictionary:", request.headers)
        print("IP address:", request.client.host)
    return name

io = gr.Interface(echo, "textbox", "textbox").launch()
```

## Bug Fixes:
* Fixed bug that limited files from being sent over websockets to 16MB. The new limit
is now 1GB  by [@abidlabs](https://github.com/abidlabs) in [PR 2709](https://github.com/gradio-app/gradio/pull/2709)

## Documentation Changes:
* Updated documentation for embedding Gradio demos on Spaces as web components by
[@julien-c](https://github.com/julien-c) in [PR 2698](https://github.com/gradio-app/gradio/pull/2698)
* Updated IFrames in Guides to use the host URL instead of the Space name to be consistent with the new method for embedding Spaces, by
[@julien-c](https://github.com/julien-c) in [PR 2692](https://github.com/gradio-app/gradio/pull/2692)
 * Colab buttons on every demo in the website! Just click open in colab, and run the demo there.



https://user-images.githubusercontent.com/9021060/202878400-cb16ed47-f4dd-4cb0-b2f0-102a9ff64135.mov

## Testing and Infrastructure Changes:
No changes to highlight.

## Breaking Changes:
No changes to highlight.

## Full Changelog:
* Better warnings and error messages for `gr.Interface.load()` by [@abidlabs](https://github.com/abidlabs) in [PR 2694](https://github.com/gradio-app/gradio/pull/2694)
* Add open in colab buttons to demos in docs and /demos by [@aliabd](https://github.com/aliabd) in [PR 2608](https://github.com/gradio-app/gradio/pull/2608)
* Apply different formatting for the types in component docstrings by [@aliabd](https://github.com/aliabd) in [PR 2707](https://github.com/gradio-app/gradio/pull/2707)

## Contributors Shoutout:
No changes to highlight.

# Version 3.10.1

## New Features:
No changes to highlight.

## Bug Fixes:
* Passes kwargs into `gr.Interface.load()` by [@abidlabs](https://github.com/abidlabs) in [PR 2669](https://github.com/gradio-app/gradio/pull/2669)

## Documentation Changes:
No changes to highlight.

## Testing and Infrastructure Changes:
No changes to highlight.

## Breaking Changes:
No changes to highlight.

## Full Changelog:
* Clean up printed statements in Embedded Colab Mode by [@aliabid94](https://github.com/aliabid94) in [PR 2612](https://github.com/gradio-app/gradio/pull/2612)

## Contributors Shoutout:
No changes to highlight.


# Version 3.10.0

* Add support for `'password'` and `'email'` types to `Textbox`. [@pngwn](https://github.com/pngwn) in [PR 2653](https://github.com/gradio-app/gradio/pull/2653)
* `gr.Textbox` component will now raise an exception if `type` is not "text", "email", or "password" [@pngwn](https://github.com/pngwn) in [PR 2653](https://github.com/gradio-app/gradio/pull/2653). This will cause demos using the deprecated `gr.Textbox(type="number")` to raise an exception.

## Bug Fixes:
* Updated the minimum FastApi used in tests to version 0.87 by [@freddyaboulton](https://github.com/freddyaboulton) in [PR 2647](https://github.com/gradio-app/gradio/pull/2647)
* Fixed bug where interfaces with examples could not be loaded with `gr.Interface.load` by [@freddyaboulton](https://github.com/freddyaboulton) [PR 2640](https://github.com/gradio-app/gradio/pull/2640)
* Fixed bug where the `interactive` property of a component could not be updated by [@freddyaboulton](https://github.com/freddyaboulton) in [PR 2639](https://github.com/gradio-app/gradio/pull/2639)
* Fixed bug where some URLs were not being recognized as valid URLs and thus were not
loading correctly in various components by [@abidlabs](https://github.com/abidlabs) in [PR 2659](https://github.com/gradio-app/gradio/pull/2659)


## Documentation Changes:
* Fix some typos in the embedded demo names in "05_using_blocks_like_functions.md" by [@freddyaboulton](https://github.com/freddyaboulton) in [PR 2656](https://github.com/gradio-app/gradio/pull/2656)

## Testing and Infrastructure Changes:
No changes to highlight.

## Breaking Changes:
No changes to highlight.

## Full Changelog:
* Add support for `'password'` and `'email'` types to `Textbox`. [@pngwn](https://github.com/pngwn) in [PR 2653](https://github.com/gradio-app/gradio/pull/2653)

## Contributors Shoutout:
No changes to highlight.


# Version 3.9.1

## New Features:
No changes to highlight.

## Bug Fixes:
* Only set a min height on md and html when loading by [@pngwn](https://github.com/pngwn) in [PR 2623](https://github.com/gradio-app/gradio/pull/2623)

## Documentation Changes:
* See docs for the latest gradio commit to main as well the latest pip release:

![main-vs-pip](https://user-images.githubusercontent.com/9021060/199607887-aab1ae4e-a070-4527-966d-024397abe15b.gif)

* Modified the "Connecting To a Database Guide" to use `pd.read_sql` as opposed to low-level postgres connector by [@freddyaboulton](https://github.com/freddyaboulton) in [PR 2604](https://github.com/gradio-app/gradio/pull/2604)

## Testing and Infrastructure Changes:
No changes to highlight.

## Breaking Changes:
No changes to highlight.

## Full Changelog:
* Dropdown for seeing docs as latest or main by [@aliabd](https://github.com/aliabd) in [PR 2544](https://github.com/gradio-app/gradio/pull/2544)
* Allow `gr.Templates` to accept parameters to override the defaults by [@abidlabs](https://github.com/abidlabs) in [PR 2600](https://github.com/gradio-app/gradio/pull/2600)
* Components now throw a `ValueError()` if constructed with invalid parameters for `type` or `source` (for components that take those parameters) in [PR 2610](https://github.com/gradio-app/gradio/pull/2610)
* Allow auth with using queue by [@GLGDLY](https://github.com/GLGDLY) in [PR 2611](https://github.com/gradio-app/gradio/pull/2611)

## Contributors Shoutout:
No changes to highlight.


# Version 3.9

## New Features:
* Gradio is now embedded directly in colab without requiring the share link by [@aliabid94](https://github.com/aliabid94) in [PR 2455](https://github.com/gradio-app/gradio/pull/2455)

### Calling functions by api_name in loaded apps

When you load an upstream app with `gr.Blocks.load`, you can now specify which fn
to call with the `api_name` parameter.

```python
import gradio as gr
english_translator = gr.Blocks.load(name="spaces/gradio/english-translator")
german = english_translator("My name is Freddy", api_name='translate-to-german')
```

The `api_name` parameter will take precendence over the `fn_index` parameter.

## Bug Fixes:
* Fixed bug where None could not be used for File,Model3D, and Audio examples by [@freddyaboulton](https://github.com/freddyaboulton) in [PR 2588](https://github.com/gradio-app/gradio/pull/2588)
* Fixed links in Plotly map guide + demo by [@dawoodkhan82](https://github.com/dawoodkhan82) in [PR 2578](https://github.com/gradio-app/gradio/pull/2578)
* `gr.Blocks.load()` now correctly loads example files from Spaces [@abidlabs](https://github.com/abidlabs) in [PR 2594](https://github.com/gradio-app/gradio/pull/2594)
* Fixed bug when image clear started upload dialog [@mezotaken](https://github.com/mezotaken) in [PR 2577](https://github.com/gradio-app/gradio/pull/2577)

## Documentation Changes:
* Added a Guide on how to configure the queue for maximum performance by [@abidlabs](https://github.com/abidlabs) in [PR 2558](https://github.com/gradio-app/gradio/pull/2558)


## Testing and Infrastructure Changes:
No changes to highlight.

## Breaking Changes:
No changes to highlight.

## Full Changelog:
* Add `api_name` to `Blocks.__call__` by  [@freddyaboulton](https://github.com/freddyaboulton) in [PR 2593](https://github.com/gradio-app/gradio/pull/2593)
* Update queue with using deque & update requirements by [@GLGDLY](https://github.com/GLGDLY) in [PR 2428](https://github.com/gradio-app/gradio/pull/2428)


## Contributors Shoutout:
No changes to highlight.


# Version 3.8.2

## Bug Fixes:

* Ensure gradio apps embedded via spaces use the correct endpoint for predictions. [@pngwn](https://github.com/pngwn) in [PR 2567](https://github.com/gradio-app/gradio/pull/2567)
* Ensure gradio apps embedded via spaces use the correct websocket protocol. [@pngwn](https://github.com/pngwn) in [PR 2571](https://github.com/gradio-app/gradio/pull/2571)

## New Features:

### Running Events Continuously
Gradio now supports the ability to run an event continuously on a fixed schedule. To use this feature,
pass `every=# of seconds` to the event definition. This will run the event every given number of seconds!

This can be used to:
* Create live visualizations that show the most up to date data
* Refresh the state of the frontend automatically in response to changes in the backend

Here is an example of a live plot that refreshes every half second:
```python
import math
import gradio as gr
import plotly.express as px
import numpy as np


plot_end = 2 * math.pi


def get_plot(period=1):
    global plot_end
    x = np.arange(plot_end - 2 * math.pi, plot_end, 0.02)
    y = np.sin(2*math.pi*period * x)
    fig = px.line(x=x, y=y)
    plot_end += 2 * math.pi
    return fig


with gr.Blocks() as demo:
    with gr.Row():
        with gr.Column():
            gr.Markdown("Change the value of the slider to automatically update the plot")
            period = gr.Slider(label="Period of plot", value=1, minimum=0, maximum=10, step=1)
            plot = gr.Plot(label="Plot (updates every half second)")

    dep = demo.load(get_plot, None, plot, every=0.5)
    period.change(get_plot, period, plot, every=0.5, cancels=[dep])

demo.queue().launch()
```

![live_demo](https://user-images.githubusercontent.com/41651716/198357377-633ce460-4e31-47bd-8202-1440cdd6fe19.gif)


## Bug Fixes:
No changes to highlight.

## Documentation Changes:
No changes to highlight.

## Testing and Infrastructure Changes:
No changes to highlight.

## Breaking Changes:
No changes to highlight.

## Full Changelog:
* Allows loading private Spaces by passing an an `api_key` to `gr.Interface.load()`
by [@abidlabs](https://github.com/abidlabs) in [PR 2568](https://github.com/gradio-app/gradio/pull/2568)

## Contributors Shoutout:
No changes to highlight.


# Version 3.8

## New Features:
* Allows event listeners to accept a single dictionary as its argument, where the keys are the components and the values are the component values. This is set by passing the input components in the event listener as a set instead of a list. [@aliabid94](https://github.com/aliabid94) in [PR 2550](https://github.com/gradio-app/gradio/pull/2550)

## Bug Fixes:
* Fix whitespace issue when using plotly. [@dawoodkhan82](https://github.com/dawoodkhan82) in [PR 2548](https://github.com/gradio-app/gradio/pull/2548)
* Apply appropriate alt text to all gallery images. [@camenduru](https://github.com/camenduru) in [PR 2358](https://github.com/gradio-app/gradio/pull/2538)
* Removed erroneous tkinter import in gradio.blocks by [@freddyaboulton](https://github.com/freddyaboulton) in [PR 2555](https://github.com/gradio-app/gradio/pull/2555)

## Documentation Changes:
No changes to highlight.

## Testing and Infrastructure Changes:
No changes to highlight.

## Breaking Changes:
No changes to highlight.

## Full Changelog:
* Added the `every` keyword to event listeners that runs events on a fixed schedule by [@freddyaboulton](https://github.com/freddyaboulton) in [PR 2512](https://github.com/gradio-app/gradio/pull/2512)
* Fix whitespace issue when using plotly. [@dawoodkhan82](https://github.com/dawoodkhan82) in [PR 2548](https://github.com/gradio-app/gradio/pull/2548)
* Apply appropriate alt text to all gallery images. [@camenduru](https://github.com/camenduru) in [PR 2358](https://github.com/gradio-app/gradio/pull/2538)

## Contributors Shoutout:
No changes to highlight.


# Version 3.7

## New Features:

### Batched Functions

Gradio now supports the ability to pass *batched* functions. Batched functions are just
functions which take in a list of inputs and return a list of predictions.

For example, here is a batched function that takes in two lists of inputs (a list of
words and a list of ints), and returns a list of trimmed words as output:

```py
import time

def trim_words(words, lens):
    trimmed_words = []
    time.sleep(5)
    for w, l in zip(words, lens):
        trimmed_words.append(w[:l])
    return [trimmed_words]
```

The advantage of using batched functions is that if you enable queuing, the Gradio
server can automatically *batch* incoming requests and process them in parallel,
potentially speeding up your demo. Here's what the Gradio code looks like (notice
the `batch=True` and `max_batch_size=16` -- both of these parameters can be passed
into event triggers or into the `Interface` class)

```py
import gradio as gr

with gr.Blocks() as demo:
    with gr.Row():
        word = gr.Textbox(label="word", value="abc")
        leng = gr.Number(label="leng", precision=0, value=1)
        output = gr.Textbox(label="Output")
    with gr.Row():
        run = gr.Button()

    event = run.click(trim_words, [word, leng], output, batch=True, max_batch_size=16)

demo.queue()
demo.launch()
```

In the example above, 16 requests could be processed in parallel (for a total inference
time of 5 seconds), instead of each request being processed separately (for a total
inference time of 80 seconds).

### Upload Event

`Video`, `Audio`, `Image`, and `File` components now support a `upload()` event that is triggered when a user uploads a file into any of these components.

Example usage:

```py
import gradio as gr

with gr.Blocks() as demo:
    with gr.Row():
        input_video = gr.Video()
        output_video = gr.Video()

     # Clears the output video when an input video is uploaded
    input_video.upload(lambda : None, None, output_video)
```


## Bug Fixes:
* Fixes issue where plotly animations, interactivity, titles, legends, were not working properly. [@dawoodkhan82](https://github.com/dawoodkhan82) in [PR 2486](https://github.com/gradio-app/gradio/pull/2486)
* Prevent requests to the `/api` endpoint from skipping the queue if the queue is enabled for that event by [@freddyaboulton](https://github.com/freddyaboulton) in [PR 2493](https://github.com/gradio-app/gradio/pull/2493)
* Fixes a bug with `cancels` in event triggers so that it works properly if multiple
Blocks are rendered by [@abidlabs](https://github.com/abidlabs) in [PR 2530](https://github.com/gradio-app/gradio/pull/2530)
* Prevent invalid targets of events from crashing the whole application. [@pngwn](https://github.com/pngwn) in [PR 2534](https://github.com/gradio-app/gradio/pull/2534)
* Properly dequeue cancelled events when multiple apps are rendered by [@freddyaboulton](https://github.com/freddyaboulton) in [PR 2540](https://github.com/gradio-app/gradio/pull/2540)

## Documentation Changes:
* Added an example interactive dashboard to the "Tabular & Plots" section of the Demos page by [@freddyaboulton](https://github.com/freddyaboulton) in [PR 2508](https://github.com/gradio-app/gradio/pull/2508)

## Testing and Infrastructure Changes:
No changes to highlight.

## Breaking Changes:
No changes to highlight.

## Full Changelog:
* Fixes the error message if a user builds Gradio locally and tries to use `share=True` by [@abidlabs](https://github.com/abidlabs) in [PR 2502](https://github.com/gradio-app/gradio/pull/2502)
* Allows the render() function to return self by [@Raul9595](https://github.com/Raul9595) in [PR 2514](https://github.com/gradio-app/gradio/pull/2514)
* Fixes issue where plotly animations, interactivity, titles, legends, were not working properly. [@dawoodkhan82](https://github.com/dawoodkhan82) in [PR 2486](https://github.com/gradio-app/gradio/pull/2486)
* Gradio now supports batched functions by [@abidlabs](https://github.com/abidlabs) in [PR 2218](https://github.com/gradio-app/gradio/pull/2218)
* Add `upload` event for `Video`, `Audio`, `Image`, and `File` components [@dawoodkhan82](https://github.com/dawoodkhan82) in [PR 2448](https://github.com/gradio-app/gradio/pull/2456)
* Changes websocket path for Spaces as it is no longer necessary to have a different URL for websocket connections on Spaces by [@abidlabs](https://github.com/abidlabs) in [PR 2528](https://github.com/gradio-app/gradio/pull/2528)
* Clearer error message when events are defined outside of a Blocks scope, and a warning if you
try to use `Series` or `Parallel` with `Blocks` by [@abidlabs](https://github.com/abidlabs) in [PR 2543](https://github.com/gradio-app/gradio/pull/2543)
* Adds support for audio samples that are in `float64`, `float16`, or `uint16` formats by [@abidlabs](https://github.com/abidlabs) in [PR 2545](https://github.com/gradio-app/gradio/pull/2545)

## Contributors Shoutout:
No changes to highlight.


# Version 3.6

## New Features:

### Cancelling Running Events
Running events can be cancelled when other events are triggered! To test this feature, pass the `cancels` parameter to the event listener.
For this feature to work, the queue must be enabled.

![cancel_on_change_rl](https://user-images.githubusercontent.com/41651716/195952623-61a606bd-e82b-4e1a-802e-223154cb8727.gif)

Code:
```python
import time
import gradio as gr

def fake_diffusion(steps):
    for i in range(steps):
        time.sleep(1)
        yield str(i)

def long_prediction(*args, **kwargs):
    time.sleep(10)
    return 42


with gr.Blocks() as demo:
    with gr.Row():
        with gr.Column():
            n = gr.Slider(1, 10, value=9, step=1, label="Number Steps")
            run = gr.Button()
            output = gr.Textbox(label="Iterative Output")
            stop = gr.Button(value="Stop Iterating")
        with gr.Column():
            prediction = gr.Number(label="Expensive Calculation")
            run_pred = gr.Button(value="Run Expensive Calculation")
        with gr.Column():
            cancel_on_change = gr.Textbox(label="Cancel Iteration and Expensive Calculation on Change")

    click_event = run.click(fake_diffusion, n, output)
    stop.click(fn=None, inputs=None, outputs=None, cancels=[click_event])
    pred_event = run_pred.click(fn=long_prediction, inputs=None, outputs=prediction)

    cancel_on_change.change(None, None, None, cancels=[click_event, pred_event])


demo.queue(concurrency_count=1, max_size=20).launch()
```

For interfaces, a stop button will be added automatically if the function uses a `yield` statement.

```python
import gradio as gr
import time

def iteration(steps):
    for i in range(steps):
       time.sleep(0.5)
       yield i

gr.Interface(iteration,
             inputs=gr.Slider(minimum=1, maximum=10, step=1, value=5),
             outputs=gr.Number()).queue().launch()
```

![stop_interface_rl](https://user-images.githubusercontent.com/41651716/195952883-e7ca4235-aae3-4852-8f28-96d01d0c5822.gif)


## Bug Fixes:
* Add loading status tracker UI to HTML and Markdown components. [@pngwn](https://github.com/pngwn) in [PR 2474](https://github.com/gradio-app/gradio/pull/2474)
* Fixed videos being mirrored in the front-end if source is not webcam by [@freddyaboulton](https://github.com/freddyaboulton) in [PR 2475](https://github.com/gradio-app/gradio/pull/2475)
* Add clear button for timeseries component [@dawoodkhan82](https://github.com/dawoodkhan82) in [PR 2487](https://github.com/gradio-app/gradio/pull/2487)
* Removes special characters from temporary filenames so that the files can be served by components [@abidlabs](https://github.com/abidlabs) in [PR 2480](https://github.com/gradio-app/gradio/pull/2480)
* Fixed infinite reload loop when mounting gradio as a sub application by [@freddyaboulton](https://github.com/freddyaboulton) in [PR 2477](https://github.com/gradio-app/gradio/pull/2477)

## Documentation Changes:
* Adds a demo to show how a sound alert can be played upon completion of a prediction by [@abidlabs](https://github.com/abidlabs) in [PR 2478](https://github.com/gradio-app/gradio/pull/2478)

## Testing and Infrastructure Changes:
No changes to highlight.

## Breaking Changes:
No changes to highlight.

## Full Changelog:
* Enable running events to be cancelled from other events by [@freddyaboulton](https://github.com/freddyaboulton) in [PR 2433](https://github.com/gradio-app/gradio/pull/2433)
* Small fix for version check before reuploading demos by [@aliabd](https://github.com/aliabd) in [PR 2469](https://github.com/gradio-app/gradio/pull/2469)
* Add loading status tracker UI to HTML and Markdown components. [@pngwn](https://github.com/pngwn) in [PR 2400](https://github.com/gradio-app/gradio/pull/2474)
* Add clear button for timeseries component [@dawoodkhan82](https://github.com/dawoodkhan82) in [PR 2487](https://github.com/gradio-app/gradio/pull/2487)

## Contributors Shoutout:
No changes to highlight.


# Version 3.5

## Bug Fixes:

* Ensure that Gradio does not take control of the HTML page title when embedding a gradio app as a web component, this behaviour flipped by adding `control_page_title="true"` to the webcomponent. [@pngwn](https://github.com/pngwn) in [PR 2400](https://github.com/gradio-app/gradio/pull/2400)
* Decreased latency in iterative-output demos by making the iteration asynchronous [@freddyaboulton](https://github.com/freddyaboulton) in [PR 2409](https://github.com/gradio-app/gradio/pull/2409)
* Fixed queue getting stuck under very high load by [@freddyaboulton](https://github.com/freddyaboulton) in [PR 2374](https://github.com/gradio-app/gradio/pull/2374)
* Ensure that components always behave as if `interactive=True` were set when the following conditions are true:
  - no default value is provided,
  - they are not set as the input or output of an event,
  - `interactive` kwarg is not set.

  [@pngwn](https://github.com/pngwn) in [PR 2459](https://github.com/gradio-app/gradio/pull/2459)

## New Features:

* When an `Image` component is set to `source="upload"`, it is now possible to drag and drop and image to replace a previously uploaded image by [@pngwn](https://github.com/pngwn) in [PR 1711](https://github.com/gradio-app/gradio/issues/1711)
* The `gr.Dataset` component now accepts `HTML` and `Markdown` components by [@abidlabs](https://github.com/abidlabs) in [PR 2437](https://github.com/gradio-app/gradio/pull/2437)


## Documentation Changes:
* Improved documentation for the `gr.Dataset` component by [@abidlabs](https://github.com/abidlabs) in [PR 2437](https://github.com/gradio-app/gradio/pull/2437)

## Testing and Infrastructure Changes:
No changes to highlight.

## Breaking Changes:
* The `Carousel` component is officially deprecated. Since gradio 3.0, code containing the `Carousel` component would throw warnings. As of the next release, the `Carousel` component will raise an exception.

## Full Changelog:
* Speeds up Gallery component by using temporary files instead of base64 representation in the front-end by [@proxyphi](https://github.com/proxyphi), [@pngwn](https://github.com/pngwn), and [@abidlabs](https://github.com/abidlabs) in [PR 2265](https://github.com/gradio-app/gradio/pull/2265)
* Fixed some embedded demos in the guides by not loading the gradio web component in some guides by [@freddyaboulton](https://github.com/freddyaboulton) in [PR 2403](https://github.com/gradio-app/gradio/pull/2403)
* When an `Image` component is set to `source="upload"`, it is now possible to drag and drop and image to replace a previously uploaded image by [@pngwn](https://github.com/pngwn) in [PR 2400](https://github.com/gradio-app/gradio/pull/2410)
* Improve documentation of the `Blocks.load()` event by [@abidlabs](https://github.com/abidlabs) in [PR 2413](https://github.com/gradio-app/gradio/pull/2413)
* Decreased latency in iterative-output demos by making the iteration asynchronous [@freddyaboulton](https://github.com/freddyaboulton) in [PR 2409](https://github.com/gradio-app/gradio/pull/2409)
* Updated share link message to reference new Spaces Hardware [@abidlabs](https://github.com/abidlabs) in [PR 2423](https://github.com/gradio-app/gradio/pull/2423)
* Automatically restart spaces if they're down by [@aliabd](https://github.com/aliabd) in [PR 2405](https://github.com/gradio-app/gradio/pull/2405)
* Carousel component is now deprecated by [@abidlabs](https://github.com/abidlabs) in [PR 2434](https://github.com/gradio-app/gradio/pull/2434)
* Build Gradio from source in ui tests by by [@freddyaboulton](https://github.com/freddyaboulton) in [PR 2440](https://github.com/gradio-app/gradio/pull/2440)
* Change "return ValueError" to "raise ValueError" by [@vzakharov](https://github.com/vzakharov) in [PR 2445](https://github.com/gradio-app/gradio/pull/2445)
* Add guide on creating a map demo using the `gr.Plot()` component [@dawoodkhan82](https://github.com/dawoodkhan82) in [PR 2402](https://github.com/gradio-app/gradio/pull/2402)
* Add blur event for `Textbox` and `Number` components [@dawoodkhan82](https://github.com/dawoodkhan82) in [PR 2448](https://github.com/gradio-app/gradio/pull/2448)
* Stops a gradio launch from hogging a port even after it's been killed [@aliabid94](https://github.com/aliabid94) in [PR 2453](https://github.com/gradio-app/gradio/pull/2453)
* Fix embedded interfaces on touch screen devices by [@aliabd](https://github.com/aliabd) in [PR 2457](https://github.com/gradio-app/gradio/pull/2457)
* Upload all demos to spaces by [@aliabd](https://github.com/aliabd) in [PR 2281](https://github.com/gradio-app/gradio/pull/2281)

## Contributors Shoutout:
No changes to highlight.


# Version 3.4.1

## New Features:

### 1. See Past and Upcoming Changes in the Release History 👀

You can now see gradio's release history directly on the website, and also keep track of upcoming changes. Just go [here](https://gradio.app/changelog/).

![release-history](https://user-images.githubusercontent.com/9021060/193145458-3de699f7-7620-45de-aa73-a1c1b9b96257.gif)

## Bug Fixes:

1. Fix typo in guide image path by [@freddyaboulton](https://github.com/freddyaboulton) in [PR 2357](https://github.com/gradio-app/gradio/pull/2357)
2. Raise error if Blocks has duplicate component with same IDs by [@abidlabs](https://github.com/abidlabs) in [PR 2359](https://github.com/gradio-app/gradio/pull/2359)
3. Catch the permission exception on the audio component by [@Ian-GL](https://github.com/Ian-GL) in [PR 2330](https://github.com/gradio-app/gradio/pull/2330)
4. Fix image_classifier_interface_load demo by [@freddyaboulton](https://github.com/freddyaboulton) in [PR 2365](https://github.com/gradio-app/gradio/pull/2365)
5. Fix combining adjacent components without gaps by introducing `gr.Row(variant="compact")` by [@aliabid94](https://github.com/aliabid94) in [PR 2291](https://github.com/gradio-app/gradio/pull/2291) This comes with deprecation of the following arguments for `Component.style`: `round`, `margin`, `border`.
6. Fix audio streaming, which was previously choppy in [PR 2351](https://github.com/gradio-app/gradio/pull/2351). Big thanks to [@yannickfunk](https://github.com/yannickfunk) for the proposed solution.
7. Fix bug where new typeable slider doesn't respect the minimum and maximum values [@dawoodkhan82](https://github.com/dawoodkhan82) in [PR 2380](https://github.com/gradio-app/gradio/pull/2380)


## Documentation Changes:

1. New Guide: Connecting to a Database 🗄️

    A new guide by [@freddyaboulton](https://github.com/freddyaboulton) that explains how you can use Gradio to connect your app to a database. Read more [here](https://gradio.app/connecting_to_a_database/).

2. New Guide: Running Background Tasks 🥷

    A new guide by [@freddyaboulton](https://github.com/freddyaboulton) that explains how you can run background tasks from your gradio app. Read more [here](https://gradio.app/running_background_tasks/).

3. Small fixes to docs for `Image` component by [@abidlabs](https://github.com/abidlabs) in [PR 2372](https://github.com/gradio-app/gradio/pull/2372)


## Testing and Infrastructure Changes:
No changes to highlight.

## Breaking Changes:
No changes to highlight.

## Full Changelog:

* Create a guide on how to connect an app to a database hosted on the cloud by [@freddyaboulton](https://github.com/freddyaboulton) in [PR 2341](https://github.com/gradio-app/gradio/pull/2341)
* Removes `analytics` dependency by [@abidlabs](https://github.com/abidlabs) in [PR 2347](https://github.com/gradio-app/gradio/pull/2347)
* Add guide on launching background tasks from your app by [@freddyaboulton](https://github.com/freddyaboulton) in [PR 2350](https://github.com/gradio-app/gradio/pull/2350)
* Fix typo in guide image path by [@freddyaboulton](https://github.com/freddyaboulton) in [PR 2357](https://github.com/gradio-app/gradio/pull/2357)
* Raise error if Blocks has duplicate component with same IDs by [@abidlabs](https://github.com/abidlabs) in [PR 2359](https://github.com/gradio-app/gradio/pull/2359)
* Hotfix: fix version back to 3.4 by [@abidlabs](https://github.com/abidlabs) in [PR 2361](https://github.com/gradio-app/gradio/pull/2361)
* Change version.txt to 3.4 instead of 3.4.0 by [@aliabd](https://github.com/aliabd) in [PR 2363](https://github.com/gradio-app/gradio/pull/2363)
* Catch the permission exception on the audio component by [@Ian-GL](https://github.com/Ian-GL) in [PR 2330](https://github.com/gradio-app/gradio/pull/2330)
* Fix image_classifier_interface_load demo by [@freddyaboulton](https://github.com/freddyaboulton) in [PR 2365](https://github.com/gradio-app/gradio/pull/2365)
* Small fixes to docs for `Image` component by [@abidlabs](https://github.com/abidlabs) in [PR 2372](https://github.com/gradio-app/gradio/pull/2372)
* Automated Release Notes by [@freddyaboulton](https://github.com/freddyaboulton) in [PR 2306](https://github.com/gradio-app/gradio/pull/2306)
* Fixed small typos in the docs [@julien-c](https://github.com/julien-c) in [PR 2373](https://github.com/gradio-app/gradio/pull/2373)
* Adds ability to disable pre/post-processing for examples [@abidlabs](https://github.com/abidlabs) in [PR 2383](https://github.com/gradio-app/gradio/pull/2383)
* Copy changelog file in website docker by [@aliabd](https://github.com/aliabd) in [PR 2384](https://github.com/gradio-app/gradio/pull/2384)
* Lets users provide a `gr.update()` dictionary even if post-processing is diabled [@abidlabs](https://github.com/abidlabs) in [PR 2385](https://github.com/gradio-app/gradio/pull/2385)
* Fix bug where errors would cause apps run in reload mode to hang forever by [@freddyaboulton](https://github.com/freddyaboulton) in [PR 2394](https://github.com/gradio-app/gradio/pull/2394)
* Fix bug where new typeable slider doesn't respect the minimum and maximum values [@dawoodkhan82](https://github.com/dawoodkhan82) in [PR 2380](https://github.com/gradio-app/gradio/pull/2380)


## Contributors Shoutout:
No changes to highlight.

# Version 3.4

## New Features:

### 1. Gallery Captions 🖼️

You can now pass captions to images in the Gallery component. To do so you need to pass a {List} of (image, {str} caption) tuples. This is optional and the component also accepts just a list of the images.

Here's an example:

```python
import gradio as gr

images_with_captions = [
    ("https://images.unsplash.com/photo-1551969014-7d2c4cddf0b6", "Cheetah by David Groves"),
    ("https://images.unsplash.com/photo-1546182990-dffeafbe841d", "Lion by Francesco"),
    ("https://images.unsplash.com/photo-1561731216-c3a4d99437d5", "Tiger by Mike Marrah")
    ]

with gr.Blocks() as demo:
    gr.Gallery(value=images_with_captions)

demo.launch()
```

<img src="https://user-images.githubusercontent.com/9021060/192399521-7360b1a9-7ce0-443e-8e94-863a230a7dbe.gif" alt="gallery_captions" width="1000"/>

### 2. Type Values into the Slider 🔢

You can now type values directly on the Slider component! Here's what it looks like:

![type-slider](https://user-images.githubusercontent.com/9021060/192399877-76b662a1-fede-4417-a932-fc15f0da7360.gif)

### 3. Better Sketching and Inpainting 🎨

We've made a lot of changes to our Image component so that it can support better sketching and inpainting.

Now supports:
* A standalone black-and-white sketch
```python
import gradio as gr
demo = gr.Interface(lambda x: x, gr.Sketchpad(), gr.Image())
demo.launch()
```
![bw](https://user-images.githubusercontent.com/9021060/192410264-b08632b5-7b2a-4f86-afb0-5760e7b474cf.gif)


* A standalone color sketch
```python
import gradio as gr
demo = gr.Interface(lambda x: x, gr.Paint(), gr.Image())
demo.launch()
```
![color-sketch](https://user-images.githubusercontent.com/9021060/192410500-3c8c3e64-a5fd-4df2-a991-f0a5cef93728.gif)


* An uploadable image with black-and-white or color sketching

```python
import gradio as gr
demo = gr.Interface(lambda x: x, gr.Image(source='upload', tool='color-sketch'), gr.Image()) # for black and white, tool = 'sketch'
demo.launch()
```
![sketch-new](https://user-images.githubusercontent.com/9021060/192402422-e53cb7b6-024e-448c-87eb-d6a35a63c476.gif)


* Webcam with black-and-white or color sketching

```python
import gradio as gr
demo = gr.Interface(lambda x: x, gr.Image(source='webcam', tool='color-sketch'), gr.Image()) # for black and white, tool = 'sketch'
demo.launch()
```
![webcam-sketch](https://user-images.githubusercontent.com/9021060/192410820-0ffaf324-776e-4e1f-9de6-0fdbbf4940fa.gif)


As well as other fixes


## Bug Fixes:
1. Fix bug where max concurrency count is not respected in queue by [@freddyaboulton](https://github.com/freddyaboulton) in [PR 2286](https://github.com/gradio-app/gradio/pull/2286)
2. fix : queue could be blocked by [@SkyTNT](https://github.com/SkyTNT) in [PR 2288](https://github.com/gradio-app/gradio/pull/2288)
3. Supports `gr.update()` in example caching by [@abidlabs](https://github.com/abidlabs) in [PR 2309](https://github.com/gradio-app/gradio/pull/2309)
4. Clipboard fix for iframes by [@abidlabs](https://github.com/abidlabs) in [PR 2321](https://github.com/gradio-app/gradio/pull/2321)
5. Fix: Dataframe column headers are reset when you add a new column by [@dawoodkhan82](https://github.com/dawoodkhan82) in [PR 2318](https://github.com/gradio-app/gradio/pull/2318)
6. Added support for URLs for Video, Audio, and Image by [@abidlabs](https://github.com/abidlabs) in [PR 2256](https://github.com/gradio-app/gradio/pull/2256)
7. Add documentation about how to create and use the Gradio FastAPI app by [@abidlabs](https://github.com/abidlabs) in [PR 2263](https://github.com/gradio-app/gradio/pull/2263)

## Documentation Changes:
1. Adding a Playground Tab to the Website by [@aliabd](https://github.com/aliabd) in [PR 1860](https://github.com/gradio-app/gradio/pull/1860)
3. Gradio for Tabular Data Science Workflows Guide by [@merveenoyan](https://github.com/merveenoyan) in [PR 2199](https://github.com/gradio-app/gradio/pull/2199)
4. Promotes `postprocess` and `preprocess` to documented parameters by [@abidlabs](https://github.com/abidlabs) in [PR 2293](https://github.com/gradio-app/gradio/pull/2293)
5. Update 2)key_features.md by [@voidxd](https://github.com/voidxd) in [PR 2326](https://github.com/gradio-app/gradio/pull/2326)
6. Add docs to blocks context postprocessing function by [@Ian-GL](https://github.com/Ian-GL) in [PR 2332](https://github.com/gradio-app/gradio/pull/2332)

## Testing and Infrastructure Changes
1. Website fixes and refactoring by [@aliabd](https://github.com/aliabd) in [PR 2280](https://github.com/gradio-app/gradio/pull/2280)
2. Don't deploy to spaces on release by [@freddyaboulton](https://github.com/freddyaboulton) in [PR 2313](https://github.com/gradio-app/gradio/pull/2313)

## Full Changelog:
* Website fixes and refactoring by [@aliabd](https://github.com/aliabd) in [PR 2280](https://github.com/gradio-app/gradio/pull/2280)
* Fix bug where max concurrency count is not respected in queue by [@freddyaboulton](https://github.com/freddyaboulton) in [PR 2286](https://github.com/gradio-app/gradio/pull/2286)
* Promotes `postprocess` and `preprocess` to documented parameters by [@abidlabs](https://github.com/abidlabs) in [PR 2293](https://github.com/gradio-app/gradio/pull/2293)
* Raise warning when trying to cache examples but not all inputs have examples by [@freddyaboulton](https://github.com/freddyaboulton) in [PR 2279](https://github.com/gradio-app/gradio/pull/2279)
* fix : queue could be blocked by [@SkyTNT](https://github.com/SkyTNT) in [PR 2288](https://github.com/gradio-app/gradio/pull/2288)
* Don't deploy to spaces on release by [@freddyaboulton](https://github.com/freddyaboulton) in [PR 2313](https://github.com/gradio-app/gradio/pull/2313)
* Supports `gr.update()` in example caching by [@abidlabs](https://github.com/abidlabs) in [PR 2309](https://github.com/gradio-app/gradio/pull/2309)
* Respect Upstream Queue when loading interfaces/blocks from Spaces by [@freddyaboulton](https://github.com/freddyaboulton) in [PR 2294](https://github.com/gradio-app/gradio/pull/2294)
* Clipboard fix for iframes by [@abidlabs](https://github.com/abidlabs) in [PR 2321](https://github.com/gradio-app/gradio/pull/2321)
* Sketching + Inpainting Capabilities to Gradio by [@abidlabs](https://github.com/abidlabs) in [PR 2144](https://github.com/gradio-app/gradio/pull/2144)
* Update 2)key_features.md by [@voidxd](https://github.com/voidxd) in [PR 2326](https://github.com/gradio-app/gradio/pull/2326)
* release 3.4b3 by [@abidlabs](https://github.com/abidlabs) in [PR 2328](https://github.com/gradio-app/gradio/pull/2328)
* Fix: Dataframe column headers are reset when you add a new column by [@dawoodkhan82](https://github.com/dawoodkhan82) in [PR 2318](https://github.com/gradio-app/gradio/pull/2318)
* Start queue when gradio is a sub application by [@freddyaboulton](https://github.com/freddyaboulton) in [PR 2319](https://github.com/gradio-app/gradio/pull/2319)
* Fix Web Tracker Script by [@aliabd](https://github.com/aliabd) in [PR 2308](https://github.com/gradio-app/gradio/pull/2308)
* Add docs to blocks context postprocessing function by [@Ian-GL](https://github.com/Ian-GL) in [PR 2332](https://github.com/gradio-app/gradio/pull/2332)
* Fix typo in iterator variable name in run_predict function by [@freddyaboulton](https://github.com/freddyaboulton) in [PR 2340](https://github.com/gradio-app/gradio/pull/2340)
* Add captions to galleries by [@aliabid94](https://github.com/aliabid94) in [PR 2284](https://github.com/gradio-app/gradio/pull/2284)
* Typeable value on gradio.Slider by [@dawoodkhan82](https://github.com/dawoodkhan82) in [PR 2329](https://github.com/gradio-app/gradio/pull/2329)

## Contributors Shoutout:
* [@SkyTNT](https://github.com/SkyTNT) made their first contribution in [PR 2288](https://github.com/gradio-app/gradio/pull/2288)
* [@voidxd](https://github.com/voidxd) made their first contribution in [PR 2326](https://github.com/gradio-app/gradio/pull/2326)


# Version 3.3

## New Features:

### 1. Iterative Outputs ⏳

You can now create an iterative output simply by having your function return a generator!

Here's (part of) an example that was used to generate the interface below it. [See full code](https://colab.research.google.com/drive/1m9bWS6B82CT7bw-m4L6AJR8za7fEK7Ov?usp=sharing).

```python
def predict(steps, seed):
    generator = torch.manual_seed(seed)
    for i in range(1,steps):
        yield pipeline(generator=generator, num_inference_steps=i)["sample"][0]
```


![example](https://user-images.githubusercontent.com/9021060/189086273-f5e7087d-71fa-4158-90a9-08e84da0421c.mp4)

### 2. Accordion Layout 🆕

This version of Gradio introduces a new layout component to Blocks: the Accordion. Wrap your elements in a neat, expandable layout that allows users to toggle them as needed.

Usage: ([Read the docs](https://gradio.app/docs/#accordion))

```python
with gr.Accordion("open up"):
# components here
```

![accordion](https://user-images.githubusercontent.com/9021060/189088465-f0ffd7f0-fc6a-42dc-9249-11c5e1e0529b.gif)

### 3. Skops Integration 📈

Our new integration with [skops](https://huggingface.co/blog/skops) allows you to load tabular classification and regression models directly from the [hub](https://huggingface.co/models).

Here's a classification example showing how quick it is to set up an interface for a [model](https://huggingface.co/scikit-learn/tabular-playground).

```python
import gradio as gr
gr.Interface.load("models/scikit-learn/tabular-playground").launch()
```

![187936493-5c90c01d-a6dd-400f-aa42-833a096156a1](https://user-images.githubusercontent.com/9021060/189090519-328fbcb4-120b-43c8-aa54-d6fccfa6b7e8.png)


## Bug Fixes:
No changes to highlight.
## Documentation Changes:
No changes to highlight.
## Testing and Infrastructure Changes:
No changes to highlight.
## Breaking Changes:
No changes to highlight.
## Full Changelog:

* safari fixes by [@pngwn](https://github.com/pngwn) in [PR 2138](https://github.com/gradio-app/gradio/pull/2138)
* Fix roundedness and form borders by [@aliabid94](https://github.com/aliabid94) in [PR 2147](https://github.com/gradio-app/gradio/pull/2147)
* Better processing of example data prior to creating dataset component by [@freddyaboulton](https://github.com/freddyaboulton) in [PR 2147](https://github.com/gradio-app/gradio/pull/2147)
* Show error on Connection drops by [@aliabid94](https://github.com/aliabid94) in [PR 2147](https://github.com/gradio-app/gradio/pull/2147)
* 3.2 release! by [@abidlabs](https://github.com/abidlabs) in [PR 2139](https://github.com/gradio-app/gradio/pull/2139)
* Fixed Named API Requests by [@abidlabs](https://github.com/abidlabs) in [PR 2151](https://github.com/gradio-app/gradio/pull/2151)
* Quick Fix: Cannot upload Model3D image after clearing it by [@dawoodkhan82](https://github.com/dawoodkhan82) in [PR 2168](https://github.com/gradio-app/gradio/pull/2168)
* Fixed misleading log when server_name is '0.0.0.0' by [@lamhoangtung](https://github.com/lamhoangtung) in [PR 2176](https://github.com/gradio-app/gradio/pull/2176)
* Keep embedded PngInfo metadata by [@cobryan05](https://github.com/cobryan05) in [PR 2170](https://github.com/gradio-app/gradio/pull/2170)
* Skops integration: Load tabular classification and regression models from the hub by [@freddyaboulton](https://github.com/freddyaboulton) in [PR 2126](https://github.com/gradio-app/gradio/pull/2126)
* Respect original filename when cached example files are downloaded by [@freddyaboulton](https://github.com/freddyaboulton) in [PR 2145](https://github.com/gradio-app/gradio/pull/2145)
* Add manual trigger to deploy to pypi by [@abidlabs](https://github.com/abidlabs) in [PR 2192](https://github.com/gradio-app/gradio/pull/2192)
* Fix bugs with gr.update by [@freddyaboulton](https://github.com/freddyaboulton) in [PR 2157](https://github.com/gradio-app/gradio/pull/2157)
* Make queue per app by [@aliabid94](https://github.com/aliabid94) in [PR 2193](https://github.com/gradio-app/gradio/pull/2193)
* Preserve Labels In Interpretation Components by [@freddyaboulton](https://github.com/freddyaboulton) in [PR 2166](https://github.com/gradio-app/gradio/pull/2166)
* Quick Fix: Multiple file download not working by [@dawoodkhan82](https://github.com/dawoodkhan82) in [PR 2169](https://github.com/gradio-app/gradio/pull/2169)
* use correct MIME type for js-script file by [@daspartho](https://github.com/daspartho) in [PR 2200](https://github.com/gradio-app/gradio/pull/2200)
* Add accordion component by [@aliabid94](https://github.com/aliabid94) in [PR 2208](https://github.com/gradio-app/gradio/pull/2208)


## Contributors Shoutout:

* [@lamhoangtung](https://github.com/lamhoangtung) made their first contribution in [PR 2176](https://github.com/gradio-app/gradio/pull/2176)
* [@cobryan05](https://github.com/cobryan05) made their first contribution in [PR 2170](https://github.com/gradio-app/gradio/pull/2170)
* [@daspartho](https://github.com/daspartho) made their first contribution in [PR 2200](https://github.com/gradio-app/gradio/pull/2200)

# Version 3.2

## New Features:

### 1. Improvements to Queuing 🥇

We've implemented a brand new queuing system based on **web sockets** instead of HTTP long polling. Among other things, this allows us to manage queue sizes better on Hugging Face Spaces. There are also additional queue-related parameters you can add:

* Now supports concurrent workers (parallelization)
```python
demo = gr.Interface(...)
demo.queue(concurrency_count=3)
demo.launch()
```
* Configure a maximum queue size
```python
demo = gr.Interface(...)
demo.queue(max_size=100)
demo.launch()
```

* If a user closes their tab / browser, they leave the queue, which means the demo will run faster for everyone else

### 2. Fixes to Examples

* Dataframe examples will render properly, and look much clearer in the UI: (thanks to PR #2125)

![Screen Shot 2022-08-30 at 8 29 58 PM](https://user-images.githubusercontent.com/9021060/187586561-d915bafb-f968-4966-b9a2-ef41119692b2.png)

* Image and Video thumbnails are cropped to look neater and more uniform: (thanks to PR #2109)


![Screen Shot 2022-08-30 at 8 32 15 PM](https://user-images.githubusercontent.com/9021060/187586890-56e1e4f0-1b84-42d9-a82f-911772c41030.png)

* Other fixes in PR #2131 and #2064  make it easier to design and use Examples

### 3. Component Fixes 🧱
* Specify the width and height of an image in its style tag (thanks to PR #2133)
```python
components.Image().style(height=260, width=300)
```
* Automatic conversion of videos so they are playable in the browser (thanks to PR #2003). Gradio will check if a video's format is playable  in the browser and, if it isn't, will automatically convert it to a format that is (mp4).
* Pass in a json filepath to the Label component (thanks to PR #2083)
* Randomize the default value of a Slider (thanks to PR #1935)

![slider-random](https://user-images.githubusercontent.com/9021060/187596230-3db9697f-9f4d-42f5-9387-d77573513448.gif)


* Improvements to State in PR #2100

### 4. Ability to Randomize Input Sliders and Reload Data whenever the Page Loads
* In some cases, you want to be able to show a different set of input data to every user as they load the page app. For example, you might want to randomize the value of a "seed" `Slider` input. Or you might want to show a `Textbox` with the current date. We now supporting passing _functions_ as the default value in input components. When you pass in a function, it gets **re-evaluated** every time someone loads the demo, allowing you to reload / change data for different users.

Here's an example loading the current date time into an input Textbox:

```python
import gradio as gr
import datetime

with gr.Blocks() as demo:
    gr.Textbox(datetime.datetime.now)

demo.launch()
```

Note that we don't evaluate the function -- `datetime.datetime.now()` -- we pass in the function itself to get this behavior -- `datetime.datetime.now`

Because randomizing the initial value of `Slider` is a common use case, we've added a `randomize` keyword argument you can use to randomize its initial value:

```python
import gradio as gr
demo = gr.Interface(lambda x:x, gr.Slider(0, 10, randomize=True), "number")
demo.launch()
```

### 5. New Guide 🖊️
* [Gradio and W&B Integration](https://gradio.app/Gradio_and_Wandb_Integration/)


## Full Changelog:

* Reset components to original state by setting value to None by [@freddyaboulton](https://github.com/freddyaboulton) in [PR 2044](https://github.com/gradio-app/gradio/pull/2044)
* Cleaning up the way data is processed for components by [@abidlabs](https://github.com/abidlabs) in [PR 1967](https://github.com/gradio-app/gradio/pull/1967)
* version 3.1.8b by [@abidlabs](https://github.com/abidlabs) in [PR 2063](https://github.com/gradio-app/gradio/pull/2063)
* Wandb guide  by [@AK391](https://github.com/AK391) in [PR 1898](https://github.com/gradio-app/gradio/pull/1898)
* Add a flagging callback to save json files to a hugging face dataset by [@chrisemezue](https://github.com/chrisemezue) in [PR 1821](https://github.com/gradio-app/gradio/pull/1821)
* Add data science demos to landing page by [@freddyaboulton](https://github.com/freddyaboulton) in [PR 2067](https://github.com/gradio-app/gradio/pull/2067)
* Hide time series + xgboost demos by default by [@freddyaboulton](https://github.com/freddyaboulton) in [PR 2079](https://github.com/gradio-app/gradio/pull/2079)
* Encourage people to keep trying when queue full by [@apolinario](https://github.com/apolinario) in [PR 2076](https://github.com/gradio-app/gradio/pull/2076)
* Updated our analytics on creation of Blocks/Interface by [@abidlabs](https://github.com/abidlabs) in [PR 2082](https://github.com/gradio-app/gradio/pull/2082)
* `Label` component now accepts file paths to `.json` files  by [@abidlabs](https://github.com/abidlabs) in [PR 2083](https://github.com/gradio-app/gradio/pull/2083)
* Fix issues related to demos in Spaces by [@abidlabs](https://github.com/abidlabs) in [PR 2086](https://github.com/gradio-app/gradio/pull/2086)
* Fix TimeSeries examples not properly displayed in UI by [@dawoodkhan82](https://github.com/dawoodkhan82) in [PR 2064](https://github.com/gradio-app/gradio/pull/2064)
* Fix infinite requests when doing tab item select by [@freddyaboulton](https://github.com/freddyaboulton) in [PR 2070](https://github.com/gradio-app/gradio/pull/2070)
* Accept deprecated `file` route as well by [@abidlabs](https://github.com/abidlabs) in [PR 2099](https://github.com/gradio-app/gradio/pull/2099)
* Allow frontend method execution on Block.load event by [@codedealer](https://github.com/codedealer) in [PR 2108](https://github.com/gradio-app/gradio/pull/2108)
* Improvements to `State` by [@abidlabs](https://github.com/abidlabs) in [PR 2100](https://github.com/gradio-app/gradio/pull/2100)
* Catch IndexError, KeyError in video_is_playable by [@freddyaboulton](https://github.com/freddyaboulton) in [PR 2113](https://github.com/gradio-app/gradio/pull/2113)
* Fix: Download button does not respect the filepath returned by the function by [@dawoodkhan82](https://github.com/dawoodkhan82) in [PR 2073](https://github.com/gradio-app/gradio/pull/2073)
* Refactoring Layout: Adding column widths, forms, and more. by [@aliabid94](https://github.com/aliabid94) in [PR 2097](https://github.com/gradio-app/gradio/pull/2097)
* Update CONTRIBUTING.md by [@abidlabs](https://github.com/abidlabs) in [PR 2118](https://github.com/gradio-app/gradio/pull/2118)
* 2092 df ex by [@pngwn](https://github.com/pngwn) in [PR 2125](https://github.com/gradio-app/gradio/pull/2125)
* feat(samples table/gallery): Crop thumbs to square by [@ronvoluted](https://github.com/ronvoluted) in [PR 2109](https://github.com/gradio-app/gradio/pull/2109)
* Some enhancements to `gr.Examples` by [@abidlabs](https://github.com/abidlabs) in [PR 2131](https://github.com/gradio-app/gradio/pull/2131)
* Image size fix by [@aliabid94](https://github.com/aliabid94) in [PR 2133](https://github.com/gradio-app/gradio/pull/2133)

## Contributors Shoutout:
* [@chrisemezue](https://github.com/chrisemezue) made their first contribution in [PR 1821](https://github.com/gradio-app/gradio/pull/1821)
* [@apolinario](https://github.com/apolinario) made their first contribution in [PR 2076](https://github.com/gradio-app/gradio/pull/2076)
* [@codedealer](https://github.com/codedealer) made their first contribution in [PR 2108](https://github.com/gradio-app/gradio/pull/2108)

# Version 3.1

## New Features:

### 1.  Embedding Demos on Any Website 💻

With PR #1444, Gradio is now distributed as a web component. This means demos can be natively embedded on websites. You'll just need to add two lines: one to load the gradio javascript, and one to link to the demos backend.

Here's a simple example that embeds the demo from a Hugging Face space:

```html
<script type="module" src="https://gradio.s3-us-west-2.amazonaws.com/3.0.18/gradio.js"></script>
<gradio-app space="abidlabs/pytorch-image-classifier"></gradio-app>
```

But you can also embed demos that are running anywhere, you just need to link the demo to `src` instead of `space`. In fact, all the demos on the gradio website are embedded this way:

<img width="1268" alt="Screen Shot 2022-07-14 at 2 41 44 PM" src="https://user-images.githubusercontent.com/9021060/178997124-b2f05af2-c18f-4716-bf1b-cb971d012636.png">


Read more in the [Embedding Gradio Demos](https://gradio.app/embedding_gradio_demos) guide.

### 2. Reload Mode 👨‍💻

Reload mode helps developers create gradio demos faster by automatically reloading the demo whenever the code changes. It can support development on Python IDEs (VS Code, PyCharm, etc), the terminal, as well as Jupyter notebooks.

If your demo code is in a script named `app.py`, instead of running `python app.py` you can now run `gradio app.py` and that will launch the demo in reload mode:

```bash
Launching in reload mode on: http://127.0.0.1:7860 (Press CTRL+C to quit)
Watching...
WARNING: The --reload flag should not be used in production on Windows.
```

If you're working from a Jupyter or Colab Notebook, use these magic commands instead: `%load_ext gradio` when you import gradio, and `%%blocks` in the top of the cell with the demo code. Here's an example that shows how much faster the development becomes:

![Blocks](https://user-images.githubusercontent.com/9021060/178986488-ed378cc8-5141-4330-ba41-672b676863d0.gif)

### 3. Inpainting Support on `gr.Image()` 🎨

We updated the Image component to add support for inpainting demos. It works by adding `tool="sketch"` as a parameter, that passes both an image and a sketchable mask to your prediction function.

Here's an example from the [LAMA space](https://huggingface.co/spaces/akhaliq/lama):

![FXApVlFVsAALSD-](https://user-images.githubusercontent.com/9021060/178989479-549867c8-7fb0-436a-a97d-1e91c9f5e611.jpeg)

### 4. Markdown and HTML support in Dataframes 🔢

We upgraded the Dataframe component in PR #1684 to support rendering Markdown and HTML inside the cells.

This means you can build Dataframes that look like the following:

![image (8)](https://user-images.githubusercontent.com/9021060/178991233-41cb07a5-e7a3-433e-89b8-319bc78eb9c2.png)


### 5. `gr.Examples()` for Blocks 🧱

We've added the `gr.Examples` component helper to allow you to add examples to any Blocks demo. This class is a wrapper over the `gr.Dataset` component.

<img width="1271" alt="Screen Shot 2022-07-14 at 2 23 50 PM" src="https://user-images.githubusercontent.com/9021060/178992715-c8bc7550-bc3d-4ddc-9fcb-548c159cd153.png">


gr.Examples takes two required parameters:

- `examples` which takes in a nested list
-  `inputs` which takes in a component or list of components

You can read more in the [Examples docs](https://gradio.app/docs/#examples) or the [Adding Examples to your Demos guide](https://gradio.app/adding_examples_to_your_app/).

### 6. Fixes to Audio Streaming

With [PR 1828](https://github.com/gradio-app/gradio/pull/1828) we now hide the status loading animation, as well as remove the echo in streaming. Check out the [stream_audio](https://github.com/gradio-app/gradio/blob/main/demo/stream_audio/run.py) demo for more or read through our [Real Time Speech Recognition](https://gradio.app/real_time_speech_recognition/) guide.

<img width="785" alt="Screen Shot 2022-07-19 at 6 02 35 PM" src="https://user-images.githubusercontent.com/9021060/179808136-9e84502c-f9ee-4f30-b5e9-1086f678fe91.png">


## Full Changelog:

* File component: list multiple files and allow for download #1446 by [@dawoodkhan82](https://github.com/dawoodkhan82) in [PR 1681](https://github.com/gradio-app/gradio/pull/1681)
* Add ColorPicker to docs by [@freddyaboulton](https://github.com/freddyaboulton) in [PR 1768](https://github.com/gradio-app/gradio/pull/1768)
* Mock out requests in TestRequest unit tests by [@freddyaboulton](https://github.com/freddyaboulton) in [PR 1794](https://github.com/gradio-app/gradio/pull/1794)
* Add requirements.txt and test_files to source dist by [@freddyaboulton](https://github.com/freddyaboulton) in [PR 1817](https://github.com/gradio-app/gradio/pull/1817)
* refactor: f-string for tunneling.py by [@nhankiet](https://github.com/nhankiet) in [PR 1819](https://github.com/gradio-app/gradio/pull/1819)
* Miscellaneous formatting improvements to website by [@aliabd](https://github.com/aliabd) in [PR 1754](https://github.com/gradio-app/gradio/pull/1754)
* `integrate()` method moved to `Blocks` by [@abidlabs](https://github.com/abidlabs) in [PR 1776](https://github.com/gradio-app/gradio/pull/1776)
* Add python-3.7 tests by [@freddyaboulton](https://github.com/freddyaboulton) in [PR 1818](https://github.com/gradio-app/gradio/pull/1818)
* Copy test dir in website dockers by [@aliabd](https://github.com/aliabd) in [PR 1827](https://github.com/gradio-app/gradio/pull/1827)
* Add info to docs on how to set default values for components by [@freddyaboulton](https://github.com/freddyaboulton) in [PR 1788](https://github.com/gradio-app/gradio/pull/1788)
* Embedding Components on Docs by [@aliabd](https://github.com/aliabd) in [PR 1726](https://github.com/gradio-app/gradio/pull/1726)
* Remove usage of deprecated gr.inputs and gr.outputs from website by [@freddyaboulton](https://github.com/freddyaboulton) in [PR 1796](https://github.com/gradio-app/gradio/pull/1796)
* Some cleanups to the docs page by [@abidlabs](https://github.com/abidlabs) in [PR 1822](https://github.com/gradio-app/gradio/pull/1822)

## Contributors Shoutout:
* [@nhankiet](https://github.com/nhankiet) made their first contribution in [PR 1819](https://github.com/gradio-app/gradio/pull/1819)

# Version 3.0

### 🔥 Gradio 3.0 is the biggest update to the library, ever.

## New Features:

### 1.  Blocks 🧱

Blocks is a new, low-level API that allows you to have full control over the data flows and layout of your application. It allows you to build very complex, multi-step applications. For example, you might want to:

* Group together related demos as multiple tabs in one web app
* Change the layout of your demo instead of just having all of the inputs on the left and outputs on the right
* Have multi-step interfaces, in which the output of one model becomes the input to the next model, or have more flexible data flows in general
* Change a component's properties (for example, the choices in a Dropdown) or its visibility based on user input

Here's a simple example that creates the demo below it:

```python
import gradio as gr

def update(name):
    return f"Welcome to Gradio, {name}!"

demo = gr.Blocks()

with demo:
    gr.Markdown(
    """
    # Hello World!
    Start typing below to see the output.
    """)
    inp = gr.Textbox(placeholder="What is your name?")
    out = gr.Textbox()

    inp.change(fn=update,
               inputs=inp,
               outputs=out)

demo.launch()
```

![hello-blocks](https://user-images.githubusercontent.com/9021060/168684108-78cbd24b-e6bd-4a04-a8d9-20d535203434.gif)


Read our [Introduction to Blocks](http://gradio.app/introduction_to_blocks/) guide for more, and join the 🎈 [Gradio Blocks Party](https://huggingface.co/spaces/Gradio-Blocks/README)!


### 2. Our Revamped Design 🎨

We've upgraded our design across the entire library: from components, and layouts all the way to dark mode.

![kitchen_sink](https://user-images.githubusercontent.com/9021060/168686333-7a6e3096-3e23-4309-abf2-5cd7736e0463.gif)


### 3. A New Website 💻

We've upgraded [gradio.app](https://gradio.app) to make it cleaner, faster and easier to use. Our docs now come with components and demos embedded directly on the page. So you can quickly get up to speed with what you're looking for.

![website](https://user-images.githubusercontent.com/9021060/168687191-10d6a3bd-101f-423a-8193-48f47a5e077d.gif)


### 4. New Components: Model3D, Dataset, and More..

We've introduced a lot of new components in `3.0`, including `Model3D`, `Dataset`, `Markdown`, `Button` and `Gallery`. You can find all the components and play around with them [here](https://gradio.app/docs/#components).


![Model3d](https://user-images.githubusercontent.com/9021060/168689062-6ad77151-8cc5-467d-916c-f7c78e52ec0c.gif)

## Full Changelog:

* Gradio dash fe by [@pngwn](https://github.com/pngwn) in [PR 807](https://github.com/gradio-app/gradio/pull/807)
* Blocks components by [@FarukOzderim](https://github.com/FarukOzderim) in [PR 765](https://github.com/gradio-app/gradio/pull/765)
* Blocks components V2 by [@FarukOzderim](https://github.com/FarukOzderim) in [PR 843](https://github.com/gradio-app/gradio/pull/843)
* Blocks-Backend-Events by [@FarukOzderim](https://github.com/FarukOzderim) in [PR 844](https://github.com/gradio-app/gradio/pull/844)
* Interfaces from Blocks by [@aliabid94](https://github.com/aliabid94) in [PR 849](https://github.com/gradio-app/gradio/pull/849)
* Blocks dev by [@aliabid94](https://github.com/aliabid94) in [PR 853](https://github.com/gradio-app/gradio/pull/853)
* Started updating demos to use the new `gradio.components` syntax by [@abidlabs](https://github.com/abidlabs) in [PR 848](https://github.com/gradio-app/gradio/pull/848)
* add test infra + add browser tests to CI by [@pngwn](https://github.com/pngwn) in [PR 852](https://github.com/gradio-app/gradio/pull/852)
* 854 textbox by [@pngwn](https://github.com/pngwn) in [PR 859](https://github.com/gradio-app/gradio/pull/859)
* Getting old Python unit tests to pass on `blocks-dev` by [@abidlabs](https://github.com/abidlabs) in [PR 861](https://github.com/gradio-app/gradio/pull/861)
* initialise chatbot with empty array of messages by [@pngwn](https://github.com/pngwn) in [PR 867](https://github.com/gradio-app/gradio/pull/867)
* add test for output to input by [@pngwn](https://github.com/pngwn) in [PR 866](https://github.com/gradio-app/gradio/pull/866)
* More Interface -> Blocks features by [@aliabid94](https://github.com/aliabid94) in [PR 864](https://github.com/gradio-app/gradio/pull/864)
* Fixing external.py in blocks-dev to reflect the new HF Spaces paths by [@abidlabs](https://github.com/abidlabs) in [PR 879](https://github.com/gradio-app/gradio/pull/879)
* backend_default_value_refactoring by [@FarukOzderim](https://github.com/FarukOzderim) in [PR 871](https://github.com/gradio-app/gradio/pull/871)
* fix default_value  by [@pngwn](https://github.com/pngwn) in [PR 869](https://github.com/gradio-app/gradio/pull/869)
* fix buttons by [@aliabid94](https://github.com/aliabid94) in [PR 883](https://github.com/gradio-app/gradio/pull/883)
* Checking and updating more demos to use 3.0 syntax by [@abidlabs](https://github.com/abidlabs) in [PR 892](https://github.com/gradio-app/gradio/pull/892)
* Blocks Tests by [@FarukOzderim](https://github.com/FarukOzderim) in [PR 902](https://github.com/gradio-app/gradio/pull/902)
* Interface fix by [@pngwn](https://github.com/pngwn) in [PR 901](https://github.com/gradio-app/gradio/pull/901)
* Quick fix: Issue 893 by [@dawoodkhan82](https://github.com/dawoodkhan82) in [PR 907](https://github.com/gradio-app/gradio/pull/907)
* 3d Image Component by [@dawoodkhan82](https://github.com/dawoodkhan82) in [PR 775](https://github.com/gradio-app/gradio/pull/775)
* fix endpoint url in prod by [@pngwn](https://github.com/pngwn) in [PR 911](https://github.com/gradio-app/gradio/pull/911)
* rename Model3d to Image3D by [@dawoodkhan82](https://github.com/dawoodkhan82) in [PR 912](https://github.com/gradio-app/gradio/pull/912)
* update pypi to 2.9.1 by [@abidlabs](https://github.com/abidlabs) in [PR 916](https://github.com/gradio-app/gradio/pull/916)
* blocks-with-fix by [@FarukOzderim](https://github.com/FarukOzderim) in [PR 917](https://github.com/gradio-app/gradio/pull/917)
* Restore Interpretation, Live, Auth, Queueing by [@aliabid94](https://github.com/aliabid94) in [PR 915](https://github.com/gradio-app/gradio/pull/915)
* Allow `Blocks` instances to be used like a `Block` in other `Blocks` by [@abidlabs](https://github.com/abidlabs) in [PR 919](https://github.com/gradio-app/gradio/pull/919)
* Redesign 1 by [@pngwn](https://github.com/pngwn) in [PR 918](https://github.com/gradio-app/gradio/pull/918)
* blocks-components-tests by [@FarukOzderim](https://github.com/FarukOzderim) in [PR 904](https://github.com/gradio-app/gradio/pull/904)
* fix unit + browser tests by [@pngwn](https://github.com/pngwn) in [PR 926](https://github.com/gradio-app/gradio/pull/926)
* blocks-move-test-data by [@FarukOzderim](https://github.com/FarukOzderim) in [PR 927](https://github.com/gradio-app/gradio/pull/927)
* remove debounce from form inputs by [@pngwn](https://github.com/pngwn) in [PR 932](https://github.com/gradio-app/gradio/pull/932)
* reimplement webcam video by [@pngwn](https://github.com/pngwn) in [PR 928](https://github.com/gradio-app/gradio/pull/928)
* blocks-move-test-data by [@FarukOzderim](https://github.com/FarukOzderim) in [PR 941](https://github.com/gradio-app/gradio/pull/941)
* allow audio components to take a string value by [@pngwn](https://github.com/pngwn) in [PR 930](https://github.com/gradio-app/gradio/pull/930)
* static mode for textbox by [@pngwn](https://github.com/pngwn) in [PR 929](https://github.com/gradio-app/gradio/pull/929)
* fix file upload text by [@pngwn](https://github.com/pngwn) in [PR 931](https://github.com/gradio-app/gradio/pull/931)
* tabbed-interface-rewritten by [@FarukOzderim](https://github.com/FarukOzderim) in [PR 958](https://github.com/gradio-app/gradio/pull/958)
* Gan demo fix by [@abidlabs](https://github.com/abidlabs) in [PR 965](https://github.com/gradio-app/gradio/pull/965)
* Blocks analytics by [@abidlabs](https://github.com/abidlabs) in [PR 947](https://github.com/gradio-app/gradio/pull/947)
* Blocks page load by [@FarukOzderim](https://github.com/FarukOzderim) in [PR 963](https://github.com/gradio-app/gradio/pull/963)
* add frontend for page load events by [@pngwn](https://github.com/pngwn) in [PR 967](https://github.com/gradio-app/gradio/pull/967)
* fix i18n and some tweaks by [@pngwn](https://github.com/pngwn) in [PR 966](https://github.com/gradio-app/gradio/pull/966)
* add jinja2 to reqs by [@FarukOzderim](https://github.com/FarukOzderim) in [PR 969](https://github.com/gradio-app/gradio/pull/969)
* Cleaning up `Launchable()` by [@abidlabs](https://github.com/abidlabs) in [PR 968](https://github.com/gradio-app/gradio/pull/968)
* Fix #944 by [@FarukOzderim](https://github.com/FarukOzderim) in [PR 971](https://github.com/gradio-app/gradio/pull/971)
* New Blocks Demo: neural instrument cloning by [@abidlabs](https://github.com/abidlabs) in [PR 975](https://github.com/gradio-app/gradio/pull/975)
* Add huggingface_hub client library by [@FarukOzderim](https://github.com/FarukOzderim) in [PR 973](https://github.com/gradio-app/gradio/pull/973)
* State and variables by [@aliabid94](https://github.com/aliabid94) in [PR 977](https://github.com/gradio-app/gradio/pull/977)
* update-components by [@FarukOzderim](https://github.com/FarukOzderim) in [PR 986](https://github.com/gradio-app/gradio/pull/986)
* ensure dataframe updates as expected by [@pngwn](https://github.com/pngwn) in [PR 981](https://github.com/gradio-app/gradio/pull/981)
* test-guideline by [@FarukOzderim](https://github.com/FarukOzderim) in [PR 990](https://github.com/gradio-app/gradio/pull/990)
* Issue #785: add footer by [@dawoodkhan82](https://github.com/dawoodkhan82) in [PR 972](https://github.com/gradio-app/gradio/pull/972)
* indentation fix by [@abidlabs](https://github.com/abidlabs) in [PR 993](https://github.com/gradio-app/gradio/pull/993)
* missing quote by [@aliabd](https://github.com/aliabd) in [PR 996](https://github.com/gradio-app/gradio/pull/996)
* added interactive parameter to components by [@abidlabs](https://github.com/abidlabs) in [PR 992](https://github.com/gradio-app/gradio/pull/992)
* custom-components by [@FarukOzderim](https://github.com/FarukOzderim) in [PR 985](https://github.com/gradio-app/gradio/pull/985)
* Refactor component shortcuts by [@FarukOzderim](https://github.com/FarukOzderim) in [PR 995](https://github.com/gradio-app/gradio/pull/995)
* Plot Component by [@dawoodkhan82](https://github.com/dawoodkhan82) in [PR 805](https://github.com/gradio-app/gradio/pull/805)
* updated PyPi version to 2.9.2 by [@abidlabs](https://github.com/abidlabs) in [PR 1002](https://github.com/gradio-app/gradio/pull/1002)
* Release 2.9.3 by [@abidlabs](https://github.com/abidlabs) in [PR 1003](https://github.com/gradio-app/gradio/pull/1003)
* Image3D Examples Fix by [@dawoodkhan82](https://github.com/dawoodkhan82) in [PR 1001](https://github.com/gradio-app/gradio/pull/1001)
* release 2.9.4 by [@abidlabs](https://github.com/abidlabs) in [PR 1006](https://github.com/gradio-app/gradio/pull/1006)
* templates import hotfix by [@FarukOzderim](https://github.com/FarukOzderim) in [PR 1008](https://github.com/gradio-app/gradio/pull/1008)
* Progress indicator bar by [@aliabid94](https://github.com/aliabid94) in [PR 997](https://github.com/gradio-app/gradio/pull/997)
* Fixed image input for absolute path by [@JefferyChiang](https://github.com/JefferyChiang) in [PR 1004](https://github.com/gradio-app/gradio/pull/1004)
* Model3D + Plot Components by [@dawoodkhan82](https://github.com/dawoodkhan82) in [PR 1010](https://github.com/gradio-app/gradio/pull/1010)
* Gradio Guides: Creating CryptoPunks with GANs by [@NimaBoscarino](https://github.com/NimaBoscarino) in [PR 1000](https://github.com/gradio-app/gradio/pull/1000)
* [BIG PR] Gradio blocks & redesigned components by [@abidlabs](https://github.com/abidlabs) in [PR 880](https://github.com/gradio-app/gradio/pull/880)
* fixed failing test on main by [@abidlabs](https://github.com/abidlabs) in [PR 1023](https://github.com/gradio-app/gradio/pull/1023)
* Use smaller ASR model in external test by [@abidlabs](https://github.com/abidlabs) in [PR 1024](https://github.com/gradio-app/gradio/pull/1024)
* updated PyPi version to 2.9.0b by [@abidlabs](https://github.com/abidlabs) in [PR 1026](https://github.com/gradio-app/gradio/pull/1026)
* Fixing import issues so that the package successfully installs on colab notebooks by [@abidlabs](https://github.com/abidlabs) in [PR 1027](https://github.com/gradio-app/gradio/pull/1027)
* Update website tracker slackbot  by [@aliabd](https://github.com/aliabd) in [PR 1037](https://github.com/gradio-app/gradio/pull/1037)
* textbox-autoheight by [@FarukOzderim](https://github.com/FarukOzderim) in [PR 1009](https://github.com/gradio-app/gradio/pull/1009)
* Model3D Examples fixes by [@dawoodkhan82](https://github.com/dawoodkhan82) in [PR 1035](https://github.com/gradio-app/gradio/pull/1035)
* GAN Gradio Guide: Adjustments to iframe heights by [@NimaBoscarino](https://github.com/NimaBoscarino) in [PR 1042](https://github.com/gradio-app/gradio/pull/1042)
* added better default labels to form components by [@abidlabs](https://github.com/abidlabs) in [PR 1040](https://github.com/gradio-app/gradio/pull/1040)
* Slackbot web tracker fix by [@aliabd](https://github.com/aliabd) in [PR 1043](https://github.com/gradio-app/gradio/pull/1043)
* Plot fixes by [@dawoodkhan82](https://github.com/dawoodkhan82) in [PR 1044](https://github.com/gradio-app/gradio/pull/1044)
* Small fixes to the demos by [@abidlabs](https://github.com/abidlabs) in [PR 1030](https://github.com/gradio-app/gradio/pull/1030)
* fixing demo issue with website by [@aliabd](https://github.com/aliabd) in [PR 1047](https://github.com/gradio-app/gradio/pull/1047)
* [hotfix] HighlightedText by [@aliabid94](https://github.com/aliabid94) in [PR 1046](https://github.com/gradio-app/gradio/pull/1046)
* Update text by [@ronvoluted](https://github.com/ronvoluted) in [PR 1050](https://github.com/gradio-app/gradio/pull/1050)
* Update CONTRIBUTING.md by [@FarukOzderim](https://github.com/FarukOzderim) in [PR 1052](https://github.com/gradio-app/gradio/pull/1052)
* fix(ui): Increase contrast for footer by [@ronvoluted](https://github.com/ronvoluted) in [PR 1048](https://github.com/gradio-app/gradio/pull/1048)
* UI design update by [@gary149](https://github.com/gary149) in [PR 1041](https://github.com/gradio-app/gradio/pull/1041)
* updated PyPi version to 2.9.0b8 by [@abidlabs](https://github.com/abidlabs) in [PR 1059](https://github.com/gradio-app/gradio/pull/1059)
* Running, testing, and fixing demos by [@abidlabs](https://github.com/abidlabs) in [PR 1060](https://github.com/gradio-app/gradio/pull/1060)
* Form layout by [@pngwn](https://github.com/pngwn) in [PR 1054](https://github.com/gradio-app/gradio/pull/1054)
* inputless-interfaces by [@FarukOzderim](https://github.com/FarukOzderim) in [PR 1038](https://github.com/gradio-app/gradio/pull/1038)
* Update PULL_REQUEST_TEMPLATE.md by [@FarukOzderim](https://github.com/FarukOzderim) in [PR 1068](https://github.com/gradio-app/gradio/pull/1068)
* Upgrading node memory to 4gb in website Docker by [@aliabd](https://github.com/aliabd) in [PR 1069](https://github.com/gradio-app/gradio/pull/1069)
* Website reload error by [@aliabd](https://github.com/aliabd) in [PR 1079](https://github.com/gradio-app/gradio/pull/1079)
* fixed favicon issue by [@abidlabs](https://github.com/abidlabs) in [PR 1064](https://github.com/gradio-app/gradio/pull/1064)
* remove-queue-from-events by [@FarukOzderim](https://github.com/FarukOzderim) in [PR 1056](https://github.com/gradio-app/gradio/pull/1056)
* Enable vertex colors for OBJs files by [@radames](https://github.com/radames) in [PR 1074](https://github.com/gradio-app/gradio/pull/1074)
* Dark text by [@ronvoluted](https://github.com/ronvoluted) in [PR 1049](https://github.com/gradio-app/gradio/pull/1049)
* Scroll to output by [@pngwn](https://github.com/pngwn) in [PR 1077](https://github.com/gradio-app/gradio/pull/1077)
* Explicitly list pnpm version 6 in contributing guide by [@freddyaboulton](https://github.com/freddyaboulton) in [PR 1085](https://github.com/gradio-app/gradio/pull/1085)
* hotfix for encrypt issue by [@abidlabs](https://github.com/abidlabs) in [PR 1096](https://github.com/gradio-app/gradio/pull/1096)
* Release 2.9b9 by [@abidlabs](https://github.com/abidlabs) in [PR 1098](https://github.com/gradio-app/gradio/pull/1098)
* tweak node circleci settings by [@pngwn](https://github.com/pngwn) in [PR 1091](https://github.com/gradio-app/gradio/pull/1091)
* Website Reload Error by [@aliabd](https://github.com/aliabd) in [PR 1099](https://github.com/gradio-app/gradio/pull/1099)
* Website Reload: README in demos docker by [@aliabd](https://github.com/aliabd) in [PR 1100](https://github.com/gradio-app/gradio/pull/1100)
* Flagging fixes by [@abidlabs](https://github.com/abidlabs) in [PR 1081](https://github.com/gradio-app/gradio/pull/1081)
* Backend for optional labels by [@abidlabs](https://github.com/abidlabs) in [PR 1080](https://github.com/gradio-app/gradio/pull/1080)
* Optional labels fe by [@pngwn](https://github.com/pngwn) in [PR 1105](https://github.com/gradio-app/gradio/pull/1105)
* clean-deprecated-parameters by [@FarukOzderim](https://github.com/FarukOzderim) in [PR 1090](https://github.com/gradio-app/gradio/pull/1090)
* Blocks rendering fix by [@abidlabs](https://github.com/abidlabs) in [PR 1102](https://github.com/gradio-app/gradio/pull/1102)
* Redos #1106 by [@abidlabs](https://github.com/abidlabs) in [PR 1112](https://github.com/gradio-app/gradio/pull/1112)
* Interface types: handle input-only, output-only, and unified interfaces by [@abidlabs](https://github.com/abidlabs) in [PR 1108](https://github.com/gradio-app/gradio/pull/1108)
* Hotfix + New pypi release 2.9b11 by [@abidlabs](https://github.com/abidlabs) in [PR 1118](https://github.com/gradio-app/gradio/pull/1118)
* issue-checkbox by [@FarukOzderim](https://github.com/FarukOzderim) in [PR 1122](https://github.com/gradio-app/gradio/pull/1122)
* issue-checkbox-hotfix by [@FarukOzderim](https://github.com/FarukOzderim) in [PR 1127](https://github.com/gradio-app/gradio/pull/1127)
* Fix demos in website by [@aliabd](https://github.com/aliabd) in [PR 1130](https://github.com/gradio-app/gradio/pull/1130)
* Guide for Gradio ONNX model zoo on Huggingface by [@AK391](https://github.com/AK391) in [PR 1073](https://github.com/gradio-app/gradio/pull/1073)
* ONNX guide fixes by [@aliabd](https://github.com/aliabd) in [PR 1131](https://github.com/gradio-app/gradio/pull/1131)
* Stacked form inputs css by [@gary149](https://github.com/gary149) in [PR 1134](https://github.com/gradio-app/gradio/pull/1134)
* made default value in textbox empty string by [@abidlabs](https://github.com/abidlabs) in [PR 1135](https://github.com/gradio-app/gradio/pull/1135)
* Examples UI by [@gary149](https://github.com/gary149) in [PR 1121](https://github.com/gradio-app/gradio/pull/1121)
* Chatbot custom color support by [@dawoodkhan82](https://github.com/dawoodkhan82) in [PR 1092](https://github.com/gradio-app/gradio/pull/1092)
* highlighted text colors by [@pngwn](https://github.com/pngwn) in [PR 1119](https://github.com/gradio-app/gradio/pull/1119)
* pin to pnpm 6 for now by [@pngwn](https://github.com/pngwn) in [PR 1147](https://github.com/gradio-app/gradio/pull/1147)
* Restore queue in Blocks by [@aliabid94](https://github.com/aliabid94) in [PR 1137](https://github.com/gradio-app/gradio/pull/1137)
* add select event for tabitems by [@pngwn](https://github.com/pngwn) in [PR 1154](https://github.com/gradio-app/gradio/pull/1154)
* max_lines + autoheight for textbox by [@pngwn](https://github.com/pngwn) in [PR 1153](https://github.com/gradio-app/gradio/pull/1153)
* use color palette for chatbot by [@pngwn](https://github.com/pngwn) in [PR 1152](https://github.com/gradio-app/gradio/pull/1152)
* Timeseries improvements by [@pngwn](https://github.com/pngwn) in [PR 1149](https://github.com/gradio-app/gradio/pull/1149)
* move styling for interface panels to frontend by [@pngwn](https://github.com/pngwn) in [PR 1146](https://github.com/gradio-app/gradio/pull/1146)
* html tweaks by [@pngwn](https://github.com/pngwn) in [PR 1145](https://github.com/gradio-app/gradio/pull/1145)
* Issue #768: Support passing none to resize and crop image by [@dawoodkhan82](https://github.com/dawoodkhan82) in [PR 1144](https://github.com/gradio-app/gradio/pull/1144)
* image gallery component + img css by [@aliabid94](https://github.com/aliabid94) in [PR 1140](https://github.com/gradio-app/gradio/pull/1140)
* networking tweak by [@abidlabs](https://github.com/abidlabs) in [PR 1143](https://github.com/gradio-app/gradio/pull/1143)
* Allow enabling queue per event listener by [@aliabid94](https://github.com/aliabid94) in [PR 1155](https://github.com/gradio-app/gradio/pull/1155)
* config hotfix and v. 2.9b23 by [@abidlabs](https://github.com/abidlabs) in [PR 1158](https://github.com/gradio-app/gradio/pull/1158)
* Custom JS calls by [@aliabid94](https://github.com/aliabid94) in [PR 1082](https://github.com/gradio-app/gradio/pull/1082)
* Small fixes: queue default fix, ffmpeg installation message by [@abidlabs](https://github.com/abidlabs) in [PR 1159](https://github.com/gradio-app/gradio/pull/1159)
* formatting by [@abidlabs](https://github.com/abidlabs) in [PR 1161](https://github.com/gradio-app/gradio/pull/1161)
* enable flex grow for gr-box by [@radames](https://github.com/radames) in [PR 1165](https://github.com/gradio-app/gradio/pull/1165)
* 1148 loading by [@pngwn](https://github.com/pngwn) in [PR 1164](https://github.com/gradio-app/gradio/pull/1164)
* Put enable_queue kwarg back in launch() by [@aliabid94](https://github.com/aliabid94) in [PR 1167](https://github.com/gradio-app/gradio/pull/1167)
* A few small fixes by [@abidlabs](https://github.com/abidlabs) in [PR 1171](https://github.com/gradio-app/gradio/pull/1171)
* Hotfix for dropdown component by [@abidlabs](https://github.com/abidlabs) in [PR 1172](https://github.com/gradio-app/gradio/pull/1172)
* use secondary buttons in interface by [@pngwn](https://github.com/pngwn) in [PR 1173](https://github.com/gradio-app/gradio/pull/1173)
* 1183 component height by [@pngwn](https://github.com/pngwn) in [PR 1185](https://github.com/gradio-app/gradio/pull/1185)
* 962 dataframe by [@pngwn](https://github.com/pngwn) in [PR 1186](https://github.com/gradio-app/gradio/pull/1186)
* update-contributing by [@FarukOzderim](https://github.com/FarukOzderim) in [PR 1188](https://github.com/gradio-app/gradio/pull/1188)
* Table tweaks by [@pngwn](https://github.com/pngwn) in [PR 1195](https://github.com/gradio-app/gradio/pull/1195)
* wrap tab content in column by [@pngwn](https://github.com/pngwn) in [PR 1200](https://github.com/gradio-app/gradio/pull/1200)
* WIP: Add dark mode support by [@gary149](https://github.com/gary149) in [PR 1187](https://github.com/gradio-app/gradio/pull/1187)
* Restored /api/predict/ endpoint for Interfaces by [@abidlabs](https://github.com/abidlabs) in [PR 1199](https://github.com/gradio-app/gradio/pull/1199)
* hltext-label by [@pngwn](https://github.com/pngwn) in [PR 1204](https://github.com/gradio-app/gradio/pull/1204)
* add copy functionality to json by [@pngwn](https://github.com/pngwn) in [PR 1205](https://github.com/gradio-app/gradio/pull/1205)
* Update component config by [@aliabid94](https://github.com/aliabid94) in [PR 1089](https://github.com/gradio-app/gradio/pull/1089)
* fix placeholder prompt by [@pngwn](https://github.com/pngwn) in [PR 1215](https://github.com/gradio-app/gradio/pull/1215)
* ensure webcam video value is propogated correctly by [@pngwn](https://github.com/pngwn) in [PR 1218](https://github.com/gradio-app/gradio/pull/1218)
* Automatic word-break in highlighted text, combine_adjacent support by [@aliabid94](https://github.com/aliabid94) in [PR 1209](https://github.com/gradio-app/gradio/pull/1209)
* async-function-support by [@FarukOzderim](https://github.com/FarukOzderim) in [PR 1190](https://github.com/gradio-app/gradio/pull/1190)
* Sharing fix for assets by [@aliabid94](https://github.com/aliabid94) in [PR 1208](https://github.com/gradio-app/gradio/pull/1208)
* Hotfixes for course demos by [@abidlabs](https://github.com/abidlabs) in [PR 1222](https://github.com/gradio-app/gradio/pull/1222)
* Allow Custom CSS by [@aliabid94](https://github.com/aliabid94) in [PR 1170](https://github.com/gradio-app/gradio/pull/1170)
* share-hotfix by [@FarukOzderim](https://github.com/FarukOzderim) in [PR 1226](https://github.com/gradio-app/gradio/pull/1226)
* tweaks by [@pngwn](https://github.com/pngwn) in [PR 1229](https://github.com/gradio-app/gradio/pull/1229)
* white space for class concatenation by [@radames](https://github.com/radames) in [PR 1228](https://github.com/gradio-app/gradio/pull/1228)
* Tweaks by [@pngwn](https://github.com/pngwn) in [PR 1230](https://github.com/gradio-app/gradio/pull/1230)
* css tweaks by [@pngwn](https://github.com/pngwn) in [PR 1235](https://github.com/gradio-app/gradio/pull/1235)
* ensure defaults height match for media inputs by [@pngwn](https://github.com/pngwn) in [PR 1236](https://github.com/gradio-app/gradio/pull/1236)
* Default Label label value by [@radames](https://github.com/radames) in [PR 1239](https://github.com/gradio-app/gradio/pull/1239)
* update-shortcut-syntax by [@FarukOzderim](https://github.com/FarukOzderim) in [PR 1234](https://github.com/gradio-app/gradio/pull/1234)
* Update version.txt by [@FarukOzderim](https://github.com/FarukOzderim) in [PR 1244](https://github.com/gradio-app/gradio/pull/1244)
* Layout bugs by [@pngwn](https://github.com/pngwn) in [PR 1246](https://github.com/gradio-app/gradio/pull/1246)
* Update demo by [@FarukOzderim](https://github.com/FarukOzderim) in [PR 1253](https://github.com/gradio-app/gradio/pull/1253)
* Button default name by [@FarukOzderim](https://github.com/FarukOzderim) in [PR 1243](https://github.com/gradio-app/gradio/pull/1243)
* Labels spacing by [@gary149](https://github.com/gary149) in [PR 1254](https://github.com/gradio-app/gradio/pull/1254)
* add global loader for gradio app by [@pngwn](https://github.com/pngwn) in [PR 1251](https://github.com/gradio-app/gradio/pull/1251)
* ui apis for dalle-mini by [@pngwn](https://github.com/pngwn) in [PR 1258](https://github.com/gradio-app/gradio/pull/1258)
* Add precision to Number, backend only by [@freddyaboulton](https://github.com/freddyaboulton) in [PR 1125](https://github.com/gradio-app/gradio/pull/1125)
* Website Design Changes by [@abidlabs](https://github.com/abidlabs) in [PR 1015](https://github.com/gradio-app/gradio/pull/1015)
* Small fixes for multiple demos compatible with 3.0 by [@radames](https://github.com/radames) in [PR 1257](https://github.com/gradio-app/gradio/pull/1257)
* Issue #1160: Model 3D component not destroyed correctly by [@dawoodkhan82](https://github.com/dawoodkhan82) in [PR 1219](https://github.com/gradio-app/gradio/pull/1219)
* Fixes to components by [@abidlabs](https://github.com/abidlabs) in [PR 1260](https://github.com/gradio-app/gradio/pull/1260)
* layout docs by [@abidlabs](https://github.com/abidlabs) in [PR 1263](https://github.com/gradio-app/gradio/pull/1263)
* Static forms by [@pngwn](https://github.com/pngwn) in [PR 1264](https://github.com/gradio-app/gradio/pull/1264)
* Cdn assets by [@pngwn](https://github.com/pngwn) in [PR 1265](https://github.com/gradio-app/gradio/pull/1265)
* update logo by [@gary149](https://github.com/gary149) in [PR 1266](https://github.com/gradio-app/gradio/pull/1266)
* fix slider by [@aliabid94](https://github.com/aliabid94) in [PR 1268](https://github.com/gradio-app/gradio/pull/1268)
* maybe fix auth in iframes by [@pngwn](https://github.com/pngwn) in [PR 1261](https://github.com/gradio-app/gradio/pull/1261)
* Improves "Getting Started" guide by [@abidlabs](https://github.com/abidlabs) in [PR 1269](https://github.com/gradio-app/gradio/pull/1269)
* Add embedded demos to website by [@aliabid94](https://github.com/aliabid94) in [PR 1270](https://github.com/gradio-app/gradio/pull/1270)
* Label hotfixes by [@abidlabs](https://github.com/abidlabs) in [PR 1281](https://github.com/gradio-app/gradio/pull/1281)
* General tweaks by [@pngwn](https://github.com/pngwn) in [PR 1276](https://github.com/gradio-app/gradio/pull/1276)
* only affect links within the document by [@pngwn](https://github.com/pngwn) in [PR 1282](https://github.com/gradio-app/gradio/pull/1282)
* release 3.0b9 by [@abidlabs](https://github.com/abidlabs) in [PR 1283](https://github.com/gradio-app/gradio/pull/1283)
* Dm by [@pngwn](https://github.com/pngwn) in [PR 1284](https://github.com/gradio-app/gradio/pull/1284)
* Website fixes by [@aliabd](https://github.com/aliabd) in [PR 1286](https://github.com/gradio-app/gradio/pull/1286)
* Create Streamables by [@aliabid94](https://github.com/aliabid94) in [PR 1279](https://github.com/gradio-app/gradio/pull/1279)
* ensure table works on mobile by [@pngwn](https://github.com/pngwn) in [PR 1277](https://github.com/gradio-app/gradio/pull/1277)
* changes by [@aliabid94](https://github.com/aliabid94) in [PR 1287](https://github.com/gradio-app/gradio/pull/1287)
* demo alignment on landing page by [@aliabd](https://github.com/aliabd) in [PR 1288](https://github.com/gradio-app/gradio/pull/1288)
* New meta img by [@aliabd](https://github.com/aliabd) in [PR 1289](https://github.com/gradio-app/gradio/pull/1289)
* updated PyPi version to 3.0 by [@abidlabs](https://github.com/abidlabs) in [PR 1290](https://github.com/gradio-app/gradio/pull/1290)
* Fix site by [@aliabid94](https://github.com/aliabid94) in [PR 1291](https://github.com/gradio-app/gradio/pull/1291)
* Mobile responsive guides by [@aliabd](https://github.com/aliabd) in [PR 1293](https://github.com/gradio-app/gradio/pull/1293)
* Update readme by [@abidlabs](https://github.com/abidlabs) in [PR 1292](https://github.com/gradio-app/gradio/pull/1292)
* gif by [@abidlabs](https://github.com/abidlabs) in [PR 1296](https://github.com/gradio-app/gradio/pull/1296)

## Contributors Shoutout:

* [@JefferyChiang](https://github.com/JefferyChiang) made their first contribution in [PR 1004](https://github.com/gradio-app/gradio/pull/1004)
* [@NimaBoscarino](https://github.com/NimaBoscarino) made their first contribution in [PR 1000](https://github.com/gradio-app/gradio/pull/1000)
* [@ronvoluted](https://github.com/ronvoluted) made their first contribution in [PR 1050](https://github.com/gradio-app/gradio/pull/1050)
* [@radames](https://github.com/radames) made their first contribution in [PR 1074](https://github.com/gradio-app/gradio/pull/1074)
* [@freddyaboulton](https://github.com/freddyaboulton) made their first contribution in [PR 1085](https://github.com/gradio-app/gradio/pull/1085)<|MERGE_RESOLUTION|>--- conflicted
+++ resolved
@@ -57,13 +57,10 @@
 * Fixes bug where app would crash if the `file_types` parameter of `gr.File` or `gr.UploadButton` was not a list by [@freddyaboulton](https://github.com/freddyaboulton) in [PR 3048](https://github.com/gradio-app/gradio/pull/3048)    
 * Ensure CSS mounts correctly regardless of how many Gradio instances are on the page [@pngwn](https://github.com/pngwn) in [PR 3059](https://github.com/gradio-app/gradio/pull/3059).
 * Fix bug where input component was not hidden in the frontend for `UploadButton` by  [@freddyaboulton](https://github.com/freddyaboulton) in [PR 3053](https://github.com/gradio-app/gradio/pull/3053)
-<<<<<<< HEAD
 * Fixes issue where after clicking submit or undo, the sketch output wouldn't clear. [@dawoodkhan82](https://github.com/dawoodkhan82) in [PR 3047](https://github.com/gradio-app/gradio/pull/3047) 
-=======
 * Ensure spaces embedded via the web component always use the correct URLs for server requests and change ports for testing to avoid strange collisions when users are working with embedded apps locally by [@pngwn](https://github.com/pngwn) in [PR 3065](https://github.com/gradio-app/gradio/pull/3065)
 * Preserve selected image of Gallery through updated by [@freddyaboulton](https://github.com/freddyaboulton) in [PR 3061](https://github.com/gradio-app/gradio/pull/3061) 
 * Fixes bug where tabs selected attribute not working if manually change tab by [@tomhang25](https://github.com/tomchang25) in [3055](https://github.com/gradio-app/gradio/pull/3055)
->>>>>>> 9599772f
 
 ## Documentation Changes:
 * SEO improvements to guides by[@aliabd](https://github.com/aliabd) in [PR 2915](https://github.com/gradio-app/gradio/pull/2915)
