
# Upcoming Release

## New Features:

No changes to highlight.

## Bug Fixes:
<<<<<<< HEAD

No changes to highlight.

## Documentation Changes:

No changes to highlight.

## Testing and Infrastructure Changes:

No changes to highlight.

## Breaking Changes:

No changes to highlight.

## Full Changelog:

No changes to highlight.

## Contributors Shoutout:

No changes to highlight.

# 3.28.0

## New Features:

No changes to highlight.

## Bug Fixes:
=======
- Fix duplicate play commands in full-screen mode of 'video'. by [@tomchang25](https://github.com/tomchang25) in [PR 3968](https://github.com/gradio-app/gradio/pull/3968).
>>>>>>> 30f45569
- Fix the issue of the UI stuck caused by the 'selected' of DataFrame not being reset. by [@tomchang25](https://github.com/tomchang25) in [PR 3916](https://github.com/gradio-app/gradio/pull/3916).
- Fix issue where `gr.Video()` would not work inside a `gr.Tab()` by [@dawoodkhan82](https://github.com/dawoodkhan82) in [PR 3891](https://github.com/gradio-app/gradio/pull/3891)
- Fixed issue with old_value check in File. by [@tomchang25](https://github.com/tomchang25) in [PR 3859](https://github.com/gradio-app/gradio/pull/3859).
- Fixed bug where all bokeh plots appeared in the same div by [@freddyaboulton](https://github.com/freddyaboulton) in [PR 3896](https://github.com/gradio-app/gradio/pull/3896)
- Fixed image outputs to automatically take full output image height, unless explicitly set,  by [@aliabid94](https://github.com/aliabid94) in [PR 3905](https://github.com/gradio-app/gradio/pull/3905)
- Fix issue in `gr.Gallery()` where setting height causes aspect ratio of images to collapse by [@dawoodkhan82](https://github.com/dawoodkhan82) in [PR 3830](https://github.com/gradio-app/gradio/pull/3830)
- Fix issue where requesting for a non-existing file would trigger a 500 error by [@micky2be](https://github.com/micky2be) in `[PR 3895](https://github.com/gradio-app/gradio/pull/3895)`.
- Fix bugs with abspath about symlinks, and unresolvable path on Windows by [@micky2be](https://github.com/micky2be) in `[PR 3895](https://github.com/gradio-app/gradio/pull/3895)`.
- Fixes type in client `Status` enum by [@10zinten](https://github.com/10zinten) in [PR 3931](https://github.com/gradio-app/gradio/pull/3931)
- Fix `gr.ChatBot` to handle image url [tye-singwa](https://github.com/tye-signwa) in [PR 3953](https://github.com/gradio-app/gradio/pull/3953)
- Move Google Tag Manager related initialization code to analytics-enabled block by [@akx](https://github.com/akx) in [PR 3956](https://github.com/gradio-app/gradio/pull/3956)
- Fix bug where port was not reused if the demo was closed and then re-launched by [@freddyaboulton](https://github.com/freddyaboulton) in [PR 3896](https://github.com/gradio-app/gradio/pull/3959)
- Fixes issue where dropdown does not position itself at selected element when opened [@dawoodkhan82](https://github.com/dawoodkhan82) in [PR 3639](https://github.com/gradio-app/gradio/pull/3639)

## Documentation Changes:

- Make use of `gr` consistent across the docs by [@duerrsimon](https://github.com/duerrsimon) in [PR 3901](https://github.com/gradio-app/gradio/pull/3901)
- Fixed typo in theming-guide.md by [@eltociear](https://github.com/eltociear) in [PR 3952](https://github.com/gradio-app/gradio/pull/3952)

## Testing and Infrastructure Changes:

- CI: Python backend lint is only run once, by [@akx](https://github.com/akx) in [PR 3960](https://github.com/gradio-app/gradio/pull/3960)

## Breaking Changes:

- Some re-exports in `gradio.themes` utilities (introduced in 3.24.0) have been eradicated.
  By [@akx](https://github.com/akx) in [PR 3958](https://github.com/gradio-app/gradio/pull/3958)

## Full Changelog:

- Add DESCRIPTION.md to image_segmentation demo by [@aliabd](https://github.com/aliabd) in [PR 3866](https://github.com/gradio-app/gradio/pull/3866)
- Fix error in running `gr.themes.builder()` by [@deepkyu](https://github.com/deepkyu) in [PR 3869](https://github.com/gradio-app/gradio/pull/3869)
- Fixed a JavaScript TypeError when loading custom JS with `_js` and setting `outputs` to `None` in `gradio.Blocks()` by [@DavG25](https://github.com/DavG25) in [PR 3883](https://github.com/gradio-app/gradio/pull/3883)

## Contributors Shoutout:

No changes to highlight.

# Version 3.27.0

## New Features:

### AnnotatedImage Component

New AnnotatedImage component allows users to highlight regions of an image, either by providing bounding boxes, or 0-1 pixel masks. This component is useful for tasks such as image segmentation, object detection, and image captioning.

![AnnotatedImage screenshot](https://user-images.githubusercontent.com/7870876/232142720-86e0020f-beaf-47b9-a843-689c9621f09c.gif)

Example usage:

```python
with gr.Blocks() as demo:
    img = gr.Image()
    img_section = gr.AnnotatedImage()
    def mask(img):
        top_left_corner = [0, 0, 20, 20]
        random_mask = np.random.randint(0, 2, img.shape[:2])
        return (img, [(top_left_corner, "left corner"), (random_mask, "random")])
    img.change(mask, img, img_section)
```

See the [image_segmentation demo](https://github.com/gradio-app/gradio/tree/main/demo/image_segmentation) for a full example. By [@aliabid94](https://github.com/aliabid94) in [PR 3836](https://github.com/gradio-app/gradio/pull/3836)


## Bug Fixes:

No changes to highlight.

## Documentation Changes:

No changes to highlight.

## Testing and Infrastructure Changes:

No changes to highlight.

## Breaking Changes:

No changes to highlight.

## Full Changelog:

No changes to highlight.

## Contributors Shoutout:

No changes to highlight.

# Version 3.26.0

## New Features:

### `Video` component supports subtitles

- Allow the video component to accept subtitles as input, by [@tomchang25](https://github.com/tomchang25) in [PR 3673](https://github.com/gradio-app/gradio/pull/3673). To provide subtitles, simply return a tuple consisting of `(path_to_video, path_to_subtitles)` from your function. Both `.srt` and `.vtt` formats are supported:


```py
with gr.Blocks() as demo:
    gr.Video(("video.mp4", "captions.srt"))
```

## Bug Fixes:
- Fix code markdown support in `gr.Chatbot()` component by [@dawoodkhan82](https://github.com/dawoodkhan82) in [PR 3816](https://github.com/gradio-app/gradio/pull/3816)


## Documentation Changes:

- Updates the "view API" page in Gradio apps to use the `gradio_client` library by [@aliabd](https://github.com/aliabd) in [PR 3765](https://github.com/gradio-app/gradio/pull/3765)

- Read more about how to use the `gradio_client` library here: https://gradio.app/getting-started-with-the-python-client/

## Testing and Infrastructure Changes:

No changes to highlight.

## Breaking Changes:

No changes to highlight.

## Full Changelog:

No changes to highlight.

## Contributors Shoutout:

No changes to highlight.

# Version 3.25.0

## New Features:

- Improve error messages when number of inputs/outputs to event handlers mismatch, by [@space-nuko](https://github.com/space-nuko) in [PR 3519](https://github.com/gradio-app/gradio/pull/3519)

- Add `select` listener to Images, allowing users to click on any part of an image and get the coordinates of the click by [@aliabid94](https://github.com/aliabid94) in [PR 3786](https://github.com/gradio-app/gradio/pull/3786).

```python
with gr.Blocks() as demo:
    img = gr.Image()
    textbox = gr.Textbox()

    def select_handler(img, evt: gr.SelectData):
        selected_pixel = img[evt.index[1], evt.index[0]]
        return f"Selected pixel: {selected_pixel}"
    
    img.select(select_handler, img, textbox)    
```
![Recording 2023-04-08 at 17 44 39](https://user-images.githubusercontent.com/7870876/230748572-90a2a8d5-116d-4769-bb53-5516555fbd0f.gif)


## Bug Fixes:

- Increase timeout for sending analytics data by [@dawoodkhan82](https://github.com/dawoodkhan82) in [PR 3647](https://github.com/gradio-app/gradio/pull/3647)
- Fix bug where http token was not accessed over websocket connections by [@freddyaboulton](https://github.com/freddyaboulton) in [PR 3735](https://github.com/gradio-app/gradio/pull/3735)
- Add ability to specify `rows`, `columns` and `object-fit` in `style()` for `gr.Gallery()` component by [@dawoodkhan82](https://github.com/dawoodkhan82) in [PR 3586](https://github.com/gradio-app/gradio/pull/3586)
- Fix bug where recording an audio file through the microphone resulted in a corrupted file name by [@abidlabs](https://github.com/abidlabs) in [PR 3770](https://github.com/gradio-app/gradio/pull/3770)
- Added "ssl_verify" to blocks.launch method to allow for use of self-signed certs by [@garrettsutula](https://github.com/garrettsutula) in [PR 3873](https://github.com/gradio-app/gradio/pull/3873)
- Fix bug where iterators where not being reset for processes that terminated early by [@freddyaboulton](https://github.com/freddyaboulton) in [PR 3777](https://github.com/gradio-app/gradio/pull/3777)
- Fix bug where the upload button was not properly handling the `file_count='multiple'` case by [@freddyaboulton](https://github.com/freddyaboulton) in [PR 3782](https://github.com/gradio-app/gradio/pull/3782)
- Fix bug where use Via API button was giving error by [@Devang-C](https://github.com/Devang-C) in [PR 3783](https://github.com/gradio-app/gradio/pull/3783)

## Documentation Changes:

- Fix invalid argument docstrings, by [@akx](https://github.com/akx) in [PR 3740](https://github.com/gradio-app/gradio/pull/3740)

## Testing and Infrastructure Changes:

No changes to highlight.

## Breaking Changes:

No changes to highlight.

## Full Changelog:

- Fixed IPv6 listening to work with bracket [::1] notation, by [@dsully](https://github.com/dsully) in [PR 3695](https://github.com/gradio-app/gradio/pull/3695)

## Contributors Shoutout:

No changes to highlight.

# Version 3.24.1

## New Features:

- No changes to highlight.

## Bug Fixes:

- Fixes Chatbot issue where new lines were being created every time a message was sent back and forth by [@aliabid94](https://github.com/aliabid94) in [PR 3717](https://github.com/gradio-app/gradio/pull/3717).
- Fixes data updating in DataFrame invoking a `select` event once the dataframe has been selected. By [@yiyuezhuo](https://github.com/yiyuezhuo) in [PR 3861](https://github.com/gradio-app/gradio/pull/3861)
- Fixes false postive warning which is due to too strict type checking by [@yiyuezhuo](https://github.com/yiyuezhuo) in [PR 3837](https://github.com/gradio-app/gradio/pull/3837).

## Documentation Changes:

No changes to highlight.

## Testing and Infrastructure Changes:

No changes to highlight.

## Breaking Changes:

No changes to highlight.

## Full Changelog:

No changes to highlight.

## Contributors Shoutout:

No changes to highlight.



# Version 3.24.0

## New Features:

- Trigger the release event when Slider number input is released or unfocused  by [@freddyaboulton](https://github.com/freddyaboulton) in [PR 3589](https://github.com/gradio-app/gradio/pull/3589)
- Created Theme Builder, which allows users to create themes without writing any code, by [@aliabid94](https://github.com/aliabid94) in [PR 3664](https://github.com/gradio-app/gradio/pull/3664). Launch by:
    
    ```python
    import gradio as gr
    gr.themes.builder()
    ```

    ![Theme Builder](https://user-images.githubusercontent.com/7870876/228204929-d71cbba5-69c2-45b3-bd20-e3a201d98b12.png)

- The `Dropdown` component now has a `allow_custom_value` parameter that lets users type in custom values not in the original list of choices.
- The `Colorpicker` component now has a `.blur()` event

### Added a download button for videos! 📥

![download_video](https://user-images.githubusercontent.com/41651716/227009612-9bc5fb72-2a44-4c55-9b7b-a0fa098e7f25.gif)

By [@freddyaboulton](https://github.com/freddyaboulton) in [PR 3581](https://github.com/gradio-app/gradio/pull/3581).

- Trigger the release event when Slider number input is released or unfocused  by [@freddyaboulton](https://github.com/freddyaboulton) in [PR 3589](https://github.com/gradio-app/gradio/pull/3589)   


## Bug Fixes:

- Fixed bug where text for altair plots was not legible in dark mode by [@freddyaboulton](https://github.com/freddyaboulton) in [PR 3555](https://github.com/gradio-app/gradio/pull/3555)  
- Fixes `Chatbot` and `Image` components so that files passed during processing are added to a directory where they can be served from, by [@abidlabs](https://github.com/abidlabs) in [PR 3523](https://github.com/gradio-app/gradio/pull/3523)
- Use Gradio API server to send telemetry using `huggingface_hub` [@dawoodkhan82](https://github.com/dawoodkhan82) in [PR 3488](https://github.com/gradio-app/gradio/pull/3488)
- Fixes an an issue where if the Blocks scope was not exited, then State could be shared across sessions, by [@abidlabs](https://github.com/abidlabs) in [PR 3600](https://github.com/gradio-app/gradio/pull/3600)
- Ensures that `gr.load()` loads and applies the upstream theme, by [@abidlabs](https://github.com/abidlabs) in [PR 3641](https://github.com/gradio-app/gradio/pull/3641)
- Fixed bug where "or" was not being localized in file upload text by [@freddyaboulton](https://github.com/freddyaboulton) in [PR 3599](https://github.com/gradio-app/gradio/pull/3599)  
- Fixed bug where chatbot does not autoscroll inside of a tab, row or column by [@dawoodkhan82](https://github.com/dawoodkhan82) in [PR 3637](https://github.com/gradio-app/gradio/pull/3637)
- Fixed bug where textbox shrinks when  `lines` set to larger than 20 by [@dawoodkhan82](https://github.com/dawoodkhan82) in [PR 3637](https://github.com/gradio-app/gradio/pull/3637)
- Ensure CSS has fully loaded before rendering the application, by [@pngwn](https://github.com/pngwn) in [PR 3573](https://github.com/gradio-app/gradio/pull/3573)
- Support using an empty list as `gr.Dataframe` value, by [@space-nuko](https://github.com/space-nuko) in [PR 3646](https://github.com/gradio-app/gradio/pull/3646)
- Fixed `gr.Image` not filling the entire element size, by [@space-nuko](https://github.com/space-nuko) in [PR 3649](https://github.com/gradio-app/gradio/pull/3649)
- Make `gr.Code` support the `lines` property, by [@space-nuko](https://github.com/space-nuko) in [PR 3651](https://github.com/gradio-app/gradio/pull/3651)
- Fixes certain `_js` return values being double wrapped in an array, by [@space-nuko](https://github.com/space-nuko) in [PR 3594](https://github.com/gradio-app/gradio/pull/3594)
- Correct the documentation of `gr.File` component to state that its preprocessing method converts the uploaded file to a temporary file, by @RussellLuo in [PR 3660](https://github.com/gradio-app/gradio/pull/3660)
- Fixed bug in Serializer ValueError text by [@osanseviero](https://github.com/osanseviero) in [PR 3669](https://github.com/gradio-app/gradio/pull/3669)
- Fix default parameter argument and `gr.Progress` used in same function, by [@space-nuko](https://github.com/space-nuko) in [PR 3671](https://github.com/gradio-app/gradio/pull/3671)
- Hide `Remove All` button in `gr.Dropdown` single-select mode by [@space-nuko](https://github.com/space-nuko) in [PR 3678](https://github.com/gradio-app/gradio/pull/3678)
- Fix broken spaces in docs by [@aliabd](https://github.com/aliabd) in [PR 3698](https://github.com/gradio-app/gradio/pull/3698)
- Fix items in `gr.Dropdown` besides the selected item receiving a checkmark, by [@space-nuko](https://github.com/space-nuko) in [PR 3644](https://github.com/gradio-app/gradio/pull/3644)
- Fix several `gr.Dropdown` issues and improve usability, by [@space-nuko](https://github.com/space-nuko) in [PR 3705](https://github.com/gradio-app/gradio/pull/3705)

## Documentation Changes:

- Makes some fixes to the Theme Guide related to naming of variables, by [@abidlabs](https://github.com/abidlabs) in [PR 3561](https://github.com/gradio-app/gradio/pull/3561)
- Documented `HuggingFaceDatasetJSONSaver` by [@osanseviero](https://github.com/osanseviero) in [PR 3604](https://github.com/gradio-app/gradio/pull/3604)
- Makes some additions to documentation of `Audio` and `State` components, and fixes the `pictionary` demo by [@abidlabs](https://github.com/abidlabs) in [PR 3611](https://github.com/gradio-app/gradio/pull/3611)
- Fix outdated sharing your app guide by [@aliabd](https://github.com/aliabd) in [PR 3699](https://github.com/gradio-app/gradio/pull/3699)


## Testing and Infrastructure Changes:

- Removed heavily-mocked tests related to comet_ml, wandb, and mlflow as they added a significant amount of test dependencies that prevented installation of test dependencies on Windows environemnts. By [@abidlabs](https://github.com/abidlabs) in [PR 3608](https://github.com/gradio-app/gradio/pull/3608)
- Added Windows continuous integration, by [@space-nuko](https://github.com/space-nuko) in [PR 3628](https://github.com/gradio-app/gradio/pull/3628)
- Switched linting from flake8 + isort to `ruff`, by [@akx](https://github.com/akx) in [PR 3710](https://github.com/gradio-app/gradio/pull/3710)

## Breaking Changes:

No changes to highlight.

## Full Changelog:

- Mobile responsive iframes in themes guide by [@aliabd](https://github.com/aliabd) in [PR 3562](https://github.com/gradio-app/gradio/pull/3562) 
- Remove extra $demo from theme guide by [@aliabd](https://github.com/aliabd) in [PR 3563](https://github.com/gradio-app/gradio/pull/3563)
- Set the theme name to be the upstream repo name when loading from the hub by [@freddyaboulton](https://github.com/freddyaboulton) in [PR 3595](https://github.com/gradio-app/gradio/pull/3595) 
- Copy everything in website Dockerfile, fix build issues by [@aliabd](https://github.com/aliabd) in [PR 3659](https://github.com/gradio-app/gradio/pull/3659) 
- Raise error when an event is queued but the queue is not configured by [@freddyaboulton](https://github.com/freddyaboulton) in [PR 3640](https://github.com/gradio-app/gradio/pull/3640)    
- Allows users to apss in a string name for a built-in theme, by [@abidlabs](https://github.com/abidlabs) in [PR 3641](https://github.com/gradio-app/gradio/pull/3641)  
- Added `orig_name` to Video output in the backend so that the front end can set the right name for downloaded video files by [@freddyaboulton](https://github.com/freddyaboulton) in [PR 3700](https://github.com/gradio-app/gradio/pull/3700)     

## Contributors Shoutout:

No changes to highlight.


# Version 3.23.0


## New Features:

### Theme Sharing! 

Once you have created a theme, you can upload it to the HuggingFace Hub to let others view it, use it, and build off of it! You can also download, reuse, and remix other peoples' themes. See https://gradio.app/theming-guide/ for more details. 

By [@freddyaboulton](https://github.com/freddyaboulton) in [PR 3428](https://github.com/gradio-app/gradio/pull/3428) 

## Bug Fixes:

- Removes leading spaces from all lines of code uniformly in the `gr.Code()` component. By [@abidlabs](https://github.com/abidlabs) in [PR 3556](https://github.com/gradio-app/gradio/pull/3556) 
- Fixed broken login page, by [@aliabid94](https://github.com/aliabid94) in [PR 3529](https://github.com/gradio-app/gradio/pull/3529)


## Documentation Changes:

No changes to highlight.

## Testing and Infrastructure Changes:

No changes to highlight.

## Breaking Changes:

No changes to highlight.

## Full Changelog:

- Fix rendering of dropdowns to take more space, and related bugs, by [@aliabid94](https://github.com/aliabid94) in [PR 3549](https://github.com/gradio-app/gradio/pull/3549)

## Contributors Shoutout:

No changes to highlight.


# Version 3.22.1


## New Features:

No changes to highlight.

## Bug Fixes:

- Restore label bars by [@aliabid94](https://github.com/aliabid94) in [PR 3507](https://github.com/gradio-app/gradio/pull/3507) 

## Documentation Changes:

No changes to highlight.

## Testing and Infrastructure Changes:

No changes to highlight.

## Breaking Changes:

No changes to highlight.

## Full Changelog:

No changes to highlight.

## Contributors Shoutout:

No changes to highlight.


# Version 3.22.0


## New Features:

### Official Theme release

Gradio now supports a new theme system, which allows you to customize the look and feel of your app. You can now use the `theme=` kwarg to pass in a prebuilt theme, or customize your own! See https://gradio.app/theming-guide/ for more details. By [@aliabid94](https://github.com/aliabid94) in [PR 3470](https://github.com/gradio-app/gradio/pull/3470) and [PR 3497](https://github.com/gradio-app/gradio/pull/3497)

### `elem_classes`

Add keyword argument `elem_classes` to Components to control class names of components, in the same manner as existing `elem_id`. 
By [@aliabid94](https://github.com/aliabid94) in [PR 3466](https://github.com/gradio-app/gradio/pull/3466)

## Bug Fixes:

- Fixes the File.upload() event trigger which broke as part of the change in how we uploaded files by [@abidlabs](https://github.com/abidlabs) in [PR 3462](https://github.com/gradio-app/gradio/pull/3462)
- Fixed issue with `gr.Request` object failing to handle dictionaries when nested keys couldn't be converted to variable names [#3454](https://github.com/gradio-app/gradio/issues/3454) by [@radames](https://github.com/radames) in [PR 3459](https://github.com/gradio-app/gradio/pull/3459)
- Fixed bug where css and client api was not working properly when mounted in a subpath by [@freddyaboulton](https://github.com/freddyaboulton) in [PR 3482](https://github.com/gradio-app/gradio/pull/3482) 

## Documentation Changes:

- Document gr.Error in the docs by [@aliabd](https://github.com/aliabd) in [PR 3465](https://github.com/gradio-app/gradio/pull/3465) 

## Testing and Infrastructure Changes:

- Pinned `pyright==1.1.298` for stability by [@abidlabs](https://github.com/abidlabs) in [PR 3475](https://github.com/gradio-app/gradio/pull/3475)
- Removed `IOComponent.add_interactive_to_config()` by [@space-nuko](https://github.com/space-nuko) in [PR 3476](https://github.com/gradio-app/gradio/pull/3476)
- Removed `IOComponent.generate_sample()` by [@space-nuko](https://github.com/space-nuko) in [PR 3475](https://github.com/gradio-app/gradio/pull/3483)

## Breaking Changes:

No changes to highlight.

## Full Changelog:

- Revert primary button background color in dark mode by [@aliabid94](https://github.com/aliabid94) in [PR 3468](https://github.com/gradio-app/gradio/pull/3468)

## Contributors Shoutout:

No changes to highlight.


# Version 3.21.0

## New Features:

### Theme Sharing 🎨 🤝

You can now share your gradio themes with the world!

After creating a theme, you can upload it to the HuggingFace Hub to let others view it, use it, and build off of it!

### Uploading
There are two ways to upload a theme, via the theme class instance or the command line.

1. Via the class instance

```python
my_theme.push_to_hub(repo_name="my_theme",
                     version="0.2.0",
                     hf_token="...")
```

2. Via the command line

First save the theme to disk
```python
my_theme.dump(filename="my_theme.json")
```

Then use the `upload_theme` command:

```bash
upload_theme\
"my_theme.json"\
"my_theme"\
"0.2.0"\
"<hf-token>"
```

The `version` must be a valid [semantic version](https://www.geeksforgeeks.org/introduction-semantic-versioning/) string.

This creates a space on the huggingface hub to host the theme files and show potential users a preview of your theme.

An example theme space is here: https://huggingface.co/spaces/freddyaboulton/dracula_revamped 

### Downloading
To use a theme from the hub, use the `from_hub` method on the `ThemeClass` and pass it to your app:

```python
my_theme = gr.Theme.from_hub("freddyaboulton/my_theme")

with gr.Blocks(theme=my_theme) as demo:
    ....
```

You can also pass the theme string directly to `Blocks` or `Interface` (`gr.Blocks(theme="freddyaboulton/my_theme")`)

You can pin your app to an upstream theme version by using semantic versioning expressions.

For example, the following would ensure the theme we load from the `my_theme` repo was between versions `0.1.0` and `0.2.0`:

```python
with gr.Blocks(theme="freddyaboulton/my_theme@>=0.1.0,<0.2.0") as demo:
    ....
```

by [@freddyaboulton](https://github.com/freddyaboulton) in [PR 3428](https://github.com/gradio-app/gradio/pull/3428)  


### Code component 🦾 

New code component allows you to enter, edit and display code with full syntax highlighting by [@pngwn](https://github.com/pngwn) in [PR 3421](https://github.com/gradio-app/gradio/pull/3421)

### The `Chatbot` component now supports audio, video, and images

The `Chatbot` component now supports audio, video, and images with a simple syntax: simply
pass in a tuple with the URL or filepath (the second optional element of the tuple is alt text), and the image/audio/video will be displayed:

```python
gr.Chatbot([
    (("driving.mp4",), "cool video"),
    (("cantina.wav",), "cool audio"),
    (("lion.jpg", "A lion"), "cool pic"),
]).style(height=800)
```

<img width="1054" alt="image" src="https://user-images.githubusercontent.com/1778297/224116682-5908db47-f0fa-405c-82ab-9c7453e8c4f1.png">


Note: images were previously supported via Markdown syntax and that is still supported for backwards compatibility. By [@dawoodkhan82](https://github.com/dawoodkhan82) in [PR 3413](https://github.com/gradio-app/gradio/pull/3413)

- Allow consecutive function triggers with `.then` and `.success` by [@aliabid94](https://github.com/aliabid94) in [PR 3430](https://github.com/gradio-app/gradio/pull/3430) 

- New code component allows you to enter, edit and display code with full syntax highlighting by [@pngwn](https://github.com/pngwn) in [PR 3421](https://github.com/gradio-app/gradio/pull/3421)

![](https://user-images.githubusercontent.com/12937446/224116643-5cfb94b3-93ce-43ee-bb7b-c25c3b66e0a1.png)
- Added the `.select()` event listener, which also includes event data that can be passed as an argument to a function with type hint `gr.SelectData`. The following components support the `.select()` event listener: Chatbot, CheckboxGroup, Dataframe, Dropdown, File, Gallery, HighlightedText, Label, Radio, TabItem, Tab, Textbox. Example usage:

```python
import gradio as gr

with gr.Blocks() as demo:
    gallery = gr.Gallery(["images/1.jpg", "images/2.jpg", "images/3.jpg"])
    selected_index = gr.Textbox()

    def on_select(evt: gr.SelectData):
        return evt.index
    
    gallery.select(on_select, None, selected_index)
```

By [@aliabid94](https://github.com/aliabid94) in [PR 3399](https://github.com/gradio-app/gradio/pull/3399)


- The `Textbox` component now includes a copy button by [@abidlabs](https://github.com/abidlabs) in [PR 3452](https://github.com/gradio-app/gradio/pull/3452)

## Bug Fixes:
- Use `huggingface_hub` to send telemetry on `interface` and `blocks`; eventually to replace segment by [@dawoodkhan82](https://github.com/dawoodkhan82) in [PR 3342](https://github.com/gradio-app/gradio/pull/3342)
- Ensure load events created by components (randomize for slider, callable values) are never queued unless every is passed by [@freddyaboulton](https://github.com/freddyaboulton) in [PR 3391](https://github.com/gradio-app/gradio/pull/3391) 
- Prevent in-place updates of `generic_update` by shallow copying by [@gitgithan](https://github.com/gitgithan) in [PR 3405](https://github.com/gradio-app/gradio/pull/3405) to fix [#3282](https://github.com/gradio-app/gradio/issues/3282)
- Fix bug caused by not importing `BlockContext` in `utils.py` by [@freddyaboulton](https://github.com/freddyaboulton) in [PR 3424](https://github.com/gradio-app/gradio/pull/3424)
- Ensure dropdown does not highlight partial matches by [@pngwn](https://github.com/pngwn) in [PR 3421](https://github.com/gradio-app/gradio/pull/3421)
- Fix mic button display by [@aliabid94](https://github.com/aliabid94) in [PR 3456](https://github.com/gradio-app/gradio/pull/3456)

## Documentation Changes:
- Added a section on security and access when sharing Gradio apps by [@abidlabs](https://github.com/abidlabs) in [PR 3408](https://github.com/gradio-app/gradio/pull/3408) 
- Add Chinese README by [@uanu2002](https://github.com/uanu2002) in [PR 3394](https://github.com/gradio-app/gradio/pull/3394)
- Adds documentation for web components by [@abidlabs](https://github.com/abidlabs) in [PR 3407](https://github.com/gradio-app/gradio/pull/3407)
- Fixed link in Chinese readme  by [@eltociear](https://github.com/eltociear) in [PR 3417](https://github.com/gradio-app/gradio/pull/3417)
- Document Blocks methods by [@aliabd](https://github.com/aliabd) in [PR 3427](https://github.com/gradio-app/gradio/pull/3427)
- Fixed bug where event handlers were not showing up in documentation by [@freddyaboulton](https://github.com/freddyaboulton) in [PR 3434](https://github.com/gradio-app/gradio/pull/3434)   

## Testing and Infrastructure Changes:
- Fixes tests that were failing locally but passing on CI by [@abidlabs](https://github.com/abidlabs) in [PR 3411](https://github.com/gradio-app/gradio/pull/3411)
- Remove codecov from the repo by [@aliabd](https://github.com/aliabd) in [PR 3415](https://github.com/gradio-app/gradio/pull/3415)

## Breaking Changes:

No changes to highlight.

## Full Changelog:
- Prevent in-place updates of `generic_update` by shallow copying by [@gitgithan](https://github.com/gitgithan) in [PR 3405](https://github.com/gradio-app/gradio/pull/3405) to fix [#3282](https://github.com/gradio-app/gradio/issues/3282)
- Persist file names of files uploaded through any Gradio component by [@abidlabs](https://github.com/abidlabs) in [PR 3412](https://github.com/gradio-app/gradio/pull/3412)
- Fix markdown embedded component in docs by [@aliabd](https://github.com/aliabd) in [PR 3410](https://github.com/gradio-app/gradio/pull/3410)
- Clean up event listeners code by [@aliabid94](https://github.com/aliabid94) in [PR 3420](https://github.com/gradio-app/gradio/pull/3420) 
- Fix css issue with spaces logo by [@aliabd](https://github.com/aliabd) in [PR 3422](https://github.com/gradio-app/gradio/pull/3422)
- Makes a few fixes to the `JSON` component (show_label parameter, icons) in [@abidlabs](https://github.com/abidlabs) in [PR 3451](https://github.com/gradio-app/gradio/pull/3451)

## Contributors Shoutout:

No changes to highlight.

# Version 3.20.1

## New Features:

- Add `height` kwarg to style in `gr.Chatbot()` component by [@dawoodkhan82](https://github.com/dawoodkhan82) in [PR 3369](https://github.com/gradio-app/gradio/pull/3369)

```python
chatbot = gr.Chatbot().style(height=500)
```

## Bug Fixes:

- Ensure uploaded images are always shown in the sketch tool by [@pngwn](https://github.com/pngwn) in [PR 3386](https://github.com/gradio-app/gradio/pull/3386)
- Fixes bug where when if fn is a non-static class member, then self should be ignored as the first param of the fn by [@or25](https://github.com/or25) in [PR #3227](https://github.com/gradio-app/gradio/pull/3227)

## Documentation Changes:

No changes to highlight.

## Testing and Infrastructure Changes:

No changes to highlight.

## Breaking Changes:

No changes to highlight.

## Full Changelog:

No changes to highlight.

## Contributors Shoutout:

No changes to highlight.

# Version 3.20.0

## New Features:

### Release event for Slider

Now you can trigger your python function to run when the slider is released as opposed to every slider change value!

Simply use the `release` method on the slider

```python
slider.release(function, inputs=[...], outputs=[...], api_name="predict")
```

By [@freddyaboulton](https://github.com/freddyaboulton) in [PR 3353](https://github.com/gradio-app/gradio/pull/3353)

### Dropdown Component Updates

The standard dropdown component now supports searching for choices. Also when `multiselect` is `True`, you can specify `max_choices` to set the maximum number of choices you want the user to be able to select from the dropdown component.

```python
gr.Dropdown(label="Choose your favorite colors", choices=["red", "blue", "green", "yellow", "orange"], multiselect=True, max_choices=2)
```

by [@dawoodkhan82](https://github.com/dawoodkhan82) in [PR 3211](https://github.com/gradio-app/gradio/pull/3211)

### Download button for images 🖼️

Output images will now automatically have a download button displayed to make it easier to save and share
the results of Machine Learning art models.

![download_sketch](https://user-images.githubusercontent.com/41651716/221025113-e693bf41-eabd-42b3-a4f2-26f2708d98fe.gif)

By [@freddyaboulton](https://github.com/freddyaboulton) in [PR 3297](https://github.com/gradio-app/gradio/pull/3297)

- Updated image upload component to accept all image formats, including lossless formats like .webp by [@fienestar](https://github.com/fienestar) in [PR 3225](https://github.com/gradio-app/gradio/pull/3225)
- Adds a disabled mode to the `gr.Button` component by setting `interactive=False` by [@abidlabs](https://github.com/abidlabs) in [PR 3266](https://github.com/gradio-app/gradio/pull/3266) and [PR 3288](https://github.com/gradio-app/gradio/pull/3288)
- Adds visual feedback to the when the Flag button is clicked, by [@abidlabs](https://github.com/abidlabs) in [PR 3289](https://github.com/gradio-app/gradio/pull/3289)
- Adds ability to set `flagging_options` display text and saved flag separately by [@abidlabs](https://github.com/abidlabs) in [PR 3289](https://github.com/gradio-app/gradio/pull/3289)
- Allow the setting of `brush_radius` for the `Image` component both as a default and via `Image.update()` by [@pngwn](https://github.com/pngwn) in [PR 3277](https://github.com/gradio-app/gradio/pull/3277)
- Added `info=` argument to form components to enable extra context provided to users, by [@aliabid94](https://github.com/aliabid94) in [PR 3291](https://github.com/gradio-app/gradio/pull/3291)
- Allow developers to access the username of a logged-in user from the `gr.Request()` object using the `.username` attribute by [@abidlabs](https://github.com/abidlabs) in [PR 3296](https://github.com/gradio-app/gradio/pull/3296)
- Add `preview` option to `Gallery.style` that launches the gallery in preview mode when first loaded by [@freddyaboulton](https://github.com/freddyaboulton) in [PR 3345](https://github.com/gradio-app/gradio/pull/3345)

## Bug Fixes:

- Ensure `mirror_webcam` is always respected by [@pngwn](https://github.com/pngwn) in [PR 3245](https://github.com/gradio-app/gradio/pull/3245)
- Fix issue where updated markdown links were not being opened in a new tab by [@gante](https://github.com/gante) in [PR 3236](https://github.com/gradio-app/gradio/pull/3236)
- API Docs Fixes by [@aliabd](https://github.com/aliabd) in [PR 3287](https://github.com/gradio-app/gradio/pull/3287)
- Added a timeout to queue messages as some demos were experiencing infinitely growing queues from active jobs waiting forever for clients to respond by [@freddyaboulton](https://github.com/freddyaboulton) in [PR 3196](https://github.com/gradio-app/gradio/pull/3196)
- Fixes the height of rendered LaTeX images so that they match the height of surrounding text by [@abidlabs](https://github.com/abidlabs) in [PR 3258](https://github.com/gradio-app/gradio/pull/3258) and in [PR 3276](https://github.com/gradio-app/gradio/pull/3276)
- Fix bug where matplotlib images where always too small on the front end by [@freddyaboulton](https://github.com/freddyaboulton) in [PR 3274](https://github.com/gradio-app/gradio/pull/3274)
- Remove embed's `initial_height` when loading is complete so the embed finds its natural height once it is loaded [@pngwn](https://github.com/pngwn) in [PR 3292](https://github.com/gradio-app/gradio/pull/3292)
- Prevent Sketch from crashing when a default image is provided by [@pngwn](https://github.com/pngwn) in [PR 3277](https://github.com/gradio-app/gradio/pull/3277)
- Respect the `shape` argument on the front end when creating Image Sketches by [@pngwn](https://github.com/pngwn) in [PR 3277](https://github.com/gradio-app/gradio/pull/3277)
- Fix infinite loop caused by setting `Dropdown's` value to be `[]` and adding a change event on the dropdown by [@freddyaboulton](https://github.com/freddyaboulton) in [PR 3295](https://github.com/gradio-app/gradio/pull/3295)
- Fix change event listed twice in image docs by [@aliabd](https://github.com/aliabd) in [PR 3318](https://github.com/gradio-app/gradio/pull/3318)
- Fix bug that cause UI to be vertically centered at all times by [@pngwn](https://github.com/pngwn) in [PR 3336](https://github.com/gradio-app/gradio/pull/3336)
- Fix bug where `height` set in `Gallery.style` was not respected by the front-end by [@freddyaboulton](https://github.com/freddyaboulton) in [PR 3343](https://github.com/gradio-app/gradio/pull/3343)
- Ensure markdown lists are rendered correctly by [@pngwn](https://github.com/pngwn) in [PR 3341](https://github.com/gradio-app/gradio/pull/3341)
- Ensure that the initial empty value for `gr.Dropdown(Multiselect=True)` is an empty list and the initial value for `gr.Dropdown(Multiselect=False)` is an empty string by [@pngwn](https://github.com/pngwn) in [PR 3338](https://github.com/gradio-app/gradio/pull/3338)
- Ensure uploaded images respect the shape property when the canvas is also enabled by [@pngwn](https://github.com/pngwn) in [PR 3351](https://github.com/gradio-app/gradio/pull/3351)
- Ensure that Google Analytics works correctly when gradio apps are created with `analytics_enabled=True` by [@abidlabs](https://github.com/abidlabs) in [PR 3349](https://github.com/gradio-app/gradio/pull/3349)
- Fix bug where files were being re-uploaded after updates by [@freddyaboulton](https://github.com/freddyaboulton) in [PR 3375](https://github.com/gradio-app/gradio/pull/3375)
- Fix error when using backen_fn and custom js at the same time by [@jialeicui](https://github.com/jialeicui) in [PR 3358](https://github.com/gradio-app/gradio/pull/3358)
- Support new embeds for huggingface spaces subdomains by [@pngwn](https://github.com/pngwn) in [PR 3367](https://github.com/gradio-app/gradio/pull/3367)

## Documentation Changes:

- Added the `types` field to the dependency field in the config by [@freddyaboulton](https://github.com/freddyaboulton) in [PR 3315](https://github.com/gradio-app/gradio/pull/3315)
- Gradio Status Page by [@aliabd](https://github.com/aliabd) in [PR 3331](https://github.com/gradio-app/gradio/pull/3331)
- Adds a Guide on setting up a dashboard from Supabase data using the `gr.BarPlot`
  component by [@abidlabs](https://github.com/abidlabs) in [PR 3275](https://github.com/gradio-app/gradio/pull/3275)

## Testing and Infrastructure Changes:

- Adds a script to benchmark the performance of the queue and adds some instructions on how to use it. By [@freddyaboulton](https://github.com/freddyaboulton) and [@abidlabs](https://github.com/abidlabs) in [PR 3272](https://github.com/gradio-app/gradio/pull/3272)
- Flaky python tests no longer cancel non-flaky tests by [@freddyaboulton](https://github.com/freddyaboulton) in [PR 3344](https://github.com/gradio-app/gradio/pull/3344)

## Breaking Changes:

- Chatbot bubble colors can no longer be set by `chatbot.style(color_map=)` by [@aliabid94] in [PR 3370](https://github.com/gradio-app/gradio/pull/3370)

## Full Changelog:

- Fixed comment typo in components.py by [@eltociear](https://github.com/eltociear) in [PR 3235](https://github.com/gradio-app/gradio/pull/3235)
- Cleaned up chatbot ui look and feel by [@aliabid94] in [PR 3370](https://github.com/gradio-app/gradio/pull/3370)

## Contributors Shoutout:

No changes to highlight.

# Version 3.19.1

## New Features:

No changes to highlight.

## Bug Fixes:

- UI fixes including footer and API docs by [@aliabid94](https://github.com/aliabid94) in [PR 3242](https://github.com/gradio-app/gradio/pull/3242)
- Updated image upload component to accept all image formats, including lossless formats like .webp by [@fienestar](https://github.com/fienestar) in [PR 3225](https://github.com/gradio-app/gradio/pull/3225)

## Documentation Changes:

No changes to highlight.

## Testing and Infrastructure Changes:

No changes to highlight.

## Breaking Changes:

No changes to highlight.

## Full Changelog:

- Added backend support for themes by [@aliabid94](https://github.com/aliabid94) in [PR 2931](https://github.com/gradio-app/gradio/pull/2931)
- Added support for button sizes "lg" (default) and "sm".

## Contributors Shoutout:

No changes to highlight.

# Version 3.19.0

## New Features:

### Improved embedding experience

When embedding a spaces-hosted gradio app as a web component, you now get an improved UI linking back to the original space, better error handling and more intelligent load performance. No changes are required to your code to benefit from this enhanced experience; simply upgrade your gradio SDK to the latest version.

![](https://user-images.githubusercontent.com/12937446/219653294-86937632-72c1-4e93-a77c-af705d49382a.png)

This behaviour is configurable. You can disable the info panel at the bottom by passing `info="false"`. You can disable the container entirely by passing `container="false"`.

Error statuses are reported in the UI with an easy way for end-users to report problems to the original space author via the community tab of that Hugginface space:

![](https://user-images.githubusercontent.com/12937446/219655499-88019443-d694-44e7-9e6d-242e19d10a5c.png)

By default, gradio apps are lazy loaded, vastly improving performance when there are several demos on the page. Metadata is loaded ahead of time, but the space will only be loaded and rendered when it is in view.

This behaviour is configurable. You can pass `eager="true"` to load and render the space regardless of whether or not it is currently on the screen.

by [@pngwn](https://github.com/pngwn) in [PR 3205](https://github.com/gradio-app/gradio/pull/3205)

### New `gr.BarPlot` component! 📊

Create interactive bar plots from a high-level interface with `gr.BarPlot`.
No need to remember matplotlib syntax anymore!

Example usage:

```python
import gradio as gr
import pandas as pd

simple = pd.DataFrame({
    'a': ['A', 'B', 'C', 'D', 'E', 'F', 'G', 'H', 'I'],
    'b': [28, 55, 43, 91, 81, 53, 19, 87, 52]
})

with gr.Blocks() as demo:
    gr.BarPlot(
        simple,
        x="a",
        y="b",
        title="Simple Bar Plot with made up data",
        tooltip=['a', 'b'],
    )

demo.launch()
```

By [@freddyaboulton](https://github.com/freddyaboulton) in [PR 3157](https://github.com/gradio-app/gradio/pull/3157)

### Bokeh plots are back! 🌠

Fixed a bug that prevented bokeh plots from being displayed on the front end and extended support for both 2.x and 3.x versions of bokeh!

![image](https://user-images.githubusercontent.com/41651716/219468324-0d82e07f-8fb4-4ff9-b40c-8250b29e45f7.png)

By [@freddyaboulton](https://github.com/freddyaboulton) in [PR 3212](https://github.com/gradio-app/gradio/pull/3212)

## Bug Fixes:

- Adds ability to add a single message from the bot or user side. Ex: specify `None` as the second value in the tuple, to add a single message in the chatbot from the "bot" side.

```python
gr.Chatbot([("Hi, I'm DialoGPT. Try asking me a question.", None)])
```

By [@dawoodkhan82](https://github.com/dawoodkhan82) in [PR 3165](https://github.com/gradio-app/gradio/pull/3165)

- Fixes `gr.utils.delete_none` to only remove props whose values are `None` from the config by [@abidlabs](https://github.com/abidlabs) in [PR 3188](https://github.com/gradio-app/gradio/pull/3188)
- Fix bug where embedded demos were not loading files properly by [@freddyaboulton](https://github.com/freddyaboulton) in [PR 3177](https://github.com/gradio-app/gradio/pull/3177)
- The `change` event is now triggered when users click the 'Clear All' button of the multiselect DropDown component by [@freddyaboulton](https://github.com/freddyaboulton) in [PR 3195](https://github.com/gradio-app/gradio/pull/3195)
- Stops File component from freezing when a large file is uploaded by [@aliabid94](https://github.com/aliabid94) in [PR 3191](https://github.com/gradio-app/gradio/pull/3191)
- Support Chinese pinyin in Dataframe by [@aliabid94](https://github.com/aliabid94) in [PR 3206](https://github.com/gradio-app/gradio/pull/3206)
- The `clear` event is now triggered when images are cleared by [@freddyaboulton](https://github.com/freddyaboulton) in [PR 3218](https://github.com/gradio-app/gradio/pull/3218)
- Fix bug where auth cookies where not sent when connecting to an app via http by [@freddyaboulton](https://github.com/freddyaboulton) in [PR 3223](https://github.com/gradio-app/gradio/pull/3223)
- Ensure latext CSS is always applied in light and dark mode by [@pngwn](https://github.com/pngwn) in [PR 3233](https://github.com/gradio-app/gradio/pull/3233)

## Documentation Changes:

- Sort components in docs by alphabetic order by [@aliabd](https://github.com/aliabd) in [PR 3152](https://github.com/gradio-app/gradio/pull/3152)
- Changes to W&B guide by [@scottire](https://github.com/scottire) in [PR 3153](https://github.com/gradio-app/gradio/pull/3153)
- Keep pnginfo metadata for gallery by [@wfng92](https://github.com/wfng92) in [PR 3150](https://github.com/gradio-app/gradio/pull/3150)
- Add a section on how to run a Gradio app locally [@osanseviero](https://github.com/osanseviero) in [PR 3170](https://github.com/gradio-app/gradio/pull/3170)
- Fixed typos in gradio events function documentation by [@vidalmaxime](https://github.com/vidalmaxime) in [PR 3168](https://github.com/gradio-app/gradio/pull/3168)
- Added an example using Gradio's batch mode with the diffusers library by [@abidlabs](https://github.com/abidlabs) in [PR 3224](https://github.com/gradio-app/gradio/pull/3224)

## Testing and Infrastructure Changes:

No changes to highlight.

## Breaking Changes:

No changes to highlight.

## Full Changelog:

- Fix demos page css and add close demos button by [@aliabd](https://github.com/aliabd) in [PR 3151](https://github.com/gradio-app/gradio/pull/3151)
- Caches temp files from base64 input data by giving them a deterministic path based on the contents of data by [@abidlabs](https://github.com/abidlabs) in [PR 3197](https://github.com/gradio-app/gradio/pull/3197)
- Better warnings (when there is a mismatch between the number of output components and values returned by a function, or when the `File` component or `UploadButton` component includes a `file_types` parameter along with `file_count=="dir"`) by [@abidlabs](https://github.com/abidlabs) in [PR 3194](https://github.com/gradio-app/gradio/pull/3194)
- Raises a `gr.Error` instead of a regular Python error when you use `gr.Interface.load()` to load a model and there's an error querying the HF API by [@abidlabs](https://github.com/abidlabs) in [PR 3194](https://github.com/gradio-app/gradio/pull/3194)
- Fixed gradio share links so that they are persistent and do not reset if network
  connection is disrupted by by [XciD](https://github.com/XciD), [Wauplin](https://github.com/Wauplin), and [@abidlabs](https://github.com/abidlabs) in [PR 3149](https://github.com/gradio-app/gradio/pull/3149) and a follow-up to allow it to work for users upgrading from a previous Gradio version in [PR 3221](https://github.com/gradio-app/gradio/pull/3221)

## Contributors Shoutout:

No changes to highlight.

# Version 3.18.0

## New Features:

### Revamped Stop Button for Interfaces 🛑

If your Interface function is a generator, there used to be a separate `Stop` button displayed next
to the `Submit` button.

We've revamed the `Submit` button so that it turns into a `Stop` button during the generation process.
Clicking on the `Stop` button will cancel the generation and turn it back to a `Submit` button.
The `Stop` button will automatically turn back to a `Submit` button at the end of the generation if you don't use it!

By [@freddyaboulton](https://github.com/freddyaboulton) in [PR 3124](https://github.com/gradio-app/gradio/pull/3124)

### Queue now works with reload mode!

You can now call `queue` on your `demo` outside of the `if __name__ == "__main__"` block and
run the script in reload mode with the `gradio` command.

Any changes to the `app.py` file will be reflected in the webpage automatically and the queue will work
properly!

By [@freddyaboulton](https://github.com/freddyaboulton) in [PR 3089](https://github.com/gradio-app/gradio/pull/3089)

### Allow serving files from additional directories

```python
demo = gr.Interface(...)
demo.launch(
  file_directories=["/var/lib/demo/path/to/resources"]
)
```

By [@maxaudron](https://github.com/maxaudron) in [PR 3075](https://github.com/gradio-app/gradio/pull/3075)

## Bug Fixes:

- Fixes URL resolution on Windows by [@abidlabs](https://github.com/abidlabs) in [PR 3108](https://github.com/gradio-app/gradio/pull/3108)
- Example caching now works with components without a label attribute (e.g. `Column`) by [@abidlabs](https://github.com/abidlabs) in [PR 3123](https://github.com/gradio-app/gradio/pull/3123)
- Ensure the Video component correctly resets the UI state whe a new video source is loaded and reduce choppiness of UI by [@pngwn](https://github.com/abidlabs) in [PR 3117](https://github.com/gradio-app/gradio/pull/3117)
- Fixes loading private Spaces by [@abidlabs](https://github.com/abidlabs) in [PR 3068](https://github.com/gradio-app/gradio/pull/3068)
- Added a warning when attempting to launch an `Interface` via the `%%blocks` jupyter notebook magic command by [@freddyaboulton](https://github.com/freddyaboulton) in [PR 3126](https://github.com/gradio-app/gradio/pull/3126)
- Fixes bug where interactive output image cannot be set when in edit mode by [@dawoodkhan82](https://github.com/@dawoodkhan82) in [PR 3135](https://github.com/gradio-app/gradio/pull/3135)
- A share link will automatically be created when running on Sagemaker notebooks so that the front-end is properly displayed by [@abidlabs](https://github.com/abidlabs) in [PR 3137](https://github.com/gradio-app/gradio/pull/3137)
- Fixes a few dropdown component issues; hide checkmark next to options as expected, and keyboard hover is visible by [@dawoodkhan82](https://github.com/dawoodkhan82) in [PR 3145]https://github.com/gradio-app/gradio/pull/3145)
- Fixed bug where example pagination buttons were not visible in dark mode or displayed under the examples table. By [@freddyaboulton](https://github.com/freddyaboulton) in [PR 3144](https://github.com/gradio-app/gradio/pull/3144)
- Fixed bug where the font color of axis labels and titles for native plots did not respond to dark mode preferences. By [@freddyaboulton](https://github.com/freddyaboulton) in [PR 3146](https://github.com/gradio-app/gradio/pull/3146)

## Documentation Changes:

- Added a guide on the 4 kinds of Gradio Interfaces by [@yvrjsharma](https://github.com/yvrjsharma) and [@abidlabs](https://github.com/abidlabs) in [PR 3003](https://github.com/gradio-app/gradio/pull/3003)
- Explained that the parameters in `launch` will not be respected when using reload mode, e.g. `gradio` command by [@freddyaboulton](https://github.com/freddyaboulton) in [PR 3089](https://github.com/gradio-app/gradio/pull/3089)
- Added a demo to show how to set up variable numbers of outputs in Gradio by [@abidlabs](https://github.com/abidlabs) in [PR 3127](https://github.com/gradio-app/gradio/pull/3127)
- Updated docs to reflect that the `equal_height` parameter should be passed to the `.style()` method of `gr.Row()` by [@freddyaboulton](https://github.com/freddyaboulton) in [PR 3125](https://github.com/gradio-app/gradio/pull/3125)

## Testing and Infrastructure Changes:

No changes to highlight.

## Breaking Changes:

No changes to highlight.

## Full Changelog:

- Changed URL of final image for `fake_diffusion` demos by [@freddyaboulton](https://github.com/freddyaboulton) in [PR 3120](https://github.com/gradio-app/gradio/pull/3120)

## Contributors Shoutout:

No changes to highlight.

# Version 3.17.1

## New Features:

### iOS image rotation fixed 🔄

Previously photos uploaded via iOS would be rotated after processing. This has been fixed by [@freddyaboulton](https://github.com/freddyaboulton) in [PR 3089](https://github.com/gradio-app/gradio/pull/3091)

#### Before

![image](https://user-images.githubusercontent.com/41651716/215846507-a36e9d05-1ac2-4867-8ab3-ce045a9415d9.png)

#### After

![image](https://user-images.githubusercontent.com/41651716/215846554-e41773ed-70f0-491a-9952-6a18babf91ef.png)

### Run on Kaggle kernels 🧪

A share link will automatically be created when running on Kaggle kernels (notebooks) so that the front-end is properly displayed.

![image](https://user-images.githubusercontent.com/41651716/216104254-2cf55599-449c-436c-b57e-40f6a83f9eee.png)

By [@freddyaboulton](https://github.com/freddyaboulton) in [PR 3101](https://github.com/gradio-app/gradio/pull/3101)

## Bug Fixes:

- Fix bug where examples were not rendered correctly for demos created with Blocks api that had multiple input compinents by [@freddyaboulton](https://github.com/freddyaboulton) in [PR 3090](https://github.com/gradio-app/gradio/pull/3090)
- Fix change event listener for JSON, HighlightedText, Chatbot by [@aliabid94](https://github.com/aliabid94) in [PR 3095](https://github.com/gradio-app/gradio/pull/3095)
- Fixes bug where video and file change event not working [@tomchang25](https://github.com/tomchang25) in [PR 3098](https://github.com/gradio-app/gradio/pull/3098)
- Fixes bug where static_video play and pause event not working [@tomchang25](https://github.com/tomchang25) in [PR 3098](https://github.com/gradio-app/gradio/pull/3098)
- Fixed `Gallery.style(grid=...)` by by [@aliabd](https://github.com/aliabd) in [PR 3107](https://github.com/gradio-app/gradio/pull/3107)

## Documentation Changes:

- Update chatbot guide to include blocks demo and markdown support section by [@dawoodkhan82](https://github.com/dawoodkhan82) in [PR 3023](https://github.com/gradio-app/gradio/pull/3023)

* Fix a broken link in the Quick Start guide, by [@cakiki](https://github.com/cakiki) in [PR 3109](https://github.com/gradio-app/gradio/pull/3109)
* Better docs navigation on mobile by [@aliabd](https://github.com/aliabd) in [PR 3112](https://github.com/gradio-app/gradio/pull/3112)
* Add a guide on using Gradio with [Comet](https://comet.com/), by [@DN6](https://github.com/DN6/) in [PR 3058](https://github.com/gradio-app/gradio/pull/3058)

## Testing and Infrastructure Changes:

No changes to highlight.

## Breaking Changes:

No changes to highlight.

## Full Changelog:

- Set minimum `markdown-it-py` version to `2.0.0` so that the dollar math plugin is compatible by [@freddyaboulton](https://github.com/freddyaboulton) in [PR 3102](https://github.com/gradio-app/gradio/pull/3102)

## Contributors Shoutout:

No changes to highlight.

# Version 3.17.0

## New Features:

### Extended support for Interface.load! 🏗️

You can now load `image-to-text` and `conversational` pipelines from the hub!

### Image-to-text Demo

```python
io = gr.Interface.load("models/nlpconnect/vit-gpt2-image-captioning",
                       api_key="<optional-api-key>")
io.launch()
```

<img width="1087" alt="image" src="https://user-images.githubusercontent.com/41651716/213260197-dc5d80b4-6e50-4b3a-a764-94980930ac38.png">

### conversational Demo

```python
chatbot = gr.Interface.load("models/microsoft/DialoGPT-medium",
                           api_key="<optional-api-key>")
chatbot.launch()
```

![chatbot_load](https://user-images.githubusercontent.com/41651716/213260220-3eaa25b7-a38b-48c6-adeb-2718bdf297a2.gif)

By [@freddyaboulton](https://github.com/freddyaboulton) in [PR 3011](https://github.com/gradio-app/gradio/pull/3011)

### Download Button added to Model3D Output Component 📥

No need for an additional file output component to enable model3d file downloads anymore. We now added a download button to the model3d component itself.

<img width="739" alt="Screenshot 2023-01-18 at 3 52 45 PM" src="https://user-images.githubusercontent.com/12725292/213294198-5f4fda35-bde7-450c-864f-d5683e7fa29a.png">

By [@dawoodkhan82](https://github.com/dawoodkhan82) in [PR 3014](https://github.com/gradio-app/gradio/pull/3014)

### Fixing Auth on Spaces 🔑

Authentication on spaces works now! Third party cookies must be enabled on your browser to be able
to log in. Some browsers disable third party cookies by default (Safari, Chrome Incognito).

![auth_spaces](https://user-images.githubusercontent.com/41651716/215528417-09538933-0576-4d1d-b3b9-1e877ab01905.gif)

## Bug Fixes:

- Fixes bug where interpretation event was not configured correctly by [@freddyaboulton](https://github.com/freddyaboulton) in [PR 2993](https://github.com/gradio-app/gradio/pull/2993)
- Fix relative import bug in reload mode by [@freddyaboulton](https://github.com/freddyaboulton) in [PR 2992](https://github.com/gradio-app/gradio/pull/2992)
- Fixes bug where png files were not being recognized when uploading images by [@abidlabs](https://github.com/abidlabs) in [PR 3002](https://github.com/gradio-app/gradio/pull/3002)
- Fixes bug where external Spaces could not be loaded and used as functions if they returned files by [@abidlabs](https://github.com/abidlabs) in [PR 3004](https://github.com/gradio-app/gradio/pull/3004)
- Fix bug where file serialization output was not JSON serializable by [@freddyaboulton](https://github.com/freddyaboulton) in [PR 2999](https://github.com/gradio-app/gradio/pull/2999)
- Fixes bug where png files were not being recognized when uploading images by [@abidlabs](https://github.com/abidlabs) in [PR 3002](https://github.com/gradio-app/gradio/pull/3002)
- Fixes bug where temporary uploaded files were not being added to temp sets by [@abidlabs](https://github.com/abidlabs) in [PR 3005](https://github.com/gradio-app/gradio/pull/3005)
- Fixes issue where markdown support in chatbot breaks older demos [@dawoodkhan82](https://github.com/dawoodkhan82) in [PR 3006](https://github.com/gradio-app/gradio/pull/3006)
- Fixes the `/file/` route that was broken in a recent change in [PR 3010](https://github.com/gradio-app/gradio/pull/3010)
- Fix bug where the Image component could not serialize image urls by [@freddyaboulton](https://github.com/freddyaboulton) in [PR 2957](https://github.com/gradio-app/gradio/pull/2957)
- Fix forwarding for guides after SEO renaming by [@aliabd](https://github.com/aliabd) in [PR 3017](https://github.com/gradio-app/gradio/pull/3017)
- Switch all pages on the website to use latest stable gradio by [@aliabd](https://github.com/aliabd) in [PR 3016](https://github.com/gradio-app/gradio/pull/3016)
- Fix bug related to deprecated parameters in `huggingface_hub` for the HuggingFaceDatasetSaver in [PR 3025](https://github.com/gradio-app/gradio/pull/3025)
- Added better support for symlinks in the way absolute paths are resolved by [@abidlabs](https://github.com/abidlabs) in [PR 3037](https://github.com/gradio-app/gradio/pull/3037)
- Fix several minor frontend bugs (loading animation, examples as gallery) frontend [@aliabid94](https://github.com/3026) in [PR 2961](https://github.com/gradio-app/gradio/pull/3026).
- Fixes bug that the chatbot sample code does not work with certain input value by [@petrov826](https://github.com/petrov826) in [PR 3039](https://github.com/gradio-app/gradio/pull/3039).
- Fix shadows for form element and ensure focus styles more visible in dark mode [@pngwn](https://github.com/pngwn) in [PR 3042](https://github.com/gradio-app/gradio/pull/3042).
- Fixed bug where the Checkbox and Dropdown change events were not triggered in response to other component changes by [@freddyaboulton](https://github.com/freddyaboulton) in [PR 3045](https://github.com/gradio-app/gradio/pull/3045)
- Fix bug where the queue was not properly restarted after launching a `closed` app by [@freddyaboulton](https://github.com/freddyaboulton) in [PR 3022](https://github.com/gradio-app/gradio/pull/3022)
- Adding missing embedded components on docs by [@aliabd](https://github.com/aliabd) in [PR 3027](https://github.com/gradio-app/gradio/pull/3027)
- Fixes bug where app would crash if the `file_types` parameter of `gr.File` or `gr.UploadButton` was not a list by [@freddyaboulton](https://github.com/freddyaboulton) in [PR 3048](https://github.com/gradio-app/gradio/pull/3048)
- Ensure CSS mounts correctly regardless of how many Gradio instances are on the page [@pngwn](https://github.com/pngwn) in [PR 3059](https://github.com/gradio-app/gradio/pull/3059).
- Fix bug where input component was not hidden in the frontend for `UploadButton` by [@freddyaboulton](https://github.com/freddyaboulton) in [PR 3053](https://github.com/gradio-app/gradio/pull/3053)
- Fixes issue where after clicking submit or undo, the sketch output wouldn't clear. [@dawoodkhan82](https://github.com/dawoodkhan82) in [PR 3047](https://github.com/gradio-app/gradio/pull/3047)
- Ensure spaces embedded via the web component always use the correct URLs for server requests and change ports for testing to avoid strange collisions when users are working with embedded apps locally by [@pngwn](https://github.com/pngwn) in [PR 3065](https://github.com/gradio-app/gradio/pull/3065)
- Preserve selected image of Gallery through updated by [@freddyaboulton](https://github.com/freddyaboulton) in [PR 3061](https://github.com/gradio-app/gradio/pull/3061)
- Fix bug where auth was not respected on HF spaces by [@freddyaboulton](https://github.com/freddyaboulton) and [@aliabid94](https://github.com/aliabid94) in [PR 3049](https://github.com/gradio-app/gradio/pull/3049)
- Fixes bug where tabs selected attribute not working if manually change tab by [@tomchang25](https://github.com/tomchang25) in [3055](https://github.com/gradio-app/gradio/pull/3055)
- Change chatbot to show dots on progress, and fix bug where chatbot would not stick to bottom in the case of images by [@aliabid94](https://github.com/aliabid94) in [PR 3067](https://github.com/gradio-app/gradio/pull/3079)

## Documentation Changes:

- SEO improvements to guides by[@aliabd](https://github.com/aliabd) in [PR 2915](https://github.com/gradio-app/gradio/pull/2915)
- Use `gr.LinePlot` for the `blocks_kinematics` demo by [@freddyaboulton](https://github.com/freddyaboulton) in [PR 2998](https://github.com/gradio-app/gradio/pull/2998)
- Updated the `interface_series_load` to include some inline markdown code by [@abidlabs](https://github.com/abidlabs) in [PR 3051](https://github.com/gradio-app/gradio/pull/3051)

## Testing and Infrastructure Changes:

- Adds a GitHub action to test if any large files (> 5MB) are present by [@abidlabs](https://github.com/abidlabs) in [PR 3013](https://github.com/gradio-app/gradio/pull/3013)

## Breaking Changes:

No changes to highlight.

## Full Changelog:

- Rewrote frontend using CSS variables for themes by [@pngwn](https://github.com/pngwn) in [PR 2840](https://github.com/gradio-app/gradio/pull/2840)
- Moved telemetry requests to run on background threads by [@abidlabs](https://github.com/abidlabs) in [PR 3054](https://github.com/gradio-app/gradio/pull/3054)

## Contributors Shoutout:

No changes to highlight.

# Version 3.16.2

## New Features:

No changes to highlight.

## Bug Fixes:

- Fixed file upload fails for files with zero size by [@dawoodkhan82](https://github.com/dawoodkhan82) in [PR 2923](https://github.com/gradio-app/gradio/pull/2923)
- Fixed bug where `mount_gradio_app` would not launch if the queue was enabled in a gradio app by [@freddyaboulton](https://github.com/freddyaboulton) in [PR 2939](https://github.com/gradio-app/gradio/pull/2939)
- Fix custom long CSS handling in Blocks by [@anton-l](https://github.com/anton-l) in [PR 2953](https://github.com/gradio-app/gradio/pull/2953)
- Recovers the dropdown change event by [@abidlabs](https://github.com/abidlabs) in [PR 2954](https://github.com/gradio-app/gradio/pull/2954).
- Fix audio file output by [@aliabid94](https://github.com/aliabid94) in [PR 2961](https://github.com/gradio-app/gradio/pull/2961).
- Fixed bug where file extensions of really long files were not kept after download by [@freddyaboulton](https://github.com/freddyaboulton) in [PR 2929](https://github.com/gradio-app/gradio/pull/2929)
- Fix bug where outputs for examples where not being returned by the backend by [@freddyaboulton](https://github.com/freddyaboulton) in [PR 2955](https://github.com/gradio-app/gradio/pull/2955)
- Fix bug in `blocks_plug` demo that prevented switching tabs programmatically with python [@TashaSkyUp](https://github.com/https://github.com/TashaSkyUp) in [PR 2971](https://github.com/gradio-app/gradio/pull/2971).

## Documentation Changes:

No changes to highlight.

## Testing and Infrastructure Changes:

No changes to highlight.

## Breaking Changes:

No changes to highlight.

## Full Changelog:

No changes to highlight.

## Contributors Shoutout:

No changes to highlight.

# Version 3.16.1

## New Features:

No changes to highlight.

## Bug Fixes:

- Fix audio file output by [@aliabid94](https://github.com/aliabid94) in [PR 2950](https://github.com/gradio-app/gradio/pull/2950).

## Documentation Changes:

No changes to highlight.

## Testing and Infrastructure Changes:

No changes to highlight.

## Breaking Changes:

No changes to highlight.

## Full Changelog:

No changes to highlight.

## Contributors Shoutout:

No changes to highlight.

# Version 3.16.0

## New Features:

### Send custom progress updates by adding a `gr.Progress` argument after the input arguments to any function. Example:

```python
def reverse(word, progress=gr.Progress()):
    progress(0, desc="Starting")
    time.sleep(1)
    new_string = ""
    for letter in progress.tqdm(word, desc="Reversing"):
        time.sleep(0.25)
        new_string = letter + new_string
    return new_string

demo = gr.Interface(reverse, gr.Text(), gr.Text())
```

Progress indicator bar by [@aliabid94](https://github.com/aliabid94) in [PR 2750](https://github.com/gradio-app/gradio/pull/2750).

- Added `title` argument to `TabbedInterface` by @MohamedAliRashad in [#2888](https://github.com/gradio-app/gradio/pull/2888)
- Add support for specifying file extensions for `gr.File` and `gr.UploadButton`, using `file_types` parameter (e.g `gr.File(file_count="multiple", file_types=["text", ".json", ".csv"])`) by @dawoodkhan82 in [#2901](https://github.com/gradio-app/gradio/pull/2901)
- Added `multiselect` option to `Dropdown` by @dawoodkhan82 in [#2871](https://github.com/gradio-app/gradio/pull/2871)

### With `multiselect` set to `true` a user can now select multiple options from the `gr.Dropdown` component.

```python
gr.Dropdown(["angola", "pakistan", "canada"], multiselect=True, value=["angola"])
```

<img width="610" alt="Screenshot 2023-01-03 at 4 14 36 PM" src="https://user-images.githubusercontent.com/12725292/210442547-c86975c9-4b4f-4b8e-8803-9d96e6a8583a.png">

## Bug Fixes:

- Fixed bug where an error opening an audio file led to a crash by [@FelixDombek](https://github.com/FelixDombek) in [PR 2898](https://github.com/gradio-app/gradio/pull/2898)
- Fixed bug where setting `default_enabled=False` made it so that the entire queue did not start by [@freddyaboulton](https://github.com/freddyaboulton) in [PR 2876](https://github.com/gradio-app/gradio/pull/2876)
- Fixed bug where csv preview for DataFrame examples would show filename instead of file contents by [@freddyaboulton](https://github.com/freddyaboulton) in [PR 2877](https://github.com/gradio-app/gradio/pull/2877)
- Fixed bug where an error raised after yielding iterative output would not be displayed in the browser by
  [@JaySmithWpg](https://github.com/JaySmithWpg) in [PR 2889](https://github.com/gradio-app/gradio/pull/2889)
- Fixed bug in `blocks_style` demo that was preventing it from launching by [@freddyaboulton](https://github.com/freddyaboulton) in [PR 2890](https://github.com/gradio-app/gradio/pull/2890)
- Fixed bug where files could not be downloaded by [@freddyaboulton](https://github.com/freddyaboulton) in [PR 2926](https://github.com/gradio-app/gradio/pull/2926)
- Fixed bug where cached examples were not displaying properly by [@a-rogalska](https://github.com/a-rogalska) in [PR 2974](https://github.com/gradio-app/gradio/pull/2974)

## Documentation Changes:

- Added a Guide on using Google Sheets to create a real-time dashboard with Gradio's `DataFrame` and `LinePlot` component, by [@abidlabs](https://github.com/abidlabs) in [PR 2816](https://github.com/gradio-app/gradio/pull/2816)
- Add a components - events matrix on the docs by [@aliabd](https://github.com/aliabd) in [PR 2921](https://github.com/gradio-app/gradio/pull/2921)

## Testing and Infrastructure Changes:

- Deployed PRs from forks to spaces by [@freddyaboulton](https://github.com/freddyaboulton) in [PR 2895](https://github.com/gradio-app/gradio/pull/2895)

## Breaking Changes:

No changes to highlight.

## Full Changelog:

- The `default_enabled` parameter of the `Blocks.queue` method has no effect by [@freddyaboulton](https://github.com/freddyaboulton) in [PR 2876](https://github.com/gradio-app/gradio/pull/2876)
- Added typing to several Python files in codebase by [@abidlabs](https://github.com/abidlabs) in [PR 2887](https://github.com/gradio-app/gradio/pull/2887)
- Excluding untracked files from demo notebook check action by [@aliabd](https://github.com/aliabd) in [PR 2897](https://github.com/gradio-app/gradio/pull/2897)
- Optimize images and gifs by [@aliabd](https://github.com/aliabd) in [PR 2922](https://github.com/gradio-app/gradio/pull/2922)
- Updated typing by [@1nF0rmed](https://github.com/1nF0rmed) in [PR 2904](https://github.com/gradio-app/gradio/pull/2904)

## Contributors Shoutout:

- @JaySmithWpg for making their first contribution to gradio!
- @MohamedAliRashad for making their first contribution to gradio!

# Version 3.15.0

## New Features:

Gradio's newest plotting component `gr.LinePlot`! 📈

With this component you can easily create time series visualizations with customizable
appearance for your demos and dashboards ... all without having to know an external plotting library.

For an example of the api see below:

```python
gr.LinePlot(stocks,
            x="date",
            y="price",
            color="symbol",
            color_legend_position="bottom",
            width=600, height=400, title="Stock Prices")
```

![image](https://user-images.githubusercontent.com/41651716/208711646-81ae3745-149b-46a3-babd-0569aecdd409.png)

By [@freddyaboulton](https://github.com/freddyaboulton) in [PR 2807](https://github.com/gradio-app/gradio/pull/2807)

## Bug Fixes:

- Fixed bug where the `examples_per_page` parameter of the `Examples` component was not passed to the internal `Dataset` component by [@freddyaboulton](https://github.com/freddyaboulton) in [PR 2861](https://github.com/gradio-app/gradio/pull/2861)
- Fixes loading Spaces that have components with default values by [@abidlabs](https://github.com/abidlabs) in [PR 2855](https://github.com/gradio-app/gradio/pull/2855)
- Fixes flagging when `allow_flagging="auto"` in `gr.Interface()` by [@abidlabs](https://github.com/abidlabs) in [PR 2695](https://github.com/gradio-app/gradio/pull/2695)
- Fixed bug where passing a non-list value to `gr.CheckboxGroup` would crash the entire app by [@freddyaboulton](https://github.com/freddyaboulton) in [PR 2866](https://github.com/gradio-app/gradio/pull/2866)

## Documentation Changes:

- Added a Guide on using BigQuery with Gradio's `DataFrame` and `ScatterPlot` component,
  by [@abidlabs](https://github.com/abidlabs) in [PR 2794](https://github.com/gradio-app/gradio/pull/2794)

## Testing and Infrastructure Changes:

No changes to highlight.

## Breaking Changes:

No changes to highlight.

## Full Changelog:

- Fixed importing gradio can cause PIL.Image.registered_extensions() to break by `[@aliencaocao](https://github.com/aliencaocao)` in `[PR 2846](https://github.com/gradio-app/gradio/pull/2846)`
- Fix css glitch and navigation in docs by [@aliabd](https://github.com/aliabd) in [PR 2856](https://github.com/gradio-app/gradio/pull/2856)
- Added the ability to set `x_lim`, `y_lim` and legend positions for `gr.ScatterPlot` by [@freddyaboulton](https://github.com/freddyaboulton) in [PR 2807](https://github.com/gradio-app/gradio/pull/2807)
- Remove footers and min-height the correct way by [@aliabd](https://github.com/aliabd) in [PR 2860](https://github.com/gradio-app/gradio/pull/2860)

## Contributors Shoutout:

No changes to highlight.

# Version 3.14.0

## New Features:

### Add Waveform Visual Support to Audio

Adds a `gr.make_waveform()` function that creates a waveform video by combining an audio and an optional background image by [@dawoodkhan82](http://github.com/dawoodkhan82) and [@aliabid94](http://github.com/aliabid94) in [PR 2706](https://github.com/gradio-app/gradio/pull/2706. Helpful for making audio outputs much more shareable.

![waveform screenrecording](https://user-images.githubusercontent.com/7870876/206062396-164a5e71-451a-4fe0-94a7-cbe9269d57e6.gif)

### Allows Every Component to Accept an `every` Parameter

When a component's initial value is a function, the `every` parameter re-runs the function every `every` seconds. By [@abidlabs](https://github.com/abidlabs) in [PR 2806](https://github.com/gradio-app/gradio/pull/2806). Here's a code example:

```py
import gradio as gr

with gr.Blocks() as demo:
    df = gr.DataFrame(run_query, every=60*60)

demo.queue().launch()
```

## Bug Fixes:

- Fixed issue where too many temporary files were created, all with randomly generated
  filepaths. Now fewer temporary files are created and are assigned a path that is a
  hash based on the file contents by [@abidlabs](https://github.com/abidlabs) in [PR 2758](https://github.com/gradio-app/gradio/pull/2758)

## Documentation Changes:

No changes to highlight.

## Testing and Infrastructure Changes:

No changes to highlight.

## Breaking Changes:

No changes to highlight.

## Full Changelog:

No changes to highlight.

## Contributors Shoutout:

No changes to highlight.

# Version 3.13.2

## New Features:

No changes to highlight.

## Bug Fixes:

\*No changes to highlight.

-

## Documentation Changes:

- Improves documentation of several queuing-related parameters by [@abidlabs](https://github.com/abidlabs) in [PR 2825](https://github.com/gradio-app/gradio/pull/2825)

## Testing and Infrastructure Changes:

- Remove h11 pinning by [@ecederstrand](<[https://github.com/abidlabs](https://github.com/ecederstrand)>) in [PR 2820](<[https://github.com/gradio-app/gradio/pull/2808](https://github.com/gradio-app/gradio/pull/2820)>)

## Breaking Changes:

No changes to highlight.

## Full Changelog:

No changes to highlight.

## Contributors Shoutout:

No changes to highlight.

# Version 3.13.1

## New Features:

### New Shareable Links

Replaces tunneling logic based on ssh port-forwarding to that based on `frp` by [XciD](https://github.com/XciD) and [Wauplin](https://github.com/Wauplin) in [PR 2509](https://github.com/gradio-app/gradio/pull/2509)

You don't need to do anything differently, but when you set `share=True` in `launch()`,
you'll get this message and a public link that look a little bit different:

```bash
Setting up a public link... we have recently upgraded the way public links are generated. If you encounter any problems, please downgrade to gradio version 3.13.0
.
Running on public URL: https://bec81a83-5b5c-471e.gradio.live
```

These links are a more secure and scalable way to create shareable demos!

## Bug Fixes:

- Allows `gr.Dataframe()` to take a `pandas.DataFrame` that includes numpy array and other types as its initial value, by [@abidlabs](https://github.com/abidlabs) in [PR 2804](https://github.com/gradio-app/gradio/pull/2804)
- Add `altair` to requirements.txt by [@freddyaboulton](https://github.com/freddyaboulton) in [PR 2811](https://github.com/gradio-app/gradio/pull/2811)
- Added aria-labels to icon buttons that are built into UI components by [@emilyuhde](http://github.com/emilyuhde) in [PR 2791](https://github.com/gradio-app/gradio/pull/2791)

## Documentation Changes:

- Fixed some typos in the "Plot Component for Maps" guide by [@freddyaboulton](https://github.com/freddyaboulton) in [PR 2811](https://github.com/gradio-app/gradio/pull/2811)

## Testing and Infrastructure Changes:

- Fixed test for IP address by [@abidlabs](https://github.com/abidlabs) in [PR 2808](https://github.com/gradio-app/gradio/pull/2808)

## Breaking Changes:

No changes to highlight.

## Full Changelog:

- Fixed typo in parameter `visible` in classes in `templates.py` by [@abidlabs](https://github.com/abidlabs) in [PR 2805](https://github.com/gradio-app/gradio/pull/2805)
- Switched external service for getting IP address from `https://api.ipify.org` to `https://checkip.amazonaws.com/` by [@abidlabs](https://github.com/abidlabs) in [PR 2810](https://github.com/gradio-app/gradio/pull/2810)

## Contributors Shoutout:

No changes to highlight.

- Fixed typo in parameter `visible` in classes in `templates.py` by [@abidlabs](https://github.com/abidlabs) in [PR 2805](https://github.com/gradio-app/gradio/pull/2805)
- Switched external service for getting IP address from `https://api.ipify.org` to `https://checkip.amazonaws.com/` by [@abidlabs](https://github.com/abidlabs) in [PR 2810](https://github.com/gradio-app/gradio/pull/2810)

# Version 3.13.0

## New Features:

### Scatter plot component

It is now possible to create a scatter plot natively in Gradio!

The `gr.ScatterPlot` component accepts a pandas dataframe and some optional configuration parameters
and will automatically create a plot for you!

This is the first of many native plotting components in Gradio!

For an example of how to use `gr.ScatterPlot` see below:

```python
import gradio as gr
from vega_datasets import data

cars = data.cars()

with gr.Blocks() as demo:
    gr.ScatterPlot(show_label=False,
                   value=cars,
                   x="Horsepower",
                   y="Miles_per_Gallon",
                   color="Origin",
                   tooltip="Name",
                   title="Car Data",
                   y_title="Miles per Gallon",
                   color_legend_title="Origin of Car").style(container=False)

demo.launch()
```

<img width="404" alt="image" src="https://user-images.githubusercontent.com/41651716/206737726-4c4da5f0-dee8-4f0a-b1e1-e2b75c4638e9.png">

By [@freddyaboulton](https://github.com/freddyaboulton) in [PR 2764](https://github.com/gradio-app/gradio/pull/2764)

### Support for altair plots

The `Plot` component can now accept altair plots as values!
Simply return an altair plot from your event listener and gradio will display it in the front-end.
See the example below:

```python
import gradio as gr
import altair as alt
from vega_datasets import data

cars = data.cars()
chart = (
    alt.Chart(cars)
    .mark_point()
    .encode(
        x="Horsepower",
        y="Miles_per_Gallon",
        color="Origin",
    )
)

with gr.Blocks() as demo:
    gr.Plot(value=chart)
demo.launch()
```

<img width="1366" alt="image" src="https://user-images.githubusercontent.com/41651716/204660697-f994316f-5ca7-4e8a-93bc-eb5e0d556c91.png">

By [@freddyaboulton](https://github.com/freddyaboulton) in [PR 2741](https://github.com/gradio-app/gradio/pull/2741)

### Set the background color of a Label component

The `Label` component now accepts a `color` argument by [@freddyaboulton](https://github.com/freddyaboulton) in [PR 2736](https://github.com/gradio-app/gradio/pull/2736).
The `color` argument should either be a valid css color name or hexadecimal string.
You can update the color with `gr.Label.update`!

This lets you create Alert and Warning boxes with the `Label` component. See below:

```python
import gradio as gr
import random

def update_color(value):
    if value < 0:
        # This is bad so use red
        return "#FF0000"
    elif 0 <= value <= 20:
        # Ok but pay attention (use orange)
        return "#ff9966"
    else:
        # Nothing to worry about
        return None

def update_value():
    choice = random.choice(['good', 'bad', 'so-so'])
    color = update_color(choice)
    return gr.Label.update(value=choice, color=color)


with gr.Blocks() as demo:
    label = gr.Label(value=-10)
    demo.load(lambda: update_value(), inputs=None, outputs=[label], every=1)
demo.queue().launch()
```

![label_bg_color_update](https://user-images.githubusercontent.com/41651716/204400372-80e53857-f26f-4a38-a1ae-1acadff75e89.gif)

### Add Brazilian Portuguese translation

Add Brazilian Portuguese translation (pt-BR.json) by [@pstwh](http://github.com/pstwh) in [PR 2753](https://github.com/gradio-app/gradio/pull/2753):

<img width="951" alt="image" src="https://user-images.githubusercontent.com/1778297/206615305-4c52031e-3f7d-4df2-8805-a79894206911.png">

## Bug Fixes:

- Fixed issue where image thumbnails were not showing when an example directory was provided
  by [@abidlabs](https://github.com/abidlabs) in [PR 2745](https://github.com/gradio-app/gradio/pull/2745)
- Fixed bug loading audio input models from the hub by [@freddyaboulton](https://github.com/freddyaboulton) in [PR 2779](https://github.com/gradio-app/gradio/pull/2779).
- Fixed issue where entities were not merged when highlighted text was generated from the
  dictionary inputs [@payoto](https://github.com/payoto) in [PR 2767](https://github.com/gradio-app/gradio/pull/2767)
- Fixed bug where generating events did not finish running even if the websocket connection was closed by [@freddyaboulton](https://github.com/freddyaboulton) in [PR 2783](https://github.com/gradio-app/gradio/pull/2783).

## Documentation Changes:

No changes to highlight.

## Testing and Infrastructure Changes:

No changes to highlight.

## Breaking Changes:

No changes to highlight.

## Full Changelog:

- Images in the chatbot component are now resized if they exceed a max width by [@abidlabs](https://github.com/abidlabs) in [PR 2748](https://github.com/gradio-app/gradio/pull/2748)
- Missing parameters have been added to `gr.Blocks().load()` by [@abidlabs](https://github.com/abidlabs) in [PR 2755](https://github.com/gradio-app/gradio/pull/2755)
- Deindex share URLs from search by [@aliabd](https://github.com/aliabd) in [PR 2772](https://github.com/gradio-app/gradio/pull/2772)
- Redirect old links and fix broken ones by [@aliabd](https://github.com/aliabd) in [PR 2774](https://github.com/gradio-app/gradio/pull/2774)

## Contributors Shoutout:

No changes to highlight.

# Version 3.12.0

## New Features:

### The `Chatbot` component now supports a subset of Markdown (including bold, italics, code, images)

You can now pass in some Markdown to the Chatbot component and it will show up,
meaning that you can pass in images as well! by [@abidlabs](https://github.com/abidlabs) in [PR 2731](https://github.com/gradio-app/gradio/pull/2731)

Here's a simple example that references a local image `lion.jpg` that is in the same
folder as the Python script:

```py
import gradio as gr

with gr.Blocks() as demo:
    gr.Chatbot([("hi", "hello **abubakar**"), ("![](/file=lion.jpg)", "cool pic")])

demo.launch()
```

![Alt text](https://user-images.githubusercontent.com/1778297/204357455-5c1a4002-eee7-479d-9a1e-ba2c12522723.png)

To see a more realistic example, see the new demo `/demo/chatbot_multimodal/run.py`.

### Latex support

Added mathtext (a subset of latex) support to gr.Markdown. Added by [@kashif](https://github.com/kashif) and [@aliabid94](https://github.com/aliabid94) in [PR 2696](https://github.com/gradio-app/gradio/pull/2696).

Example of how it can be used:

```python
gr.Markdown(
    r"""
    # Hello World! $\frac{\sqrt{x + y}}{4}$ is today's lesson.
    """)
```

### Update Accordion properties from the backend

You can now update the Accordion `label` and `open` status with `gr.Accordion.update` by [@freddyaboulton](https://github.com/freddyaboulton) in [PR 2690](https://github.com/gradio-app/gradio/pull/2690)

```python
import gradio as gr

with gr.Blocks() as demo:
    with gr.Accordion(label="Open for greeting", open=False) as accordion:
        gr.Textbox("Hello!")
    open_btn = gr.Button(value="Open Accordion")
    close_btn = gr.Button(value="Close Accordion")
    open_btn.click(
        lambda: gr.Accordion.update(open=True, label="Open Accordion"),
        inputs=None,
        outputs=[accordion],
    )
    close_btn.click(
        lambda: gr.Accordion.update(open=False, label="Closed Accordion"),
        inputs=None,
        outputs=[accordion],
    )
demo.launch()
```

![update_accordion](https://user-images.githubusercontent.com/41651716/203164176-b102eae3-babe-4986-ae30-3ab4f400cedc.gif)

## Bug Fixes:

- Fixed bug where requests timeout is missing from utils.version_check() by [@yujiehecs](https://github.com/yujiehecs) in [PR 2729](https://github.com/gradio-app/gradio/pull/2729)
- Fixed bug where so that the `File` component can properly preprocess files to "binary" byte-string format by [CoffeeVampir3](https://github.com/CoffeeVampir3) in [PR 2727](https://github.com/gradio-app/gradio/pull/2727)
- Fixed bug to ensure that filenames are less than 200 characters even for non-English languages by [@SkyTNT](https://github.com/SkyTNT) in [PR 2685](https://github.com/gradio-app/gradio/pull/2685)

## Documentation Changes:

- Performance improvements to docs on mobile by [@aliabd](https://github.com/aliabd) in [PR 2730](https://github.com/gradio-app/gradio/pull/2730)

## Testing and Infrastructure Changes:

No changes to highlight.

## Breaking Changes:

No changes to highlight.

## Full Changelog:

- Make try examples button more prominent by [@aliabd](https://github.com/aliabd) in [PR 2705](https://github.com/gradio-app/gradio/pull/2705)
- Fix id clashes in docs by [@aliabd](https://github.com/aliabd) in [PR 2713](https://github.com/gradio-app/gradio/pull/2713)
- Fix typos in guide docs by [@andridns](https://github.com/andridns) in [PR 2722](https://github.com/gradio-app/gradio/pull/2722)
- Add option to `include_audio` in Video component. When `True`, for `source="webcam"` this will record audio and video, for `source="upload"` this will retain the audio in an uploaded video by [@mandargogate](https://github.com/MandarGogate) in [PR 2721](https://github.com/gradio-app/gradio/pull/2721)

## Contributors Shoutout:

- [@andridns](https://github.com/andridns) made their first contribution in [PR 2722](https://github.com/gradio-app/gradio/pull/2722)!

# Version 3.11.0

## New Features:

### Upload Button

There is now a new component called the `UploadButton` which is a file upload component but in button form! You can also specify what file types it should accept in the form of a list (ex: `image`, `video`, `audio`, `text`, or generic `file`). Added by [@dawoodkhan82](https://github.com/dawoodkhan82) in [PR 2591](https://github.com/gradio-app/gradio/pull/2591).

Example of how it can be used:

```python
import gradio as gr

def upload_file(files):
    file_paths = [file.name for file in files]
    return file_paths

with gr.Blocks() as demo:
    file_output = gr.File()
    upload_button = gr.UploadButton("Click to Upload a File", file_types=["image", "video"], file_count="multiple")
    upload_button.upload(upload_file, upload_button, file_output)

demo.launch()
```

### Revamped API documentation page

New API Docs page with in-browser playground and updated aesthetics. [@gary149](https://github.com/gary149) in [PR 2652](https://github.com/gradio-app/gradio/pull/2652)

### Revamped Login page

Previously our login page had its own CSS, had no dark mode, and had an ugly json message on the wrong credentials. Made the page more aesthetically consistent, added dark mode support, and a nicer error message. [@aliabid94](https://github.com/aliabid94) in [PR 2684](https://github.com/gradio-app/gradio/pull/2684)

### Accessing the Requests Object Directly

You can now access the Request object directly in your Python function by [@abidlabs](https://github.com/abidlabs) in [PR 2641](https://github.com/gradio-app/gradio/pull/2641). This means that you can access request headers, the client IP address, and so on. In order to use it, add a parameter to your function and set its type hint to be `gr.Request`. Here's a simple example:

```py
import gradio as gr

def echo(name, request: gr.Request):
    if request:
        print("Request headers dictionary:", request.headers)
        print("IP address:", request.client.host)
    return name

io = gr.Interface(echo, "textbox", "textbox").launch()
```

## Bug Fixes:

- Fixed bug that limited files from being sent over websockets to 16MB. The new limit
  is now 1GB by [@abidlabs](https://github.com/abidlabs) in [PR 2709](https://github.com/gradio-app/gradio/pull/2709)

## Documentation Changes:

- Updated documentation for embedding Gradio demos on Spaces as web components by
  [@julien-c](https://github.com/julien-c) in [PR 2698](https://github.com/gradio-app/gradio/pull/2698)
- Updated IFrames in Guides to use the host URL instead of the Space name to be consistent with the new method for embedding Spaces, by
  [@julien-c](https://github.com/julien-c) in [PR 2692](https://github.com/gradio-app/gradio/pull/2692)
- Colab buttons on every demo in the website! Just click open in colab, and run the demo there.

https://user-images.githubusercontent.com/9021060/202878400-cb16ed47-f4dd-4cb0-b2f0-102a9ff64135.mov

## Testing and Infrastructure Changes:

No changes to highlight.

## Breaking Changes:

No changes to highlight.

## Full Changelog:

- Better warnings and error messages for `gr.Interface.load()` by [@abidlabs](https://github.com/abidlabs) in [PR 2694](https://github.com/gradio-app/gradio/pull/2694)
- Add open in colab buttons to demos in docs and /demos by [@aliabd](https://github.com/aliabd) in [PR 2608](https://github.com/gradio-app/gradio/pull/2608)
- Apply different formatting for the types in component docstrings by [@aliabd](https://github.com/aliabd) in [PR 2707](https://github.com/gradio-app/gradio/pull/2707)

## Contributors Shoutout:

No changes to highlight.

# Version 3.10.1

## New Features:

No changes to highlight.

## Bug Fixes:

- Passes kwargs into `gr.Interface.load()` by [@abidlabs](https://github.com/abidlabs) in [PR 2669](https://github.com/gradio-app/gradio/pull/2669)

## Documentation Changes:

No changes to highlight.

## Testing and Infrastructure Changes:

No changes to highlight.

## Breaking Changes:

No changes to highlight.

## Full Changelog:

- Clean up printed statements in Embedded Colab Mode by [@aliabid94](https://github.com/aliabid94) in [PR 2612](https://github.com/gradio-app/gradio/pull/2612)

## Contributors Shoutout:

No changes to highlight.

# Version 3.10.0

- Add support for `'password'` and `'email'` types to `Textbox`. [@pngwn](https://github.com/pngwn) in [PR 2653](https://github.com/gradio-app/gradio/pull/2653)
- `gr.Textbox` component will now raise an exception if `type` is not "text", "email", or "password" [@pngwn](https://github.com/pngwn) in [PR 2653](https://github.com/gradio-app/gradio/pull/2653). This will cause demos using the deprecated `gr.Textbox(type="number")` to raise an exception.

## Bug Fixes:

- Updated the minimum FastApi used in tests to version 0.87 by [@freddyaboulton](https://github.com/freddyaboulton) in [PR 2647](https://github.com/gradio-app/gradio/pull/2647)
- Fixed bug where interfaces with examples could not be loaded with `gr.Interface.load` by [@freddyaboulton](https://github.com/freddyaboulton) [PR 2640](https://github.com/gradio-app/gradio/pull/2640)
- Fixed bug where the `interactive` property of a component could not be updated by [@freddyaboulton](https://github.com/freddyaboulton) in [PR 2639](https://github.com/gradio-app/gradio/pull/2639)
- Fixed bug where some URLs were not being recognized as valid URLs and thus were not
  loading correctly in various components by [@abidlabs](https://github.com/abidlabs) in [PR 2659](https://github.com/gradio-app/gradio/pull/2659)

## Documentation Changes:

- Fix some typos in the embedded demo names in "05_using_blocks_like_functions.md" by [@freddyaboulton](https://github.com/freddyaboulton) in [PR 2656](https://github.com/gradio-app/gradio/pull/2656)

## Testing and Infrastructure Changes:

No changes to highlight.

## Breaking Changes:

No changes to highlight.

## Full Changelog:

- Add support for `'password'` and `'email'` types to `Textbox`. [@pngwn](https://github.com/pngwn) in [PR 2653](https://github.com/gradio-app/gradio/pull/2653)

## Contributors Shoutout:

No changes to highlight.

# Version 3.9.1

## New Features:

No changes to highlight.

## Bug Fixes:

- Only set a min height on md and html when loading by [@pngwn](https://github.com/pngwn) in [PR 2623](https://github.com/gradio-app/gradio/pull/2623)

## Documentation Changes:

- See docs for the latest gradio commit to main as well the latest pip release:

![main-vs-pip](https://user-images.githubusercontent.com/9021060/199607887-aab1ae4e-a070-4527-966d-024397abe15b.gif)

- Modified the "Connecting To a Database Guide" to use `pd.read_sql` as opposed to low-level postgres connector by [@freddyaboulton](https://github.com/freddyaboulton) in [PR 2604](https://github.com/gradio-app/gradio/pull/2604)

## Testing and Infrastructure Changes:

No changes to highlight.

## Breaking Changes:

No changes to highlight.

## Full Changelog:

- Dropdown for seeing docs as latest or main by [@aliabd](https://github.com/aliabd) in [PR 2544](https://github.com/gradio-app/gradio/pull/2544)
- Allow `gr.Templates` to accept parameters to override the defaults by [@abidlabs](https://github.com/abidlabs) in [PR 2600](https://github.com/gradio-app/gradio/pull/2600)
- Components now throw a `ValueError()` if constructed with invalid parameters for `type` or `source` (for components that take those parameters) in [PR 2610](https://github.com/gradio-app/gradio/pull/2610)
- Allow auth with using queue by [@GLGDLY](https://github.com/GLGDLY) in [PR 2611](https://github.com/gradio-app/gradio/pull/2611)

## Contributors Shoutout:

No changes to highlight.

# Version 3.9

## New Features:

- Gradio is now embedded directly in colab without requiring the share link by [@aliabid94](https://github.com/aliabid94) in [PR 2455](https://github.com/gradio-app/gradio/pull/2455)

### Calling functions by api_name in loaded apps

When you load an upstream app with `gr.Blocks.load`, you can now specify which fn
to call with the `api_name` parameter.

```python
import gradio as gr
english_translator = gr.Blocks.load(name="spaces/gradio/english-translator")
german = english_translator("My name is Freddy", api_name='translate-to-german')
```

The `api_name` parameter will take precendence over the `fn_index` parameter.

## Bug Fixes:

- Fixed bug where None could not be used for File,Model3D, and Audio examples by [@freddyaboulton](https://github.com/freddyaboulton) in [PR 2588](https://github.com/gradio-app/gradio/pull/2588)
- Fixed links in Plotly map guide + demo by [@dawoodkhan82](https://github.com/dawoodkhan82) in [PR 2578](https://github.com/gradio-app/gradio/pull/2578)
- `gr.Blocks.load()` now correctly loads example files from Spaces [@abidlabs](https://github.com/abidlabs) in [PR 2594](https://github.com/gradio-app/gradio/pull/2594)
- Fixed bug when image clear started upload dialog [@mezotaken](https://github.com/mezotaken) in [PR 2577](https://github.com/gradio-app/gradio/pull/2577)

## Documentation Changes:

- Added a Guide on how to configure the queue for maximum performance by [@abidlabs](https://github.com/abidlabs) in [PR 2558](https://github.com/gradio-app/gradio/pull/2558)

## Testing and Infrastructure Changes:

No changes to highlight.

## Breaking Changes:

No changes to highlight.

## Full Changelog:

- Add `api_name` to `Blocks.__call__` by [@freddyaboulton](https://github.com/freddyaboulton) in [PR 2593](https://github.com/gradio-app/gradio/pull/2593)
- Update queue with using deque & update requirements by [@GLGDLY](https://github.com/GLGDLY) in [PR 2428](https://github.com/gradio-app/gradio/pull/2428)

## Contributors Shoutout:

No changes to highlight.

# Version 3.8.2

## Bug Fixes:

- Ensure gradio apps embedded via spaces use the correct endpoint for predictions. [@pngwn](https://github.com/pngwn) in [PR 2567](https://github.com/gradio-app/gradio/pull/2567)
- Ensure gradio apps embedded via spaces use the correct websocket protocol. [@pngwn](https://github.com/pngwn) in [PR 2571](https://github.com/gradio-app/gradio/pull/2571)

## New Features:

### Running Events Continuously

Gradio now supports the ability to run an event continuously on a fixed schedule. To use this feature,
pass `every=# of seconds` to the event definition. This will run the event every given number of seconds!

This can be used to:

- Create live visualizations that show the most up to date data
- Refresh the state of the frontend automatically in response to changes in the backend

Here is an example of a live plot that refreshes every half second:

```python
import math
import gradio as gr
import plotly.express as px
import numpy as np


plot_end = 2 * math.pi


def get_plot(period=1):
    global plot_end
    x = np.arange(plot_end - 2 * math.pi, plot_end, 0.02)
    y = np.sin(2*math.pi*period * x)
    fig = px.line(x=x, y=y)
    plot_end += 2 * math.pi
    return fig


with gr.Blocks() as demo:
    with gr.Row():
        with gr.Column():
            gr.Markdown("Change the value of the slider to automatically update the plot")
            period = gr.Slider(label="Period of plot", value=1, minimum=0, maximum=10, step=1)
            plot = gr.Plot(label="Plot (updates every half second)")

    dep = demo.load(get_plot, None, plot, every=0.5)
    period.change(get_plot, period, plot, every=0.5, cancels=[dep])

demo.queue().launch()
```

![live_demo](https://user-images.githubusercontent.com/41651716/198357377-633ce460-4e31-47bd-8202-1440cdd6fe19.gif)

## Bug Fixes:

No changes to highlight.

## Documentation Changes:

- Explained how to set up `queue` and `auth` when working with reload mode by by [@freddyaboulton](https://github.com/freddyaboulton) in [PR 3089](https://github.com/gradio-app/gradio/pull/3089)

## Testing and Infrastructure Changes:

No changes to highlight.

## Breaking Changes:

No changes to highlight.

## Full Changelog:

- Allows loading private Spaces by passing an an `api_key` to `gr.Interface.load()`
  by [@abidlabs](https://github.com/abidlabs) in [PR 2568](https://github.com/gradio-app/gradio/pull/2568)

## Contributors Shoutout:

No changes to highlight.

# Version 3.8

## New Features:

- Allows event listeners to accept a single dictionary as its argument, where the keys are the components and the values are the component values. This is set by passing the input components in the event listener as a set instead of a list. [@aliabid94](https://github.com/aliabid94) in [PR 2550](https://github.com/gradio-app/gradio/pull/2550)

## Bug Fixes:

- Fix whitespace issue when using plotly. [@dawoodkhan82](https://github.com/dawoodkhan82) in [PR 2548](https://github.com/gradio-app/gradio/pull/2548)
- Apply appropriate alt text to all gallery images. [@camenduru](https://github.com/camenduru) in [PR 2358](https://github.com/gradio-app/gradio/pull/2538)
- Removed erroneous tkinter import in gradio.blocks by [@freddyaboulton](https://github.com/freddyaboulton) in [PR 2555](https://github.com/gradio-app/gradio/pull/2555)

## Documentation Changes:

No changes to highlight.

## Testing and Infrastructure Changes:

No changes to highlight.

## Breaking Changes:

No changes to highlight.

## Full Changelog:

- Added the `every` keyword to event listeners that runs events on a fixed schedule by [@freddyaboulton](https://github.com/freddyaboulton) in [PR 2512](https://github.com/gradio-app/gradio/pull/2512)
- Fix whitespace issue when using plotly. [@dawoodkhan82](https://github.com/dawoodkhan82) in [PR 2548](https://github.com/gradio-app/gradio/pull/2548)
- Apply appropriate alt text to all gallery images. [@camenduru](https://github.com/camenduru) in [PR 2358](https://github.com/gradio-app/gradio/pull/2538)

## Contributors Shoutout:

No changes to highlight.

# Version 3.7

## New Features:

### Batched Functions

Gradio now supports the ability to pass _batched_ functions. Batched functions are just
functions which take in a list of inputs and return a list of predictions.

For example, here is a batched function that takes in two lists of inputs (a list of
words and a list of ints), and returns a list of trimmed words as output:

```py
import time

def trim_words(words, lens):
    trimmed_words = []
    time.sleep(5)
    for w, l in zip(words, lens):
        trimmed_words.append(w[:l])
    return [trimmed_words]
```

The advantage of using batched functions is that if you enable queuing, the Gradio
server can automatically _batch_ incoming requests and process them in parallel,
potentially speeding up your demo. Here's what the Gradio code looks like (notice
the `batch=True` and `max_batch_size=16` -- both of these parameters can be passed
into event triggers or into the `Interface` class)

```py
import gradio as gr

with gr.Blocks() as demo:
    with gr.Row():
        word = gr.Textbox(label="word", value="abc")
        leng = gr.Number(label="leng", precision=0, value=1)
        output = gr.Textbox(label="Output")
    with gr.Row():
        run = gr.Button()

    event = run.click(trim_words, [word, leng], output, batch=True, max_batch_size=16)

demo.queue()
demo.launch()
```

In the example above, 16 requests could be processed in parallel (for a total inference
time of 5 seconds), instead of each request being processed separately (for a total
inference time of 80 seconds).

### Upload Event

`Video`, `Audio`, `Image`, and `File` components now support a `upload()` event that is triggered when a user uploads a file into any of these components.

Example usage:

```py
import gradio as gr

with gr.Blocks() as demo:
    with gr.Row():
        input_video = gr.Video()
        output_video = gr.Video()

     # Clears the output video when an input video is uploaded
    input_video.upload(lambda : None, None, output_video)
```

## Bug Fixes:

- Fixes issue where plotly animations, interactivity, titles, legends, were not working properly. [@dawoodkhan82](https://github.com/dawoodkhan82) in [PR 2486](https://github.com/gradio-app/gradio/pull/2486)
- Prevent requests to the `/api` endpoint from skipping the queue if the queue is enabled for that event by [@freddyaboulton](https://github.com/freddyaboulton) in [PR 2493](https://github.com/gradio-app/gradio/pull/2493)
- Fixes a bug with `cancels` in event triggers so that it works properly if multiple
  Blocks are rendered by [@abidlabs](https://github.com/abidlabs) in [PR 2530](https://github.com/gradio-app/gradio/pull/2530)
- Prevent invalid targets of events from crashing the whole application. [@pngwn](https://github.com/pngwn) in [PR 2534](https://github.com/gradio-app/gradio/pull/2534)
- Properly dequeue cancelled events when multiple apps are rendered by [@freddyaboulton](https://github.com/freddyaboulton) in [PR 2540](https://github.com/gradio-app/gradio/pull/2540)

## Documentation Changes:

- Added an example interactive dashboard to the "Tabular & Plots" section of the Demos page by [@freddyaboulton](https://github.com/freddyaboulton) in [PR 2508](https://github.com/gradio-app/gradio/pull/2508)

## Testing and Infrastructure Changes:

No changes to highlight.

## Breaking Changes:

No changes to highlight.

## Full Changelog:

- Fixes the error message if a user builds Gradio locally and tries to use `share=True` by [@abidlabs](https://github.com/abidlabs) in [PR 2502](https://github.com/gradio-app/gradio/pull/2502)
- Allows the render() function to return self by [@Raul9595](https://github.com/Raul9595) in [PR 2514](https://github.com/gradio-app/gradio/pull/2514)
- Fixes issue where plotly animations, interactivity, titles, legends, were not working properly. [@dawoodkhan82](https://github.com/dawoodkhan82) in [PR 2486](https://github.com/gradio-app/gradio/pull/2486)
- Gradio now supports batched functions by [@abidlabs](https://github.com/abidlabs) in [PR 2218](https://github.com/gradio-app/gradio/pull/2218)
- Add `upload` event for `Video`, `Audio`, `Image`, and `File` components [@dawoodkhan82](https://github.com/dawoodkhan82) in [PR 2448](https://github.com/gradio-app/gradio/pull/2456)
- Changes websocket path for Spaces as it is no longer necessary to have a different URL for websocket connections on Spaces by [@abidlabs](https://github.com/abidlabs) in [PR 2528](https://github.com/gradio-app/gradio/pull/2528)
- Clearer error message when events are defined outside of a Blocks scope, and a warning if you
  try to use `Series` or `Parallel` with `Blocks` by [@abidlabs](https://github.com/abidlabs) in [PR 2543](https://github.com/gradio-app/gradio/pull/2543)
- Adds support for audio samples that are in `float64`, `float16`, or `uint16` formats by [@abidlabs](https://github.com/abidlabs) in [PR 2545](https://github.com/gradio-app/gradio/pull/2545)

## Contributors Shoutout:

No changes to highlight.

# Version 3.6

## New Features:

### Cancelling Running Events

Running events can be cancelled when other events are triggered! To test this feature, pass the `cancels` parameter to the event listener.
For this feature to work, the queue must be enabled.

![cancel_on_change_rl](https://user-images.githubusercontent.com/41651716/195952623-61a606bd-e82b-4e1a-802e-223154cb8727.gif)

Code:

```python
import time
import gradio as gr

def fake_diffusion(steps):
    for i in range(steps):
        time.sleep(1)
        yield str(i)

def long_prediction(*args, **kwargs):
    time.sleep(10)
    return 42


with gr.Blocks() as demo:
    with gr.Row():
        with gr.Column():
            n = gr.Slider(1, 10, value=9, step=1, label="Number Steps")
            run = gr.Button()
            output = gr.Textbox(label="Iterative Output")
            stop = gr.Button(value="Stop Iterating")
        with gr.Column():
            prediction = gr.Number(label="Expensive Calculation")
            run_pred = gr.Button(value="Run Expensive Calculation")
        with gr.Column():
            cancel_on_change = gr.Textbox(label="Cancel Iteration and Expensive Calculation on Change")

    click_event = run.click(fake_diffusion, n, output)
    stop.click(fn=None, inputs=None, outputs=None, cancels=[click_event])
    pred_event = run_pred.click(fn=long_prediction, inputs=None, outputs=prediction)

    cancel_on_change.change(None, None, None, cancels=[click_event, pred_event])


demo.queue(concurrency_count=1, max_size=20).launch()
```

For interfaces, a stop button will be added automatically if the function uses a `yield` statement.

```python
import gradio as gr
import time

def iteration(steps):
    for i in range(steps):
       time.sleep(0.5)
       yield i

gr.Interface(iteration,
             inputs=gr.Slider(minimum=1, maximum=10, step=1, value=5),
             outputs=gr.Number()).queue().launch()
```

![stop_interface_rl](https://user-images.githubusercontent.com/41651716/195952883-e7ca4235-aae3-4852-8f28-96d01d0c5822.gif)

## Bug Fixes:

- Add loading status tracker UI to HTML and Markdown components. [@pngwn](https://github.com/pngwn) in [PR 2474](https://github.com/gradio-app/gradio/pull/2474)
- Fixed videos being mirrored in the front-end if source is not webcam by [@freddyaboulton](https://github.com/freddyaboulton) in [PR 2475](https://github.com/gradio-app/gradio/pull/2475)
- Add clear button for timeseries component [@dawoodkhan82](https://github.com/dawoodkhan82) in [PR 2487](https://github.com/gradio-app/gradio/pull/2487)
- Removes special characters from temporary filenames so that the files can be served by components [@abidlabs](https://github.com/abidlabs) in [PR 2480](https://github.com/gradio-app/gradio/pull/2480)
- Fixed infinite reload loop when mounting gradio as a sub application by [@freddyaboulton](https://github.com/freddyaboulton) in [PR 2477](https://github.com/gradio-app/gradio/pull/2477)

## Documentation Changes:

- Adds a demo to show how a sound alert can be played upon completion of a prediction by [@abidlabs](https://github.com/abidlabs) in [PR 2478](https://github.com/gradio-app/gradio/pull/2478)

## Testing and Infrastructure Changes:

No changes to highlight.

## Breaking Changes:

No changes to highlight.

## Full Changelog:

- Enable running events to be cancelled from other events by [@freddyaboulton](https://github.com/freddyaboulton) in [PR 2433](https://github.com/gradio-app/gradio/pull/2433)
- Small fix for version check before reuploading demos by [@aliabd](https://github.com/aliabd) in [PR 2469](https://github.com/gradio-app/gradio/pull/2469)
- Add loading status tracker UI to HTML and Markdown components. [@pngwn](https://github.com/pngwn) in [PR 2400](https://github.com/gradio-app/gradio/pull/2474)
- Add clear button for timeseries component [@dawoodkhan82](https://github.com/dawoodkhan82) in [PR 2487](https://github.com/gradio-app/gradio/pull/2487)

## Contributors Shoutout:

No changes to highlight.

# Version 3.5

## Bug Fixes:

- Ensure that Gradio does not take control of the HTML page title when embedding a gradio app as a web component, this behaviour flipped by adding `control_page_title="true"` to the webcomponent. [@pngwn](https://github.com/pngwn) in [PR 2400](https://github.com/gradio-app/gradio/pull/2400)
- Decreased latency in iterative-output demos by making the iteration asynchronous [@freddyaboulton](https://github.com/freddyaboulton) in [PR 2409](https://github.com/gradio-app/gradio/pull/2409)
- Fixed queue getting stuck under very high load by [@freddyaboulton](https://github.com/freddyaboulton) in [PR 2374](https://github.com/gradio-app/gradio/pull/2374)
- Ensure that components always behave as if `interactive=True` were set when the following conditions are true:

  - no default value is provided,
  - they are not set as the input or output of an event,
  - `interactive` kwarg is not set.

  [@pngwn](https://github.com/pngwn) in [PR 2459](https://github.com/gradio-app/gradio/pull/2459)

## New Features:

- When an `Image` component is set to `source="upload"`, it is now possible to drag and drop and image to replace a previously uploaded image by [@pngwn](https://github.com/pngwn) in [PR 1711](https://github.com/gradio-app/gradio/issues/1711)
- The `gr.Dataset` component now accepts `HTML` and `Markdown` components by [@abidlabs](https://github.com/abidlabs) in [PR 2437](https://github.com/gradio-app/gradio/pull/2437)

## Documentation Changes:

- Improved documentation for the `gr.Dataset` component by [@abidlabs](https://github.com/abidlabs) in [PR 2437](https://github.com/gradio-app/gradio/pull/2437)

## Testing and Infrastructure Changes:

No changes to highlight.

## Breaking Changes:

- The `Carousel` component is officially deprecated. Since gradio 3.0, code containing the `Carousel` component would throw warnings. As of the next release, the `Carousel` component will raise an exception.

## Full Changelog:

- Speeds up Gallery component by using temporary files instead of base64 representation in the front-end by [@proxyphi](https://github.com/proxyphi), [@pngwn](https://github.com/pngwn), and [@abidlabs](https://github.com/abidlabs) in [PR 2265](https://github.com/gradio-app/gradio/pull/2265)
- Fixed some embedded demos in the guides by not loading the gradio web component in some guides by [@freddyaboulton](https://github.com/freddyaboulton) in [PR 2403](https://github.com/gradio-app/gradio/pull/2403)
- When an `Image` component is set to `source="upload"`, it is now possible to drag and drop and image to replace a previously uploaded image by [@pngwn](https://github.com/pngwn) in [PR 2400](https://github.com/gradio-app/gradio/pull/2410)
- Improve documentation of the `Blocks.load()` event by [@abidlabs](https://github.com/abidlabs) in [PR 2413](https://github.com/gradio-app/gradio/pull/2413)
- Decreased latency in iterative-output demos by making the iteration asynchronous [@freddyaboulton](https://github.com/freddyaboulton) in [PR 2409](https://github.com/gradio-app/gradio/pull/2409)
- Updated share link message to reference new Spaces Hardware [@abidlabs](https://github.com/abidlabs) in [PR 2423](https://github.com/gradio-app/gradio/pull/2423)
- Automatically restart spaces if they're down by [@aliabd](https://github.com/aliabd) in [PR 2405](https://github.com/gradio-app/gradio/pull/2405)
- Carousel component is now deprecated by [@abidlabs](https://github.com/abidlabs) in [PR 2434](https://github.com/gradio-app/gradio/pull/2434)
- Build Gradio from source in ui tests by by [@freddyaboulton](https://github.com/freddyaboulton) in [PR 2440](https://github.com/gradio-app/gradio/pull/2440)
- Change "return ValueError" to "raise ValueError" by [@vzakharov](https://github.com/vzakharov) in [PR 2445](https://github.com/gradio-app/gradio/pull/2445)
- Add guide on creating a map demo using the `gr.Plot()` component [@dawoodkhan82](https://github.com/dawoodkhan82) in [PR 2402](https://github.com/gradio-app/gradio/pull/2402)
- Add blur event for `Textbox` and `Number` components [@dawoodkhan82](https://github.com/dawoodkhan82) in [PR 2448](https://github.com/gradio-app/gradio/pull/2448)
- Stops a gradio launch from hogging a port even after it's been killed [@aliabid94](https://github.com/aliabid94) in [PR 2453](https://github.com/gradio-app/gradio/pull/2453)
- Fix embedded interfaces on touch screen devices by [@aliabd](https://github.com/aliabd) in [PR 2457](https://github.com/gradio-app/gradio/pull/2457)
- Upload all demos to spaces by [@aliabd](https://github.com/aliabd) in [PR 2281](https://github.com/gradio-app/gradio/pull/2281)

## Contributors Shoutout:

No changes to highlight.

# Version 3.4.1

## New Features:

### 1. See Past and Upcoming Changes in the Release History 👀

You can now see gradio's release history directly on the website, and also keep track of upcoming changes. Just go [here](https://gradio.app/changelog/).

![release-history](https://user-images.githubusercontent.com/9021060/193145458-3de699f7-7620-45de-aa73-a1c1b9b96257.gif)

## Bug Fixes:

1. Fix typo in guide image path by [@freddyaboulton](https://github.com/freddyaboulton) in [PR 2357](https://github.com/gradio-app/gradio/pull/2357)
2. Raise error if Blocks has duplicate component with same IDs by [@abidlabs](https://github.com/abidlabs) in [PR 2359](https://github.com/gradio-app/gradio/pull/2359)
3. Catch the permission exception on the audio component by [@Ian-GL](https://github.com/Ian-GL) in [PR 2330](https://github.com/gradio-app/gradio/pull/2330)
4. Fix image_classifier_interface_load demo by [@freddyaboulton](https://github.com/freddyaboulton) in [PR 2365](https://github.com/gradio-app/gradio/pull/2365)
5. Fix combining adjacent components without gaps by introducing `gr.Row(variant="compact")` by [@aliabid94](https://github.com/aliabid94) in [PR 2291](https://github.com/gradio-app/gradio/pull/2291) This comes with deprecation of the following arguments for `Component.style`: `round`, `margin`, `border`.
6. Fix audio streaming, which was previously choppy in [PR 2351](https://github.com/gradio-app/gradio/pull/2351). Big thanks to [@yannickfunk](https://github.com/yannickfunk) for the proposed solution.
7. Fix bug where new typeable slider doesn't respect the minimum and maximum values [@dawoodkhan82](https://github.com/dawoodkhan82) in [PR 2380](https://github.com/gradio-app/gradio/pull/2380)

## Documentation Changes:

1. New Guide: Connecting to a Database 🗄️

   A new guide by [@freddyaboulton](https://github.com/freddyaboulton) that explains how you can use Gradio to connect your app to a database. Read more [here](https://gradio.app/connecting_to_a_database/).

2. New Guide: Running Background Tasks 🥷

   A new guide by [@freddyaboulton](https://github.com/freddyaboulton) that explains how you can run background tasks from your gradio app. Read more [here](https://gradio.app/running_background_tasks/).

3. Small fixes to docs for `Image` component by [@abidlabs](https://github.com/abidlabs) in [PR 2372](https://github.com/gradio-app/gradio/pull/2372)

## Testing and Infrastructure Changes:

No changes to highlight.

## Breaking Changes:

No changes to highlight.

## Full Changelog:

- Create a guide on how to connect an app to a database hosted on the cloud by [@freddyaboulton](https://github.com/freddyaboulton) in [PR 2341](https://github.com/gradio-app/gradio/pull/2341)
- Removes `analytics` dependency by [@abidlabs](https://github.com/abidlabs) in [PR 2347](https://github.com/gradio-app/gradio/pull/2347)
- Add guide on launching background tasks from your app by [@freddyaboulton](https://github.com/freddyaboulton) in [PR 2350](https://github.com/gradio-app/gradio/pull/2350)
- Fix typo in guide image path by [@freddyaboulton](https://github.com/freddyaboulton) in [PR 2357](https://github.com/gradio-app/gradio/pull/2357)
- Raise error if Blocks has duplicate component with same IDs by [@abidlabs](https://github.com/abidlabs) in [PR 2359](https://github.com/gradio-app/gradio/pull/2359)
- Hotfix: fix version back to 3.4 by [@abidlabs](https://github.com/abidlabs) in [PR 2361](https://github.com/gradio-app/gradio/pull/2361)
- Change version.txt to 3.4 instead of 3.4.0 by [@aliabd](https://github.com/aliabd) in [PR 2363](https://github.com/gradio-app/gradio/pull/2363)
- Catch the permission exception on the audio component by [@Ian-GL](https://github.com/Ian-GL) in [PR 2330](https://github.com/gradio-app/gradio/pull/2330)
- Fix image_classifier_interface_load demo by [@freddyaboulton](https://github.com/freddyaboulton) in [PR 2365](https://github.com/gradio-app/gradio/pull/2365)
- Small fixes to docs for `Image` component by [@abidlabs](https://github.com/abidlabs) in [PR 2372](https://github.com/gradio-app/gradio/pull/2372)
- Automated Release Notes by [@freddyaboulton](https://github.com/freddyaboulton) in [PR 2306](https://github.com/gradio-app/gradio/pull/2306)
- Fixed small typos in the docs [@julien-c](https://github.com/julien-c) in [PR 2373](https://github.com/gradio-app/gradio/pull/2373)
- Adds ability to disable pre/post-processing for examples [@abidlabs](https://github.com/abidlabs) in [PR 2383](https://github.com/gradio-app/gradio/pull/2383)
- Copy changelog file in website docker by [@aliabd](https://github.com/aliabd) in [PR 2384](https://github.com/gradio-app/gradio/pull/2384)
- Lets users provide a `gr.update()` dictionary even if post-processing is diabled [@abidlabs](https://github.com/abidlabs) in [PR 2385](https://github.com/gradio-app/gradio/pull/2385)
- Fix bug where errors would cause apps run in reload mode to hang forever by [@freddyaboulton](https://github.com/freddyaboulton) in [PR 2394](https://github.com/gradio-app/gradio/pull/2394)
- Fix bug where new typeable slider doesn't respect the minimum and maximum values [@dawoodkhan82](https://github.com/dawoodkhan82) in [PR 2380](https://github.com/gradio-app/gradio/pull/2380)

## Contributors Shoutout:

No changes to highlight.

# Version 3.4

## New Features:

### 1. Gallery Captions 🖼️

You can now pass captions to images in the Gallery component. To do so you need to pass a {List} of (image, {str} caption) tuples. This is optional and the component also accepts just a list of the images.

Here's an example:

```python
import gradio as gr

images_with_captions = [
    ("https://images.unsplash.com/photo-1551969014-7d2c4cddf0b6", "Cheetah by David Groves"),
    ("https://images.unsplash.com/photo-1546182990-dffeafbe841d", "Lion by Francesco"),
    ("https://images.unsplash.com/photo-1561731216-c3a4d99437d5", "Tiger by Mike Marrah")
    ]

with gr.Blocks() as demo:
    gr.Gallery(value=images_with_captions)

demo.launch()
```

<img src="https://user-images.githubusercontent.com/9021060/192399521-7360b1a9-7ce0-443e-8e94-863a230a7dbe.gif" alt="gallery_captions" width="1000"/>

### 2. Type Values into the Slider 🔢

You can now type values directly on the Slider component! Here's what it looks like:

![type-slider](https://user-images.githubusercontent.com/9021060/192399877-76b662a1-fede-4417-a932-fc15f0da7360.gif)

### 3. Better Sketching and Inpainting 🎨

We've made a lot of changes to our Image component so that it can support better sketching and inpainting.

Now supports:

- A standalone black-and-white sketch

```python
import gradio as gr
demo = gr.Interface(lambda x: x, gr.Sketchpad(), gr.Image())
demo.launch()
```

![bw](https://user-images.githubusercontent.com/9021060/192410264-b08632b5-7b2a-4f86-afb0-5760e7b474cf.gif)

- A standalone color sketch

```python
import gradio as gr
demo = gr.Interface(lambda x: x, gr.Paint(), gr.Image())
demo.launch()
```

![color-sketch](https://user-images.githubusercontent.com/9021060/192410500-3c8c3e64-a5fd-4df2-a991-f0a5cef93728.gif)

- An uploadable image with black-and-white or color sketching

```python
import gradio as gr
demo = gr.Interface(lambda x: x, gr.Image(source='upload', tool='color-sketch'), gr.Image()) # for black and white, tool = 'sketch'
demo.launch()
```

![sketch-new](https://user-images.githubusercontent.com/9021060/192402422-e53cb7b6-024e-448c-87eb-d6a35a63c476.gif)

- Webcam with black-and-white or color sketching

```python
import gradio as gr
demo = gr.Interface(lambda x: x, gr.Image(source='webcam', tool='color-sketch'), gr.Image()) # for black and white, tool = 'sketch'
demo.launch()
```

![webcam-sketch](https://user-images.githubusercontent.com/9021060/192410820-0ffaf324-776e-4e1f-9de6-0fdbbf4940fa.gif)

As well as other fixes

## Bug Fixes:

1. Fix bug where max concurrency count is not respected in queue by [@freddyaboulton](https://github.com/freddyaboulton) in [PR 2286](https://github.com/gradio-app/gradio/pull/2286)
2. fix : queue could be blocked by [@SkyTNT](https://github.com/SkyTNT) in [PR 2288](https://github.com/gradio-app/gradio/pull/2288)
3. Supports `gr.update()` in example caching by [@abidlabs](https://github.com/abidlabs) in [PR 2309](https://github.com/gradio-app/gradio/pull/2309)
4. Clipboard fix for iframes by [@abidlabs](https://github.com/abidlabs) in [PR 2321](https://github.com/gradio-app/gradio/pull/2321)
5. Fix: Dataframe column headers are reset when you add a new column by [@dawoodkhan82](https://github.com/dawoodkhan82) in [PR 2318](https://github.com/gradio-app/gradio/pull/2318)
6. Added support for URLs for Video, Audio, and Image by [@abidlabs](https://github.com/abidlabs) in [PR 2256](https://github.com/gradio-app/gradio/pull/2256)
7. Add documentation about how to create and use the Gradio FastAPI app by [@abidlabs](https://github.com/abidlabs) in [PR 2263](https://github.com/gradio-app/gradio/pull/2263)

## Documentation Changes:

1. Adding a Playground Tab to the Website by [@aliabd](https://github.com/aliabd) in [PR 1860](https://github.com/gradio-app/gradio/pull/1860)
2. Gradio for Tabular Data Science Workflows Guide by [@merveenoyan](https://github.com/merveenoyan) in [PR 2199](https://github.com/gradio-app/gradio/pull/2199)
3. Promotes `postprocess` and `preprocess` to documented parameters by [@abidlabs](https://github.com/abidlabs) in [PR 2293](https://github.com/gradio-app/gradio/pull/2293)
4. Update 2)key_features.md by [@voidxd](https://github.com/voidxd) in [PR 2326](https://github.com/gradio-app/gradio/pull/2326)
5. Add docs to blocks context postprocessing function by [@Ian-GL](https://github.com/Ian-GL) in [PR 2332](https://github.com/gradio-app/gradio/pull/2332)

## Testing and Infrastructure Changes

1. Website fixes and refactoring by [@aliabd](https://github.com/aliabd) in [PR 2280](https://github.com/gradio-app/gradio/pull/2280)
2. Don't deploy to spaces on release by [@freddyaboulton](https://github.com/freddyaboulton) in [PR 2313](https://github.com/gradio-app/gradio/pull/2313)

## Full Changelog:

- Website fixes and refactoring by [@aliabd](https://github.com/aliabd) in [PR 2280](https://github.com/gradio-app/gradio/pull/2280)
- Fix bug where max concurrency count is not respected in queue by [@freddyaboulton](https://github.com/freddyaboulton) in [PR 2286](https://github.com/gradio-app/gradio/pull/2286)
- Promotes `postprocess` and `preprocess` to documented parameters by [@abidlabs](https://github.com/abidlabs) in [PR 2293](https://github.com/gradio-app/gradio/pull/2293)
- Raise warning when trying to cache examples but not all inputs have examples by [@freddyaboulton](https://github.com/freddyaboulton) in [PR 2279](https://github.com/gradio-app/gradio/pull/2279)
- fix : queue could be blocked by [@SkyTNT](https://github.com/SkyTNT) in [PR 2288](https://github.com/gradio-app/gradio/pull/2288)
- Don't deploy to spaces on release by [@freddyaboulton](https://github.com/freddyaboulton) in [PR 2313](https://github.com/gradio-app/gradio/pull/2313)
- Supports `gr.update()` in example caching by [@abidlabs](https://github.com/abidlabs) in [PR 2309](https://github.com/gradio-app/gradio/pull/2309)
- Respect Upstream Queue when loading interfaces/blocks from Spaces by [@freddyaboulton](https://github.com/freddyaboulton) in [PR 2294](https://github.com/gradio-app/gradio/pull/2294)
- Clipboard fix for iframes by [@abidlabs](https://github.com/abidlabs) in [PR 2321](https://github.com/gradio-app/gradio/pull/2321)
- Sketching + Inpainting Capabilities to Gradio by [@abidlabs](https://github.com/abidlabs) in [PR 2144](https://github.com/gradio-app/gradio/pull/2144)
- Update 2)key_features.md by [@voidxd](https://github.com/voidxd) in [PR 2326](https://github.com/gradio-app/gradio/pull/2326)
- release 3.4b3 by [@abidlabs](https://github.com/abidlabs) in [PR 2328](https://github.com/gradio-app/gradio/pull/2328)
- Fix: Dataframe column headers are reset when you add a new column by [@dawoodkhan82](https://github.com/dawoodkhan82) in [PR 2318](https://github.com/gradio-app/gradio/pull/2318)
- Start queue when gradio is a sub application by [@freddyaboulton](https://github.com/freddyaboulton) in [PR 2319](https://github.com/gradio-app/gradio/pull/2319)
- Fix Web Tracker Script by [@aliabd](https://github.com/aliabd) in [PR 2308](https://github.com/gradio-app/gradio/pull/2308)
- Add docs to blocks context postprocessing function by [@Ian-GL](https://github.com/Ian-GL) in [PR 2332](https://github.com/gradio-app/gradio/pull/2332)
- Fix typo in iterator variable name in run_predict function by [@freddyaboulton](https://github.com/freddyaboulton) in [PR 2340](https://github.com/gradio-app/gradio/pull/2340)
- Add captions to galleries by [@aliabid94](https://github.com/aliabid94) in [PR 2284](https://github.com/gradio-app/gradio/pull/2284)
- Typeable value on gradio.Slider by [@dawoodkhan82](https://github.com/dawoodkhan82) in [PR 2329](https://github.com/gradio-app/gradio/pull/2329)

## Contributors Shoutout:

- [@SkyTNT](https://github.com/SkyTNT) made their first contribution in [PR 2288](https://github.com/gradio-app/gradio/pull/2288)
- [@voidxd](https://github.com/voidxd) made their first contribution in [PR 2326](https://github.com/gradio-app/gradio/pull/2326)

# Version 3.3

## New Features:

### 1. Iterative Outputs ⏳

You can now create an iterative output simply by having your function return a generator!

Here's (part of) an example that was used to generate the interface below it. [See full code](https://colab.research.google.com/drive/1m9bWS6B82CT7bw-m4L6AJR8za7fEK7Ov?usp=sharing).

```python
def predict(steps, seed):
    generator = torch.manual_seed(seed)
    for i in range(1,steps):
        yield pipeline(generator=generator, num_inference_steps=i)["sample"][0]
```

![example](https://user-images.githubusercontent.com/9021060/189086273-f5e7087d-71fa-4158-90a9-08e84da0421c.mp4)

### 2. Accordion Layout 🆕

This version of Gradio introduces a new layout component to Blocks: the Accordion. Wrap your elements in a neat, expandable layout that allows users to toggle them as needed.

Usage: ([Read the docs](https://gradio.app/docs/#accordion))

```python
with gr.Accordion("open up"):
# components here
```

![accordion](https://user-images.githubusercontent.com/9021060/189088465-f0ffd7f0-fc6a-42dc-9249-11c5e1e0529b.gif)

### 3. Skops Integration 📈

Our new integration with [skops](https://huggingface.co/blog/skops) allows you to load tabular classification and regression models directly from the [hub](https://huggingface.co/models).

Here's a classification example showing how quick it is to set up an interface for a [model](https://huggingface.co/scikit-learn/tabular-playground).

```python
import gradio as gr
gr.Interface.load("models/scikit-learn/tabular-playground").launch()
```

![187936493-5c90c01d-a6dd-400f-aa42-833a096156a1](https://user-images.githubusercontent.com/9021060/189090519-328fbcb4-120b-43c8-aa54-d6fccfa6b7e8.png)

## Bug Fixes:

No changes to highlight.

## Documentation Changes:

No changes to highlight.

## Testing and Infrastructure Changes:

No changes to highlight.

## Breaking Changes:

No changes to highlight.

## Full Changelog:

- safari fixes by [@pngwn](https://github.com/pngwn) in [PR 2138](https://github.com/gradio-app/gradio/pull/2138)
- Fix roundedness and form borders by [@aliabid94](https://github.com/aliabid94) in [PR 2147](https://github.com/gradio-app/gradio/pull/2147)
- Better processing of example data prior to creating dataset component by [@freddyaboulton](https://github.com/freddyaboulton) in [PR 2147](https://github.com/gradio-app/gradio/pull/2147)
- Show error on Connection drops by [@aliabid94](https://github.com/aliabid94) in [PR 2147](https://github.com/gradio-app/gradio/pull/2147)
- 3.2 release! by [@abidlabs](https://github.com/abidlabs) in [PR 2139](https://github.com/gradio-app/gradio/pull/2139)
- Fixed Named API Requests by [@abidlabs](https://github.com/abidlabs) in [PR 2151](https://github.com/gradio-app/gradio/pull/2151)
- Quick Fix: Cannot upload Model3D image after clearing it by [@dawoodkhan82](https://github.com/dawoodkhan82) in [PR 2168](https://github.com/gradio-app/gradio/pull/2168)
- Fixed misleading log when server_name is '0.0.0.0' by [@lamhoangtung](https://github.com/lamhoangtung) in [PR 2176](https://github.com/gradio-app/gradio/pull/2176)
- Keep embedded PngInfo metadata by [@cobryan05](https://github.com/cobryan05) in [PR 2170](https://github.com/gradio-app/gradio/pull/2170)
- Skops integration: Load tabular classification and regression models from the hub by [@freddyaboulton](https://github.com/freddyaboulton) in [PR 2126](https://github.com/gradio-app/gradio/pull/2126)
- Respect original filename when cached example files are downloaded by [@freddyaboulton](https://github.com/freddyaboulton) in [PR 2145](https://github.com/gradio-app/gradio/pull/2145)
- Add manual trigger to deploy to pypi by [@abidlabs](https://github.com/abidlabs) in [PR 2192](https://github.com/gradio-app/gradio/pull/2192)
- Fix bugs with gr.update by [@freddyaboulton](https://github.com/freddyaboulton) in [PR 2157](https://github.com/gradio-app/gradio/pull/2157)
- Make queue per app by [@aliabid94](https://github.com/aliabid94) in [PR 2193](https://github.com/gradio-app/gradio/pull/2193)
- Preserve Labels In Interpretation Components by [@freddyaboulton](https://github.com/freddyaboulton) in [PR 2166](https://github.com/gradio-app/gradio/pull/2166)
- Quick Fix: Multiple file download not working by [@dawoodkhan82](https://github.com/dawoodkhan82) in [PR 2169](https://github.com/gradio-app/gradio/pull/2169)
- use correct MIME type for js-script file by [@daspartho](https://github.com/daspartho) in [PR 2200](https://github.com/gradio-app/gradio/pull/2200)
- Add accordion component by [@aliabid94](https://github.com/aliabid94) in [PR 2208](https://github.com/gradio-app/gradio/pull/2208)

## Contributors Shoutout:

- [@lamhoangtung](https://github.com/lamhoangtung) made their first contribution in [PR 2176](https://github.com/gradio-app/gradio/pull/2176)
- [@cobryan05](https://github.com/cobryan05) made their first contribution in [PR 2170](https://github.com/gradio-app/gradio/pull/2170)
- [@daspartho](https://github.com/daspartho) made their first contribution in [PR 2200](https://github.com/gradio-app/gradio/pull/2200)

# Version 3.2

## New Features:

### 1. Improvements to Queuing 🥇

We've implemented a brand new queuing system based on **web sockets** instead of HTTP long polling. Among other things, this allows us to manage queue sizes better on Hugging Face Spaces. There are also additional queue-related parameters you can add:

- Now supports concurrent workers (parallelization)

```python
demo = gr.Interface(...)
demo.queue(concurrency_count=3)
demo.launch()
```

- Configure a maximum queue size

```python
demo = gr.Interface(...)
demo.queue(max_size=100)
demo.launch()
```

- If a user closes their tab / browser, they leave the queue, which means the demo will run faster for everyone else

### 2. Fixes to Examples

- Dataframe examples will render properly, and look much clearer in the UI: (thanks to PR #2125)

![Screen Shot 2022-08-30 at 8 29 58 PM](https://user-images.githubusercontent.com/9021060/187586561-d915bafb-f968-4966-b9a2-ef41119692b2.png)

- Image and Video thumbnails are cropped to look neater and more uniform: (thanks to PR #2109)

![Screen Shot 2022-08-30 at 8 32 15 PM](https://user-images.githubusercontent.com/9021060/187586890-56e1e4f0-1b84-42d9-a82f-911772c41030.png)

- Other fixes in PR #2131 and #2064 make it easier to design and use Examples

### 3. Component Fixes 🧱

- Specify the width and height of an image in its style tag (thanks to PR #2133)

```python
components.Image().style(height=260, width=300)
```

- Automatic conversion of videos so they are playable in the browser (thanks to PR #2003). Gradio will check if a video's format is playable in the browser and, if it isn't, will automatically convert it to a format that is (mp4).
- Pass in a json filepath to the Label component (thanks to PR #2083)
- Randomize the default value of a Slider (thanks to PR #1935)

![slider-random](https://user-images.githubusercontent.com/9021060/187596230-3db9697f-9f4d-42f5-9387-d77573513448.gif)

- Improvements to State in PR #2100

### 4. Ability to Randomize Input Sliders and Reload Data whenever the Page Loads

- In some cases, you want to be able to show a different set of input data to every user as they load the page app. For example, you might want to randomize the value of a "seed" `Slider` input. Or you might want to show a `Textbox` with the current date. We now supporting passing _functions_ as the default value in input components. When you pass in a function, it gets **re-evaluated** every time someone loads the demo, allowing you to reload / change data for different users.

Here's an example loading the current date time into an input Textbox:

```python
import gradio as gr
import datetime

with gr.Blocks() as demo:
    gr.Textbox(datetime.datetime.now)

demo.launch()
```

Note that we don't evaluate the function -- `datetime.datetime.now()` -- we pass in the function itself to get this behavior -- `datetime.datetime.now`

Because randomizing the initial value of `Slider` is a common use case, we've added a `randomize` keyword argument you can use to randomize its initial value:

```python
import gradio as gr
demo = gr.Interface(lambda x:x, gr.Slider(0, 10, randomize=True), "number")
demo.launch()
```

### 5. New Guide 🖊️

- [Gradio and W&B Integration](https://gradio.app/Gradio_and_Wandb_Integration/)

## Full Changelog:

- Reset components to original state by setting value to None by [@freddyaboulton](https://github.com/freddyaboulton) in [PR 2044](https://github.com/gradio-app/gradio/pull/2044)
- Cleaning up the way data is processed for components by [@abidlabs](https://github.com/abidlabs) in [PR 1967](https://github.com/gradio-app/gradio/pull/1967)
- version 3.1.8b by [@abidlabs](https://github.com/abidlabs) in [PR 2063](https://github.com/gradio-app/gradio/pull/2063)
- Wandb guide by [@AK391](https://github.com/AK391) in [PR 1898](https://github.com/gradio-app/gradio/pull/1898)
- Add a flagging callback to save json files to a hugging face dataset by [@chrisemezue](https://github.com/chrisemezue) in [PR 1821](https://github.com/gradio-app/gradio/pull/1821)
- Add data science demos to landing page by [@freddyaboulton](https://github.com/freddyaboulton) in [PR 2067](https://github.com/gradio-app/gradio/pull/2067)
- Hide time series + xgboost demos by default by [@freddyaboulton](https://github.com/freddyaboulton) in [PR 2079](https://github.com/gradio-app/gradio/pull/2079)
- Encourage people to keep trying when queue full by [@apolinario](https://github.com/apolinario) in [PR 2076](https://github.com/gradio-app/gradio/pull/2076)
- Updated our analytics on creation of Blocks/Interface by [@abidlabs](https://github.com/abidlabs) in [PR 2082](https://github.com/gradio-app/gradio/pull/2082)
- `Label` component now accepts file paths to `.json` files by [@abidlabs](https://github.com/abidlabs) in [PR 2083](https://github.com/gradio-app/gradio/pull/2083)
- Fix issues related to demos in Spaces by [@abidlabs](https://github.com/abidlabs) in [PR 2086](https://github.com/gradio-app/gradio/pull/2086)
- Fix TimeSeries examples not properly displayed in UI by [@dawoodkhan82](https://github.com/dawoodkhan82) in [PR 2064](https://github.com/gradio-app/gradio/pull/2064)
- Fix infinite requests when doing tab item select by [@freddyaboulton](https://github.com/freddyaboulton) in [PR 2070](https://github.com/gradio-app/gradio/pull/2070)
- Accept deprecated `file` route as well by [@abidlabs](https://github.com/abidlabs) in [PR 2099](https://github.com/gradio-app/gradio/pull/2099)
- Allow frontend method execution on Block.load event by [@codedealer](https://github.com/codedealer) in [PR 2108](https://github.com/gradio-app/gradio/pull/2108)
- Improvements to `State` by [@abidlabs](https://github.com/abidlabs) in [PR 2100](https://github.com/gradio-app/gradio/pull/2100)
- Catch IndexError, KeyError in video_is_playable by [@freddyaboulton](https://github.com/freddyaboulton) in [PR 2113](https://github.com/gradio-app/gradio/pull/2113)
- Fix: Download button does not respect the filepath returned by the function by [@dawoodkhan82](https://github.com/dawoodkhan82) in [PR 2073](https://github.com/gradio-app/gradio/pull/2073)
- Refactoring Layout: Adding column widths, forms, and more. by [@aliabid94](https://github.com/aliabid94) in [PR 2097](https://github.com/gradio-app/gradio/pull/2097)
- Update CONTRIBUTING.md by [@abidlabs](https://github.com/abidlabs) in [PR 2118](https://github.com/gradio-app/gradio/pull/2118)
- 2092 df ex by [@pngwn](https://github.com/pngwn) in [PR 2125](https://github.com/gradio-app/gradio/pull/2125)
- feat(samples table/gallery): Crop thumbs to square by [@ronvoluted](https://github.com/ronvoluted) in [PR 2109](https://github.com/gradio-app/gradio/pull/2109)
- Some enhancements to `gr.Examples` by [@abidlabs](https://github.com/abidlabs) in [PR 2131](https://github.com/gradio-app/gradio/pull/2131)
- Image size fix by [@aliabid94](https://github.com/aliabid94) in [PR 2133](https://github.com/gradio-app/gradio/pull/2133)

## Contributors Shoutout:

- [@chrisemezue](https://github.com/chrisemezue) made their first contribution in [PR 1821](https://github.com/gradio-app/gradio/pull/1821)
- [@apolinario](https://github.com/apolinario) made their first contribution in [PR 2076](https://github.com/gradio-app/gradio/pull/2076)
- [@codedealer](https://github.com/codedealer) made their first contribution in [PR 2108](https://github.com/gradio-app/gradio/pull/2108)

# Version 3.1

## New Features:

### 1. Embedding Demos on Any Website 💻

With PR #1444, Gradio is now distributed as a web component. This means demos can be natively embedded on websites. You'll just need to add two lines: one to load the gradio javascript, and one to link to the demos backend.

Here's a simple example that embeds the demo from a Hugging Face space:

```html
<script
  type="module"
  src="https://gradio.s3-us-west-2.amazonaws.com/3.0.18/gradio.js"
></script>
<gradio-app space="abidlabs/pytorch-image-classifier"></gradio-app>
```

But you can also embed demos that are running anywhere, you just need to link the demo to `src` instead of `space`. In fact, all the demos on the gradio website are embedded this way:

<img width="1268" alt="Screen Shot 2022-07-14 at 2 41 44 PM" src="https://user-images.githubusercontent.com/9021060/178997124-b2f05af2-c18f-4716-bf1b-cb971d012636.png">

Read more in the [Embedding Gradio Demos](https://gradio.app/embedding_gradio_demos) guide.

### 2. Reload Mode 👨‍💻

Reload mode helps developers create gradio demos faster by automatically reloading the demo whenever the code changes. It can support development on Python IDEs (VS Code, PyCharm, etc), the terminal, as well as Jupyter notebooks.

If your demo code is in a script named `app.py`, instead of running `python app.py` you can now run `gradio app.py` and that will launch the demo in reload mode:

```bash
Launching in reload mode on: http://127.0.0.1:7860 (Press CTRL+C to quit)
Watching...
WARNING: The --reload flag should not be used in production on Windows.
```

If you're working from a Jupyter or Colab Notebook, use these magic commands instead: `%load_ext gradio` when you import gradio, and `%%blocks` in the top of the cell with the demo code. Here's an example that shows how much faster the development becomes:

![Blocks](https://user-images.githubusercontent.com/9021060/178986488-ed378cc8-5141-4330-ba41-672b676863d0.gif)

### 3. Inpainting Support on `gr.Image()` 🎨

We updated the Image component to add support for inpainting demos. It works by adding `tool="sketch"` as a parameter, that passes both an image and a sketchable mask to your prediction function.

Here's an example from the [LAMA space](https://huggingface.co/spaces/akhaliq/lama):

![FXApVlFVsAALSD-](https://user-images.githubusercontent.com/9021060/178989479-549867c8-7fb0-436a-a97d-1e91c9f5e611.jpeg)

### 4. Markdown and HTML support in Dataframes 🔢

We upgraded the Dataframe component in PR #1684 to support rendering Markdown and HTML inside the cells.

This means you can build Dataframes that look like the following:

![image (8)](https://user-images.githubusercontent.com/9021060/178991233-41cb07a5-e7a3-433e-89b8-319bc78eb9c2.png)

### 5. `gr.Examples()` for Blocks 🧱

We've added the `gr.Examples` component helper to allow you to add examples to any Blocks demo. This class is a wrapper over the `gr.Dataset` component.

<img width="1271" alt="Screen Shot 2022-07-14 at 2 23 50 PM" src="https://user-images.githubusercontent.com/9021060/178992715-c8bc7550-bc3d-4ddc-9fcb-548c159cd153.png">

gr.Examples takes two required parameters:

- `examples` which takes in a nested list
- `inputs` which takes in a component or list of components

You can read more in the [Examples docs](https://gradio.app/docs/#examples) or the [Adding Examples to your Demos guide](https://gradio.app/adding_examples_to_your_app/).

### 6. Fixes to Audio Streaming

With [PR 1828](https://github.com/gradio-app/gradio/pull/1828) we now hide the status loading animation, as well as remove the echo in streaming. Check out the [stream_audio](https://github.com/gradio-app/gradio/blob/main/demo/stream_audio/run.py) demo for more or read through our [Real Time Speech Recognition](https://gradio.app/real_time_speech_recognition/) guide.

<img width="785" alt="Screen Shot 2022-07-19 at 6 02 35 PM" src="https://user-images.githubusercontent.com/9021060/179808136-9e84502c-f9ee-4f30-b5e9-1086f678fe91.png">

## Full Changelog:

- File component: list multiple files and allow for download #1446 by [@dawoodkhan82](https://github.com/dawoodkhan82) in [PR 1681](https://github.com/gradio-app/gradio/pull/1681)
- Add ColorPicker to docs by [@freddyaboulton](https://github.com/freddyaboulton) in [PR 1768](https://github.com/gradio-app/gradio/pull/1768)
- Mock out requests in TestRequest unit tests by [@freddyaboulton](https://github.com/freddyaboulton) in [PR 1794](https://github.com/gradio-app/gradio/pull/1794)
- Add requirements.txt and test_files to source dist by [@freddyaboulton](https://github.com/freddyaboulton) in [PR 1817](https://github.com/gradio-app/gradio/pull/1817)
- refactor: f-string for tunneling.py by [@nhankiet](https://github.com/nhankiet) in [PR 1819](https://github.com/gradio-app/gradio/pull/1819)
- Miscellaneous formatting improvements to website by [@aliabd](https://github.com/aliabd) in [PR 1754](https://github.com/gradio-app/gradio/pull/1754)
- `integrate()` method moved to `Blocks` by [@abidlabs](https://github.com/abidlabs) in [PR 1776](https://github.com/gradio-app/gradio/pull/1776)
- Add python-3.7 tests by [@freddyaboulton](https://github.com/freddyaboulton) in [PR 1818](https://github.com/gradio-app/gradio/pull/1818)
- Copy test dir in website dockers by [@aliabd](https://github.com/aliabd) in [PR 1827](https://github.com/gradio-app/gradio/pull/1827)
- Add info to docs on how to set default values for components by [@freddyaboulton](https://github.com/freddyaboulton) in [PR 1788](https://github.com/gradio-app/gradio/pull/1788)
- Embedding Components on Docs by [@aliabd](https://github.com/aliabd) in [PR 1726](https://github.com/gradio-app/gradio/pull/1726)
- Remove usage of deprecated gr.inputs and gr.outputs from website by [@freddyaboulton](https://github.com/freddyaboulton) in [PR 1796](https://github.com/gradio-app/gradio/pull/1796)
- Some cleanups to the docs page by [@abidlabs](https://github.com/abidlabs) in [PR 1822](https://github.com/gradio-app/gradio/pull/1822)

## Contributors Shoutout:

- [@nhankiet](https://github.com/nhankiet) made their first contribution in [PR 1819](https://github.com/gradio-app/gradio/pull/1819)

# Version 3.0

### 🔥 Gradio 3.0 is the biggest update to the library, ever.

## New Features:

### 1. Blocks 🧱

Blocks is a new, low-level API that allows you to have full control over the data flows and layout of your application. It allows you to build very complex, multi-step applications. For example, you might want to:

- Group together related demos as multiple tabs in one web app
- Change the layout of your demo instead of just having all of the inputs on the left and outputs on the right
- Have multi-step interfaces, in which the output of one model becomes the input to the next model, or have more flexible data flows in general
- Change a component's properties (for example, the choices in a Dropdown) or its visibility based on user input

Here's a simple example that creates the demo below it:

```python
import gradio as gr

def update(name):
    return f"Welcome to Gradio, {name}!"

demo = gr.Blocks()

with demo:
    gr.Markdown(
    """
    # Hello World!
    Start typing below to see the output.
    """)
    inp = gr.Textbox(placeholder="What is your name?")
    out = gr.Textbox()

    inp.change(fn=update,
               inputs=inp,
               outputs=out)

demo.launch()
```

![hello-blocks](https://user-images.githubusercontent.com/9021060/168684108-78cbd24b-e6bd-4a04-a8d9-20d535203434.gif)

Read our [Introduction to Blocks](http://gradio.app/introduction_to_blocks/) guide for more, and join the 🎈 [Gradio Blocks Party](https://huggingface.co/spaces/Gradio-Blocks/README)!

### 2. Our Revamped Design 🎨

We've upgraded our design across the entire library: from components, and layouts all the way to dark mode.

![kitchen_sink](https://user-images.githubusercontent.com/9021060/168686333-7a6e3096-3e23-4309-abf2-5cd7736e0463.gif)

### 3. A New Website 💻

We've upgraded [gradio.app](https://gradio.app) to make it cleaner, faster and easier to use. Our docs now come with components and demos embedded directly on the page. So you can quickly get up to speed with what you're looking for.

![website](https://user-images.githubusercontent.com/9021060/168687191-10d6a3bd-101f-423a-8193-48f47a5e077d.gif)

### 4. New Components: Model3D, Dataset, and More..

We've introduced a lot of new components in `3.0`, including `Model3D`, `Dataset`, `Markdown`, `Button` and `Gallery`. You can find all the components and play around with them [here](https://gradio.app/docs/#components).

![Model3d](https://user-images.githubusercontent.com/9021060/168689062-6ad77151-8cc5-467d-916c-f7c78e52ec0c.gif)

## Full Changelog:

- Gradio dash fe by [@pngwn](https://github.com/pngwn) in [PR 807](https://github.com/gradio-app/gradio/pull/807)
- Blocks components by [@FarukOzderim](https://github.com/FarukOzderim) in [PR 765](https://github.com/gradio-app/gradio/pull/765)
- Blocks components V2 by [@FarukOzderim](https://github.com/FarukOzderim) in [PR 843](https://github.com/gradio-app/gradio/pull/843)
- Blocks-Backend-Events by [@FarukOzderim](https://github.com/FarukOzderim) in [PR 844](https://github.com/gradio-app/gradio/pull/844)
- Interfaces from Blocks by [@aliabid94](https://github.com/aliabid94) in [PR 849](https://github.com/gradio-app/gradio/pull/849)
- Blocks dev by [@aliabid94](https://github.com/aliabid94) in [PR 853](https://github.com/gradio-app/gradio/pull/853)
- Started updating demos to use the new `gradio.components` syntax by [@abidlabs](https://github.com/abidlabs) in [PR 848](https://github.com/gradio-app/gradio/pull/848)
- add test infra + add browser tests to CI by [@pngwn](https://github.com/pngwn) in [PR 852](https://github.com/gradio-app/gradio/pull/852)
- 854 textbox by [@pngwn](https://github.com/pngwn) in [PR 859](https://github.com/gradio-app/gradio/pull/859)
- Getting old Python unit tests to pass on `blocks-dev` by [@abidlabs](https://github.com/abidlabs) in [PR 861](https://github.com/gradio-app/gradio/pull/861)
- initialise chatbot with empty array of messages by [@pngwn](https://github.com/pngwn) in [PR 867](https://github.com/gradio-app/gradio/pull/867)
- add test for output to input by [@pngwn](https://github.com/pngwn) in [PR 866](https://github.com/gradio-app/gradio/pull/866)
- More Interface -> Blocks features by [@aliabid94](https://github.com/aliabid94) in [PR 864](https://github.com/gradio-app/gradio/pull/864)
- Fixing external.py in blocks-dev to reflect the new HF Spaces paths by [@abidlabs](https://github.com/abidlabs) in [PR 879](https://github.com/gradio-app/gradio/pull/879)
- backend_default_value_refactoring by [@FarukOzderim](https://github.com/FarukOzderim) in [PR 871](https://github.com/gradio-app/gradio/pull/871)
- fix default_value by [@pngwn](https://github.com/pngwn) in [PR 869](https://github.com/gradio-app/gradio/pull/869)
- fix buttons by [@aliabid94](https://github.com/aliabid94) in [PR 883](https://github.com/gradio-app/gradio/pull/883)
- Checking and updating more demos to use 3.0 syntax by [@abidlabs](https://github.com/abidlabs) in [PR 892](https://github.com/gradio-app/gradio/pull/892)
- Blocks Tests by [@FarukOzderim](https://github.com/FarukOzderim) in [PR 902](https://github.com/gradio-app/gradio/pull/902)
- Interface fix by [@pngwn](https://github.com/pngwn) in [PR 901](https://github.com/gradio-app/gradio/pull/901)
- Quick fix: Issue 893 by [@dawoodkhan82](https://github.com/dawoodkhan82) in [PR 907](https://github.com/gradio-app/gradio/pull/907)
- 3d Image Component by [@dawoodkhan82](https://github.com/dawoodkhan82) in [PR 775](https://github.com/gradio-app/gradio/pull/775)
- fix endpoint url in prod by [@pngwn](https://github.com/pngwn) in [PR 911](https://github.com/gradio-app/gradio/pull/911)
- rename Model3d to Image3D by [@dawoodkhan82](https://github.com/dawoodkhan82) in [PR 912](https://github.com/gradio-app/gradio/pull/912)
- update pypi to 2.9.1 by [@abidlabs](https://github.com/abidlabs) in [PR 916](https://github.com/gradio-app/gradio/pull/916)
- blocks-with-fix by [@FarukOzderim](https://github.com/FarukOzderim) in [PR 917](https://github.com/gradio-app/gradio/pull/917)
- Restore Interpretation, Live, Auth, Queueing by [@aliabid94](https://github.com/aliabid94) in [PR 915](https://github.com/gradio-app/gradio/pull/915)
- Allow `Blocks` instances to be used like a `Block` in other `Blocks` by [@abidlabs](https://github.com/abidlabs) in [PR 919](https://github.com/gradio-app/gradio/pull/919)
- Redesign 1 by [@pngwn](https://github.com/pngwn) in [PR 918](https://github.com/gradio-app/gradio/pull/918)
- blocks-components-tests by [@FarukOzderim](https://github.com/FarukOzderim) in [PR 904](https://github.com/gradio-app/gradio/pull/904)
- fix unit + browser tests by [@pngwn](https://github.com/pngwn) in [PR 926](https://github.com/gradio-app/gradio/pull/926)
- blocks-move-test-data by [@FarukOzderim](https://github.com/FarukOzderim) in [PR 927](https://github.com/gradio-app/gradio/pull/927)
- remove debounce from form inputs by [@pngwn](https://github.com/pngwn) in [PR 932](https://github.com/gradio-app/gradio/pull/932)
- reimplement webcam video by [@pngwn](https://github.com/pngwn) in [PR 928](https://github.com/gradio-app/gradio/pull/928)
- blocks-move-test-data by [@FarukOzderim](https://github.com/FarukOzderim) in [PR 941](https://github.com/gradio-app/gradio/pull/941)
- allow audio components to take a string value by [@pngwn](https://github.com/pngwn) in [PR 930](https://github.com/gradio-app/gradio/pull/930)
- static mode for textbox by [@pngwn](https://github.com/pngwn) in [PR 929](https://github.com/gradio-app/gradio/pull/929)
- fix file upload text by [@pngwn](https://github.com/pngwn) in [PR 931](https://github.com/gradio-app/gradio/pull/931)
- tabbed-interface-rewritten by [@FarukOzderim](https://github.com/FarukOzderim) in [PR 958](https://github.com/gradio-app/gradio/pull/958)
- Gan demo fix by [@abidlabs](https://github.com/abidlabs) in [PR 965](https://github.com/gradio-app/gradio/pull/965)
- Blocks analytics by [@abidlabs](https://github.com/abidlabs) in [PR 947](https://github.com/gradio-app/gradio/pull/947)
- Blocks page load by [@FarukOzderim](https://github.com/FarukOzderim) in [PR 963](https://github.com/gradio-app/gradio/pull/963)
- add frontend for page load events by [@pngwn](https://github.com/pngwn) in [PR 967](https://github.com/gradio-app/gradio/pull/967)
- fix i18n and some tweaks by [@pngwn](https://github.com/pngwn) in [PR 966](https://github.com/gradio-app/gradio/pull/966)
- add jinja2 to reqs by [@FarukOzderim](https://github.com/FarukOzderim) in [PR 969](https://github.com/gradio-app/gradio/pull/969)
- Cleaning up `Launchable()` by [@abidlabs](https://github.com/abidlabs) in [PR 968](https://github.com/gradio-app/gradio/pull/968)
- Fix #944 by [@FarukOzderim](https://github.com/FarukOzderim) in [PR 971](https://github.com/gradio-app/gradio/pull/971)
- New Blocks Demo: neural instrument cloning by [@abidlabs](https://github.com/abidlabs) in [PR 975](https://github.com/gradio-app/gradio/pull/975)
- Add huggingface_hub client library by [@FarukOzderim](https://github.com/FarukOzderim) in [PR 973](https://github.com/gradio-app/gradio/pull/973)
- State and variables by [@aliabid94](https://github.com/aliabid94) in [PR 977](https://github.com/gradio-app/gradio/pull/977)
- update-components by [@FarukOzderim](https://github.com/FarukOzderim) in [PR 986](https://github.com/gradio-app/gradio/pull/986)
- ensure dataframe updates as expected by [@pngwn](https://github.com/pngwn) in [PR 981](https://github.com/gradio-app/gradio/pull/981)
- test-guideline by [@FarukOzderim](https://github.com/FarukOzderim) in [PR 990](https://github.com/gradio-app/gradio/pull/990)
- Issue #785: add footer by [@dawoodkhan82](https://github.com/dawoodkhan82) in [PR 972](https://github.com/gradio-app/gradio/pull/972)
- indentation fix by [@abidlabs](https://github.com/abidlabs) in [PR 993](https://github.com/gradio-app/gradio/pull/993)
- missing quote by [@aliabd](https://github.com/aliabd) in [PR 996](https://github.com/gradio-app/gradio/pull/996)
- added interactive parameter to components by [@abidlabs](https://github.com/abidlabs) in [PR 992](https://github.com/gradio-app/gradio/pull/992)
- custom-components by [@FarukOzderim](https://github.com/FarukOzderim) in [PR 985](https://github.com/gradio-app/gradio/pull/985)
- Refactor component shortcuts by [@FarukOzderim](https://github.com/FarukOzderim) in [PR 995](https://github.com/gradio-app/gradio/pull/995)
- Plot Component by [@dawoodkhan82](https://github.com/dawoodkhan82) in [PR 805](https://github.com/gradio-app/gradio/pull/805)
- updated PyPi version to 2.9.2 by [@abidlabs](https://github.com/abidlabs) in [PR 1002](https://github.com/gradio-app/gradio/pull/1002)
- Release 2.9.3 by [@abidlabs](https://github.com/abidlabs) in [PR 1003](https://github.com/gradio-app/gradio/pull/1003)
- Image3D Examples Fix by [@dawoodkhan82](https://github.com/dawoodkhan82) in [PR 1001](https://github.com/gradio-app/gradio/pull/1001)
- release 2.9.4 by [@abidlabs](https://github.com/abidlabs) in [PR 1006](https://github.com/gradio-app/gradio/pull/1006)
- templates import hotfix by [@FarukOzderim](https://github.com/FarukOzderim) in [PR 1008](https://github.com/gradio-app/gradio/pull/1008)
- Progress indicator bar by [@aliabid94](https://github.com/aliabid94) in [PR 997](https://github.com/gradio-app/gradio/pull/997)
- Fixed image input for absolute path by [@JefferyChiang](https://github.com/JefferyChiang) in [PR 1004](https://github.com/gradio-app/gradio/pull/1004)
- Model3D + Plot Components by [@dawoodkhan82](https://github.com/dawoodkhan82) in [PR 1010](https://github.com/gradio-app/gradio/pull/1010)
- Gradio Guides: Creating CryptoPunks with GANs by [@NimaBoscarino](https://github.com/NimaBoscarino) in [PR 1000](https://github.com/gradio-app/gradio/pull/1000)
- [BIG PR] Gradio blocks & redesigned components by [@abidlabs](https://github.com/abidlabs) in [PR 880](https://github.com/gradio-app/gradio/pull/880)
- fixed failing test on main by [@abidlabs](https://github.com/abidlabs) in [PR 1023](https://github.com/gradio-app/gradio/pull/1023)
- Use smaller ASR model in external test by [@abidlabs](https://github.com/abidlabs) in [PR 1024](https://github.com/gradio-app/gradio/pull/1024)
- updated PyPi version to 2.9.0b by [@abidlabs](https://github.com/abidlabs) in [PR 1026](https://github.com/gradio-app/gradio/pull/1026)
- Fixing import issues so that the package successfully installs on colab notebooks by [@abidlabs](https://github.com/abidlabs) in [PR 1027](https://github.com/gradio-app/gradio/pull/1027)
- Update website tracker slackbot by [@aliabd](https://github.com/aliabd) in [PR 1037](https://github.com/gradio-app/gradio/pull/1037)
- textbox-autoheight by [@FarukOzderim](https://github.com/FarukOzderim) in [PR 1009](https://github.com/gradio-app/gradio/pull/1009)
- Model3D Examples fixes by [@dawoodkhan82](https://github.com/dawoodkhan82) in [PR 1035](https://github.com/gradio-app/gradio/pull/1035)
- GAN Gradio Guide: Adjustments to iframe heights by [@NimaBoscarino](https://github.com/NimaBoscarino) in [PR 1042](https://github.com/gradio-app/gradio/pull/1042)
- added better default labels to form components by [@abidlabs](https://github.com/abidlabs) in [PR 1040](https://github.com/gradio-app/gradio/pull/1040)
- Slackbot web tracker fix by [@aliabd](https://github.com/aliabd) in [PR 1043](https://github.com/gradio-app/gradio/pull/1043)
- Plot fixes by [@dawoodkhan82](https://github.com/dawoodkhan82) in [PR 1044](https://github.com/gradio-app/gradio/pull/1044)
- Small fixes to the demos by [@abidlabs](https://github.com/abidlabs) in [PR 1030](https://github.com/gradio-app/gradio/pull/1030)
- fixing demo issue with website by [@aliabd](https://github.com/aliabd) in [PR 1047](https://github.com/gradio-app/gradio/pull/1047)
- [hotfix] HighlightedText by [@aliabid94](https://github.com/aliabid94) in [PR 1046](https://github.com/gradio-app/gradio/pull/1046)
- Update text by [@ronvoluted](https://github.com/ronvoluted) in [PR 1050](https://github.com/gradio-app/gradio/pull/1050)
- Update CONTRIBUTING.md by [@FarukOzderim](https://github.com/FarukOzderim) in [PR 1052](https://github.com/gradio-app/gradio/pull/1052)
- fix(ui): Increase contrast for footer by [@ronvoluted](https://github.com/ronvoluted) in [PR 1048](https://github.com/gradio-app/gradio/pull/1048)
- UI design update by [@gary149](https://github.com/gary149) in [PR 1041](https://github.com/gradio-app/gradio/pull/1041)
- updated PyPi version to 2.9.0b8 by [@abidlabs](https://github.com/abidlabs) in [PR 1059](https://github.com/gradio-app/gradio/pull/1059)
- Running, testing, and fixing demos by [@abidlabs](https://github.com/abidlabs) in [PR 1060](https://github.com/gradio-app/gradio/pull/1060)
- Form layout by [@pngwn](https://github.com/pngwn) in [PR 1054](https://github.com/gradio-app/gradio/pull/1054)
- inputless-interfaces by [@FarukOzderim](https://github.com/FarukOzderim) in [PR 1038](https://github.com/gradio-app/gradio/pull/1038)
- Update PULL_REQUEST_TEMPLATE.md by [@FarukOzderim](https://github.com/FarukOzderim) in [PR 1068](https://github.com/gradio-app/gradio/pull/1068)
- Upgrading node memory to 4gb in website Docker by [@aliabd](https://github.com/aliabd) in [PR 1069](https://github.com/gradio-app/gradio/pull/1069)
- Website reload error by [@aliabd](https://github.com/aliabd) in [PR 1079](https://github.com/gradio-app/gradio/pull/1079)
- fixed favicon issue by [@abidlabs](https://github.com/abidlabs) in [PR 1064](https://github.com/gradio-app/gradio/pull/1064)
- remove-queue-from-events by [@FarukOzderim](https://github.com/FarukOzderim) in [PR 1056](https://github.com/gradio-app/gradio/pull/1056)
- Enable vertex colors for OBJs files by [@radames](https://github.com/radames) in [PR 1074](https://github.com/gradio-app/gradio/pull/1074)
- Dark text by [@ronvoluted](https://github.com/ronvoluted) in [PR 1049](https://github.com/gradio-app/gradio/pull/1049)
- Scroll to output by [@pngwn](https://github.com/pngwn) in [PR 1077](https://github.com/gradio-app/gradio/pull/1077)
- Explicitly list pnpm version 6 in contributing guide by [@freddyaboulton](https://github.com/freddyaboulton) in [PR 1085](https://github.com/gradio-app/gradio/pull/1085)
- hotfix for encrypt issue by [@abidlabs](https://github.com/abidlabs) in [PR 1096](https://github.com/gradio-app/gradio/pull/1096)
- Release 2.9b9 by [@abidlabs](https://github.com/abidlabs) in [PR 1098](https://github.com/gradio-app/gradio/pull/1098)
- tweak node circleci settings by [@pngwn](https://github.com/pngwn) in [PR 1091](https://github.com/gradio-app/gradio/pull/1091)
- Website Reload Error by [@aliabd](https://github.com/aliabd) in [PR 1099](https://github.com/gradio-app/gradio/pull/1099)
- Website Reload: README in demos docker by [@aliabd](https://github.com/aliabd) in [PR 1100](https://github.com/gradio-app/gradio/pull/1100)
- Flagging fixes by [@abidlabs](https://github.com/abidlabs) in [PR 1081](https://github.com/gradio-app/gradio/pull/1081)
- Backend for optional labels by [@abidlabs](https://github.com/abidlabs) in [PR 1080](https://github.com/gradio-app/gradio/pull/1080)
- Optional labels fe by [@pngwn](https://github.com/pngwn) in [PR 1105](https://github.com/gradio-app/gradio/pull/1105)
- clean-deprecated-parameters by [@FarukOzderim](https://github.com/FarukOzderim) in [PR 1090](https://github.com/gradio-app/gradio/pull/1090)
- Blocks rendering fix by [@abidlabs](https://github.com/abidlabs) in [PR 1102](https://github.com/gradio-app/gradio/pull/1102)
- Redos #1106 by [@abidlabs](https://github.com/abidlabs) in [PR 1112](https://github.com/gradio-app/gradio/pull/1112)
- Interface types: handle input-only, output-only, and unified interfaces by [@abidlabs](https://github.com/abidlabs) in [PR 1108](https://github.com/gradio-app/gradio/pull/1108)
- Hotfix + New pypi release 2.9b11 by [@abidlabs](https://github.com/abidlabs) in [PR 1118](https://github.com/gradio-app/gradio/pull/1118)
- issue-checkbox by [@FarukOzderim](https://github.com/FarukOzderim) in [PR 1122](https://github.com/gradio-app/gradio/pull/1122)
- issue-checkbox-hotfix by [@FarukOzderim](https://github.com/FarukOzderim) in [PR 1127](https://github.com/gradio-app/gradio/pull/1127)
- Fix demos in website by [@aliabd](https://github.com/aliabd) in [PR 1130](https://github.com/gradio-app/gradio/pull/1130)
- Guide for Gradio ONNX model zoo on Huggingface by [@AK391](https://github.com/AK391) in [PR 1073](https://github.com/gradio-app/gradio/pull/1073)
- ONNX guide fixes by [@aliabd](https://github.com/aliabd) in [PR 1131](https://github.com/gradio-app/gradio/pull/1131)
- Stacked form inputs css by [@gary149](https://github.com/gary149) in [PR 1134](https://github.com/gradio-app/gradio/pull/1134)
- made default value in textbox empty string by [@abidlabs](https://github.com/abidlabs) in [PR 1135](https://github.com/gradio-app/gradio/pull/1135)
- Examples UI by [@gary149](https://github.com/gary149) in [PR 1121](https://github.com/gradio-app/gradio/pull/1121)
- Chatbot custom color support by [@dawoodkhan82](https://github.com/dawoodkhan82) in [PR 1092](https://github.com/gradio-app/gradio/pull/1092)
- highlighted text colors by [@pngwn](https://github.com/pngwn) in [PR 1119](https://github.com/gradio-app/gradio/pull/1119)
- pin to pnpm 6 for now by [@pngwn](https://github.com/pngwn) in [PR 1147](https://github.com/gradio-app/gradio/pull/1147)
- Restore queue in Blocks by [@aliabid94](https://github.com/aliabid94) in [PR 1137](https://github.com/gradio-app/gradio/pull/1137)
- add select event for tabitems by [@pngwn](https://github.com/pngwn) in [PR 1154](https://github.com/gradio-app/gradio/pull/1154)
- max_lines + autoheight for textbox by [@pngwn](https://github.com/pngwn) in [PR 1153](https://github.com/gradio-app/gradio/pull/1153)
- use color palette for chatbot by [@pngwn](https://github.com/pngwn) in [PR 1152](https://github.com/gradio-app/gradio/pull/1152)
- Timeseries improvements by [@pngwn](https://github.com/pngwn) in [PR 1149](https://github.com/gradio-app/gradio/pull/1149)
- move styling for interface panels to frontend by [@pngwn](https://github.com/pngwn) in [PR 1146](https://github.com/gradio-app/gradio/pull/1146)
- html tweaks by [@pngwn](https://github.com/pngwn) in [PR 1145](https://github.com/gradio-app/gradio/pull/1145)
- Issue #768: Support passing none to resize and crop image by [@dawoodkhan82](https://github.com/dawoodkhan82) in [PR 1144](https://github.com/gradio-app/gradio/pull/1144)
- image gallery component + img css by [@aliabid94](https://github.com/aliabid94) in [PR 1140](https://github.com/gradio-app/gradio/pull/1140)
- networking tweak by [@abidlabs](https://github.com/abidlabs) in [PR 1143](https://github.com/gradio-app/gradio/pull/1143)
- Allow enabling queue per event listener by [@aliabid94](https://github.com/aliabid94) in [PR 1155](https://github.com/gradio-app/gradio/pull/1155)
- config hotfix and v. 2.9b23 by [@abidlabs](https://github.com/abidlabs) in [PR 1158](https://github.com/gradio-app/gradio/pull/1158)
- Custom JS calls by [@aliabid94](https://github.com/aliabid94) in [PR 1082](https://github.com/gradio-app/gradio/pull/1082)
- Small fixes: queue default fix, ffmpeg installation message by [@abidlabs](https://github.com/abidlabs) in [PR 1159](https://github.com/gradio-app/gradio/pull/1159)
- formatting by [@abidlabs](https://github.com/abidlabs) in [PR 1161](https://github.com/gradio-app/gradio/pull/1161)
- enable flex grow for gr-box by [@radames](https://github.com/radames) in [PR 1165](https://github.com/gradio-app/gradio/pull/1165)
- 1148 loading by [@pngwn](https://github.com/pngwn) in [PR 1164](https://github.com/gradio-app/gradio/pull/1164)
- Put enable_queue kwarg back in launch() by [@aliabid94](https://github.com/aliabid94) in [PR 1167](https://github.com/gradio-app/gradio/pull/1167)
- A few small fixes by [@abidlabs](https://github.com/abidlabs) in [PR 1171](https://github.com/gradio-app/gradio/pull/1171)
- Hotfix for dropdown component by [@abidlabs](https://github.com/abidlabs) in [PR 1172](https://github.com/gradio-app/gradio/pull/1172)
- use secondary buttons in interface by [@pngwn](https://github.com/pngwn) in [PR 1173](https://github.com/gradio-app/gradio/pull/1173)
- 1183 component height by [@pngwn](https://github.com/pngwn) in [PR 1185](https://github.com/gradio-app/gradio/pull/1185)
- 962 dataframe by [@pngwn](https://github.com/pngwn) in [PR 1186](https://github.com/gradio-app/gradio/pull/1186)
- update-contributing by [@FarukOzderim](https://github.com/FarukOzderim) in [PR 1188](https://github.com/gradio-app/gradio/pull/1188)
- Table tweaks by [@pngwn](https://github.com/pngwn) in [PR 1195](https://github.com/gradio-app/gradio/pull/1195)
- wrap tab content in column by [@pngwn](https://github.com/pngwn) in [PR 1200](https://github.com/gradio-app/gradio/pull/1200)
- WIP: Add dark mode support by [@gary149](https://github.com/gary149) in [PR 1187](https://github.com/gradio-app/gradio/pull/1187)
- Restored /api/predict/ endpoint for Interfaces by [@abidlabs](https://github.com/abidlabs) in [PR 1199](https://github.com/gradio-app/gradio/pull/1199)
- hltext-label by [@pngwn](https://github.com/pngwn) in [PR 1204](https://github.com/gradio-app/gradio/pull/1204)
- add copy functionality to json by [@pngwn](https://github.com/pngwn) in [PR 1205](https://github.com/gradio-app/gradio/pull/1205)
- Update component config by [@aliabid94](https://github.com/aliabid94) in [PR 1089](https://github.com/gradio-app/gradio/pull/1089)
- fix placeholder prompt by [@pngwn](https://github.com/pngwn) in [PR 1215](https://github.com/gradio-app/gradio/pull/1215)
- ensure webcam video value is propogated correctly by [@pngwn](https://github.com/pngwn) in [PR 1218](https://github.com/gradio-app/gradio/pull/1218)
- Automatic word-break in highlighted text, combine_adjacent support by [@aliabid94](https://github.com/aliabid94) in [PR 1209](https://github.com/gradio-app/gradio/pull/1209)
- async-function-support by [@FarukOzderim](https://github.com/FarukOzderim) in [PR 1190](https://github.com/gradio-app/gradio/pull/1190)
- Sharing fix for assets by [@aliabid94](https://github.com/aliabid94) in [PR 1208](https://github.com/gradio-app/gradio/pull/1208)
- Hotfixes for course demos by [@abidlabs](https://github.com/abidlabs) in [PR 1222](https://github.com/gradio-app/gradio/pull/1222)
- Allow Custom CSS by [@aliabid94](https://github.com/aliabid94) in [PR 1170](https://github.com/gradio-app/gradio/pull/1170)
- share-hotfix by [@FarukOzderim](https://github.com/FarukOzderim) in [PR 1226](https://github.com/gradio-app/gradio/pull/1226)
- tweaks by [@pngwn](https://github.com/pngwn) in [PR 1229](https://github.com/gradio-app/gradio/pull/1229)
- white space for class concatenation by [@radames](https://github.com/radames) in [PR 1228](https://github.com/gradio-app/gradio/pull/1228)
- Tweaks by [@pngwn](https://github.com/pngwn) in [PR 1230](https://github.com/gradio-app/gradio/pull/1230)
- css tweaks by [@pngwn](https://github.com/pngwn) in [PR 1235](https://github.com/gradio-app/gradio/pull/1235)
- ensure defaults height match for media inputs by [@pngwn](https://github.com/pngwn) in [PR 1236](https://github.com/gradio-app/gradio/pull/1236)
- Default Label label value by [@radames](https://github.com/radames) in [PR 1239](https://github.com/gradio-app/gradio/pull/1239)
- update-shortcut-syntax by [@FarukOzderim](https://github.com/FarukOzderim) in [PR 1234](https://github.com/gradio-app/gradio/pull/1234)
- Update version.txt by [@FarukOzderim](https://github.com/FarukOzderim) in [PR 1244](https://github.com/gradio-app/gradio/pull/1244)
- Layout bugs by [@pngwn](https://github.com/pngwn) in [PR 1246](https://github.com/gradio-app/gradio/pull/1246)
- Update demo by [@FarukOzderim](https://github.com/FarukOzderim) in [PR 1253](https://github.com/gradio-app/gradio/pull/1253)
- Button default name by [@FarukOzderim](https://github.com/FarukOzderim) in [PR 1243](https://github.com/gradio-app/gradio/pull/1243)
- Labels spacing by [@gary149](https://github.com/gary149) in [PR 1254](https://github.com/gradio-app/gradio/pull/1254)
- add global loader for gradio app by [@pngwn](https://github.com/pngwn) in [PR 1251](https://github.com/gradio-app/gradio/pull/1251)
- ui apis for dalle-mini by [@pngwn](https://github.com/pngwn) in [PR 1258](https://github.com/gradio-app/gradio/pull/1258)
- Add precision to Number, backend only by [@freddyaboulton](https://github.com/freddyaboulton) in [PR 1125](https://github.com/gradio-app/gradio/pull/1125)
- Website Design Changes by [@abidlabs](https://github.com/abidlabs) in [PR 1015](https://github.com/gradio-app/gradio/pull/1015)
- Small fixes for multiple demos compatible with 3.0 by [@radames](https://github.com/radames) in [PR 1257](https://github.com/gradio-app/gradio/pull/1257)
- Issue #1160: Model 3D component not destroyed correctly by [@dawoodkhan82](https://github.com/dawoodkhan82) in [PR 1219](https://github.com/gradio-app/gradio/pull/1219)
- Fixes to components by [@abidlabs](https://github.com/abidlabs) in [PR 1260](https://github.com/gradio-app/gradio/pull/1260)
- layout docs by [@abidlabs](https://github.com/abidlabs) in [PR 1263](https://github.com/gradio-app/gradio/pull/1263)
- Static forms by [@pngwn](https://github.com/pngwn) in [PR 1264](https://github.com/gradio-app/gradio/pull/1264)
- Cdn assets by [@pngwn](https://github.com/pngwn) in [PR 1265](https://github.com/gradio-app/gradio/pull/1265)
- update logo by [@gary149](https://github.com/gary149) in [PR 1266](https://github.com/gradio-app/gradio/pull/1266)
- fix slider by [@aliabid94](https://github.com/aliabid94) in [PR 1268](https://github.com/gradio-app/gradio/pull/1268)
- maybe fix auth in iframes by [@pngwn](https://github.com/pngwn) in [PR 1261](https://github.com/gradio-app/gradio/pull/1261)
- Improves "Getting Started" guide by [@abidlabs](https://github.com/abidlabs) in [PR 1269](https://github.com/gradio-app/gradio/pull/1269)
- Add embedded demos to website by [@aliabid94](https://github.com/aliabid94) in [PR 1270](https://github.com/gradio-app/gradio/pull/1270)
- Label hotfixes by [@abidlabs](https://github.com/abidlabs) in [PR 1281](https://github.com/gradio-app/gradio/pull/1281)
- General tweaks by [@pngwn](https://github.com/pngwn) in [PR 1276](https://github.com/gradio-app/gradio/pull/1276)
- only affect links within the document by [@pngwn](https://github.com/pngwn) in [PR 1282](https://github.com/gradio-app/gradio/pull/1282)
- release 3.0b9 by [@abidlabs](https://github.com/abidlabs) in [PR 1283](https://github.com/gradio-app/gradio/pull/1283)
- Dm by [@pngwn](https://github.com/pngwn) in [PR 1284](https://github.com/gradio-app/gradio/pull/1284)
- Website fixes by [@aliabd](https://github.com/aliabd) in [PR 1286](https://github.com/gradio-app/gradio/pull/1286)
- Create Streamables by [@aliabid94](https://github.com/aliabid94) in [PR 1279](https://github.com/gradio-app/gradio/pull/1279)
- ensure table works on mobile by [@pngwn](https://github.com/pngwn) in [PR 1277](https://github.com/gradio-app/gradio/pull/1277)
- changes by [@aliabid94](https://github.com/aliabid94) in [PR 1287](https://github.com/gradio-app/gradio/pull/1287)
- demo alignment on landing page by [@aliabd](https://github.com/aliabd) in [PR 1288](https://github.com/gradio-app/gradio/pull/1288)
- New meta img by [@aliabd](https://github.com/aliabd) in [PR 1289](https://github.com/gradio-app/gradio/pull/1289)
- updated PyPi version to 3.0 by [@abidlabs](https://github.com/abidlabs) in [PR 1290](https://github.com/gradio-app/gradio/pull/1290)
- Fix site by [@aliabid94](https://github.com/aliabid94) in [PR 1291](https://github.com/gradio-app/gradio/pull/1291)
- Mobile responsive guides by [@aliabd](https://github.com/aliabd) in [PR 1293](https://github.com/gradio-app/gradio/pull/1293)
- Update readme by [@abidlabs](https://github.com/abidlabs) in [PR 1292](https://github.com/gradio-app/gradio/pull/1292)
- gif by [@abidlabs](https://github.com/abidlabs) in [PR 1296](https://github.com/gradio-app/gradio/pull/1296)

## Contributors Shoutout:

- [@JefferyChiang](https://github.com/JefferyChiang) made their first contribution in [PR 1004](https://github.com/gradio-app/gradio/pull/1004)
- [@NimaBoscarino](https://github.com/NimaBoscarino) made their first contribution in [PR 1000](https://github.com/gradio-app/gradio/pull/1000)
- [@ronvoluted](https://github.com/ronvoluted) made their first contribution in [PR 1050](https://github.com/gradio-app/gradio/pull/1050)
- [@radames](https://github.com/radames) made their first contribution in [PR 1074](https://github.com/gradio-app/gradio/pull/1074)
- [@freddyaboulton](https://github.com/freddyaboulton) made their first contribution in [PR 1085](https://github.com/gradio-app/gradio/pull/1085)<|MERGE_RESOLUTION|>--- conflicted
+++ resolved
@@ -6,7 +6,6 @@
 No changes to highlight.
 
 ## Bug Fixes:
-<<<<<<< HEAD
 
 No changes to highlight.
 
@@ -32,14 +31,8 @@
 
 # 3.28.0
 
-## New Features:
-
-No changes to highlight.
-
-## Bug Fixes:
-=======
+## Bug Fixes:
 - Fix duplicate play commands in full-screen mode of 'video'. by [@tomchang25](https://github.com/tomchang25) in [PR 3968](https://github.com/gradio-app/gradio/pull/3968).
->>>>>>> 30f45569
 - Fix the issue of the UI stuck caused by the 'selected' of DataFrame not being reset. by [@tomchang25](https://github.com/tomchang25) in [PR 3916](https://github.com/gradio-app/gradio/pull/3916).
 - Fix issue where `gr.Video()` would not work inside a `gr.Tab()` by [@dawoodkhan82](https://github.com/dawoodkhan82) in [PR 3891](https://github.com/gradio-app/gradio/pull/3891)
 - Fixed issue with old_value check in File. by [@tomchang25](https://github.com/tomchang25) in [PR 3859](https://github.com/gradio-app/gradio/pull/3859).
