--- conflicted
+++ resolved
@@ -7,7 +7,7 @@
 No changes to highlight.
 
 ## Documentation Changes:
-No changes to highlight.
+- Added a guide on the 4 kinds of Gradio Interfaces by [@yvrjsharma](https://github.com/yvrjsharma) and [@abidlabs](https://github.com/abidlabs) in [PR 3003](https://github.com/gradio-app/gradio/pull/3003) 
 
 ## Testing and Infrastructure Changes:
 No changes to highlight.
@@ -54,11 +54,7 @@
 - Fixed `Gallery.style(grid=...)` by by [@aliabd](https://github.com/aliabd) in [PR 3107](https://github.com/gradio-app/gradio/pull/3107)
 
 ## Documentation Changes:
-<<<<<<< HEAD
-* Added a guide on the 4 kinds of Gradio Interfaces by [@yvrjsharma](https://github.com/yvrjsharma) and [@abidlabs](https://github.com/abidlabs) in [PR 3003](https://github.com/gradio-app/gradio/pull/3003) 
-=======
 - Fix a broken link in the Quick Start guide, by [@cakiki](https://github.com/cakiki) in [PR 3109](https://github.com/gradio-app/gradio/pull/3109)
->>>>>>> 4a838131
 
 ## Testing and Infrastructure Changes:
 No changes to highlight.
