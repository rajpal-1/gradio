--- conflicted
+++ resolved
@@ -1,7 +1,23 @@
 # Upcoming Release
 
 ## New Features:
-No changes to highlight.
+
+### Accessing the Requests Object Directly
+
+You can now access the Request object directly in your Python function by [@abidlabs](https://github.com/abidlabs) in [PR 2641](https://github.com/gradio-app/gradio/pull/2641). This means that you can access request headers, the client IP address, and so on. In order to use it, add a parameter to your function and set its type hint to be `gr.Request`. Here's a simple example:
+
+```py
+import gradio as gr
+
+def echo(name, request: gr.Request):
+    if request:
+        print("Request headers dictionary:", request.headers)
+        print("IP address:", request.client.host)
+    return name
+
+io = gr.Interface(echo, "textbox", "textbox").launch()
+```
+
 
 ## Bug Fixes:
 * Passes kwargs into `gr.Interface.load()` by [@abidlabs](https://github.com/abidlabs) in [PR 2669](https://github.com/gradio-app/gradio/pull/2669)
@@ -23,29 +39,8 @@
 
 
 # 3.10.0
-
-## New Features:
-<<<<<<< HEAD
-
-### Accessing the Requests Object Directly
-
-You can now access the Request object directly in your Python function by [@abidlabs](https://github.com/abidlabs) in [PR 2641](https://github.com/gradio-app/gradio/pull/2641). This means that you can access request headers, the client IP address, and so on. In order to use it, add a parameter to your function and set its type hint to be `gr.Request`. Here's a simple example:
-
-```py
-import gradio as gr
-
-def echo(name, request: gr.Request):
-    print("Request headers dictionary:", request.headers)
-    print("IP address:", request.client.host)
-    return name
-
-io = gr.Interface(echo, "textbox", "textbox").launch()
-```
-
-=======
 * Add support for `'password'` and `'email'` types to `Textbox`. [@pngwn](https://github.com/pngwn) in [PR 2653](https://github.com/gradio-app/gradio/pull/2653)
 * `gr.Textbox` component will now raise an exception if `type` is not "text", "email", or "password" [@pngwn](https://github.com/pngwn) in [PR 2653](https://github.com/gradio-app/gradio/pull/2653). This will cause demos using the deprecated `gr.Textbox(type="number")` to raise an exception.
->>>>>>> 1c244cc3
 
 ## Bug Fixes:
 * Updated the minimum FastApi used in tests to version 0.87 by [@freddyaboulton](https://github.com/freddyaboulton) in [PR 2647](https://github.com/gradio-app/gradio/pull/2647)
