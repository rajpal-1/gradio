--- conflicted
+++ resolved
@@ -4,7 +4,9 @@
 No changes to highlight.
 
 ## Bug Fixes:
-No changes to highlight.
+* Fixed issue where too many temporary files were created, all with randomly generated
+filepaths. Now fewer temporary files are created and are assigned a path that is a 
+hash based on the file contents by [@abidlabs](https://github.com/abidlabs) in [PR 2758](https://github.com/gradio-app/gradio/pull/2758) 
 
 ## Documentation Changes:
 No changes to highlight.
@@ -79,20 +81,14 @@
 No changes to highlight.
 
 ## Full Changelog:
-<<<<<<< HEAD
 * Fixed typo in parameter `visible` in classes in `templates.py` by [@abidlabs](https://github.com/abidlabs) in [PR 2805](https://github.com/gradio-app/gradio/pull/2805) 
-* Fixed issue where too many temporary files were created, all with randomly generated
-filepaths. Now fewer temporary files are created and are assigned a path that is a 
-hash based on the file contents by [@abidlabs](https://github.com/abidlabs) in [PR 2758](https://github.com/gradio-app/gradio/pull/2758) 
 * Switched external service for getting IP address from `https://api.ipify.org` to `https://checkip.amazonaws.com/` by [@abidlabs](https://github.com/abidlabs) in [PR 2810](https://github.com/gradio-app/gradio/pull/2810) 
 
 ## Contributors Shoutout:
 No changes to highlight.
-=======
 
 * Fixed typo in parameter `visible` in classes in `templates.py` by [@abidlabs](https://github.com/abidlabs) in [PR 2805](https://github.com/gradio-app/gradio/pull/2805)
 * Switched external service for getting IP address from `https://api.ipify.org` to `https://checkip.amazonaws.com/` by [@abidlabs](https://github.com/abidlabs) in [PR 2810](https://github.com/gradio-app/gradio/pull/2810)
->>>>>>> 074bf909
 
 
 # Version 3.13.0
