# Upcoming Release

## New Features:

- Allow the web component `space`, `src`, and `host` attributes to be updated dynamically by [@pngwn](https://github.com/pngwn) in [PR 4461](https://github.com/gradio-app/gradio/pull/4461)
- Spaces Duplication built into Gradio, by [@aliabid94](https://github.com/aliabid94) in [PR 4458](https://github.com/gradio-app/gradio/pull/4458)

## Bug Fixes:

- Load the iframe resizer external asset asynchronously, by [@akx](https://github.com/akx) in [PR 4336](https://github.com/gradio-app/gradio/pull/4336)
- Restored missing imports in `gr.components` by [@abidlabs](https://github.com/abidlabs) in [PR 4566](https://github.com/gradio-app/gradio/pull/4566)
- Fix bug where `select` event was not triggered in `gr.Gallery` if `height` was set to be large with `allow_preview=False` by [@freddyaboulton](https://github.com/freddyaboulton) in [PR 4551](https://github.com/gradio-app/gradio/pull/4551)
- Fix bug where setting `visible=False` in `gr.Group` event did not work by [@abidlabs](https://github.com/abidlabs) in [PR 4567](https://github.com/gradio-app/gradio/pull/4567)
- Fix `make_waveform` to work with paths that contain spaces [@akx](https://github.com/akx) in [PR 4570](https://github.com/gradio-app/gradio/pull/4570) & [PR 4578](https://github.com/gradio-app/gradio/pull/4578)
- Send captured data in `stop_recording` event for `gr.Audio` and `gr.Video` components by [@freddyaboulton](https://github.com/freddyaboulton) in [PR 4554](https://github.com/gradio-app/gradio/pull/4554)
- Fix bug in `gr.Gallery` where `height` and `object_fit` parameters where being ignored by [@freddyaboulton](https://github.com/freddyaboulton) in [PR 4576](https://github.com/gradio-app/gradio/pull/4576)
- Fixes an HTML sanitization issue in DOMPurify where links in markdown were not opening in a new window by [@hannahblair] in [PR 4577](https://github.com/gradio-app/gradio/pull/4577)
- Fixed Dropdown height rendering in Columns by [@aliabid94](https://github.com/aliabid94) in [PR 4584](https://github.com/gradio-app/gradio/pull/4584) 
- Fixed bug where `AnnotatedImage` css styling was causing the annotation masks to not be displayed correctly by  [@freddyaboulton](https://github.com/freddyaboulton) in [PR 4628](https://github.com/gradio-app/gradio/pull/4628)
- Ensure that Gradio does not silently fail when running on a port that is occupied by [@abidlabs](https://github.com/abidlabs) in [PR 4624](https://github.com/gradio-app/gradio/pull/4624).
- Fix double upload bug that caused lag in file uploads by [@aliabid94](https://github.com/aliabid94) in [PR 4661](https://github.com/gradio-app/gradio/pull/4661)
- `Progress` component now appears even when no `iterable` is specified in `tqdm` constructor by [@itrushkin](https://github.com/itrushkin) in [PR 4475](https://github.com/gradio-app/gradio/pull/4475)
<<<<<<< HEAD
- Fixes `gr.Dropdown` being cutoff at the bottom by [@abidlabs](https://github.com/abidlabs) in [PR 4691](https://github.com/gradio-app/gradio/pull/4691).
=======
- Deprecation warnings now point at the user code using those deprecated features, instead of Gradio internals, by (https://github.com/akx) in [PR 4694](https://github.com/gradio-app/gradio/pull/4694)
>>>>>>> d08610af

## Other Changes:

- Add `.git-blame-ignore-revs` by [@akx](https://github.com/akx) in [PR 4586](https://github.com/gradio-app/gradio/pull/4586)
- Update frontend dependencies in [PR 4601](https://github.com/gradio-app/gradio/pull/4601)
- Use `typing.Literal` where possible in gradio library and client by [@freddyaboulton](https://github.com/freddyaboulton) in [PR 4608](https://github.com/gradio-app/gradio/pull/4608)
- Remove unnecessary mock json files for frontend E2E tests by [@dawoodkhan82](https://github.com/dawoodkhan82) in [PR 4625](https://github.com/gradio-app/gradio/pull/4625)
- Update depedencies by [@pngwn](https://github.com/pngwn) in [PR 4643](https://github.com/gradio-app/gradio/pull/4643)
- Remove `cleared_value` from some components as its no longer used internally by [@freddyaboulton](https://github.com/freddyaboulton) in [PR 4685](https://github.com/gradio-app/gradio/pull/4685)

## Breaking Changes:

No changes to highlight.

# 3.35.2

## New Features:

No changes to highlight.

## Bug Fixes:

- Fix chatbot streaming by [@aliabid94](https://github.com/aliabid94) in [PR 4537](https://github.com/gradio-app/gradio/pull/4537)
- Fix chatbot height and scrolling by [@aliabid94](https://github.com/aliabid94) in [PR 4540](https://github.com/gradio-app/gradio/pull/4540)

## Other Changes:

No changes to highlight.

## Breaking Changes:

No changes to highlight.

# 3.35.1

## New Features:

No changes to highlight.

## Bug Fixes:

- Fix chatbot streaming by [@aliabid94](https://github.com/aliabid94) in [PR 4537](https://github.com/gradio-app/gradio/pull/4537)
- Fix error modal position and text size by [@pngwn](https://github.com/pngwn) in [PR 4538](https://github.com/gradio-app/gradio/pull/4538).

## Other Changes:

No changes to highlight.

## Breaking Changes:

No changes to highlight.

# 3.35.0

## New Features:

- A `gr.ClearButton` which allows users to easily clear the values of components by [@abidlabs](https://github.com/abidlabs) in [PR 4456](https://github.com/gradio-app/gradio/pull/4456)

Example usage:

```py
import gradio as gr

with gr.Blocks() as demo:
    chatbot = gr.Chatbot([("Hello", "How are you?")])
    with gr.Row():
        textbox = gr.Textbox(scale=3, interactive=True)
        gr.ClearButton([textbox, chatbot], scale=1)

demo.launch()
```

- Min and max value for gr.Number by [@artegoser](https://github.com/artegoser) and [@dawoodkhan82](https://github.com/dawoodkhan82) in [PR 3991](https://github.com/gradio-app/gradio/pull/3991)
- Add `start_recording` and `stop_recording` events to `Video` and `Audio` components by [@pngwn](https://github.com/pngwn) in [PR 4422](https://github.com/gradio-app/gradio/pull/4422)
- Allow any function to generate an error message and allow multiple messages to appear at a time. Other error modal improvements such as auto dismiss after a time limit and a new layout on mobile [@pngwn](https://github.com/pngwn) in [PR 4459](https://github.com/gradio-app/gradio/pull/4459).
- Add `autoplay` kwarg to `Video` and `Audio` components by [@pngwn](https://github.com/pngwn) in [PR 4453](https://github.com/gradio-app/gradio/pull/4453)
- Add `allow_preview` parameter to `Gallery` to control whether a detailed preview is displayed on click by
  [@freddyaboulton](https://github.com/freddyaboulton) in [PR 4470](https://github.com/gradio-app/gradio/pull/4470)
- Add `latex_delimiters` parameter to `Chatbot` to control the delimiters used for LaTeX and to disable LaTeX in the `Chatbot` by [@dawoodkhan82](https://github.com/dawoodkhan82) in [PR 4516](https://github.com/gradio-app/gradio/pull/4516)

## Bug Fixes:

- Add support for PAUSED state in the JS client by [@abidlabs](https://github.com/abidlabs) in [PR 4438](https://github.com/gradio-app/gradio/pull/4438)
- Ensure Tabs only occupy the space required by [@pngwn](https://github.com/pngwn) in [PR 4419](https://github.com/gradio-app/gradio/pull/4419)
- Ensure components have the correct empty sizes to prevent empty containers from collapsing by [@pngwn](https://github.com/pngwn) in [PR 4447](https://github.com/gradio-app/gradio/pull/4447).
- Frontend code no longer crashes when there is a relative URL in an `<a>` element, by [@akx](https://github.com/akx) in [PR 4449](https://github.com/gradio-app/gradio/pull/4449).
- Fix bug where setting `format='mp4'` on a video component would cause the function to error out if the uploaded video was not playable by [@freddyaboulton](https://github.com/freddyaboulton) in [PR 4467](https://github.com/gradio-app/gradio/pull/4467)
- Fix `_js` parameter to work even without backend function, by [@aliabid94](https://github.com/aliabid94) in [PR 4486](https://github.com/gradio-app/gradio/pull/4486).
- Fix new line issue with `gr.Chatbot()` by [@dawoodkhan82](https://github.com/dawoodkhan82) in [PR 4491](https://github.com/gradio-app/gradio/pull/4491)
- Fixes issue with Clear button not working for `Label` component by [@abidlabs](https://github.com/abidlabs) in [PR 4456](https://github.com/gradio-app/gradio/pull/4456)
- Restores the ability to pass in a tuple (sample rate, audio array) to gr.Audio() by [@abidlabs](https://github.com/abidlabs) in [PR 4525](https://github.com/gradio-app/gradio/pull/4525)
- Ensure code is correctly formatted and copy button is always present in Chatbot by [@pngwn](https://github.com/pngwn) in [PR 4527](https://github.com/gradio-app/gradio/pull/4527)
- `show_label` will not automatically be set to `True` in `gr.BarPlot.update` by [@freddyaboulton](https://github.com/freddyaboulton) in [PR 4531](https://github.com/gradio-app/gradio/pull/4531)
- `gr.BarPlot` group text now respects darkmode by [@freddyaboulton](https://github.com/freddyaboulton) in [PR 4531](https://github.com/gradio-app/gradio/pull/4531)

## Other Changes:

- Change styling of status and toast error components by [@hannahblair](https://github.com/hannahblair) in [PR 4454](https://github.com/gradio-app/gradio/pull/4454).
- Clean up unnecessary `new Promise()`s by [@akx](https://github.com/akx) in [PR 4442](https://github.com/gradio-app/gradio/pull/4442).
- Minor UI cleanup for Examples and Dataframe components [@aliabid94](https://github.com/aliabid94) in [PR 4455](https://github.com/gradio-app/gradio/pull/4455). 
- Minor UI cleanup for Examples and Dataframe components [@aliabid94](https://github.com/aliabid94) in [PR 4455](https://github.com/gradio-app/gradio/pull/4455).
- Add Catalan translation [@jordimas](https://github.com/jordimas) in [PR 4483](https://github.com/gradio-app/gradio/pull/4483).
- The API endpoint that loads examples upon click has been given an explicit name ("/load_examples") by [@abidlabs](https://github.com/abidlabs) in [PR 4456](https://github.com/gradio-app/gradio/pull/4456).
- Allows configuration of FastAPI app when calling `mount_gradio_app`, by [@charlesfrye](https://github.com/charlesfrye) in [PR4519](https://github.com/gradio-app/gradio/pull/4519).

## Breaking Changes:

- The behavior of the `Clear` button has been changed for `Slider`, `CheckboxGroup`, `Radio`, `Dropdown` components by [@abidlabs](https://github.com/abidlabs) in [PR 4456](https://github.com/gradio-app/gradio/pull/4456). The Clear button now sets the value of these components to be empty as opposed to the original default set by the developer. This is to make them in line with the rest of the Gradio components.
- Python 3.7 end of life is June 27 2023. Gradio will no longer support python 3.7 by [@freddyaboulton](https://github.com/freddyaboulton) in [PR 4484](https://github.com/gradio-app/gradio/pull/4484)
- Removed `$` as a default LaTeX delimiter for the `Chatbot` by [@dawoodkhan82](https://github.com/dawoodkhan82) in [PR 4516](https://github.com/gradio-app/gradio/pull/4516). The specific LaTeX delimeters can be set using the new `latex_delimiters` parameter in `Chatbot`.

# 3.34.0

## New Features:

- The `gr.UploadButton` component now supports the `variant` and `interactive` parameters by [@abidlabs](https://github.com/abidlabs) in [PR 4436](https://github.com/gradio-app/gradio/pull/4436).

## Bug Fixes:

- Remove target="\_blank" override on anchor tags with internal targets by [@hannahblair](https://github.com/hannahblair) in [PR 4405](https://github.com/gradio-app/gradio/pull/4405)
- Fixed bug where `gr.File(file_count='multiple')` could not be cached as output by [@freddyaboulton](https://github.com/freddyaboulton) in [PR 4421](https://github.com/gradio-app/gradio/pull/4421)
- Restricts the domains that can be proxied via `/proxy` route by [@abidlabs](https://github.com/abidlabs) in [PR 4406](https://github.com/gradio-app/gradio/pull/4406).
- Fixes issue where `gr.UploadButton` could not be used to upload the same file twice by [@dawoodkhan82](https://github.com/dawoodkhan82) in [PR 4437](https://github.com/gradio-app/gradio/pull/4437)
- Fixes bug where `/proxy` route was being incorrectly constructed by the frontend by [@abidlabs](https://github.com/abidlabs) in [PR 4430](https://github.com/gradio-app/gradio/pull/4430).
- Fix z-index of status component by [@hannahblair](https://github.com/hannahblair) in [PR 4429](https://github.com/gradio-app/gradio/pull/4429)
- Fix video rendering in Safari by [@aliabid94](https://github.com/aliabid94) in [PR 4433](https://github.com/gradio-app/gradio/pull/4433).
- The output directory for files downloaded when calling Blocks as a function is now set to a temporary directory by default (instead of the working directory in some cases) by [@abidlabs](https://github.com/abidlabs) in [PR 4501](https://github.com/gradio-app/gradio/pull/4501)

## Other Changes:

- When running on Spaces, handler functions will be transformed by the [PySpaces](https://pypi.org/project/spaces/) library in order to make them work with specific hardware. It will have no effect on standalone Gradio apps or regular Gradio Spaces and can be globally deactivated as follows : `import spaces; spaces.disable_gradio_auto_wrap()` by [@cbensimon](https://github.com/cbensimon) in [PR 4389](https://github.com/gradio-app/gradio/pull/4389).
- Deprecated `.style` parameter and moved arguments to constructor. Added support for `.update()` to all arguments initially in style. Added `scale` and `min_width` support to every Component. By [@aliabid94](https://github.com/aliabid94) in [PR 4374](https://github.com/gradio-app/gradio/pull/4374)

## Breaking Changes:

No changes to highlight.

# 3.33.1

## New Features:

No changes to highlight.

## Bug Fixes:

- Allow `every` to work with generators by [@dkjshk](https://github.com/dkjshk) in [PR 4434](https://github.com/gradio-app/gradio/pull/4434)
- Fix z-index of status component by [@hannahblair](https://github.com/hannahblair) in [PR 4429](https://github.com/gradio-app/gradio/pull/4429)
- Allow gradio to work offline, by [@aliabid94](https://github.com/aliabid94) in [PR 4398](https://github.com/gradio-app/gradio/pull/4398).
- Fixed `validate_url` to check for 403 errors and use a GET request in place of a HEAD by [@alvindaiyan](https://github.com/alvindaiyan) in [PR 4388](https://github.com/gradio-app/gradio/pull/4388).

## Other Changes:

- More explicit error message when share link binary is blocked by antivirus by [@abidlabs](https://github.com/abidlabs) in [PR 4380](https://github.com/gradio-app/gradio/pull/4380).

## Breaking Changes:

No changes to highlight.

# 3.33.0

## New Features:

- Introduced `gradio deploy` to launch a Gradio app to Spaces directly from your terminal. By [@aliabid94](https://github.com/aliabid94) in [PR 4033](https://github.com/gradio-app/gradio/pull/4033).
- Introduce `show_progress='corner'` argument to event listeners, which will not cover the output components with the progress animation, but instead show it in the corner of the components. By [@aliabid94](https://github.com/aliabid94) in [PR 4396](https://github.com/gradio-app/gradio/pull/4396).

## Bug Fixes:

- Fix bug where Label change event was triggering itself by [@freddyaboulton](https://github.com/freddyaboulton) in [PR 4371](https://github.com/gradio-app/gradio/pull/4371)
- Make `Blocks.load` behave like other event listeners (allows chaining `then` off of it) [@anentropic](https://github.com/anentropic/) in [PR 4304](https://github.com/gradio-app/gradio/pull/4304)
- Respect `interactive=True` in output components of a `gr.Interface` by [@abidlabs](https://github.com/abidlabs) in [PR 4356](https://github.com/gradio-app/gradio/pull/4356).
- Remove unused frontend code by [@akx](https://github.com/akx) in [PR 4275](https://github.com/gradio-app/gradio/pull/4275)
- Fixes favicon path on Windows by [@abidlabs](https://github.com/abidlabs) in [PR 4369](https://github.com/gradio-app/gradio/pull/4369).
- Prevent path traversal in `/file` routes by [@abidlabs](https://github.com/abidlabs) in [PR 4370](https://github.com/gradio-app/gradio/pull/4370).
- Do not send HF token to other domains via `/proxy` route by [@abidlabs](https://github.com/abidlabs) in [PR 4368](https://github.com/gradio-app/gradio/pull/4368).
- Replace default `markedjs` sanitize function with DOMPurify sanitizer for `gr.Chatbot()` by [@dawoodkhan82](https://github.com/dawoodkhan82) in [PR 4360](https://github.com/gradio-app/gradio/pull/4360)
- Prevent the creation of duplicate copy buttons in the chatbot and ensure copy buttons work in non-secure contexts by [@binary-husky](https://github.com/binary-husky) in [PR 4350](https://github.com/gradio-app/gradio/pull/4350).

## Other Changes:

- Remove flicker of loading bar by adding opacity transition, by [@aliabid94](https://github.com/aliabid94) in [PR 4349](https://github.com/gradio-app/gradio/pull/4349).
- Performance optimization in the frontend's Blocks code by [@akx](https://github.com/akx) in [PR 4334](https://github.com/gradio-app/gradio/pull/4334)
- Upgrade the pnpm lock file format version from v6.0 to v6.1 by [@whitphx](https://github.com/whitphx) in [PR 4393](https://github.com/gradio-app/gradio/pull/4393)

## Breaking Changes:

- The `/file=` route no longer allows accessing dotfiles or files in "dot directories" by [@akx](https://github.com/akx) in [PR 4303](https://github.com/gradio-app/gradio/pull/4303)

# 3.32.0

## New Features:

- `Interface.launch()` and `Blocks.launch()` now accept an `app_kwargs` argument to allow customizing the configuration of the underlying FastAPI app, by [@akx](https://github.com/akx) in [PR 4282](https://github.com/gradio-app/gradio/pull/4282)

## Bug Fixes:

- Fixed Gallery/AnnotatedImage components not respecting GRADIO_DEFAULT_DIR variable by [@freddyaboulton](https://github.com/freddyaboulton) in [PR 4256](https://github.com/gradio-app/gradio/pull/4256)
- Fixed Gallery/AnnotatedImage components resaving identical images by [@freddyaboulton](https://github.com/freddyaboulton) in [PR 4256](https://github.com/gradio-app/gradio/pull/4256)
- Fixed Audio/Video/File components creating empty tempfiles on each run by [@freddyaboulton](https://github.com/freddyaboulton) in [PR 4256](https://github.com/gradio-app/gradio/pull/4256)
- Fixed the behavior of the `run_on_click` parameter in `gr.Examples` by [@abidlabs](https://github.com/abidlabs) in [PR 4258](https://github.com/gradio-app/gradio/pull/4258).
- Ensure error modal displays when the queue is enabled by [@pngwn](https://github.com/pngwn) in [PR 4273](https://github.com/gradio-app/gradio/pull/4273)
- Ensure js client respcts the full root when making requests to the server by [@pngwn](https://github.com/pngwn) in [PR 4271](https://github.com/gradio-app/gradio/pull/4271)

## Other Changes:

- Refactor web component `initial_height` attribute by [@whitphx](https://github.com/whitphx) in [PR 4223](https://github.com/gradio-app/gradio/pull/4223)
- Relocate `mount_css` fn to remove circular dependency [@whitphx](https://github.com/whitphx) in [PR 4222](https://github.com/gradio-app/gradio/pull/4222)
- Upgrade Black to 23.3 by [@akx](https://github.com/akx) in [PR 4259](https://github.com/gradio-app/gradio/pull/4259)
- Add frontend LaTeX support in `gr.Chatbot()` using `KaTeX` by [@dawoodkhan82](https://github.com/dawoodkhan82) in [PR 4285](https://github.com/gradio-app/gradio/pull/4285).

## Breaking Changes:

No changes to highlight.

# 3.31.0

## New Features:

- The reloader command (`gradio app.py`) can now accept command line arguments by [@micky2be](https://github.com/micky2be) in [PR 4119](https://github.com/gradio-app/gradio/pull/4119)
- Added `format` argument to `Audio` component by [@freddyaboulton](https://github.com/freddyaboulton) in [PR 4178](https://github.com/gradio-app/gradio/pull/4178)
- Add JS client code snippets to use via api page by [@aliabd](https://github.com/aliabd) in [PR 3927](https://github.com/gradio-app/gradio/pull/3927).
- Update to the JS client by [@pngwn](https://github.com/pngwn) in [PR 4202](https://github.com/gradio-app/gradio/pull/4202)

## Bug Fixes:

- Fix "TypeError: issubclass() arg 1 must be a class" When use Optional[Types] by [@lingfengchencn](https://github.com/lingfengchencn) in [PR 4200](https://github.com/gradio-app/gradio/pull/4200).
- Gradio will no longer send any analytics or call home if analytics are disabled with the GRADIO_ANALYTICS_ENABLED environment variable. By [@akx](https://github.com/akx) in [PR 4194](https://github.com/gradio-app/gradio/pull/4194) and [PR 4236](https://github.com/gradio-app/gradio/pull/4236)
- The deprecation warnings for kwargs now show the actual stack level for the invocation, by [@akx](https://github.com/akx) in [PR 4203](https://github.com/gradio-app/gradio/pull/4203).
- Fix "TypeError: issubclass() arg 1 must be a class" When use Optional[Types] by [@lingfengchencn](https://github.com/lingfengchencn) in [PR 4200](https://github.com/gradio-app/gradio/pull/4200).
- Ensure cancelling functions work correctly by [@pngwn](https://github.com/pngwn) in [PR 4225](https://github.com/gradio-app/gradio/pull/4225)
- Fixes a bug with typing.get_type_hints() on Python 3.9 by [@abidlabs](https://github.com/abidlabs) in [PR 4228](https://github.com/gradio-app/gradio/pull/4228).
- Fixes JSONDecodeError by [@davidai](https://github.com/davidai) in [PR 4241](https://github.com/gradio-app/gradio/pull/4241)
- Fix `chatbot_dialogpt` demo by [@dawoodkhan82](https://github.com/dawoodkhan82) in [PR 4238](https://github.com/gradio-app/gradio/pull/4238).

## Other Changes:

- Change `gr.Chatbot()` markdown parsing to frontend using `marked` library and `prism` by [@dawoodkhan82](https://github.com/dawoodkhan82) in [PR 4150](https://github.com/gradio-app/gradio/pull/4150)
- Update the js client by [@pngwn](https://github.com/pngwn) in [PR 3899](https://github.com/gradio-app/gradio/pull/3899)
- Fix documentation for the shape of the numpy array produced by the `Image` component by [@der3318](https://github.com/der3318) in [PR 4204](https://github.com/gradio-app/gradio/pull/4204).
- Updates the timeout for websocket messaging from 1 second to 5 seconds by [@abidlabs](https://github.com/abidlabs) in [PR 4235](https://github.com/gradio-app/gradio/pull/4235)

## Breaking Changes:

No changes to highlight.

# 3.30.0

## New Features:

- Adds a `root_path` parameter to `launch()` that allows running Gradio applications on subpaths (e.g. www.example.com/app) behind a proxy, by [@abidlabs](https://github.com/abidlabs) in [PR 4133](https://github.com/gradio-app/gradio/pull/4133)
- Fix dropdown change listener to trigger on change when updated as an output by [@aliabid94](https://github.com/aliabid94) in [PR 4128](https://github.com/gradio-app/gradio/pull/4128).
- Add `.input` event listener, which is only triggered when a user changes the component value (as compared to `.change`, which is also triggered when a component updates as the result of a function trigger), by [@aliabid94](https://github.com/aliabid94) in [PR 4157](https://github.com/gradio-app/gradio/pull/4157).

## Bug Fixes:

- Records username when flagging by [@abidlabs](https://github.com/abidlabs) in [PR 4135](https://github.com/gradio-app/gradio/pull/4135)
- Fix website build issue by [@aliabd](https://github.com/aliabd) in [PR 4142](https://github.com/gradio-app/gradio/pull/4142)
- Fix lang agnostic type info for `gr.File(file_count='multiple')` output components by [@freddyaboulton](https://github.com/freddyaboulton) in [PR 4153](https://github.com/gradio-app/gradio/pull/4153)

## Other Changes:

No changes to highlight.

## Breaking Changes:

No changes to highlight.

# 3.29.0

## New Features:

- Returning language agnostic types in the `/info` route by [@freddyaboulton](https://github.com/freddyaboulton) in [PR 4039](https://github.com/gradio-app/gradio/pull/4039)

## Bug Fixes:

- Allow users to upload audio files in Audio component on iOS by by [@aliabid94](https://github.com/aliabid94) in [PR 4071](https://github.com/gradio-app/gradio/pull/4071).
- Fixes the gradio theme builder error that appeared on launch by [@aliabid94](https://github.com/aliabid94) and [@abidlabs](https://github.com/abidlabs) in [PR 4080](https://github.com/gradio-app/gradio/pull/4080)
- Keep Accordion content in DOM by [@aliabid94](https://github.com/aliabid94) in [PR 4070](https://github.com/gradio-app/gradio/pull/4073)
- Fixed bug where type hints in functions caused the event handler to crash by [@freddyaboulton](https://github.com/freddyaboulton) in [PR 4068](https://github.com/gradio-app/gradio/pull/4068)
- Fix dropdown default value not appearing by [@aliabid94](https://github.com/aliabid94) in [PR 4072](https://github.com/gradio-app/gradio/pull/4072).
- Soft theme label color fix by [@aliabid94](https://github.com/aliabid94) in [PR 4070](https://github.com/gradio-app/gradio/pull/4070)
- Fix `gr.Slider` `release` event not triggering on mobile by [@space-nuko](https://github.com/space-nuko) in [PR 4098](https://github.com/gradio-app/gradio/pull/4098)
- Removes extraneous `State` component info from the `/info` route by [@abidlabs](https://github.com/freddyaboulton) in [PR 4107](https://github.com/gradio-app/gradio/pull/4107)
- Make .then() work even if first event fails by [@aliabid94](https://github.com/aliabid94) in [PR 4115](https://github.com/gradio-app/gradio/pull/4115).

## Documentation Changes:

No changes to highlight.

## Testing and Infrastructure Changes:

No changes to highlight.

## Breaking Changes:

No changes to highlight.

## Full Changelog:

- Allow users to submit with enter in Interfaces with textbox / number inputs [@aliabid94](https://github.com/aliabid94) in [PR 4090](https://github.com/gradio-app/gradio/pull/4090).
- Updates gradio's requirements.txt to requires uvicorn>=0.14.0 by [@abidlabs](https://github.com/abidlabs) in [PR 4086](https://github.com/gradio-app/gradio/pull/4086)
- Updates some error messaging by [@abidlabs](https://github.com/abidlabs) in [PR 4086](https://github.com/gradio-app/gradio/pull/4086)
- Renames simplified Chinese translation file from `zh-cn.json` to `zh-CN.json` by [@abidlabs](https://github.com/abidlabs) in [PR 4086](https://github.com/gradio-app/gradio/pull/4086)

## Contributors Shoutout:

No changes to highlight.

# 3.28.3

## New Features:

No changes to highlight.

## Bug Fixes:

- Fixes issue with indentation in `gr.Code()` component with streaming by [@dawoodkhan82](https://github.com/dawoodkhan82) in [PR 4043](https://github.com/gradio-app/gradio/pull/4043)

## Documentation Changes:

No changes to highlight.

## Testing and Infrastructure Changes:

No changes to highlight.

## Breaking Changes:

No changes to highlight.

## Full Changelog:

No changes to highlight.

## Contributors Shoutout:

No changes to highlight.

# 3.28.2

## Bug Fixes

- Code component visual updates by [@pngwn](https://github.com/pngwn) in [PR 4051](https://github.com/gradio-app/gradio/pull/4051)

## New Features:

- Add support for `visual-question-answering`, `document-question-answering`, and `image-to-text` using `gr.Interface.load("models/...")` and `gr.Interface.from_pipeline` by [@osanseviero](https://github.com/osanseviero) in [PR 3887](https://github.com/gradio-app/gradio/pull/3887)
- Add code block support in `gr.Chatbot()`, by [@dawoodkhan82](https://github.com/dawoodkhan82) in [PR 4048](https://github.com/gradio-app/gradio/pull/4048)
- Adds the ability to blocklist filepaths (and also improves the allowlist mechanism) by [@abidlabs](https://github.com/abidlabs) in [PR 4047](https://github.com/gradio-app/gradio/pull/4047).
- Adds the ability to specify the upload directory via an environment variable by [@abidlabs](https://github.com/abidlabs) in [PR 4047](https://github.com/gradio-app/gradio/pull/4047).

## Bug Fixes:

- Fixes issue with `matplotlib` not rendering correctly if the backend was not set to `Agg` by [@abidlabs](https://github.com/abidlabs) in [PR 4029](https://github.com/gradio-app/gradio/pull/4029)
- Fixes bug where rendering the same `gr.State` across different Interfaces/Blocks within larger Blocks would not work by [@abidlabs](https://github.com/abidlabs) in [PR 4030](https://github.com/gradio-app/gradio/pull/4030)
- Code component visual updates by [@pngwn](https://github.com/pngwn) in [PR 4051](https://github.com/gradio-app/gradio/pull/4051)

## Documentation Changes:

- Adds a Guide on how to use the Python Client within a FastAPI app, by [@abidlabs](https://github.com/abidlabs) in [PR 3892](https://github.com/gradio-app/gradio/pull/3892)

## Testing and Infrastructure Changes:

No changes to highlight.

## Breaking Changes:

- `gr.HuggingFaceDatasetSaver` behavior changed internally. The `flagging/` folder is not a `.git/` folder anymore when using it. `organization` parameter is now ignored in favor of passing a full dataset id as `dataset_name` (e.g. `"username/my-dataset"`).
- New lines (`\n`) are not automatically converted to `<br>` in `gr.Markdown()` or `gr.Chatbot()`. For multiple new lines, a developer must add multiple `<br>` tags.

## Full Changelog:

- Safer version of `gr.HuggingFaceDatasetSaver` using HTTP methods instead of git pull/push by [@Wauplin](https://github.com/Wauplin) in [PR 3973](https://github.com/gradio-app/gradio/pull/3973)

## Contributors Shoutout:

No changes to highlight.

# 3.28.1

## New Features:

- Add a "clear mask" button to `gr.Image` sketch modes, by [@space-nuko](https://github.com/space-nuko) in [PR 3615](https://github.com/gradio-app/gradio/pull/3615)

## Bug Fixes:

- Fix dropdown default value not appearing by [@aliabid94](https://github.com/aliabid94) in [PR 3996](https://github.com/gradio-app/gradio/pull/3996).
- Fix faded coloring of output textboxes in iOS / Safari by [@aliabid94](https://github.com/aliabid94) in [PR 3993](https://github.com/gradio-app/gradio/pull/3993)

## Documentation Changes:

No changes to highlight.

## Testing and Infrastructure Changes:

- CI: Simplified Python CI workflow by [@akx](https://github.com/akx) in [PR 3982](https://github.com/gradio-app/gradio/pull/3982)
- Upgrade pyright to 1.1.305 by [@akx](https://github.com/akx) in [PR 4042](https://github.com/gradio-app/gradio/pull/4042)
- More Ruff rules are enabled and lint errors fixed by [@akx](https://github.com/akx) in [PR 4038](https://github.com/gradio-app/gradio/pull/4038)

## Breaking Changes:

No changes to highlight.

## Full Changelog:

No changes to highlight.

## Contributors Shoutout:

No changes to highlight.

# 3.28.0

## Bug Fixes:

- Fix duplicate play commands in full-screen mode of 'video'. by [@tomchang25](https://github.com/tomchang25) in [PR 3968](https://github.com/gradio-app/gradio/pull/3968).
- Fix the issue of the UI stuck caused by the 'selected' of DataFrame not being reset. by [@tomchang25](https://github.com/tomchang25) in [PR 3916](https://github.com/gradio-app/gradio/pull/3916).
- Fix issue where `gr.Video()` would not work inside a `gr.Tab()` by [@dawoodkhan82](https://github.com/dawoodkhan82) in [PR 3891](https://github.com/gradio-app/gradio/pull/3891)
- Fixed issue with old_value check in File. by [@tomchang25](https://github.com/tomchang25) in [PR 3859](https://github.com/gradio-app/gradio/pull/3859).
- Fixed bug where all bokeh plots appeared in the same div by [@freddyaboulton](https://github.com/freddyaboulton) in [PR 3896](https://github.com/gradio-app/gradio/pull/3896)
- Fixed image outputs to automatically take full output image height, unless explicitly set, by [@aliabid94](https://github.com/aliabid94) in [PR 3905](https://github.com/gradio-app/gradio/pull/3905)
- Fix issue in `gr.Gallery()` where setting height causes aspect ratio of images to collapse by [@dawoodkhan82](https://github.com/dawoodkhan82) in [PR 3830](https://github.com/gradio-app/gradio/pull/3830)
- Fix issue where requesting for a non-existing file would trigger a 500 error by [@micky2be](https://github.com/micky2be) in `[PR 3895](https://github.com/gradio-app/gradio/pull/3895)`.
- Fix bugs with abspath about symlinks, and unresolvable path on Windows by [@micky2be](https://github.com/micky2be) in `[PR 3895](https://github.com/gradio-app/gradio/pull/3895)`.
- Fixes type in client `Status` enum by [@10zinten](https://github.com/10zinten) in [PR 3931](https://github.com/gradio-app/gradio/pull/3931)
- Fix `gr.ChatBot` to handle image url [tye-singwa](https://github.com/tye-signwa) in [PR 3953](https://github.com/gradio-app/gradio/pull/3953)
- Move Google Tag Manager related initialization code to analytics-enabled block by [@akx](https://github.com/akx) in [PR 3956](https://github.com/gradio-app/gradio/pull/3956)
- Fix bug where port was not reused if the demo was closed and then re-launched by [@freddyaboulton](https://github.com/freddyaboulton) in [PR 3896](https://github.com/gradio-app/gradio/pull/3959)
- Fixes issue where dropdown does not position itself at selected element when opened [@dawoodkhan82](https://github.com/dawoodkhan82) in [PR 3639](https://github.com/gradio-app/gradio/pull/3639)

## Documentation Changes:

- Make use of `gr` consistent across the docs by [@duerrsimon](https://github.com/duerrsimon) in [PR 3901](https://github.com/gradio-app/gradio/pull/3901)
- Fixed typo in theming-guide.md by [@eltociear](https://github.com/eltociear) in [PR 3952](https://github.com/gradio-app/gradio/pull/3952)

## Testing and Infrastructure Changes:

- CI: Python backend lint is only run once, by [@akx](https://github.com/akx) in [PR 3960](https://github.com/gradio-app/gradio/pull/3960)
- Format invocations and concatenations were replaced by f-strings where possible by [@akx](https://github.com/akx) in [PR 3984](https://github.com/gradio-app/gradio/pull/3984)
- Linting rules were made more strict and issues fixed by [@akx](https://github.com/akx) in [PR 3979](https://github.com/gradio-app/gradio/pull/3979).

## Breaking Changes:

- Some re-exports in `gradio.themes` utilities (introduced in 3.24.0) have been eradicated.
  By [@akx](https://github.com/akx) in [PR 3958](https://github.com/gradio-app/gradio/pull/3958)

## Full Changelog:

- Add DESCRIPTION.md to image_segmentation demo by [@aliabd](https://github.com/aliabd) in [PR 3866](https://github.com/gradio-app/gradio/pull/3866)
- Fix error in running `gr.themes.builder()` by [@deepkyu](https://github.com/deepkyu) in [PR 3869](https://github.com/gradio-app/gradio/pull/3869)
- Fixed a JavaScript TypeError when loading custom JS with `_js` and setting `outputs` to `None` in `gradio.Blocks()` by [@DavG25](https://github.com/DavG25) in [PR 3883](https://github.com/gradio-app/gradio/pull/3883)
- Fixed bg_background_fill theme property to expand to whole background, block_radius to affect form elements as well, and added block_label_shadow theme property by [@aliabid94](https://github.com/aliabid94) in [PR 3590](https://github.com/gradio-app/gradio/pull/3590)

## Contributors Shoutout:

No changes to highlight.

# Version 3.27.0

## New Features:

### AnnotatedImage Component

New AnnotatedImage component allows users to highlight regions of an image, either by providing bounding boxes, or 0-1 pixel masks. This component is useful for tasks such as image segmentation, object detection, and image captioning.

![AnnotatedImage screenshot](https://user-images.githubusercontent.com/7870876/232142720-86e0020f-beaf-47b9-a843-689c9621f09c.gif)

Example usage:

```python
with gr.Blocks() as demo:
    img = gr.Image()
    img_section = gr.AnnotatedImage()
    def mask(img):
        top_left_corner = [0, 0, 20, 20]
        random_mask = np.random.randint(0, 2, img.shape[:2])
        return (img, [(top_left_corner, "left corner"), (random_mask, "random")])
    img.change(mask, img, img_section)
```

See the [image_segmentation demo](https://github.com/gradio-app/gradio/tree/main/demo/image_segmentation) for a full example. By [@aliabid94](https://github.com/aliabid94) in [PR 3836](https://github.com/gradio-app/gradio/pull/3836)

## Bug Fixes:

No changes to highlight.

## Documentation Changes:

No changes to highlight.

## Testing and Infrastructure Changes:

No changes to highlight.

## Breaking Changes:

No changes to highlight.

## Full Changelog:

No changes to highlight.

## Contributors Shoutout:

No changes to highlight.

# Version 3.26.0

## New Features:

### `Video` component supports subtitles

- Allow the video component to accept subtitles as input, by [@tomchang25](https://github.com/tomchang25) in [PR 3673](https://github.com/gradio-app/gradio/pull/3673). To provide subtitles, simply return a tuple consisting of `(path_to_video, path_to_subtitles)` from your function. Both `.srt` and `.vtt` formats are supported:

```py
with gr.Blocks() as demo:
    gr.Video(("video.mp4", "captions.srt"))
```

## Bug Fixes:

- Fix code markdown support in `gr.Chatbot()` component by [@dawoodkhan82](https://github.com/dawoodkhan82) in [PR 3816](https://github.com/gradio-app/gradio/pull/3816)

## Documentation Changes:

- Updates the "view API" page in Gradio apps to use the `gradio_client` library by [@aliabd](https://github.com/aliabd) in [PR 3765](https://github.com/gradio-app/gradio/pull/3765)

- Read more about how to use the `gradio_client` library here: https://gradio.app/getting-started-with-the-python-client/

## Testing and Infrastructure Changes:

No changes to highlight.

## Breaking Changes:

No changes to highlight.

## Full Changelog:

No changes to highlight.

## Contributors Shoutout:

No changes to highlight.

# Version 3.25.0

## New Features:

- Improve error messages when number of inputs/outputs to event handlers mismatch, by [@space-nuko](https://github.com/space-nuko) in [PR 3519](https://github.com/gradio-app/gradio/pull/3519)

- Add `select` listener to Images, allowing users to click on any part of an image and get the coordinates of the click by [@aliabid94](https://github.com/aliabid94) in [PR 3786](https://github.com/gradio-app/gradio/pull/3786).

```python
with gr.Blocks() as demo:
    img = gr.Image()
    textbox = gr.Textbox()

    def select_handler(img, evt: gr.SelectData):
        selected_pixel = img[evt.index[1], evt.index[0]]
        return f"Selected pixel: {selected_pixel}"

    img.select(select_handler, img, textbox)
```

![Recording 2023-04-08 at 17 44 39](https://user-images.githubusercontent.com/7870876/230748572-90a2a8d5-116d-4769-bb53-5516555fbd0f.gif)

## Bug Fixes:

- Increase timeout for sending analytics data by [@dawoodkhan82](https://github.com/dawoodkhan82) in [PR 3647](https://github.com/gradio-app/gradio/pull/3647)
- Fix bug where http token was not accessed over websocket connections by [@freddyaboulton](https://github.com/freddyaboulton) in [PR 3735](https://github.com/gradio-app/gradio/pull/3735)
- Add ability to specify `rows`, `columns` and `object-fit` in `style()` for `gr.Gallery()` component by [@dawoodkhan82](https://github.com/dawoodkhan82) in [PR 3586](https://github.com/gradio-app/gradio/pull/3586)
- Fix bug where recording an audio file through the microphone resulted in a corrupted file name by [@abidlabs](https://github.com/abidlabs) in [PR 3770](https://github.com/gradio-app/gradio/pull/3770)
- Added "ssl_verify" to blocks.launch method to allow for use of self-signed certs by [@garrettsutula](https://github.com/garrettsutula) in [PR 3873](https://github.com/gradio-app/gradio/pull/3873)
- Fix bug where iterators where not being reset for processes that terminated early by [@freddyaboulton](https://github.com/freddyaboulton) in [PR 3777](https://github.com/gradio-app/gradio/pull/3777)
- Fix bug where the upload button was not properly handling the `file_count='multiple'` case by [@freddyaboulton](https://github.com/freddyaboulton) in [PR 3782](https://github.com/gradio-app/gradio/pull/3782)
- Fix bug where use Via API button was giving error by [@Devang-C](https://github.com/Devang-C) in [PR 3783](https://github.com/gradio-app/gradio/pull/3783)

## Documentation Changes:

- Fix invalid argument docstrings, by [@akx](https://github.com/akx) in [PR 3740](https://github.com/gradio-app/gradio/pull/3740)

## Testing and Infrastructure Changes:

No changes to highlight.

## Breaking Changes:

No changes to highlight.

## Full Changelog:

- Fixed IPv6 listening to work with bracket [::1] notation, by [@dsully](https://github.com/dsully) in [PR 3695](https://github.com/gradio-app/gradio/pull/3695)

## Contributors Shoutout:

No changes to highlight.

# Version 3.24.1

## New Features:

- No changes to highlight.

## Bug Fixes:

- Fixes Chatbot issue where new lines were being created every time a message was sent back and forth by [@aliabid94](https://github.com/aliabid94) in [PR 3717](https://github.com/gradio-app/gradio/pull/3717).
- Fixes data updating in DataFrame invoking a `select` event once the dataframe has been selected. By [@yiyuezhuo](https://github.com/yiyuezhuo) in [PR 3861](https://github.com/gradio-app/gradio/pull/3861)
- Fixes false positive warning which is due to too strict type checking by [@yiyuezhuo](https://github.com/yiyuezhuo) in [PR 3837](https://github.com/gradio-app/gradio/pull/3837).

## Documentation Changes:

No changes to highlight.

## Testing and Infrastructure Changes:

No changes to highlight.

## Breaking Changes:

No changes to highlight.

## Full Changelog:

No changes to highlight.

## Contributors Shoutout:

No changes to highlight.

# Version 3.24.0

## New Features:

- Trigger the release event when Slider number input is released or unfocused by [@freddyaboulton](https://github.com/freddyaboulton) in [PR 3589](https://github.com/gradio-app/gradio/pull/3589)
- Created Theme Builder, which allows users to create themes without writing any code, by [@aliabid94](https://github.com/aliabid94) in [PR 3664](https://github.com/gradio-app/gradio/pull/3664). Launch by:

  ```python
  import gradio as gr
  gr.themes.builder()
  ```

  ![Theme Builder](https://user-images.githubusercontent.com/7870876/228204929-d71cbba5-69c2-45b3-bd20-e3a201d98b12.png)

- The `Dropdown` component now has a `allow_custom_value` parameter that lets users type in custom values not in the original list of choices.
- The `Colorpicker` component now has a `.blur()` event

### Added a download button for videos! 📥

![download_video](https://user-images.githubusercontent.com/41651716/227009612-9bc5fb72-2a44-4c55-9b7b-a0fa098e7f25.gif)

By [@freddyaboulton](https://github.com/freddyaboulton) in [PR 3581](https://github.com/gradio-app/gradio/pull/3581).

- Trigger the release event when Slider number input is released or unfocused by [@freddyaboulton](https://github.com/freddyaboulton) in [PR 3589](https://github.com/gradio-app/gradio/pull/3589)

## Bug Fixes:

- Fixed bug where text for altair plots was not legible in dark mode by [@freddyaboulton](https://github.com/freddyaboulton) in [PR 3555](https://github.com/gradio-app/gradio/pull/3555)
- Fixes `Chatbot` and `Image` components so that files passed during processing are added to a directory where they can be served from, by [@abidlabs](https://github.com/abidlabs) in [PR 3523](https://github.com/gradio-app/gradio/pull/3523)
- Use Gradio API server to send telemetry using `huggingface_hub` [@dawoodkhan82](https://github.com/dawoodkhan82) in [PR 3488](https://github.com/gradio-app/gradio/pull/3488)
- Fixes an an issue where if the Blocks scope was not exited, then State could be shared across sessions, by [@abidlabs](https://github.com/abidlabs) in [PR 3600](https://github.com/gradio-app/gradio/pull/3600)
- Ensures that `gr.load()` loads and applies the upstream theme, by [@abidlabs](https://github.com/abidlabs) in [PR 3641](https://github.com/gradio-app/gradio/pull/3641)
- Fixed bug where "or" was not being localized in file upload text by [@freddyaboulton](https://github.com/freddyaboulton) in [PR 3599](https://github.com/gradio-app/gradio/pull/3599)
- Fixed bug where chatbot does not autoscroll inside of a tab, row or column by [@dawoodkhan82](https://github.com/dawoodkhan82) in [PR 3637](https://github.com/gradio-app/gradio/pull/3637)
- Fixed bug where textbox shrinks when `lines` set to larger than 20 by [@dawoodkhan82](https://github.com/dawoodkhan82) in [PR 3637](https://github.com/gradio-app/gradio/pull/3637)
- Ensure CSS has fully loaded before rendering the application, by [@pngwn](https://github.com/pngwn) in [PR 3573](https://github.com/gradio-app/gradio/pull/3573)
- Support using an empty list as `gr.Dataframe` value, by [@space-nuko](https://github.com/space-nuko) in [PR 3646](https://github.com/gradio-app/gradio/pull/3646)
- Fixed `gr.Image` not filling the entire element size, by [@space-nuko](https://github.com/space-nuko) in [PR 3649](https://github.com/gradio-app/gradio/pull/3649)
- Make `gr.Code` support the `lines` property, by [@space-nuko](https://github.com/space-nuko) in [PR 3651](https://github.com/gradio-app/gradio/pull/3651)
- Fixes certain `_js` return values being double wrapped in an array, by [@space-nuko](https://github.com/space-nuko) in [PR 3594](https://github.com/gradio-app/gradio/pull/3594)
- Correct the documentation of `gr.File` component to state that its preprocessing method converts the uploaded file to a temporary file, by @RussellLuo in [PR 3660](https://github.com/gradio-app/gradio/pull/3660)
- Fixed bug in Serializer ValueError text by [@osanseviero](https://github.com/osanseviero) in [PR 3669](https://github.com/gradio-app/gradio/pull/3669)
- Fix default parameter argument and `gr.Progress` used in same function, by [@space-nuko](https://github.com/space-nuko) in [PR 3671](https://github.com/gradio-app/gradio/pull/3671)
- Hide `Remove All` button in `gr.Dropdown` single-select mode by [@space-nuko](https://github.com/space-nuko) in [PR 3678](https://github.com/gradio-app/gradio/pull/3678)
- Fix broken spaces in docs by [@aliabd](https://github.com/aliabd) in [PR 3698](https://github.com/gradio-app/gradio/pull/3698)
- Fix items in `gr.Dropdown` besides the selected item receiving a checkmark, by [@space-nuko](https://github.com/space-nuko) in [PR 3644](https://github.com/gradio-app/gradio/pull/3644)
- Fix several `gr.Dropdown` issues and improve usability, by [@space-nuko](https://github.com/space-nuko) in [PR 3705](https://github.com/gradio-app/gradio/pull/3705)

## Documentation Changes:

- Makes some fixes to the Theme Guide related to naming of variables, by [@abidlabs](https://github.com/abidlabs) in [PR 3561](https://github.com/gradio-app/gradio/pull/3561)
- Documented `HuggingFaceDatasetJSONSaver` by [@osanseviero](https://github.com/osanseviero) in [PR 3604](https://github.com/gradio-app/gradio/pull/3604)
- Makes some additions to documentation of `Audio` and `State` components, and fixes the `pictionary` demo by [@abidlabs](https://github.com/abidlabs) in [PR 3611](https://github.com/gradio-app/gradio/pull/3611)
- Fix outdated sharing your app guide by [@aliabd](https://github.com/aliabd) in [PR 3699](https://github.com/gradio-app/gradio/pull/3699)

## Testing and Infrastructure Changes:

- Removed heavily-mocked tests related to comet_ml, wandb, and mlflow as they added a significant amount of test dependencies that prevented installation of test dependencies on Windows environments. By [@abidlabs](https://github.com/abidlabs) in [PR 3608](https://github.com/gradio-app/gradio/pull/3608)
- Added Windows continuous integration, by [@space-nuko](https://github.com/space-nuko) in [PR 3628](https://github.com/gradio-app/gradio/pull/3628)
- Switched linting from flake8 + isort to `ruff`, by [@akx](https://github.com/akx) in [PR 3710](https://github.com/gradio-app/gradio/pull/3710)

## Breaking Changes:

No changes to highlight.

## Full Changelog:

- Mobile responsive iframes in themes guide by [@aliabd](https://github.com/aliabd) in [PR 3562](https://github.com/gradio-app/gradio/pull/3562)
- Remove extra $demo from theme guide by [@aliabd](https://github.com/aliabd) in [PR 3563](https://github.com/gradio-app/gradio/pull/3563)
- Set the theme name to be the upstream repo name when loading from the hub by [@freddyaboulton](https://github.com/freddyaboulton) in [PR 3595](https://github.com/gradio-app/gradio/pull/3595)
- Copy everything in website Dockerfile, fix build issues by [@aliabd](https://github.com/aliabd) in [PR 3659](https://github.com/gradio-app/gradio/pull/3659)
- Raise error when an event is queued but the queue is not configured by [@freddyaboulton](https://github.com/freddyaboulton) in [PR 3640](https://github.com/gradio-app/gradio/pull/3640)
- Allows users to apss in a string name for a built-in theme, by [@abidlabs](https://github.com/abidlabs) in [PR 3641](https://github.com/gradio-app/gradio/pull/3641)
- Added `orig_name` to Video output in the backend so that the front end can set the right name for downloaded video files by [@freddyaboulton](https://github.com/freddyaboulton) in [PR 3700](https://github.com/gradio-app/gradio/pull/3700)

## Contributors Shoutout:

No changes to highlight.

# Version 3.23.0

## New Features:

### Theme Sharing!

Once you have created a theme, you can upload it to the HuggingFace Hub to let others view it, use it, and build off of it! You can also download, reuse, and remix other peoples' themes. See https://gradio.app/theming-guide/ for more details.

By [@freddyaboulton](https://github.com/freddyaboulton) in [PR 3428](https://github.com/gradio-app/gradio/pull/3428)

## Bug Fixes:

- Removes leading spaces from all lines of code uniformly in the `gr.Code()` component. By [@abidlabs](https://github.com/abidlabs) in [PR 3556](https://github.com/gradio-app/gradio/pull/3556)
- Fixed broken login page, by [@aliabid94](https://github.com/aliabid94) in [PR 3529](https://github.com/gradio-app/gradio/pull/3529)

## Documentation Changes:

No changes to highlight.

## Testing and Infrastructure Changes:

No changes to highlight.

## Breaking Changes:

No changes to highlight.

## Full Changelog:

- Fix rendering of dropdowns to take more space, and related bugs, by [@aliabid94](https://github.com/aliabid94) in [PR 3549](https://github.com/gradio-app/gradio/pull/3549)

## Contributors Shoutout:

No changes to highlight.

# Version 3.22.1

## New Features:

No changes to highlight.

## Bug Fixes:

- Restore label bars by [@aliabid94](https://github.com/aliabid94) in [PR 3507](https://github.com/gradio-app/gradio/pull/3507)

## Documentation Changes:

No changes to highlight.

## Testing and Infrastructure Changes:

No changes to highlight.

## Breaking Changes:

No changes to highlight.

## Full Changelog:

No changes to highlight.

## Contributors Shoutout:

No changes to highlight.

# Version 3.22.0

## New Features:

### Official Theme release

Gradio now supports a new theme system, which allows you to customize the look and feel of your app. You can now use the `theme=` kwarg to pass in a prebuilt theme, or customize your own! See https://gradio.app/theming-guide/ for more details. By [@aliabid94](https://github.com/aliabid94) in [PR 3470](https://github.com/gradio-app/gradio/pull/3470) and [PR 3497](https://github.com/gradio-app/gradio/pull/3497)

### `elem_classes`

Add keyword argument `elem_classes` to Components to control class names of components, in the same manner as existing `elem_id`.
By [@aliabid94](https://github.com/aliabid94) in [PR 3466](https://github.com/gradio-app/gradio/pull/3466)

## Bug Fixes:

- Fixes the File.upload() event trigger which broke as part of the change in how we uploaded files by [@abidlabs](https://github.com/abidlabs) in [PR 3462](https://github.com/gradio-app/gradio/pull/3462)
- Fixed issue with `gr.Request` object failing to handle dictionaries when nested keys couldn't be converted to variable names [#3454](https://github.com/gradio-app/gradio/issues/3454) by [@radames](https://github.com/radames) in [PR 3459](https://github.com/gradio-app/gradio/pull/3459)
- Fixed bug where css and client api was not working properly when mounted in a subpath by [@freddyaboulton](https://github.com/freddyaboulton) in [PR 3482](https://github.com/gradio-app/gradio/pull/3482)

## Documentation Changes:

- Document gr.Error in the docs by [@aliabd](https://github.com/aliabd) in [PR 3465](https://github.com/gradio-app/gradio/pull/3465)

## Testing and Infrastructure Changes:

- Pinned `pyright==1.1.298` for stability by [@abidlabs](https://github.com/abidlabs) in [PR 3475](https://github.com/gradio-app/gradio/pull/3475)
- Removed `IOComponent.add_interactive_to_config()` by [@space-nuko](https://github.com/space-nuko) in [PR 3476](https://github.com/gradio-app/gradio/pull/3476)
- Removed `IOComponent.generate_sample()` by [@space-nuko](https://github.com/space-nuko) in [PR 3475](https://github.com/gradio-app/gradio/pull/3483)

## Breaking Changes:

No changes to highlight.

## Full Changelog:

- Revert primary button background color in dark mode by [@aliabid94](https://github.com/aliabid94) in [PR 3468](https://github.com/gradio-app/gradio/pull/3468)

## Contributors Shoutout:

No changes to highlight.

# Version 3.21.0

## New Features:

### Theme Sharing 🎨 🤝

You can now share your gradio themes with the world!

After creating a theme, you can upload it to the HuggingFace Hub to let others view it, use it, and build off of it!

### Uploading

There are two ways to upload a theme, via the theme class instance or the command line.

1. Via the class instance

```python
my_theme.push_to_hub(repo_name="my_theme",
                     version="0.2.0",
                     hf_token="...")
```

2. Via the command line

First save the theme to disk

```python
my_theme.dump(filename="my_theme.json")
```

Then use the `upload_theme` command:

```bash
upload_theme\
"my_theme.json"\
"my_theme"\
"0.2.0"\
"<hf-token>"
```

The `version` must be a valid [semantic version](https://www.geeksforgeeks.org/introduction-semantic-versioning/) string.

This creates a space on the huggingface hub to host the theme files and show potential users a preview of your theme.

An example theme space is here: https://huggingface.co/spaces/freddyaboulton/dracula_revamped

### Downloading

To use a theme from the hub, use the `from_hub` method on the `ThemeClass` and pass it to your app:

```python
my_theme = gr.Theme.from_hub("freddyaboulton/my_theme")

with gr.Blocks(theme=my_theme) as demo:
    ....
```

You can also pass the theme string directly to `Blocks` or `Interface` (`gr.Blocks(theme="freddyaboulton/my_theme")`)

You can pin your app to an upstream theme version by using semantic versioning expressions.

For example, the following would ensure the theme we load from the `my_theme` repo was between versions `0.1.0` and `0.2.0`:

```python
with gr.Blocks(theme="freddyaboulton/my_theme@>=0.1.0,<0.2.0") as demo:
    ....
```

by [@freddyaboulton](https://github.com/freddyaboulton) in [PR 3428](https://github.com/gradio-app/gradio/pull/3428)

### Code component 🦾

New code component allows you to enter, edit and display code with full syntax highlighting by [@pngwn](https://github.com/pngwn) in [PR 3421](https://github.com/gradio-app/gradio/pull/3421)

### The `Chatbot` component now supports audio, video, and images

The `Chatbot` component now supports audio, video, and images with a simple syntax: simply
pass in a tuple with the URL or filepath (the second optional element of the tuple is alt text), and the image/audio/video will be displayed:

```python
gr.Chatbot([
    (("driving.mp4",), "cool video"),
    (("cantina.wav",), "cool audio"),
    (("lion.jpg", "A lion"), "cool pic"),
]).style(height=800)
```

<img width="1054" alt="image" src="https://user-images.githubusercontent.com/1778297/224116682-5908db47-f0fa-405c-82ab-9c7453e8c4f1.png">

Note: images were previously supported via Markdown syntax and that is still supported for backwards compatibility. By [@dawoodkhan82](https://github.com/dawoodkhan82) in [PR 3413](https://github.com/gradio-app/gradio/pull/3413)

- Allow consecutive function triggers with `.then` and `.success` by [@aliabid94](https://github.com/aliabid94) in [PR 3430](https://github.com/gradio-app/gradio/pull/3430)

- New code component allows you to enter, edit and display code with full syntax highlighting by [@pngwn](https://github.com/pngwn) in [PR 3421](https://github.com/gradio-app/gradio/pull/3421)

![](https://user-images.githubusercontent.com/12937446/224116643-5cfb94b3-93ce-43ee-bb7b-c25c3b66e0a1.png)

- Added the `.select()` event listener, which also includes event data that can be passed as an argument to a function with type hint `gr.SelectData`. The following components support the `.select()` event listener: Chatbot, CheckboxGroup, Dataframe, Dropdown, File, Gallery, HighlightedText, Label, Radio, TabItem, Tab, Textbox. Example usage:

```python
import gradio as gr

with gr.Blocks() as demo:
    gallery = gr.Gallery(["images/1.jpg", "images/2.jpg", "images/3.jpg"])
    selected_index = gr.Textbox()

    def on_select(evt: gr.SelectData):
        return evt.index

    gallery.select(on_select, None, selected_index)
```

By [@aliabid94](https://github.com/aliabid94) in [PR 3399](https://github.com/gradio-app/gradio/pull/3399)

- The `Textbox` component now includes a copy button by [@abidlabs](https://github.com/abidlabs) in [PR 3452](https://github.com/gradio-app/gradio/pull/3452)

## Bug Fixes:

- Use `huggingface_hub` to send telemetry on `interface` and `blocks`; eventually to replace segment by [@dawoodkhan82](https://github.com/dawoodkhan82) in [PR 3342](https://github.com/gradio-app/gradio/pull/3342)
- Ensure load events created by components (randomize for slider, callable values) are never queued unless every is passed by [@freddyaboulton](https://github.com/freddyaboulton) in [PR 3391](https://github.com/gradio-app/gradio/pull/3391)
- Prevent in-place updates of `generic_update` by shallow copying by [@gitgithan](https://github.com/gitgithan) in [PR 3405](https://github.com/gradio-app/gradio/pull/3405) to fix [#3282](https://github.com/gradio-app/gradio/issues/3282)
- Fix bug caused by not importing `BlockContext` in `utils.py` by [@freddyaboulton](https://github.com/freddyaboulton) in [PR 3424](https://github.com/gradio-app/gradio/pull/3424)
- Ensure dropdown does not highlight partial matches by [@pngwn](https://github.com/pngwn) in [PR 3421](https://github.com/gradio-app/gradio/pull/3421)
- Fix mic button display by [@aliabid94](https://github.com/aliabid94) in [PR 3456](https://github.com/gradio-app/gradio/pull/3456)

## Documentation Changes:

- Added a section on security and access when sharing Gradio apps by [@abidlabs](https://github.com/abidlabs) in [PR 3408](https://github.com/gradio-app/gradio/pull/3408)
- Add Chinese README by [@uanu2002](https://github.com/uanu2002) in [PR 3394](https://github.com/gradio-app/gradio/pull/3394)
- Adds documentation for web components by [@abidlabs](https://github.com/abidlabs) in [PR 3407](https://github.com/gradio-app/gradio/pull/3407)
- Fixed link in Chinese readme by [@eltociear](https://github.com/eltociear) in [PR 3417](https://github.com/gradio-app/gradio/pull/3417)
- Document Blocks methods by [@aliabd](https://github.com/aliabd) in [PR 3427](https://github.com/gradio-app/gradio/pull/3427)
- Fixed bug where event handlers were not showing up in documentation by [@freddyaboulton](https://github.com/freddyaboulton) in [PR 3434](https://github.com/gradio-app/gradio/pull/3434)

## Testing and Infrastructure Changes:

- Fixes tests that were failing locally but passing on CI by [@abidlabs](https://github.com/abidlabs) in [PR 3411](https://github.com/gradio-app/gradio/pull/3411)
- Remove codecov from the repo by [@aliabd](https://github.com/aliabd) in [PR 3415](https://github.com/gradio-app/gradio/pull/3415)

## Breaking Changes:

No changes to highlight.

## Full Changelog:

- Prevent in-place updates of `generic_update` by shallow copying by [@gitgithan](https://github.com/gitgithan) in [PR 3405](https://github.com/gradio-app/gradio/pull/3405) to fix [#3282](https://github.com/gradio-app/gradio/issues/3282)
- Persist file names of files uploaded through any Gradio component by [@abidlabs](https://github.com/abidlabs) in [PR 3412](https://github.com/gradio-app/gradio/pull/3412)
- Fix markdown embedded component in docs by [@aliabd](https://github.com/aliabd) in [PR 3410](https://github.com/gradio-app/gradio/pull/3410)
- Clean up event listeners code by [@aliabid94](https://github.com/aliabid94) in [PR 3420](https://github.com/gradio-app/gradio/pull/3420)
- Fix css issue with spaces logo by [@aliabd](https://github.com/aliabd) in [PR 3422](https://github.com/gradio-app/gradio/pull/3422)
- Makes a few fixes to the `JSON` component (show_label parameter, icons) in [@abidlabs](https://github.com/abidlabs) in [PR 3451](https://github.com/gradio-app/gradio/pull/3451)

## Contributors Shoutout:

No changes to highlight.

# Version 3.20.1

## New Features:

- Add `height` kwarg to style in `gr.Chatbot()` component by [@dawoodkhan82](https://github.com/dawoodkhan82) in [PR 3369](https://github.com/gradio-app/gradio/pull/3369)

```python
chatbot = gr.Chatbot().style(height=500)
```

## Bug Fixes:

- Ensure uploaded images are always shown in the sketch tool by [@pngwn](https://github.com/pngwn) in [PR 3386](https://github.com/gradio-app/gradio/pull/3386)
- Fixes bug where when if fn is a non-static class member, then self should be ignored as the first param of the fn by [@or25](https://github.com/or25) in [PR #3227](https://github.com/gradio-app/gradio/pull/3227)

## Documentation Changes:

No changes to highlight.

## Testing and Infrastructure Changes:

No changes to highlight.

## Breaking Changes:

No changes to highlight.

## Full Changelog:

No changes to highlight.

## Contributors Shoutout:

No changes to highlight.

# Version 3.20.0

## New Features:

### Release event for Slider

Now you can trigger your python function to run when the slider is released as opposed to every slider change value!

Simply use the `release` method on the slider

```python
slider.release(function, inputs=[...], outputs=[...], api_name="predict")
```

By [@freddyaboulton](https://github.com/freddyaboulton) in [PR 3353](https://github.com/gradio-app/gradio/pull/3353)

### Dropdown Component Updates

The standard dropdown component now supports searching for choices. Also when `multiselect` is `True`, you can specify `max_choices` to set the maximum number of choices you want the user to be able to select from the dropdown component.

```python
gr.Dropdown(label="Choose your favorite colors", choices=["red", "blue", "green", "yellow", "orange"], multiselect=True, max_choices=2)
```

by [@dawoodkhan82](https://github.com/dawoodkhan82) in [PR 3211](https://github.com/gradio-app/gradio/pull/3211)

### Download button for images 🖼️

Output images will now automatically have a download button displayed to make it easier to save and share
the results of Machine Learning art models.

![download_sketch](https://user-images.githubusercontent.com/41651716/221025113-e693bf41-eabd-42b3-a4f2-26f2708d98fe.gif)

By [@freddyaboulton](https://github.com/freddyaboulton) in [PR 3297](https://github.com/gradio-app/gradio/pull/3297)

- Updated image upload component to accept all image formats, including lossless formats like .webp by [@fienestar](https://github.com/fienestar) in [PR 3225](https://github.com/gradio-app/gradio/pull/3225)
- Adds a disabled mode to the `gr.Button` component by setting `interactive=False` by [@abidlabs](https://github.com/abidlabs) in [PR 3266](https://github.com/gradio-app/gradio/pull/3266) and [PR 3288](https://github.com/gradio-app/gradio/pull/3288)
- Adds visual feedback to the when the Flag button is clicked, by [@abidlabs](https://github.com/abidlabs) in [PR 3289](https://github.com/gradio-app/gradio/pull/3289)
- Adds ability to set `flagging_options` display text and saved flag separately by [@abidlabs](https://github.com/abidlabs) in [PR 3289](https://github.com/gradio-app/gradio/pull/3289)
- Allow the setting of `brush_radius` for the `Image` component both as a default and via `Image.update()` by [@pngwn](https://github.com/pngwn) in [PR 3277](https://github.com/gradio-app/gradio/pull/3277)
- Added `info=` argument to form components to enable extra context provided to users, by [@aliabid94](https://github.com/aliabid94) in [PR 3291](https://github.com/gradio-app/gradio/pull/3291)
- Allow developers to access the username of a logged-in user from the `gr.Request()` object using the `.username` attribute by [@abidlabs](https://github.com/abidlabs) in [PR 3296](https://github.com/gradio-app/gradio/pull/3296)
- Add `preview` option to `Gallery.style` that launches the gallery in preview mode when first loaded by [@freddyaboulton](https://github.com/freddyaboulton) in [PR 3345](https://github.com/gradio-app/gradio/pull/3345)

## Bug Fixes:

- Ensure `mirror_webcam` is always respected by [@pngwn](https://github.com/pngwn) in [PR 3245](https://github.com/gradio-app/gradio/pull/3245)
- Fix issue where updated markdown links were not being opened in a new tab by [@gante](https://github.com/gante) in [PR 3236](https://github.com/gradio-app/gradio/pull/3236)
- API Docs Fixes by [@aliabd](https://github.com/aliabd) in [PR 3287](https://github.com/gradio-app/gradio/pull/3287)
- Added a timeout to queue messages as some demos were experiencing infinitely growing queues from active jobs waiting forever for clients to respond by [@freddyaboulton](https://github.com/freddyaboulton) in [PR 3196](https://github.com/gradio-app/gradio/pull/3196)
- Fixes the height of rendered LaTeX images so that they match the height of surrounding text by [@abidlabs](https://github.com/abidlabs) in [PR 3258](https://github.com/gradio-app/gradio/pull/3258) and in [PR 3276](https://github.com/gradio-app/gradio/pull/3276)
- Fix bug where matplotlib images where always too small on the front end by [@freddyaboulton](https://github.com/freddyaboulton) in [PR 3274](https://github.com/gradio-app/gradio/pull/3274)
- Remove embed's `initial_height` when loading is complete so the embed finds its natural height once it is loaded [@pngwn](https://github.com/pngwn) in [PR 3292](https://github.com/gradio-app/gradio/pull/3292)
- Prevent Sketch from crashing when a default image is provided by [@pngwn](https://github.com/pngwn) in [PR 3277](https://github.com/gradio-app/gradio/pull/3277)
- Respect the `shape` argument on the front end when creating Image Sketches by [@pngwn](https://github.com/pngwn) in [PR 3277](https://github.com/gradio-app/gradio/pull/3277)
- Fix infinite loop caused by setting `Dropdown's` value to be `[]` and adding a change event on the dropdown by [@freddyaboulton](https://github.com/freddyaboulton) in [PR 3295](https://github.com/gradio-app/gradio/pull/3295)
- Fix change event listed twice in image docs by [@aliabd](https://github.com/aliabd) in [PR 3318](https://github.com/gradio-app/gradio/pull/3318)
- Fix bug that cause UI to be vertically centered at all times by [@pngwn](https://github.com/pngwn) in [PR 3336](https://github.com/gradio-app/gradio/pull/3336)
- Fix bug where `height` set in `Gallery.style` was not respected by the front-end by [@freddyaboulton](https://github.com/freddyaboulton) in [PR 3343](https://github.com/gradio-app/gradio/pull/3343)
- Ensure markdown lists are rendered correctly by [@pngwn](https://github.com/pngwn) in [PR 3341](https://github.com/gradio-app/gradio/pull/3341)
- Ensure that the initial empty value for `gr.Dropdown(Multiselect=True)` is an empty list and the initial value for `gr.Dropdown(Multiselect=False)` is an empty string by [@pngwn](https://github.com/pngwn) in [PR 3338](https://github.com/gradio-app/gradio/pull/3338)
- Ensure uploaded images respect the shape property when the canvas is also enabled by [@pngwn](https://github.com/pngwn) in [PR 3351](https://github.com/gradio-app/gradio/pull/3351)
- Ensure that Google Analytics works correctly when gradio apps are created with `analytics_enabled=True` by [@abidlabs](https://github.com/abidlabs) in [PR 3349](https://github.com/gradio-app/gradio/pull/3349)
- Fix bug where files were being re-uploaded after updates by [@freddyaboulton](https://github.com/freddyaboulton) in [PR 3375](https://github.com/gradio-app/gradio/pull/3375)
- Fix error when using backen_fn and custom js at the same time by [@jialeicui](https://github.com/jialeicui) in [PR 3358](https://github.com/gradio-app/gradio/pull/3358)
- Support new embeds for huggingface spaces subdomains by [@pngwn](https://github.com/pngwn) in [PR 3367](https://github.com/gradio-app/gradio/pull/3367)

## Documentation Changes:

- Added the `types` field to the dependency field in the config by [@freddyaboulton](https://github.com/freddyaboulton) in [PR 3315](https://github.com/gradio-app/gradio/pull/3315)
- Gradio Status Page by [@aliabd](https://github.com/aliabd) in [PR 3331](https://github.com/gradio-app/gradio/pull/3331)
- Adds a Guide on setting up a dashboard from Supabase data using the `gr.BarPlot`
  component by [@abidlabs](https://github.com/abidlabs) in [PR 3275](https://github.com/gradio-app/gradio/pull/3275)

## Testing and Infrastructure Changes:

- Adds a script to benchmark the performance of the queue and adds some instructions on how to use it. By [@freddyaboulton](https://github.com/freddyaboulton) and [@abidlabs](https://github.com/abidlabs) in [PR 3272](https://github.com/gradio-app/gradio/pull/3272)
- Flaky python tests no longer cancel non-flaky tests by [@freddyaboulton](https://github.com/freddyaboulton) in [PR 3344](https://github.com/gradio-app/gradio/pull/3344)

## Breaking Changes:

- Chatbot bubble colors can no longer be set by `chatbot.style(color_map=)` by [@aliabid94] in [PR 3370](https://github.com/gradio-app/gradio/pull/3370)

## Full Changelog:

- Fixed comment typo in components.py by [@eltociear](https://github.com/eltociear) in [PR 3235](https://github.com/gradio-app/gradio/pull/3235)
- Cleaned up chatbot ui look and feel by [@aliabid94] in [PR 3370](https://github.com/gradio-app/gradio/pull/3370)

## Contributors Shoutout:

No changes to highlight.

# Version 3.19.1

## New Features:

No changes to highlight.

## Bug Fixes:

- UI fixes including footer and API docs by [@aliabid94](https://github.com/aliabid94) in [PR 3242](https://github.com/gradio-app/gradio/pull/3242)
- Updated image upload component to accept all image formats, including lossless formats like .webp by [@fienestar](https://github.com/fienestar) in [PR 3225](https://github.com/gradio-app/gradio/pull/3225)

## Documentation Changes:

No changes to highlight.

## Testing and Infrastructure Changes:

No changes to highlight.

## Breaking Changes:

No changes to highlight.

## Full Changelog:

- Added backend support for themes by [@aliabid94](https://github.com/aliabid94) in [PR 2931](https://github.com/gradio-app/gradio/pull/2931)
- Added support for button sizes "lg" (default) and "sm".

## Contributors Shoutout:

No changes to highlight.

# Version 3.19.0

## New Features:

### Improved embedding experience

When embedding a spaces-hosted gradio app as a web component, you now get an improved UI linking back to the original space, better error handling and more intelligent load performance. No changes are required to your code to benefit from this enhanced experience; simply upgrade your gradio SDK to the latest version.

![](https://user-images.githubusercontent.com/12937446/219653294-86937632-72c1-4e93-a77c-af705d49382a.png)

This behaviour is configurable. You can disable the info panel at the bottom by passing `info="false"`. You can disable the container entirely by passing `container="false"`.

Error statuses are reported in the UI with an easy way for end-users to report problems to the original space author via the community tab of that Hugginface space:

![](https://user-images.githubusercontent.com/12937446/219655499-88019443-d694-44e7-9e6d-242e19d10a5c.png)

By default, gradio apps are lazy loaded, vastly improving performance when there are several demos on the page. Metadata is loaded ahead of time, but the space will only be loaded and rendered when it is in view.

This behaviour is configurable. You can pass `eager="true"` to load and render the space regardless of whether or not it is currently on the screen.

by [@pngwn](https://github.com/pngwn) in [PR 3205](https://github.com/gradio-app/gradio/pull/3205)

### New `gr.BarPlot` component! 📊

Create interactive bar plots from a high-level interface with `gr.BarPlot`.
No need to remember matplotlib syntax anymore!

Example usage:

```python
import gradio as gr
import pandas as pd

simple = pd.DataFrame({
    'a': ['A', 'B', 'C', 'D', 'E', 'F', 'G', 'H', 'I'],
    'b': [28, 55, 43, 91, 81, 53, 19, 87, 52]
})

with gr.Blocks() as demo:
    gr.BarPlot(
        simple,
        x="a",
        y="b",
        title="Simple Bar Plot with made up data",
        tooltip=['a', 'b'],
    )

demo.launch()
```

By [@freddyaboulton](https://github.com/freddyaboulton) in [PR 3157](https://github.com/gradio-app/gradio/pull/3157)

### Bokeh plots are back! 🌠

Fixed a bug that prevented bokeh plots from being displayed on the front end and extended support for both 2.x and 3.x versions of bokeh!

![image](https://user-images.githubusercontent.com/41651716/219468324-0d82e07f-8fb4-4ff9-b40c-8250b29e45f7.png)

By [@freddyaboulton](https://github.com/freddyaboulton) in [PR 3212](https://github.com/gradio-app/gradio/pull/3212)

## Bug Fixes:

- Adds ability to add a single message from the bot or user side. Ex: specify `None` as the second value in the tuple, to add a single message in the chatbot from the "bot" side.

```python
gr.Chatbot([("Hi, I'm DialoGPT. Try asking me a question.", None)])
```

By [@dawoodkhan82](https://github.com/dawoodkhan82) in [PR 3165](https://github.com/gradio-app/gradio/pull/3165)

- Fixes `gr.utils.delete_none` to only remove props whose values are `None` from the config by [@abidlabs](https://github.com/abidlabs) in [PR 3188](https://github.com/gradio-app/gradio/pull/3188)
- Fix bug where embedded demos were not loading files properly by [@freddyaboulton](https://github.com/freddyaboulton) in [PR 3177](https://github.com/gradio-app/gradio/pull/3177)
- The `change` event is now triggered when users click the 'Clear All' button of the multiselect DropDown component by [@freddyaboulton](https://github.com/freddyaboulton) in [PR 3195](https://github.com/gradio-app/gradio/pull/3195)
- Stops File component from freezing when a large file is uploaded by [@aliabid94](https://github.com/aliabid94) in [PR 3191](https://github.com/gradio-app/gradio/pull/3191)
- Support Chinese pinyin in Dataframe by [@aliabid94](https://github.com/aliabid94) in [PR 3206](https://github.com/gradio-app/gradio/pull/3206)
- The `clear` event is now triggered when images are cleared by [@freddyaboulton](https://github.com/freddyaboulton) in [PR 3218](https://github.com/gradio-app/gradio/pull/3218)
- Fix bug where auth cookies where not sent when connecting to an app via http by [@freddyaboulton](https://github.com/freddyaboulton) in [PR 3223](https://github.com/gradio-app/gradio/pull/3223)
- Ensure latext CSS is always applied in light and dark mode by [@pngwn](https://github.com/pngwn) in [PR 3233](https://github.com/gradio-app/gradio/pull/3233)

## Documentation Changes:

- Sort components in docs by alphabetic order by [@aliabd](https://github.com/aliabd) in [PR 3152](https://github.com/gradio-app/gradio/pull/3152)
- Changes to W&B guide by [@scottire](https://github.com/scottire) in [PR 3153](https://github.com/gradio-app/gradio/pull/3153)
- Keep pnginfo metadata for gallery by [@wfng92](https://github.com/wfng92) in [PR 3150](https://github.com/gradio-app/gradio/pull/3150)
- Add a section on how to run a Gradio app locally [@osanseviero](https://github.com/osanseviero) in [PR 3170](https://github.com/gradio-app/gradio/pull/3170)
- Fixed typos in gradio events function documentation by [@vidalmaxime](https://github.com/vidalmaxime) in [PR 3168](https://github.com/gradio-app/gradio/pull/3168)
- Added an example using Gradio's batch mode with the diffusers library by [@abidlabs](https://github.com/abidlabs) in [PR 3224](https://github.com/gradio-app/gradio/pull/3224)

## Testing and Infrastructure Changes:

No changes to highlight.

## Breaking Changes:

No changes to highlight.

## Full Changelog:

- Fix demos page css and add close demos button by [@aliabd](https://github.com/aliabd) in [PR 3151](https://github.com/gradio-app/gradio/pull/3151)
- Caches temp files from base64 input data by giving them a deterministic path based on the contents of data by [@abidlabs](https://github.com/abidlabs) in [PR 3197](https://github.com/gradio-app/gradio/pull/3197)
- Better warnings (when there is a mismatch between the number of output components and values returned by a function, or when the `File` component or `UploadButton` component includes a `file_types` parameter along with `file_count=="dir"`) by [@abidlabs](https://github.com/abidlabs) in [PR 3194](https://github.com/gradio-app/gradio/pull/3194)
- Raises a `gr.Error` instead of a regular Python error when you use `gr.Interface.load()` to load a model and there's an error querying the HF API by [@abidlabs](https://github.com/abidlabs) in [PR 3194](https://github.com/gradio-app/gradio/pull/3194)
- Fixed gradio share links so that they are persistent and do not reset if network
  connection is disrupted by by [XciD](https://github.com/XciD), [Wauplin](https://github.com/Wauplin), and [@abidlabs](https://github.com/abidlabs) in [PR 3149](https://github.com/gradio-app/gradio/pull/3149) and a follow-up to allow it to work for users upgrading from a previous Gradio version in [PR 3221](https://github.com/gradio-app/gradio/pull/3221)

## Contributors Shoutout:

No changes to highlight.

# Version 3.18.0

## New Features:

### Revamped Stop Button for Interfaces 🛑

If your Interface function is a generator, there used to be a separate `Stop` button displayed next
to the `Submit` button.

We've revamed the `Submit` button so that it turns into a `Stop` button during the generation process.
Clicking on the `Stop` button will cancel the generation and turn it back to a `Submit` button.
The `Stop` button will automatically turn back to a `Submit` button at the end of the generation if you don't use it!

By [@freddyaboulton](https://github.com/freddyaboulton) in [PR 3124](https://github.com/gradio-app/gradio/pull/3124)

### Queue now works with reload mode!

You can now call `queue` on your `demo` outside of the `if __name__ == "__main__"` block and
run the script in reload mode with the `gradio` command.

Any changes to the `app.py` file will be reflected in the webpage automatically and the queue will work
properly!

By [@freddyaboulton](https://github.com/freddyaboulton) in [PR 3089](https://github.com/gradio-app/gradio/pull/3089)

### Allow serving files from additional directories

```python
demo = gr.Interface(...)
demo.launch(
  file_directories=["/var/lib/demo/path/to/resources"]
)
```

By [@maxaudron](https://github.com/maxaudron) in [PR 3075](https://github.com/gradio-app/gradio/pull/3075)

## Bug Fixes:

- Fixes URL resolution on Windows by [@abidlabs](https://github.com/abidlabs) in [PR 3108](https://github.com/gradio-app/gradio/pull/3108)
- Example caching now works with components without a label attribute (e.g. `Column`) by [@abidlabs](https://github.com/abidlabs) in [PR 3123](https://github.com/gradio-app/gradio/pull/3123)
- Ensure the Video component correctly resets the UI state when a new video source is loaded and reduce choppiness of UI by [@pngwn](https://github.com/abidlabs) in [PR 3117](https://github.com/gradio-app/gradio/pull/3117)
- Fixes loading private Spaces by [@abidlabs](https://github.com/abidlabs) in [PR 3068](https://github.com/gradio-app/gradio/pull/3068)
- Added a warning when attempting to launch an `Interface` via the `%%blocks` jupyter notebook magic command by [@freddyaboulton](https://github.com/freddyaboulton) in [PR 3126](https://github.com/gradio-app/gradio/pull/3126)
- Fixes bug where interactive output image cannot be set when in edit mode by [@dawoodkhan82](https://github.com/@dawoodkhan82) in [PR 3135](https://github.com/gradio-app/gradio/pull/3135)
- A share link will automatically be created when running on Sagemaker notebooks so that the front-end is properly displayed by [@abidlabs](https://github.com/abidlabs) in [PR 3137](https://github.com/gradio-app/gradio/pull/3137)
- Fixes a few dropdown component issues; hide checkmark next to options as expected, and keyboard hover is visible by [@dawoodkhan82](https://github.com/dawoodkhan82) in [PR 3145]https://github.com/gradio-app/gradio/pull/3145)
- Fixed bug where example pagination buttons were not visible in dark mode or displayed under the examples table. By [@freddyaboulton](https://github.com/freddyaboulton) in [PR 3144](https://github.com/gradio-app/gradio/pull/3144)
- Fixed bug where the font color of axis labels and titles for native plots did not respond to dark mode preferences. By [@freddyaboulton](https://github.com/freddyaboulton) in [PR 3146](https://github.com/gradio-app/gradio/pull/3146)

## Documentation Changes:

- Added a guide on the 4 kinds of Gradio Interfaces by [@yvrjsharma](https://github.com/yvrjsharma) and [@abidlabs](https://github.com/abidlabs) in [PR 3003](https://github.com/gradio-app/gradio/pull/3003)
- Explained that the parameters in `launch` will not be respected when using reload mode, e.g. `gradio` command by [@freddyaboulton](https://github.com/freddyaboulton) in [PR 3089](https://github.com/gradio-app/gradio/pull/3089)
- Added a demo to show how to set up variable numbers of outputs in Gradio by [@abidlabs](https://github.com/abidlabs) in [PR 3127](https://github.com/gradio-app/gradio/pull/3127)
- Updated docs to reflect that the `equal_height` parameter should be passed to the `.style()` method of `gr.Row()` by [@freddyaboulton](https://github.com/freddyaboulton) in [PR 3125](https://github.com/gradio-app/gradio/pull/3125)

## Testing and Infrastructure Changes:

No changes to highlight.

## Breaking Changes:

No changes to highlight.

## Full Changelog:

- Changed URL of final image for `fake_diffusion` demos by [@freddyaboulton](https://github.com/freddyaboulton) in [PR 3120](https://github.com/gradio-app/gradio/pull/3120)

## Contributors Shoutout:

No changes to highlight.

# Version 3.17.1

## New Features:

### iOS image rotation fixed 🔄

Previously photos uploaded via iOS would be rotated after processing. This has been fixed by [@freddyaboulton](https://github.com/freddyaboulton) in [PR 3089](https://github.com/gradio-app/gradio/pull/3091)

#### Before

![image](https://user-images.githubusercontent.com/41651716/215846507-a36e9d05-1ac2-4867-8ab3-ce045a9415d9.png)

#### After

![image](https://user-images.githubusercontent.com/41651716/215846554-e41773ed-70f0-491a-9952-6a18babf91ef.png)

### Run on Kaggle kernels 🧪

A share link will automatically be created when running on Kaggle kernels (notebooks) so that the front-end is properly displayed.

![image](https://user-images.githubusercontent.com/41651716/216104254-2cf55599-449c-436c-b57e-40f6a83f9eee.png)

By [@freddyaboulton](https://github.com/freddyaboulton) in [PR 3101](https://github.com/gradio-app/gradio/pull/3101)

## Bug Fixes:

- Fix bug where examples were not rendered correctly for demos created with Blocks api that had multiple input compinents by [@freddyaboulton](https://github.com/freddyaboulton) in [PR 3090](https://github.com/gradio-app/gradio/pull/3090)
- Fix change event listener for JSON, HighlightedText, Chatbot by [@aliabid94](https://github.com/aliabid94) in [PR 3095](https://github.com/gradio-app/gradio/pull/3095)
- Fixes bug where video and file change event not working [@tomchang25](https://github.com/tomchang25) in [PR 3098](https://github.com/gradio-app/gradio/pull/3098)
- Fixes bug where static_video play and pause event not working [@tomchang25](https://github.com/tomchang25) in [PR 3098](https://github.com/gradio-app/gradio/pull/3098)
- Fixed `Gallery.style(grid=...)` by by [@aliabd](https://github.com/aliabd) in [PR 3107](https://github.com/gradio-app/gradio/pull/3107)

## Documentation Changes:

- Update chatbot guide to include blocks demo and markdown support section by [@dawoodkhan82](https://github.com/dawoodkhan82) in [PR 3023](https://github.com/gradio-app/gradio/pull/3023)

* Fix a broken link in the Quick Start guide, by [@cakiki](https://github.com/cakiki) in [PR 3109](https://github.com/gradio-app/gradio/pull/3109)
* Better docs navigation on mobile by [@aliabd](https://github.com/aliabd) in [PR 3112](https://github.com/gradio-app/gradio/pull/3112)
* Add a guide on using Gradio with [Comet](https://comet.com/), by [@DN6](https://github.com/DN6/) in [PR 3058](https://github.com/gradio-app/gradio/pull/3058)

## Testing and Infrastructure Changes:

No changes to highlight.

## Breaking Changes:

No changes to highlight.

## Full Changelog:

- Set minimum `markdown-it-py` version to `2.0.0` so that the dollar math plugin is compatible by [@freddyaboulton](https://github.com/freddyaboulton) in [PR 3102](https://github.com/gradio-app/gradio/pull/3102)

## Contributors Shoutout:

No changes to highlight.

# Version 3.17.0

## New Features:

### Extended support for Interface.load! 🏗️

You can now load `image-to-text` and `conversational` pipelines from the hub!

### Image-to-text Demo

```python
io = gr.Interface.load("models/nlpconnect/vit-gpt2-image-captioning",
                       api_key="<optional-api-key>")
io.launch()
```

<img width="1087" alt="image" src="https://user-images.githubusercontent.com/41651716/213260197-dc5d80b4-6e50-4b3a-a764-94980930ac38.png">

### conversational Demo

```python
chatbot = gr.Interface.load("models/microsoft/DialoGPT-medium",
                           api_key="<optional-api-key>")
chatbot.launch()
```

![chatbot_load](https://user-images.githubusercontent.com/41651716/213260220-3eaa25b7-a38b-48c6-adeb-2718bdf297a2.gif)

By [@freddyaboulton](https://github.com/freddyaboulton) in [PR 3011](https://github.com/gradio-app/gradio/pull/3011)

### Download Button added to Model3D Output Component 📥

No need for an additional file output component to enable model3d file downloads anymore. We now added a download button to the model3d component itself.

<img width="739" alt="Screenshot 2023-01-18 at 3 52 45 PM" src="https://user-images.githubusercontent.com/12725292/213294198-5f4fda35-bde7-450c-864f-d5683e7fa29a.png">

By [@dawoodkhan82](https://github.com/dawoodkhan82) in [PR 3014](https://github.com/gradio-app/gradio/pull/3014)

### Fixing Auth on Spaces 🔑

Authentication on spaces works now! Third party cookies must be enabled on your browser to be able
to log in. Some browsers disable third party cookies by default (Safari, Chrome Incognito).

![auth_spaces](https://user-images.githubusercontent.com/41651716/215528417-09538933-0576-4d1d-b3b9-1e877ab01905.gif)

## Bug Fixes:

- Fixes bug where interpretation event was not configured correctly by [@freddyaboulton](https://github.com/freddyaboulton) in [PR 2993](https://github.com/gradio-app/gradio/pull/2993)
- Fix relative import bug in reload mode by [@freddyaboulton](https://github.com/freddyaboulton) in [PR 2992](https://github.com/gradio-app/gradio/pull/2992)
- Fixes bug where png files were not being recognized when uploading images by [@abidlabs](https://github.com/abidlabs) in [PR 3002](https://github.com/gradio-app/gradio/pull/3002)
- Fixes bug where external Spaces could not be loaded and used as functions if they returned files by [@abidlabs](https://github.com/abidlabs) in [PR 3004](https://github.com/gradio-app/gradio/pull/3004)
- Fix bug where file serialization output was not JSON serializable by [@freddyaboulton](https://github.com/freddyaboulton) in [PR 2999](https://github.com/gradio-app/gradio/pull/2999)
- Fixes bug where png files were not being recognized when uploading images by [@abidlabs](https://github.com/abidlabs) in [PR 3002](https://github.com/gradio-app/gradio/pull/3002)
- Fixes bug where temporary uploaded files were not being added to temp sets by [@abidlabs](https://github.com/abidlabs) in [PR 3005](https://github.com/gradio-app/gradio/pull/3005)
- Fixes issue where markdown support in chatbot breaks older demos [@dawoodkhan82](https://github.com/dawoodkhan82) in [PR 3006](https://github.com/gradio-app/gradio/pull/3006)
- Fixes the `/file/` route that was broken in a recent change in [PR 3010](https://github.com/gradio-app/gradio/pull/3010)
- Fix bug where the Image component could not serialize image urls by [@freddyaboulton](https://github.com/freddyaboulton) in [PR 2957](https://github.com/gradio-app/gradio/pull/2957)
- Fix forwarding for guides after SEO renaming by [@aliabd](https://github.com/aliabd) in [PR 3017](https://github.com/gradio-app/gradio/pull/3017)
- Switch all pages on the website to use latest stable gradio by [@aliabd](https://github.com/aliabd) in [PR 3016](https://github.com/gradio-app/gradio/pull/3016)
- Fix bug related to deprecated parameters in `huggingface_hub` for the HuggingFaceDatasetSaver in [PR 3025](https://github.com/gradio-app/gradio/pull/3025)
- Added better support for symlinks in the way absolute paths are resolved by [@abidlabs](https://github.com/abidlabs) in [PR 3037](https://github.com/gradio-app/gradio/pull/3037)
- Fix several minor frontend bugs (loading animation, examples as gallery) frontend [@aliabid94](https://github.com/3026) in [PR 2961](https://github.com/gradio-app/gradio/pull/3026).
- Fixes bug that the chatbot sample code does not work with certain input value by [@petrov826](https://github.com/petrov826) in [PR 3039](https://github.com/gradio-app/gradio/pull/3039).
- Fix shadows for form element and ensure focus styles more visible in dark mode [@pngwn](https://github.com/pngwn) in [PR 3042](https://github.com/gradio-app/gradio/pull/3042).
- Fixed bug where the Checkbox and Dropdown change events were not triggered in response to other component changes by [@freddyaboulton](https://github.com/freddyaboulton) in [PR 3045](https://github.com/gradio-app/gradio/pull/3045)
- Fix bug where the queue was not properly restarted after launching a `closed` app by [@freddyaboulton](https://github.com/freddyaboulton) in [PR 3022](https://github.com/gradio-app/gradio/pull/3022)
- Adding missing embedded components on docs by [@aliabd](https://github.com/aliabd) in [PR 3027](https://github.com/gradio-app/gradio/pull/3027)
- Fixes bug where app would crash if the `file_types` parameter of `gr.File` or `gr.UploadButton` was not a list by [@freddyaboulton](https://github.com/freddyaboulton) in [PR 3048](https://github.com/gradio-app/gradio/pull/3048)
- Ensure CSS mounts correctly regardless of how many Gradio instances are on the page [@pngwn](https://github.com/pngwn) in [PR 3059](https://github.com/gradio-app/gradio/pull/3059).
- Fix bug where input component was not hidden in the frontend for `UploadButton` by [@freddyaboulton](https://github.com/freddyaboulton) in [PR 3053](https://github.com/gradio-app/gradio/pull/3053)
- Fixes issue where after clicking submit or undo, the sketch output wouldn't clear. [@dawoodkhan82](https://github.com/dawoodkhan82) in [PR 3047](https://github.com/gradio-app/gradio/pull/3047)
- Ensure spaces embedded via the web component always use the correct URLs for server requests and change ports for testing to avoid strange collisions when users are working with embedded apps locally by [@pngwn](https://github.com/pngwn) in [PR 3065](https://github.com/gradio-app/gradio/pull/3065)
- Preserve selected image of Gallery through updated by [@freddyaboulton](https://github.com/freddyaboulton) in [PR 3061](https://github.com/gradio-app/gradio/pull/3061)
- Fix bug where auth was not respected on HF spaces by [@freddyaboulton](https://github.com/freddyaboulton) and [@aliabid94](https://github.com/aliabid94) in [PR 3049](https://github.com/gradio-app/gradio/pull/3049)
- Fixes bug where tabs selected attribute not working if manually change tab by [@tomchang25](https://github.com/tomchang25) in [3055](https://github.com/gradio-app/gradio/pull/3055)
- Change chatbot to show dots on progress, and fix bug where chatbot would not stick to bottom in the case of images by [@aliabid94](https://github.com/aliabid94) in [PR 3067](https://github.com/gradio-app/gradio/pull/3079)

## Documentation Changes:

- SEO improvements to guides by[@aliabd](https://github.com/aliabd) in [PR 2915](https://github.com/gradio-app/gradio/pull/2915)
- Use `gr.LinePlot` for the `blocks_kinematics` demo by [@freddyaboulton](https://github.com/freddyaboulton) in [PR 2998](https://github.com/gradio-app/gradio/pull/2998)
- Updated the `interface_series_load` to include some inline markdown code by [@abidlabs](https://github.com/abidlabs) in [PR 3051](https://github.com/gradio-app/gradio/pull/3051)

## Testing and Infrastructure Changes:

- Adds a GitHub action to test if any large files (> 5MB) are present by [@abidlabs](https://github.com/abidlabs) in [PR 3013](https://github.com/gradio-app/gradio/pull/3013)

## Breaking Changes:

No changes to highlight.

## Full Changelog:

- Rewrote frontend using CSS variables for themes by [@pngwn](https://github.com/pngwn) in [PR 2840](https://github.com/gradio-app/gradio/pull/2840)
- Moved telemetry requests to run on background threads by [@abidlabs](https://github.com/abidlabs) in [PR 3054](https://github.com/gradio-app/gradio/pull/3054)

## Contributors Shoutout:

No changes to highlight.

# Version 3.16.2

## New Features:

No changes to highlight.

## Bug Fixes:

- Fixed file upload fails for files with zero size by [@dawoodkhan82](https://github.com/dawoodkhan82) in [PR 2923](https://github.com/gradio-app/gradio/pull/2923)
- Fixed bug where `mount_gradio_app` would not launch if the queue was enabled in a gradio app by [@freddyaboulton](https://github.com/freddyaboulton) in [PR 2939](https://github.com/gradio-app/gradio/pull/2939)
- Fix custom long CSS handling in Blocks by [@anton-l](https://github.com/anton-l) in [PR 2953](https://github.com/gradio-app/gradio/pull/2953)
- Recovers the dropdown change event by [@abidlabs](https://github.com/abidlabs) in [PR 2954](https://github.com/gradio-app/gradio/pull/2954).
- Fix audio file output by [@aliabid94](https://github.com/aliabid94) in [PR 2961](https://github.com/gradio-app/gradio/pull/2961).
- Fixed bug where file extensions of really long files were not kept after download by [@freddyaboulton](https://github.com/freddyaboulton) in [PR 2929](https://github.com/gradio-app/gradio/pull/2929)
- Fix bug where outputs for examples where not being returned by the backend by [@freddyaboulton](https://github.com/freddyaboulton) in [PR 2955](https://github.com/gradio-app/gradio/pull/2955)
- Fix bug in `blocks_plug` demo that prevented switching tabs programmatically with python [@TashaSkyUp](https://github.com/https://github.com/TashaSkyUp) in [PR 2971](https://github.com/gradio-app/gradio/pull/2971).

## Documentation Changes:

No changes to highlight.

## Testing and Infrastructure Changes:

No changes to highlight.

## Breaking Changes:

No changes to highlight.

## Full Changelog:

No changes to highlight.

## Contributors Shoutout:

No changes to highlight.

# Version 3.16.1

## New Features:

No changes to highlight.

## Bug Fixes:

- Fix audio file output by [@aliabid94](https://github.com/aliabid94) in [PR 2950](https://github.com/gradio-app/gradio/pull/2950).

## Documentation Changes:

No changes to highlight.

## Testing and Infrastructure Changes:

No changes to highlight.

## Breaking Changes:

No changes to highlight.

## Full Changelog:

No changes to highlight.

## Contributors Shoutout:

No changes to highlight.

# Version 3.16.0

## New Features:

### Send custom progress updates by adding a `gr.Progress` argument after the input arguments to any function. Example:

```python
def reverse(word, progress=gr.Progress()):
    progress(0, desc="Starting")
    time.sleep(1)
    new_string = ""
    for letter in progress.tqdm(word, desc="Reversing"):
        time.sleep(0.25)
        new_string = letter + new_string
    return new_string

demo = gr.Interface(reverse, gr.Text(), gr.Text())
```

Progress indicator bar by [@aliabid94](https://github.com/aliabid94) in [PR 2750](https://github.com/gradio-app/gradio/pull/2750).

- Added `title` argument to `TabbedInterface` by @MohamedAliRashad in [#2888](https://github.com/gradio-app/gradio/pull/2888)
- Add support for specifying file extensions for `gr.File` and `gr.UploadButton`, using `file_types` parameter (e.g `gr.File(file_count="multiple", file_types=["text", ".json", ".csv"])`) by @dawoodkhan82 in [#2901](https://github.com/gradio-app/gradio/pull/2901)
- Added `multiselect` option to `Dropdown` by @dawoodkhan82 in [#2871](https://github.com/gradio-app/gradio/pull/2871)

### With `multiselect` set to `true` a user can now select multiple options from the `gr.Dropdown` component.

```python
gr.Dropdown(["angola", "pakistan", "canada"], multiselect=True, value=["angola"])
```

<img width="610" alt="Screenshot 2023-01-03 at 4 14 36 PM" src="https://user-images.githubusercontent.com/12725292/210442547-c86975c9-4b4f-4b8e-8803-9d96e6a8583a.png">

## Bug Fixes:

- Fixed bug where an error opening an audio file led to a crash by [@FelixDombek](https://github.com/FelixDombek) in [PR 2898](https://github.com/gradio-app/gradio/pull/2898)
- Fixed bug where setting `default_enabled=False` made it so that the entire queue did not start by [@freddyaboulton](https://github.com/freddyaboulton) in [PR 2876](https://github.com/gradio-app/gradio/pull/2876)
- Fixed bug where csv preview for DataFrame examples would show filename instead of file contents by [@freddyaboulton](https://github.com/freddyaboulton) in [PR 2877](https://github.com/gradio-app/gradio/pull/2877)
- Fixed bug where an error raised after yielding iterative output would not be displayed in the browser by
  [@JaySmithWpg](https://github.com/JaySmithWpg) in [PR 2889](https://github.com/gradio-app/gradio/pull/2889)
- Fixed bug in `blocks_style` demo that was preventing it from launching by [@freddyaboulton](https://github.com/freddyaboulton) in [PR 2890](https://github.com/gradio-app/gradio/pull/2890)
- Fixed bug where files could not be downloaded by [@freddyaboulton](https://github.com/freddyaboulton) in [PR 2926](https://github.com/gradio-app/gradio/pull/2926)
- Fixed bug where cached examples were not displaying properly by [@a-rogalska](https://github.com/a-rogalska) in [PR 2974](https://github.com/gradio-app/gradio/pull/2974)

## Documentation Changes:

- Added a Guide on using Google Sheets to create a real-time dashboard with Gradio's `DataFrame` and `LinePlot` component, by [@abidlabs](https://github.com/abidlabs) in [PR 2816](https://github.com/gradio-app/gradio/pull/2816)
- Add a components - events matrix on the docs by [@aliabd](https://github.com/aliabd) in [PR 2921](https://github.com/gradio-app/gradio/pull/2921)

## Testing and Infrastructure Changes:

- Deployed PRs from forks to spaces by [@freddyaboulton](https://github.com/freddyaboulton) in [PR 2895](https://github.com/gradio-app/gradio/pull/2895)

## Breaking Changes:

No changes to highlight.

## Full Changelog:

- The `default_enabled` parameter of the `Blocks.queue` method has no effect by [@freddyaboulton](https://github.com/freddyaboulton) in [PR 2876](https://github.com/gradio-app/gradio/pull/2876)
- Added typing to several Python files in codebase by [@abidlabs](https://github.com/abidlabs) in [PR 2887](https://github.com/gradio-app/gradio/pull/2887)
- Excluding untracked files from demo notebook check action by [@aliabd](https://github.com/aliabd) in [PR 2897](https://github.com/gradio-app/gradio/pull/2897)
- Optimize images and gifs by [@aliabd](https://github.com/aliabd) in [PR 2922](https://github.com/gradio-app/gradio/pull/2922)
- Updated typing by [@1nF0rmed](https://github.com/1nF0rmed) in [PR 2904](https://github.com/gradio-app/gradio/pull/2904)

## Contributors Shoutout:

- @JaySmithWpg for making their first contribution to gradio!
- @MohamedAliRashad for making their first contribution to gradio!

# Version 3.15.0

## New Features:

Gradio's newest plotting component `gr.LinePlot`! 📈

With this component you can easily create time series visualizations with customizable
appearance for your demos and dashboards ... all without having to know an external plotting library.

For an example of the api see below:

```python
gr.LinePlot(stocks,
            x="date",
            y="price",
            color="symbol",
            color_legend_position="bottom",
            width=600, height=400, title="Stock Prices")
```

![image](https://user-images.githubusercontent.com/41651716/208711646-81ae3745-149b-46a3-babd-0569aecdd409.png)

By [@freddyaboulton](https://github.com/freddyaboulton) in [PR 2807](https://github.com/gradio-app/gradio/pull/2807)

## Bug Fixes:

- Fixed bug where the `examples_per_page` parameter of the `Examples` component was not passed to the internal `Dataset` component by [@freddyaboulton](https://github.com/freddyaboulton) in [PR 2861](https://github.com/gradio-app/gradio/pull/2861)
- Fixes loading Spaces that have components with default values by [@abidlabs](https://github.com/abidlabs) in [PR 2855](https://github.com/gradio-app/gradio/pull/2855)
- Fixes flagging when `allow_flagging="auto"` in `gr.Interface()` by [@abidlabs](https://github.com/abidlabs) in [PR 2695](https://github.com/gradio-app/gradio/pull/2695)
- Fixed bug where passing a non-list value to `gr.CheckboxGroup` would crash the entire app by [@freddyaboulton](https://github.com/freddyaboulton) in [PR 2866](https://github.com/gradio-app/gradio/pull/2866)

## Documentation Changes:

- Added a Guide on using BigQuery with Gradio's `DataFrame` and `ScatterPlot` component,
  by [@abidlabs](https://github.com/abidlabs) in [PR 2794](https://github.com/gradio-app/gradio/pull/2794)

## Testing and Infrastructure Changes:

No changes to highlight.

## Breaking Changes:

No changes to highlight.

## Full Changelog:

- Fixed importing gradio can cause PIL.Image.registered_extensions() to break by `[@aliencaocao](https://github.com/aliencaocao)` in `[PR 2846](https://github.com/gradio-app/gradio/pull/2846)`
- Fix css glitch and navigation in docs by [@aliabd](https://github.com/aliabd) in [PR 2856](https://github.com/gradio-app/gradio/pull/2856)
- Added the ability to set `x_lim`, `y_lim` and legend positions for `gr.ScatterPlot` by [@freddyaboulton](https://github.com/freddyaboulton) in [PR 2807](https://github.com/gradio-app/gradio/pull/2807)
- Remove footers and min-height the correct way by [@aliabd](https://github.com/aliabd) in [PR 2860](https://github.com/gradio-app/gradio/pull/2860)

## Contributors Shoutout:

No changes to highlight.

# Version 3.14.0

## New Features:

### Add Waveform Visual Support to Audio

Adds a `gr.make_waveform()` function that creates a waveform video by combining an audio and an optional background image by [@dawoodkhan82](http://github.com/dawoodkhan82) and [@aliabid94](http://github.com/aliabid94) in [PR 2706](https://github.com/gradio-app/gradio/pull/2706. Helpful for making audio outputs much more shareable.

![waveform screenrecording](https://user-images.githubusercontent.com/7870876/206062396-164a5e71-451a-4fe0-94a7-cbe9269d57e6.gif)

### Allows Every Component to Accept an `every` Parameter

When a component's initial value is a function, the `every` parameter re-runs the function every `every` seconds. By [@abidlabs](https://github.com/abidlabs) in [PR 2806](https://github.com/gradio-app/gradio/pull/2806). Here's a code example:

```py
import gradio as gr

with gr.Blocks() as demo:
    df = gr.DataFrame(run_query, every=60*60)

demo.queue().launch()
```

## Bug Fixes:

- Fixed issue where too many temporary files were created, all with randomly generated
  filepaths. Now fewer temporary files are created and are assigned a path that is a
  hash based on the file contents by [@abidlabs](https://github.com/abidlabs) in [PR 2758](https://github.com/gradio-app/gradio/pull/2758)

## Documentation Changes:

No changes to highlight.

## Testing and Infrastructure Changes:

No changes to highlight.

## Breaking Changes:

No changes to highlight.

## Full Changelog:

No changes to highlight.

## Contributors Shoutout:

No changes to highlight.

# Version 3.13.2

## New Features:

No changes to highlight.

## Bug Fixes:

\*No changes to highlight.

-

## Documentation Changes:

- Improves documentation of several queuing-related parameters by [@abidlabs](https://github.com/abidlabs) in [PR 2825](https://github.com/gradio-app/gradio/pull/2825)

## Testing and Infrastructure Changes:

- Remove h11 pinning by [@ecederstrand](<[https://github.com/abidlabs](https://github.com/ecederstrand)>) in [PR 2820](<[https://github.com/gradio-app/gradio/pull/2808](https://github.com/gradio-app/gradio/pull/2820)>)

## Breaking Changes:

No changes to highlight.

## Full Changelog:

No changes to highlight.

## Contributors Shoutout:

No changes to highlight.

# Version 3.13.1

## New Features:

### New Shareable Links

Replaces tunneling logic based on ssh port-forwarding to that based on `frp` by [XciD](https://github.com/XciD) and [Wauplin](https://github.com/Wauplin) in [PR 2509](https://github.com/gradio-app/gradio/pull/2509)

You don't need to do anything differently, but when you set `share=True` in `launch()`,
you'll get this message and a public link that look a little bit different:

```bash
Setting up a public link... we have recently upgraded the way public links are generated. If you encounter any problems, please downgrade to gradio version 3.13.0
.
Running on public URL: https://bec81a83-5b5c-471e.gradio.live
```

These links are a more secure and scalable way to create shareable demos!

## Bug Fixes:

- Allows `gr.Dataframe()` to take a `pandas.DataFrame` that includes numpy array and other types as its initial value, by [@abidlabs](https://github.com/abidlabs) in [PR 2804](https://github.com/gradio-app/gradio/pull/2804)
- Add `altair` to requirements.txt by [@freddyaboulton](https://github.com/freddyaboulton) in [PR 2811](https://github.com/gradio-app/gradio/pull/2811)
- Added aria-labels to icon buttons that are built into UI components by [@emilyuhde](http://github.com/emilyuhde) in [PR 2791](https://github.com/gradio-app/gradio/pull/2791)

## Documentation Changes:

- Fixed some typos in the "Plot Component for Maps" guide by [@freddyaboulton](https://github.com/freddyaboulton) in [PR 2811](https://github.com/gradio-app/gradio/pull/2811)

## Testing and Infrastructure Changes:

- Fixed test for IP address by [@abidlabs](https://github.com/abidlabs) in [PR 2808](https://github.com/gradio-app/gradio/pull/2808)

## Breaking Changes:

No changes to highlight.

## Full Changelog:

- Fixed typo in parameter `visible` in classes in `templates.py` by [@abidlabs](https://github.com/abidlabs) in [PR 2805](https://github.com/gradio-app/gradio/pull/2805)
- Switched external service for getting IP address from `https://api.ipify.org` to `https://checkip.amazonaws.com/` by [@abidlabs](https://github.com/abidlabs) in [PR 2810](https://github.com/gradio-app/gradio/pull/2810)

## Contributors Shoutout:

No changes to highlight.

- Fixed typo in parameter `visible` in classes in `templates.py` by [@abidlabs](https://github.com/abidlabs) in [PR 2805](https://github.com/gradio-app/gradio/pull/2805)
- Switched external service for getting IP address from `https://api.ipify.org` to `https://checkip.amazonaws.com/` by [@abidlabs](https://github.com/abidlabs) in [PR 2810](https://github.com/gradio-app/gradio/pull/2810)

# Version 3.13.0

## New Features:

### Scatter plot component

It is now possible to create a scatter plot natively in Gradio!

The `gr.ScatterPlot` component accepts a pandas dataframe and some optional configuration parameters
and will automatically create a plot for you!

This is the first of many native plotting components in Gradio!

For an example of how to use `gr.ScatterPlot` see below:

```python
import gradio as gr
from vega_datasets import data

cars = data.cars()

with gr.Blocks() as demo:
    gr.ScatterPlot(show_label=False,
                   value=cars,
                   x="Horsepower",
                   y="Miles_per_Gallon",
                   color="Origin",
                   tooltip="Name",
                   title="Car Data",
                   y_title="Miles per Gallon",
                   color_legend_title="Origin of Car").style(container=False)

demo.launch()
```

<img width="404" alt="image" src="https://user-images.githubusercontent.com/41651716/206737726-4c4da5f0-dee8-4f0a-b1e1-e2b75c4638e9.png">

By [@freddyaboulton](https://github.com/freddyaboulton) in [PR 2764](https://github.com/gradio-app/gradio/pull/2764)

### Support for altair plots

The `Plot` component can now accept altair plots as values!
Simply return an altair plot from your event listener and gradio will display it in the front-end.
See the example below:

```python
import gradio as gr
import altair as alt
from vega_datasets import data

cars = data.cars()
chart = (
    alt.Chart(cars)
    .mark_point()
    .encode(
        x="Horsepower",
        y="Miles_per_Gallon",
        color="Origin",
    )
)

with gr.Blocks() as demo:
    gr.Plot(value=chart)
demo.launch()
```

<img width="1366" alt="image" src="https://user-images.githubusercontent.com/41651716/204660697-f994316f-5ca7-4e8a-93bc-eb5e0d556c91.png">

By [@freddyaboulton](https://github.com/freddyaboulton) in [PR 2741](https://github.com/gradio-app/gradio/pull/2741)

### Set the background color of a Label component

The `Label` component now accepts a `color` argument by [@freddyaboulton](https://github.com/freddyaboulton) in [PR 2736](https://github.com/gradio-app/gradio/pull/2736).
The `color` argument should either be a valid css color name or hexadecimal string.
You can update the color with `gr.Label.update`!

This lets you create Alert and Warning boxes with the `Label` component. See below:

```python
import gradio as gr
import random

def update_color(value):
    if value < 0:
        # This is bad so use red
        return "#FF0000"
    elif 0 <= value <= 20:
        # Ok but pay attention (use orange)
        return "#ff9966"
    else:
        # Nothing to worry about
        return None

def update_value():
    choice = random.choice(['good', 'bad', 'so-so'])
    color = update_color(choice)
    return gr.Label.update(value=choice, color=color)


with gr.Blocks() as demo:
    label = gr.Label(value=-10)
    demo.load(lambda: update_value(), inputs=None, outputs=[label], every=1)
demo.queue().launch()
```

![label_bg_color_update](https://user-images.githubusercontent.com/41651716/204400372-80e53857-f26f-4a38-a1ae-1acadff75e89.gif)

### Add Brazilian Portuguese translation

Add Brazilian Portuguese translation (pt-BR.json) by [@pstwh](http://github.com/pstwh) in [PR 2753](https://github.com/gradio-app/gradio/pull/2753):

<img width="951" alt="image" src="https://user-images.githubusercontent.com/1778297/206615305-4c52031e-3f7d-4df2-8805-a79894206911.png">

## Bug Fixes:

- Fixed issue where image thumbnails were not showing when an example directory was provided
  by [@abidlabs](https://github.com/abidlabs) in [PR 2745](https://github.com/gradio-app/gradio/pull/2745)
- Fixed bug loading audio input models from the hub by [@freddyaboulton](https://github.com/freddyaboulton) in [PR 2779](https://github.com/gradio-app/gradio/pull/2779).
- Fixed issue where entities were not merged when highlighted text was generated from the
  dictionary inputs [@payoto](https://github.com/payoto) in [PR 2767](https://github.com/gradio-app/gradio/pull/2767)
- Fixed bug where generating events did not finish running even if the websocket connection was closed by [@freddyaboulton](https://github.com/freddyaboulton) in [PR 2783](https://github.com/gradio-app/gradio/pull/2783).

## Documentation Changes:

No changes to highlight.

## Testing and Infrastructure Changes:

No changes to highlight.

## Breaking Changes:

No changes to highlight.

## Full Changelog:

- Images in the chatbot component are now resized if they exceed a max width by [@abidlabs](https://github.com/abidlabs) in [PR 2748](https://github.com/gradio-app/gradio/pull/2748)
- Missing parameters have been added to `gr.Blocks().load()` by [@abidlabs](https://github.com/abidlabs) in [PR 2755](https://github.com/gradio-app/gradio/pull/2755)
- Deindex share URLs from search by [@aliabd](https://github.com/aliabd) in [PR 2772](https://github.com/gradio-app/gradio/pull/2772)
- Redirect old links and fix broken ones by [@aliabd](https://github.com/aliabd) in [PR 2774](https://github.com/gradio-app/gradio/pull/2774)

## Contributors Shoutout:

No changes to highlight.

# Version 3.12.0

## New Features:

### The `Chatbot` component now supports a subset of Markdown (including bold, italics, code, images)

You can now pass in some Markdown to the Chatbot component and it will show up,
meaning that you can pass in images as well! by [@abidlabs](https://github.com/abidlabs) in [PR 2731](https://github.com/gradio-app/gradio/pull/2731)

Here's a simple example that references a local image `lion.jpg` that is in the same
folder as the Python script:

```py
import gradio as gr

with gr.Blocks() as demo:
    gr.Chatbot([("hi", "hello **abubakar**"), ("![](/file=lion.jpg)", "cool pic")])

demo.launch()
```

![Alt text](https://user-images.githubusercontent.com/1778297/204357455-5c1a4002-eee7-479d-9a1e-ba2c12522723.png)

To see a more realistic example, see the new demo `/demo/chatbot_multimodal/run.py`.

### Latex support

Added mathtext (a subset of latex) support to gr.Markdown. Added by [@kashif](https://github.com/kashif) and [@aliabid94](https://github.com/aliabid94) in [PR 2696](https://github.com/gradio-app/gradio/pull/2696).

Example of how it can be used:

```python
gr.Markdown(
    r"""
    # Hello World! $\frac{\sqrt{x + y}}{4}$ is today's lesson.
    """)
```

### Update Accordion properties from the backend

You can now update the Accordion `label` and `open` status with `gr.Accordion.update` by [@freddyaboulton](https://github.com/freddyaboulton) in [PR 2690](https://github.com/gradio-app/gradio/pull/2690)

```python
import gradio as gr

with gr.Blocks() as demo:
    with gr.Accordion(label="Open for greeting", open=False) as accordion:
        gr.Textbox("Hello!")
    open_btn = gr.Button(value="Open Accordion")
    close_btn = gr.Button(value="Close Accordion")
    open_btn.click(
        lambda: gr.Accordion.update(open=True, label="Open Accordion"),
        inputs=None,
        outputs=[accordion],
    )
    close_btn.click(
        lambda: gr.Accordion.update(open=False, label="Closed Accordion"),
        inputs=None,
        outputs=[accordion],
    )
demo.launch()
```

![update_accordion](https://user-images.githubusercontent.com/41651716/203164176-b102eae3-babe-4986-ae30-3ab4f400cedc.gif)

## Bug Fixes:

- Fixed bug where requests timeout is missing from utils.version_check() by [@yujiehecs](https://github.com/yujiehecs) in [PR 2729](https://github.com/gradio-app/gradio/pull/2729)
- Fixed bug where so that the `File` component can properly preprocess files to "binary" byte-string format by [CoffeeVampir3](https://github.com/CoffeeVampir3) in [PR 2727](https://github.com/gradio-app/gradio/pull/2727)
- Fixed bug to ensure that filenames are less than 200 characters even for non-English languages by [@SkyTNT](https://github.com/SkyTNT) in [PR 2685](https://github.com/gradio-app/gradio/pull/2685)

## Documentation Changes:

- Performance improvements to docs on mobile by [@aliabd](https://github.com/aliabd) in [PR 2730](https://github.com/gradio-app/gradio/pull/2730)

## Testing and Infrastructure Changes:

No changes to highlight.

## Breaking Changes:

No changes to highlight.

## Full Changelog:

- Make try examples button more prominent by [@aliabd](https://github.com/aliabd) in [PR 2705](https://github.com/gradio-app/gradio/pull/2705)
- Fix id clashes in docs by [@aliabd](https://github.com/aliabd) in [PR 2713](https://github.com/gradio-app/gradio/pull/2713)
- Fix typos in guide docs by [@andridns](https://github.com/andridns) in [PR 2722](https://github.com/gradio-app/gradio/pull/2722)
- Add option to `include_audio` in Video component. When `True`, for `source="webcam"` this will record audio and video, for `source="upload"` this will retain the audio in an uploaded video by [@mandargogate](https://github.com/MandarGogate) in [PR 2721](https://github.com/gradio-app/gradio/pull/2721)

## Contributors Shoutout:

- [@andridns](https://github.com/andridns) made their first contribution in [PR 2722](https://github.com/gradio-app/gradio/pull/2722)!

# Version 3.11.0

## New Features:

### Upload Button

There is now a new component called the `UploadButton` which is a file upload component but in button form! You can also specify what file types it should accept in the form of a list (ex: `image`, `video`, `audio`, `text`, or generic `file`). Added by [@dawoodkhan82](https://github.com/dawoodkhan82) in [PR 2591](https://github.com/gradio-app/gradio/pull/2591).

Example of how it can be used:

```python
import gradio as gr

def upload_file(files):
    file_paths = [file.name for file in files]
    return file_paths

with gr.Blocks() as demo:
    file_output = gr.File()
    upload_button = gr.UploadButton("Click to Upload a File", file_types=["image", "video"], file_count="multiple")
    upload_button.upload(upload_file, upload_button, file_output)

demo.launch()
```

### Revamped API documentation page

New API Docs page with in-browser playground and updated aesthetics. [@gary149](https://github.com/gary149) in [PR 2652](https://github.com/gradio-app/gradio/pull/2652)

### Revamped Login page

Previously our login page had its own CSS, had no dark mode, and had an ugly json message on the wrong credentials. Made the page more aesthetically consistent, added dark mode support, and a nicer error message. [@aliabid94](https://github.com/aliabid94) in [PR 2684](https://github.com/gradio-app/gradio/pull/2684)

### Accessing the Requests Object Directly

You can now access the Request object directly in your Python function by [@abidlabs](https://github.com/abidlabs) in [PR 2641](https://github.com/gradio-app/gradio/pull/2641). This means that you can access request headers, the client IP address, and so on. In order to use it, add a parameter to your function and set its type hint to be `gr.Request`. Here's a simple example:

```py
import gradio as gr

def echo(name, request: gr.Request):
    if request:
        print("Request headers dictionary:", request.headers)
        print("IP address:", request.client.host)
    return name

io = gr.Interface(echo, "textbox", "textbox").launch()
```

## Bug Fixes:

- Fixed bug that limited files from being sent over websockets to 16MB. The new limit
  is now 1GB by [@abidlabs](https://github.com/abidlabs) in [PR 2709](https://github.com/gradio-app/gradio/pull/2709)

## Documentation Changes:

- Updated documentation for embedding Gradio demos on Spaces as web components by
  [@julien-c](https://github.com/julien-c) in [PR 2698](https://github.com/gradio-app/gradio/pull/2698)
- Updated IFrames in Guides to use the host URL instead of the Space name to be consistent with the new method for embedding Spaces, by
  [@julien-c](https://github.com/julien-c) in [PR 2692](https://github.com/gradio-app/gradio/pull/2692)
- Colab buttons on every demo in the website! Just click open in colab, and run the demo there.

https://user-images.githubusercontent.com/9021060/202878400-cb16ed47-f4dd-4cb0-b2f0-102a9ff64135.mov

## Testing and Infrastructure Changes:

No changes to highlight.

## Breaking Changes:

No changes to highlight.

## Full Changelog:

- Better warnings and error messages for `gr.Interface.load()` by [@abidlabs](https://github.com/abidlabs) in [PR 2694](https://github.com/gradio-app/gradio/pull/2694)
- Add open in colab buttons to demos in docs and /demos by [@aliabd](https://github.com/aliabd) in [PR 2608](https://github.com/gradio-app/gradio/pull/2608)
- Apply different formatting for the types in component docstrings by [@aliabd](https://github.com/aliabd) in [PR 2707](https://github.com/gradio-app/gradio/pull/2707)

## Contributors Shoutout:

No changes to highlight.

# Version 3.10.1

## New Features:

No changes to highlight.

## Bug Fixes:

- Passes kwargs into `gr.Interface.load()` by [@abidlabs](https://github.com/abidlabs) in [PR 2669](https://github.com/gradio-app/gradio/pull/2669)

## Documentation Changes:

No changes to highlight.

## Testing and Infrastructure Changes:

No changes to highlight.

## Breaking Changes:

No changes to highlight.

## Full Changelog:

- Clean up printed statements in Embedded Colab Mode by [@aliabid94](https://github.com/aliabid94) in [PR 2612](https://github.com/gradio-app/gradio/pull/2612)

## Contributors Shoutout:

No changes to highlight.

# Version 3.10.0

- Add support for `'password'` and `'email'` types to `Textbox`. [@pngwn](https://github.com/pngwn) in [PR 2653](https://github.com/gradio-app/gradio/pull/2653)
- `gr.Textbox` component will now raise an exception if `type` is not "text", "email", or "password" [@pngwn](https://github.com/pngwn) in [PR 2653](https://github.com/gradio-app/gradio/pull/2653). This will cause demos using the deprecated `gr.Textbox(type="number")` to raise an exception.

## Bug Fixes:

- Updated the minimum FastApi used in tests to version 0.87 by [@freddyaboulton](https://github.com/freddyaboulton) in [PR 2647](https://github.com/gradio-app/gradio/pull/2647)
- Fixed bug where interfaces with examples could not be loaded with `gr.Interface.load` by [@freddyaboulton](https://github.com/freddyaboulton) [PR 2640](https://github.com/gradio-app/gradio/pull/2640)
- Fixed bug where the `interactive` property of a component could not be updated by [@freddyaboulton](https://github.com/freddyaboulton) in [PR 2639](https://github.com/gradio-app/gradio/pull/2639)
- Fixed bug where some URLs were not being recognized as valid URLs and thus were not
  loading correctly in various components by [@abidlabs](https://github.com/abidlabs) in [PR 2659](https://github.com/gradio-app/gradio/pull/2659)

## Documentation Changes:

- Fix some typos in the embedded demo names in "05_using_blocks_like_functions.md" by [@freddyaboulton](https://github.com/freddyaboulton) in [PR 2656](https://github.com/gradio-app/gradio/pull/2656)

## Testing and Infrastructure Changes:

No changes to highlight.

## Breaking Changes:

No changes to highlight.

## Full Changelog:

- Add support for `'password'` and `'email'` types to `Textbox`. [@pngwn](https://github.com/pngwn) in [PR 2653](https://github.com/gradio-app/gradio/pull/2653)

## Contributors Shoutout:

No changes to highlight.

# Version 3.9.1

## New Features:

No changes to highlight.

## Bug Fixes:

- Only set a min height on md and html when loading by [@pngwn](https://github.com/pngwn) in [PR 2623](https://github.com/gradio-app/gradio/pull/2623)

## Documentation Changes:

- See docs for the latest gradio commit to main as well the latest pip release:

![main-vs-pip](https://user-images.githubusercontent.com/9021060/199607887-aab1ae4e-a070-4527-966d-024397abe15b.gif)

- Modified the "Connecting To a Database Guide" to use `pd.read_sql` as opposed to low-level postgres connector by [@freddyaboulton](https://github.com/freddyaboulton) in [PR 2604](https://github.com/gradio-app/gradio/pull/2604)

## Testing and Infrastructure Changes:

No changes to highlight.

## Breaking Changes:

No changes to highlight.

## Full Changelog:

- Dropdown for seeing docs as latest or main by [@aliabd](https://github.com/aliabd) in [PR 2544](https://github.com/gradio-app/gradio/pull/2544)
- Allow `gr.Templates` to accept parameters to override the defaults by [@abidlabs](https://github.com/abidlabs) in [PR 2600](https://github.com/gradio-app/gradio/pull/2600)
- Components now throw a `ValueError()` if constructed with invalid parameters for `type` or `source` (for components that take those parameters) in [PR 2610](https://github.com/gradio-app/gradio/pull/2610)
- Allow auth with using queue by [@GLGDLY](https://github.com/GLGDLY) in [PR 2611](https://github.com/gradio-app/gradio/pull/2611)

## Contributors Shoutout:

No changes to highlight.

# Version 3.9

## New Features:

- Gradio is now embedded directly in colab without requiring the share link by [@aliabid94](https://github.com/aliabid94) in [PR 2455](https://github.com/gradio-app/gradio/pull/2455)

### Calling functions by api_name in loaded apps

When you load an upstream app with `gr.Blocks.load`, you can now specify which fn
to call with the `api_name` parameter.

```python
import gradio as gr
english_translator = gr.Blocks.load(name="spaces/gradio/english-translator")
german = english_translator("My name is Freddy", api_name='translate-to-german')
```

The `api_name` parameter will take precedence over the `fn_index` parameter.

## Bug Fixes:

- Fixed bug where None could not be used for File,Model3D, and Audio examples by [@freddyaboulton](https://github.com/freddyaboulton) in [PR 2588](https://github.com/gradio-app/gradio/pull/2588)
- Fixed links in Plotly map guide + demo by [@dawoodkhan82](https://github.com/dawoodkhan82) in [PR 2578](https://github.com/gradio-app/gradio/pull/2578)
- `gr.Blocks.load()` now correctly loads example files from Spaces [@abidlabs](https://github.com/abidlabs) in [PR 2594](https://github.com/gradio-app/gradio/pull/2594)
- Fixed bug when image clear started upload dialog [@mezotaken](https://github.com/mezotaken) in [PR 2577](https://github.com/gradio-app/gradio/pull/2577)

## Documentation Changes:

- Added a Guide on how to configure the queue for maximum performance by [@abidlabs](https://github.com/abidlabs) in [PR 2558](https://github.com/gradio-app/gradio/pull/2558)

## Testing and Infrastructure Changes:

No changes to highlight.

## Breaking Changes:

No changes to highlight.

## Full Changelog:

- Add `api_name` to `Blocks.__call__` by [@freddyaboulton](https://github.com/freddyaboulton) in [PR 2593](https://github.com/gradio-app/gradio/pull/2593)
- Update queue with using deque & update requirements by [@GLGDLY](https://github.com/GLGDLY) in [PR 2428](https://github.com/gradio-app/gradio/pull/2428)

## Contributors Shoutout:

No changes to highlight.

# Version 3.8.2

## Bug Fixes:

- Ensure gradio apps embedded via spaces use the correct endpoint for predictions. [@pngwn](https://github.com/pngwn) in [PR 2567](https://github.com/gradio-app/gradio/pull/2567)
- Ensure gradio apps embedded via spaces use the correct websocket protocol. [@pngwn](https://github.com/pngwn) in [PR 2571](https://github.com/gradio-app/gradio/pull/2571)

## New Features:

### Running Events Continuously

Gradio now supports the ability to run an event continuously on a fixed schedule. To use this feature,
pass `every=# of seconds` to the event definition. This will run the event every given number of seconds!

This can be used to:

- Create live visualizations that show the most up to date data
- Refresh the state of the frontend automatically in response to changes in the backend

Here is an example of a live plot that refreshes every half second:

```python
import math
import gradio as gr
import plotly.express as px
import numpy as np


plot_end = 2 * math.pi


def get_plot(period=1):
    global plot_end
    x = np.arange(plot_end - 2 * math.pi, plot_end, 0.02)
    y = np.sin(2*math.pi*period * x)
    fig = px.line(x=x, y=y)
    plot_end += 2 * math.pi
    return fig


with gr.Blocks() as demo:
    with gr.Row():
        with gr.Column():
            gr.Markdown("Change the value of the slider to automatically update the plot")
            period = gr.Slider(label="Period of plot", value=1, minimum=0, maximum=10, step=1)
            plot = gr.Plot(label="Plot (updates every half second)")

    dep = demo.load(get_plot, None, plot, every=0.5)
    period.change(get_plot, period, plot, every=0.5, cancels=[dep])

demo.queue().launch()
```

![live_demo](https://user-images.githubusercontent.com/41651716/198357377-633ce460-4e31-47bd-8202-1440cdd6fe19.gif)

## Bug Fixes:

No changes to highlight.

## Documentation Changes:

- Explained how to set up `queue` and `auth` when working with reload mode by by [@freddyaboulton](https://github.com/freddyaboulton) in [PR 3089](https://github.com/gradio-app/gradio/pull/3089)

## Testing and Infrastructure Changes:

No changes to highlight.

## Breaking Changes:

No changes to highlight.

## Full Changelog:

- Allows loading private Spaces by passing an an `api_key` to `gr.Interface.load()`
  by [@abidlabs](https://github.com/abidlabs) in [PR 2568](https://github.com/gradio-app/gradio/pull/2568)

## Contributors Shoutout:

No changes to highlight.

# Version 3.8

## New Features:

- Allows event listeners to accept a single dictionary as its argument, where the keys are the components and the values are the component values. This is set by passing the input components in the event listener as a set instead of a list. [@aliabid94](https://github.com/aliabid94) in [PR 2550](https://github.com/gradio-app/gradio/pull/2550)

## Bug Fixes:

- Fix whitespace issue when using plotly. [@dawoodkhan82](https://github.com/dawoodkhan82) in [PR 2548](https://github.com/gradio-app/gradio/pull/2548)
- Apply appropriate alt text to all gallery images. [@camenduru](https://github.com/camenduru) in [PR 2358](https://github.com/gradio-app/gradio/pull/2538)
- Removed erroneous tkinter import in gradio.blocks by [@freddyaboulton](https://github.com/freddyaboulton) in [PR 2555](https://github.com/gradio-app/gradio/pull/2555)

## Documentation Changes:

No changes to highlight.

## Testing and Infrastructure Changes:

No changes to highlight.

## Breaking Changes:

No changes to highlight.

## Full Changelog:

- Added the `every` keyword to event listeners that runs events on a fixed schedule by [@freddyaboulton](https://github.com/freddyaboulton) in [PR 2512](https://github.com/gradio-app/gradio/pull/2512)
- Fix whitespace issue when using plotly. [@dawoodkhan82](https://github.com/dawoodkhan82) in [PR 2548](https://github.com/gradio-app/gradio/pull/2548)
- Apply appropriate alt text to all gallery images. [@camenduru](https://github.com/camenduru) in [PR 2358](https://github.com/gradio-app/gradio/pull/2538)

## Contributors Shoutout:

No changes to highlight.

# Version 3.7

## New Features:

### Batched Functions

Gradio now supports the ability to pass _batched_ functions. Batched functions are just
functions which take in a list of inputs and return a list of predictions.

For example, here is a batched function that takes in two lists of inputs (a list of
words and a list of ints), and returns a list of trimmed words as output:

```py
import time

def trim_words(words, lens):
    trimmed_words = []
    time.sleep(5)
    for w, l in zip(words, lens):
        trimmed_words.append(w[:l])
    return [trimmed_words]
```

The advantage of using batched functions is that if you enable queuing, the Gradio
server can automatically _batch_ incoming requests and process them in parallel,
potentially speeding up your demo. Here's what the Gradio code looks like (notice
the `batch=True` and `max_batch_size=16` -- both of these parameters can be passed
into event triggers or into the `Interface` class)

```py
import gradio as gr

with gr.Blocks() as demo:
    with gr.Row():
        word = gr.Textbox(label="word", value="abc")
        leng = gr.Number(label="leng", precision=0, value=1)
        output = gr.Textbox(label="Output")
    with gr.Row():
        run = gr.Button()

    event = run.click(trim_words, [word, leng], output, batch=True, max_batch_size=16)

demo.queue()
demo.launch()
```

In the example above, 16 requests could be processed in parallel (for a total inference
time of 5 seconds), instead of each request being processed separately (for a total
inference time of 80 seconds).

### Upload Event

`Video`, `Audio`, `Image`, and `File` components now support a `upload()` event that is triggered when a user uploads a file into any of these components.

Example usage:

```py
import gradio as gr

with gr.Blocks() as demo:
    with gr.Row():
        input_video = gr.Video()
        output_video = gr.Video()

     # Clears the output video when an input video is uploaded
    input_video.upload(lambda : None, None, output_video)
```

## Bug Fixes:

- Fixes issue where plotly animations, interactivity, titles, legends, were not working properly. [@dawoodkhan82](https://github.com/dawoodkhan82) in [PR 2486](https://github.com/gradio-app/gradio/pull/2486)
- Prevent requests to the `/api` endpoint from skipping the queue if the queue is enabled for that event by [@freddyaboulton](https://github.com/freddyaboulton) in [PR 2493](https://github.com/gradio-app/gradio/pull/2493)
- Fixes a bug with `cancels` in event triggers so that it works properly if multiple
  Blocks are rendered by [@abidlabs](https://github.com/abidlabs) in [PR 2530](https://github.com/gradio-app/gradio/pull/2530)
- Prevent invalid targets of events from crashing the whole application. [@pngwn](https://github.com/pngwn) in [PR 2534](https://github.com/gradio-app/gradio/pull/2534)
- Properly dequeue cancelled events when multiple apps are rendered by [@freddyaboulton](https://github.com/freddyaboulton) in [PR 2540](https://github.com/gradio-app/gradio/pull/2540)

## Documentation Changes:

- Added an example interactive dashboard to the "Tabular & Plots" section of the Demos page by [@freddyaboulton](https://github.com/freddyaboulton) in [PR 2508](https://github.com/gradio-app/gradio/pull/2508)

## Testing and Infrastructure Changes:

No changes to highlight.

## Breaking Changes:

No changes to highlight.

## Full Changelog:

- Fixes the error message if a user builds Gradio locally and tries to use `share=True` by [@abidlabs](https://github.com/abidlabs) in [PR 2502](https://github.com/gradio-app/gradio/pull/2502)
- Allows the render() function to return self by [@Raul9595](https://github.com/Raul9595) in [PR 2514](https://github.com/gradio-app/gradio/pull/2514)
- Fixes issue where plotly animations, interactivity, titles, legends, were not working properly. [@dawoodkhan82](https://github.com/dawoodkhan82) in [PR 2486](https://github.com/gradio-app/gradio/pull/2486)
- Gradio now supports batched functions by [@abidlabs](https://github.com/abidlabs) in [PR 2218](https://github.com/gradio-app/gradio/pull/2218)
- Add `upload` event for `Video`, `Audio`, `Image`, and `File` components [@dawoodkhan82](https://github.com/dawoodkhan82) in [PR 2448](https://github.com/gradio-app/gradio/pull/2456)
- Changes websocket path for Spaces as it is no longer necessary to have a different URL for websocket connections on Spaces by [@abidlabs](https://github.com/abidlabs) in [PR 2528](https://github.com/gradio-app/gradio/pull/2528)
- Clearer error message when events are defined outside of a Blocks scope, and a warning if you
  try to use `Series` or `Parallel` with `Blocks` by [@abidlabs](https://github.com/abidlabs) in [PR 2543](https://github.com/gradio-app/gradio/pull/2543)
- Adds support for audio samples that are in `float64`, `float16`, or `uint16` formats by [@abidlabs](https://github.com/abidlabs) in [PR 2545](https://github.com/gradio-app/gradio/pull/2545)

## Contributors Shoutout:

No changes to highlight.

# Version 3.6

## New Features:

### Cancelling Running Events

Running events can be cancelled when other events are triggered! To test this feature, pass the `cancels` parameter to the event listener.
For this feature to work, the queue must be enabled.

![cancel_on_change_rl](https://user-images.githubusercontent.com/41651716/195952623-61a606bd-e82b-4e1a-802e-223154cb8727.gif)

Code:

```python
import time
import gradio as gr

def fake_diffusion(steps):
    for i in range(steps):
        time.sleep(1)
        yield str(i)

def long_prediction(*args, **kwargs):
    time.sleep(10)
    return 42


with gr.Blocks() as demo:
    with gr.Row():
        with gr.Column():
            n = gr.Slider(1, 10, value=9, step=1, label="Number Steps")
            run = gr.Button()
            output = gr.Textbox(label="Iterative Output")
            stop = gr.Button(value="Stop Iterating")
        with gr.Column():
            prediction = gr.Number(label="Expensive Calculation")
            run_pred = gr.Button(value="Run Expensive Calculation")
        with gr.Column():
            cancel_on_change = gr.Textbox(label="Cancel Iteration and Expensive Calculation on Change")

    click_event = run.click(fake_diffusion, n, output)
    stop.click(fn=None, inputs=None, outputs=None, cancels=[click_event])
    pred_event = run_pred.click(fn=long_prediction, inputs=None, outputs=prediction)

    cancel_on_change.change(None, None, None, cancels=[click_event, pred_event])


demo.queue(concurrency_count=1, max_size=20).launch()
```

For interfaces, a stop button will be added automatically if the function uses a `yield` statement.

```python
import gradio as gr
import time

def iteration(steps):
    for i in range(steps):
       time.sleep(0.5)
       yield i

gr.Interface(iteration,
             inputs=gr.Slider(minimum=1, maximum=10, step=1, value=5),
             outputs=gr.Number()).queue().launch()
```

![stop_interface_rl](https://user-images.githubusercontent.com/41651716/195952883-e7ca4235-aae3-4852-8f28-96d01d0c5822.gif)

## Bug Fixes:

- Add loading status tracker UI to HTML and Markdown components. [@pngwn](https://github.com/pngwn) in [PR 2474](https://github.com/gradio-app/gradio/pull/2474)
- Fixed videos being mirrored in the front-end if source is not webcam by [@freddyaboulton](https://github.com/freddyaboulton) in [PR 2475](https://github.com/gradio-app/gradio/pull/2475)
- Add clear button for timeseries component [@dawoodkhan82](https://github.com/dawoodkhan82) in [PR 2487](https://github.com/gradio-app/gradio/pull/2487)
- Removes special characters from temporary filenames so that the files can be served by components [@abidlabs](https://github.com/abidlabs) in [PR 2480](https://github.com/gradio-app/gradio/pull/2480)
- Fixed infinite reload loop when mounting gradio as a sub application by [@freddyaboulton](https://github.com/freddyaboulton) in [PR 2477](https://github.com/gradio-app/gradio/pull/2477)

## Documentation Changes:

- Adds a demo to show how a sound alert can be played upon completion of a prediction by [@abidlabs](https://github.com/abidlabs) in [PR 2478](https://github.com/gradio-app/gradio/pull/2478)

## Testing and Infrastructure Changes:

No changes to highlight.

## Breaking Changes:

No changes to highlight.

## Full Changelog:

- Enable running events to be cancelled from other events by [@freddyaboulton](https://github.com/freddyaboulton) in [PR 2433](https://github.com/gradio-app/gradio/pull/2433)
- Small fix for version check before reuploading demos by [@aliabd](https://github.com/aliabd) in [PR 2469](https://github.com/gradio-app/gradio/pull/2469)
- Add loading status tracker UI to HTML and Markdown components. [@pngwn](https://github.com/pngwn) in [PR 2400](https://github.com/gradio-app/gradio/pull/2474)
- Add clear button for timeseries component [@dawoodkhan82](https://github.com/dawoodkhan82) in [PR 2487](https://github.com/gradio-app/gradio/pull/2487)

## Contributors Shoutout:

No changes to highlight.

# Version 3.5

## Bug Fixes:

- Ensure that Gradio does not take control of the HTML page title when embedding a gradio app as a web component, this behaviour flipped by adding `control_page_title="true"` to the webcomponent. [@pngwn](https://github.com/pngwn) in [PR 2400](https://github.com/gradio-app/gradio/pull/2400)
- Decreased latency in iterative-output demos by making the iteration asynchronous [@freddyaboulton](https://github.com/freddyaboulton) in [PR 2409](https://github.com/gradio-app/gradio/pull/2409)
- Fixed queue getting stuck under very high load by [@freddyaboulton](https://github.com/freddyaboulton) in [PR 2374](https://github.com/gradio-app/gradio/pull/2374)
- Ensure that components always behave as if `interactive=True` were set when the following conditions are true:

  - no default value is provided,
  - they are not set as the input or output of an event,
  - `interactive` kwarg is not set.

  [@pngwn](https://github.com/pngwn) in [PR 2459](https://github.com/gradio-app/gradio/pull/2459)

## New Features:

- When an `Image` component is set to `source="upload"`, it is now possible to drag and drop and image to replace a previously uploaded image by [@pngwn](https://github.com/pngwn) in [PR 1711](https://github.com/gradio-app/gradio/issues/1711)
- The `gr.Dataset` component now accepts `HTML` and `Markdown` components by [@abidlabs](https://github.com/abidlabs) in [PR 2437](https://github.com/gradio-app/gradio/pull/2437)

## Documentation Changes:

- Improved documentation for the `gr.Dataset` component by [@abidlabs](https://github.com/abidlabs) in [PR 2437](https://github.com/gradio-app/gradio/pull/2437)

## Testing and Infrastructure Changes:

No changes to highlight.

## Breaking Changes:

- The `Carousel` component is officially deprecated. Since gradio 3.0, code containing the `Carousel` component would throw warnings. As of the next release, the `Carousel` component will raise an exception.

## Full Changelog:

- Speeds up Gallery component by using temporary files instead of base64 representation in the front-end by [@proxyphi](https://github.com/proxyphi), [@pngwn](https://github.com/pngwn), and [@abidlabs](https://github.com/abidlabs) in [PR 2265](https://github.com/gradio-app/gradio/pull/2265)
- Fixed some embedded demos in the guides by not loading the gradio web component in some guides by [@freddyaboulton](https://github.com/freddyaboulton) in [PR 2403](https://github.com/gradio-app/gradio/pull/2403)
- When an `Image` component is set to `source="upload"`, it is now possible to drag and drop and image to replace a previously uploaded image by [@pngwn](https://github.com/pngwn) in [PR 2400](https://github.com/gradio-app/gradio/pull/2410)
- Improve documentation of the `Blocks.load()` event by [@abidlabs](https://github.com/abidlabs) in [PR 2413](https://github.com/gradio-app/gradio/pull/2413)
- Decreased latency in iterative-output demos by making the iteration asynchronous [@freddyaboulton](https://github.com/freddyaboulton) in [PR 2409](https://github.com/gradio-app/gradio/pull/2409)
- Updated share link message to reference new Spaces Hardware [@abidlabs](https://github.com/abidlabs) in [PR 2423](https://github.com/gradio-app/gradio/pull/2423)
- Automatically restart spaces if they're down by [@aliabd](https://github.com/aliabd) in [PR 2405](https://github.com/gradio-app/gradio/pull/2405)
- Carousel component is now deprecated by [@abidlabs](https://github.com/abidlabs) in [PR 2434](https://github.com/gradio-app/gradio/pull/2434)
- Build Gradio from source in ui tests by by [@freddyaboulton](https://github.com/freddyaboulton) in [PR 2440](https://github.com/gradio-app/gradio/pull/2440)
- Change "return ValueError" to "raise ValueError" by [@vzakharov](https://github.com/vzakharov) in [PR 2445](https://github.com/gradio-app/gradio/pull/2445)
- Add guide on creating a map demo using the `gr.Plot()` component [@dawoodkhan82](https://github.com/dawoodkhan82) in [PR 2402](https://github.com/gradio-app/gradio/pull/2402)
- Add blur event for `Textbox` and `Number` components [@dawoodkhan82](https://github.com/dawoodkhan82) in [PR 2448](https://github.com/gradio-app/gradio/pull/2448)
- Stops a gradio launch from hogging a port even after it's been killed [@aliabid94](https://github.com/aliabid94) in [PR 2453](https://github.com/gradio-app/gradio/pull/2453)
- Fix embedded interfaces on touch screen devices by [@aliabd](https://github.com/aliabd) in [PR 2457](https://github.com/gradio-app/gradio/pull/2457)
- Upload all demos to spaces by [@aliabd](https://github.com/aliabd) in [PR 2281](https://github.com/gradio-app/gradio/pull/2281)

## Contributors Shoutout:

No changes to highlight.

# Version 3.4.1

## New Features:

### 1. See Past and Upcoming Changes in the Release History 👀

You can now see gradio's release history directly on the website, and also keep track of upcoming changes. Just go [here](https://gradio.app/changelog/).

![release-history](https://user-images.githubusercontent.com/9021060/193145458-3de699f7-7620-45de-aa73-a1c1b9b96257.gif)

## Bug Fixes:

1. Fix typo in guide image path by [@freddyaboulton](https://github.com/freddyaboulton) in [PR 2357](https://github.com/gradio-app/gradio/pull/2357)
2. Raise error if Blocks has duplicate component with same IDs by [@abidlabs](https://github.com/abidlabs) in [PR 2359](https://github.com/gradio-app/gradio/pull/2359)
3. Catch the permission exception on the audio component by [@Ian-GL](https://github.com/Ian-GL) in [PR 2330](https://github.com/gradio-app/gradio/pull/2330)
4. Fix image_classifier_interface_load demo by [@freddyaboulton](https://github.com/freddyaboulton) in [PR 2365](https://github.com/gradio-app/gradio/pull/2365)
5. Fix combining adjacent components without gaps by introducing `gr.Row(variant="compact")` by [@aliabid94](https://github.com/aliabid94) in [PR 2291](https://github.com/gradio-app/gradio/pull/2291) This comes with deprecation of the following arguments for `Component.style`: `round`, `margin`, `border`.
6. Fix audio streaming, which was previously choppy in [PR 2351](https://github.com/gradio-app/gradio/pull/2351). Big thanks to [@yannickfunk](https://github.com/yannickfunk) for the proposed solution.
7. Fix bug where new typeable slider doesn't respect the minimum and maximum values [@dawoodkhan82](https://github.com/dawoodkhan82) in [PR 2380](https://github.com/gradio-app/gradio/pull/2380)

## Documentation Changes:

1. New Guide: Connecting to a Database 🗄️

   A new guide by [@freddyaboulton](https://github.com/freddyaboulton) that explains how you can use Gradio to connect your app to a database. Read more [here](https://gradio.app/connecting_to_a_database/).

2. New Guide: Running Background Tasks 🥷

   A new guide by [@freddyaboulton](https://github.com/freddyaboulton) that explains how you can run background tasks from your gradio app. Read more [here](https://gradio.app/running_background_tasks/).

3. Small fixes to docs for `Image` component by [@abidlabs](https://github.com/abidlabs) in [PR 2372](https://github.com/gradio-app/gradio/pull/2372)

## Testing and Infrastructure Changes:

No changes to highlight.

## Breaking Changes:

No changes to highlight.

## Full Changelog:

- Create a guide on how to connect an app to a database hosted on the cloud by [@freddyaboulton](https://github.com/freddyaboulton) in [PR 2341](https://github.com/gradio-app/gradio/pull/2341)
- Removes `analytics` dependency by [@abidlabs](https://github.com/abidlabs) in [PR 2347](https://github.com/gradio-app/gradio/pull/2347)
- Add guide on launching background tasks from your app by [@freddyaboulton](https://github.com/freddyaboulton) in [PR 2350](https://github.com/gradio-app/gradio/pull/2350)
- Fix typo in guide image path by [@freddyaboulton](https://github.com/freddyaboulton) in [PR 2357](https://github.com/gradio-app/gradio/pull/2357)
- Raise error if Blocks has duplicate component with same IDs by [@abidlabs](https://github.com/abidlabs) in [PR 2359](https://github.com/gradio-app/gradio/pull/2359)
- Hotfix: fix version back to 3.4 by [@abidlabs](https://github.com/abidlabs) in [PR 2361](https://github.com/gradio-app/gradio/pull/2361)
- Change version.txt to 3.4 instead of 3.4.0 by [@aliabd](https://github.com/aliabd) in [PR 2363](https://github.com/gradio-app/gradio/pull/2363)
- Catch the permission exception on the audio component by [@Ian-GL](https://github.com/Ian-GL) in [PR 2330](https://github.com/gradio-app/gradio/pull/2330)
- Fix image_classifier_interface_load demo by [@freddyaboulton](https://github.com/freddyaboulton) in [PR 2365](https://github.com/gradio-app/gradio/pull/2365)
- Small fixes to docs for `Image` component by [@abidlabs](https://github.com/abidlabs) in [PR 2372](https://github.com/gradio-app/gradio/pull/2372)
- Automated Release Notes by [@freddyaboulton](https://github.com/freddyaboulton) in [PR 2306](https://github.com/gradio-app/gradio/pull/2306)
- Fixed small typos in the docs [@julien-c](https://github.com/julien-c) in [PR 2373](https://github.com/gradio-app/gradio/pull/2373)
- Adds ability to disable pre/post-processing for examples [@abidlabs](https://github.com/abidlabs) in [PR 2383](https://github.com/gradio-app/gradio/pull/2383)
- Copy changelog file in website docker by [@aliabd](https://github.com/aliabd) in [PR 2384](https://github.com/gradio-app/gradio/pull/2384)
- Lets users provide a `gr.update()` dictionary even if post-processing is disabled [@abidlabs](https://github.com/abidlabs) in [PR 2385](https://github.com/gradio-app/gradio/pull/2385)
- Fix bug where errors would cause apps run in reload mode to hang forever by [@freddyaboulton](https://github.com/freddyaboulton) in [PR 2394](https://github.com/gradio-app/gradio/pull/2394)
- Fix bug where new typeable slider doesn't respect the minimum and maximum values [@dawoodkhan82](https://github.com/dawoodkhan82) in [PR 2380](https://github.com/gradio-app/gradio/pull/2380)

## Contributors Shoutout:

No changes to highlight.

# Version 3.4

## New Features:

### 1. Gallery Captions 🖼️

You can now pass captions to images in the Gallery component. To do so you need to pass a {List} of (image, {str} caption) tuples. This is optional and the component also accepts just a list of the images.

Here's an example:

```python
import gradio as gr

images_with_captions = [
    ("https://images.unsplash.com/photo-1551969014-7d2c4cddf0b6", "Cheetah by David Groves"),
    ("https://images.unsplash.com/photo-1546182990-dffeafbe841d", "Lion by Francesco"),
    ("https://images.unsplash.com/photo-1561731216-c3a4d99437d5", "Tiger by Mike Marrah")
    ]

with gr.Blocks() as demo:
    gr.Gallery(value=images_with_captions)

demo.launch()
```

<img src="https://user-images.githubusercontent.com/9021060/192399521-7360b1a9-7ce0-443e-8e94-863a230a7dbe.gif" alt="gallery_captions" width="1000"/>

### 2. Type Values into the Slider 🔢

You can now type values directly on the Slider component! Here's what it looks like:

![type-slider](https://user-images.githubusercontent.com/9021060/192399877-76b662a1-fede-4417-a932-fc15f0da7360.gif)

### 3. Better Sketching and Inpainting 🎨

We've made a lot of changes to our Image component so that it can support better sketching and inpainting.

Now supports:

- A standalone black-and-white sketch

```python
import gradio as gr
demo = gr.Interface(lambda x: x, gr.Sketchpad(), gr.Image())
demo.launch()
```

![bw](https://user-images.githubusercontent.com/9021060/192410264-b08632b5-7b2a-4f86-afb0-5760e7b474cf.gif)

- A standalone color sketch

```python
import gradio as gr
demo = gr.Interface(lambda x: x, gr.Paint(), gr.Image())
demo.launch()
```

![color-sketch](https://user-images.githubusercontent.com/9021060/192410500-3c8c3e64-a5fd-4df2-a991-f0a5cef93728.gif)

- An uploadable image with black-and-white or color sketching

```python
import gradio as gr
demo = gr.Interface(lambda x: x, gr.Image(source='upload', tool='color-sketch'), gr.Image()) # for black and white, tool = 'sketch'
demo.launch()
```

![sketch-new](https://user-images.githubusercontent.com/9021060/192402422-e53cb7b6-024e-448c-87eb-d6a35a63c476.gif)

- Webcam with black-and-white or color sketching

```python
import gradio as gr
demo = gr.Interface(lambda x: x, gr.Image(source='webcam', tool='color-sketch'), gr.Image()) # for black and white, tool = 'sketch'
demo.launch()
```

![webcam-sketch](https://user-images.githubusercontent.com/9021060/192410820-0ffaf324-776e-4e1f-9de6-0fdbbf4940fa.gif)

As well as other fixes

## Bug Fixes:

1. Fix bug where max concurrency count is not respected in queue by [@freddyaboulton](https://github.com/freddyaboulton) in [PR 2286](https://github.com/gradio-app/gradio/pull/2286)
2. fix : queue could be blocked by [@SkyTNT](https://github.com/SkyTNT) in [PR 2288](https://github.com/gradio-app/gradio/pull/2288)
3. Supports `gr.update()` in example caching by [@abidlabs](https://github.com/abidlabs) in [PR 2309](https://github.com/gradio-app/gradio/pull/2309)
4. Clipboard fix for iframes by [@abidlabs](https://github.com/abidlabs) in [PR 2321](https://github.com/gradio-app/gradio/pull/2321)
5. Fix: Dataframe column headers are reset when you add a new column by [@dawoodkhan82](https://github.com/dawoodkhan82) in [PR 2318](https://github.com/gradio-app/gradio/pull/2318)
6. Added support for URLs for Video, Audio, and Image by [@abidlabs](https://github.com/abidlabs) in [PR 2256](https://github.com/gradio-app/gradio/pull/2256)
7. Add documentation about how to create and use the Gradio FastAPI app by [@abidlabs](https://github.com/abidlabs) in [PR 2263](https://github.com/gradio-app/gradio/pull/2263)

## Documentation Changes:

1. Adding a Playground Tab to the Website by [@aliabd](https://github.com/aliabd) in [PR 1860](https://github.com/gradio-app/gradio/pull/1860)
2. Gradio for Tabular Data Science Workflows Guide by [@merveenoyan](https://github.com/merveenoyan) in [PR 2199](https://github.com/gradio-app/gradio/pull/2199)
3. Promotes `postprocess` and `preprocess` to documented parameters by [@abidlabs](https://github.com/abidlabs) in [PR 2293](https://github.com/gradio-app/gradio/pull/2293)
4. Update 2)key_features.md by [@voidxd](https://github.com/voidxd) in [PR 2326](https://github.com/gradio-app/gradio/pull/2326)
5. Add docs to blocks context postprocessing function by [@Ian-GL](https://github.com/Ian-GL) in [PR 2332](https://github.com/gradio-app/gradio/pull/2332)

## Testing and Infrastructure Changes

1. Website fixes and refactoring by [@aliabd](https://github.com/aliabd) in [PR 2280](https://github.com/gradio-app/gradio/pull/2280)
2. Don't deploy to spaces on release by [@freddyaboulton](https://github.com/freddyaboulton) in [PR 2313](https://github.com/gradio-app/gradio/pull/2313)

## Full Changelog:

- Website fixes and refactoring by [@aliabd](https://github.com/aliabd) in [PR 2280](https://github.com/gradio-app/gradio/pull/2280)
- Fix bug where max concurrency count is not respected in queue by [@freddyaboulton](https://github.com/freddyaboulton) in [PR 2286](https://github.com/gradio-app/gradio/pull/2286)
- Promotes `postprocess` and `preprocess` to documented parameters by [@abidlabs](https://github.com/abidlabs) in [PR 2293](https://github.com/gradio-app/gradio/pull/2293)
- Raise warning when trying to cache examples but not all inputs have examples by [@freddyaboulton](https://github.com/freddyaboulton) in [PR 2279](https://github.com/gradio-app/gradio/pull/2279)
- fix : queue could be blocked by [@SkyTNT](https://github.com/SkyTNT) in [PR 2288](https://github.com/gradio-app/gradio/pull/2288)
- Don't deploy to spaces on release by [@freddyaboulton](https://github.com/freddyaboulton) in [PR 2313](https://github.com/gradio-app/gradio/pull/2313)
- Supports `gr.update()` in example caching by [@abidlabs](https://github.com/abidlabs) in [PR 2309](https://github.com/gradio-app/gradio/pull/2309)
- Respect Upstream Queue when loading interfaces/blocks from Spaces by [@freddyaboulton](https://github.com/freddyaboulton) in [PR 2294](https://github.com/gradio-app/gradio/pull/2294)
- Clipboard fix for iframes by [@abidlabs](https://github.com/abidlabs) in [PR 2321](https://github.com/gradio-app/gradio/pull/2321)
- Sketching + Inpainting Capabilities to Gradio by [@abidlabs](https://github.com/abidlabs) in [PR 2144](https://github.com/gradio-app/gradio/pull/2144)
- Update 2)key_features.md by [@voidxd](https://github.com/voidxd) in [PR 2326](https://github.com/gradio-app/gradio/pull/2326)
- release 3.4b3 by [@abidlabs](https://github.com/abidlabs) in [PR 2328](https://github.com/gradio-app/gradio/pull/2328)
- Fix: Dataframe column headers are reset when you add a new column by [@dawoodkhan82](https://github.com/dawoodkhan82) in [PR 2318](https://github.com/gradio-app/gradio/pull/2318)
- Start queue when gradio is a sub application by [@freddyaboulton](https://github.com/freddyaboulton) in [PR 2319](https://github.com/gradio-app/gradio/pull/2319)
- Fix Web Tracker Script by [@aliabd](https://github.com/aliabd) in [PR 2308](https://github.com/gradio-app/gradio/pull/2308)
- Add docs to blocks context postprocessing function by [@Ian-GL](https://github.com/Ian-GL) in [PR 2332](https://github.com/gradio-app/gradio/pull/2332)
- Fix typo in iterator variable name in run_predict function by [@freddyaboulton](https://github.com/freddyaboulton) in [PR 2340](https://github.com/gradio-app/gradio/pull/2340)
- Add captions to galleries by [@aliabid94](https://github.com/aliabid94) in [PR 2284](https://github.com/gradio-app/gradio/pull/2284)
- Typeable value on gradio.Slider by [@dawoodkhan82](https://github.com/dawoodkhan82) in [PR 2329](https://github.com/gradio-app/gradio/pull/2329)

## Contributors Shoutout:

- [@SkyTNT](https://github.com/SkyTNT) made their first contribution in [PR 2288](https://github.com/gradio-app/gradio/pull/2288)
- [@voidxd](https://github.com/voidxd) made their first contribution in [PR 2326](https://github.com/gradio-app/gradio/pull/2326)

# Version 3.3

## New Features:

### 1. Iterative Outputs ⏳

You can now create an iterative output simply by having your function return a generator!

Here's (part of) an example that was used to generate the interface below it. [See full code](https://colab.research.google.com/drive/1m9bWS6B82CT7bw-m4L6AJR8za7fEK7Ov?usp=sharing).

```python
def predict(steps, seed):
    generator = torch.manual_seed(seed)
    for i in range(1,steps):
        yield pipeline(generator=generator, num_inference_steps=i)["sample"][0]
```

![example](https://user-images.githubusercontent.com/9021060/189086273-f5e7087d-71fa-4158-90a9-08e84da0421c.mp4)

### 2. Accordion Layout 🆕

This version of Gradio introduces a new layout component to Blocks: the Accordion. Wrap your elements in a neat, expandable layout that allows users to toggle them as needed.

Usage: ([Read the docs](https://gradio.app/docs/#accordion))

```python
with gr.Accordion("open up"):
# components here
```

![accordion](https://user-images.githubusercontent.com/9021060/189088465-f0ffd7f0-fc6a-42dc-9249-11c5e1e0529b.gif)

### 3. Skops Integration 📈

Our new integration with [skops](https://huggingface.co/blog/skops) allows you to load tabular classification and regression models directly from the [hub](https://huggingface.co/models).

Here's a classification example showing how quick it is to set up an interface for a [model](https://huggingface.co/scikit-learn/tabular-playground).

```python
import gradio as gr
gr.Interface.load("models/scikit-learn/tabular-playground").launch()
```

![187936493-5c90c01d-a6dd-400f-aa42-833a096156a1](https://user-images.githubusercontent.com/9021060/189090519-328fbcb4-120b-43c8-aa54-d6fccfa6b7e8.png)

## Bug Fixes:

No changes to highlight.

## Documentation Changes:

No changes to highlight.

## Testing and Infrastructure Changes:

No changes to highlight.

## Breaking Changes:

No changes to highlight.

## Full Changelog:

- safari fixes by [@pngwn](https://github.com/pngwn) in [PR 2138](https://github.com/gradio-app/gradio/pull/2138)
- Fix roundedness and form borders by [@aliabid94](https://github.com/aliabid94) in [PR 2147](https://github.com/gradio-app/gradio/pull/2147)
- Better processing of example data prior to creating dataset component by [@freddyaboulton](https://github.com/freddyaboulton) in [PR 2147](https://github.com/gradio-app/gradio/pull/2147)
- Show error on Connection drops by [@aliabid94](https://github.com/aliabid94) in [PR 2147](https://github.com/gradio-app/gradio/pull/2147)
- 3.2 release! by [@abidlabs](https://github.com/abidlabs) in [PR 2139](https://github.com/gradio-app/gradio/pull/2139)
- Fixed Named API Requests by [@abidlabs](https://github.com/abidlabs) in [PR 2151](https://github.com/gradio-app/gradio/pull/2151)
- Quick Fix: Cannot upload Model3D image after clearing it by [@dawoodkhan82](https://github.com/dawoodkhan82) in [PR 2168](https://github.com/gradio-app/gradio/pull/2168)
- Fixed misleading log when server_name is '0.0.0.0' by [@lamhoangtung](https://github.com/lamhoangtung) in [PR 2176](https://github.com/gradio-app/gradio/pull/2176)
- Keep embedded PngInfo metadata by [@cobryan05](https://github.com/cobryan05) in [PR 2170](https://github.com/gradio-app/gradio/pull/2170)
- Skops integration: Load tabular classification and regression models from the hub by [@freddyaboulton](https://github.com/freddyaboulton) in [PR 2126](https://github.com/gradio-app/gradio/pull/2126)
- Respect original filename when cached example files are downloaded by [@freddyaboulton](https://github.com/freddyaboulton) in [PR 2145](https://github.com/gradio-app/gradio/pull/2145)
- Add manual trigger to deploy to pypi by [@abidlabs](https://github.com/abidlabs) in [PR 2192](https://github.com/gradio-app/gradio/pull/2192)
- Fix bugs with gr.update by [@freddyaboulton](https://github.com/freddyaboulton) in [PR 2157](https://github.com/gradio-app/gradio/pull/2157)
- Make queue per app by [@aliabid94](https://github.com/aliabid94) in [PR 2193](https://github.com/gradio-app/gradio/pull/2193)
- Preserve Labels In Interpretation Components by [@freddyaboulton](https://github.com/freddyaboulton) in [PR 2166](https://github.com/gradio-app/gradio/pull/2166)
- Quick Fix: Multiple file download not working by [@dawoodkhan82](https://github.com/dawoodkhan82) in [PR 2169](https://github.com/gradio-app/gradio/pull/2169)
- use correct MIME type for js-script file by [@daspartho](https://github.com/daspartho) in [PR 2200](https://github.com/gradio-app/gradio/pull/2200)
- Add accordion component by [@aliabid94](https://github.com/aliabid94) in [PR 2208](https://github.com/gradio-app/gradio/pull/2208)

## Contributors Shoutout:

- [@lamhoangtung](https://github.com/lamhoangtung) made their first contribution in [PR 2176](https://github.com/gradio-app/gradio/pull/2176)
- [@cobryan05](https://github.com/cobryan05) made their first contribution in [PR 2170](https://github.com/gradio-app/gradio/pull/2170)
- [@daspartho](https://github.com/daspartho) made their first contribution in [PR 2200](https://github.com/gradio-app/gradio/pull/2200)

# Version 3.2

## New Features:

### 1. Improvements to Queuing 🥇

We've implemented a brand new queuing system based on **web sockets** instead of HTTP long polling. Among other things, this allows us to manage queue sizes better on Hugging Face Spaces. There are also additional queue-related parameters you can add:

- Now supports concurrent workers (parallelization)

```python
demo = gr.Interface(...)
demo.queue(concurrency_count=3)
demo.launch()
```

- Configure a maximum queue size

```python
demo = gr.Interface(...)
demo.queue(max_size=100)
demo.launch()
```

- If a user closes their tab / browser, they leave the queue, which means the demo will run faster for everyone else

### 2. Fixes to Examples

- Dataframe examples will render properly, and look much clearer in the UI: (thanks to PR #2125)

![Screen Shot 2022-08-30 at 8 29 58 PM](https://user-images.githubusercontent.com/9021060/187586561-d915bafb-f968-4966-b9a2-ef41119692b2.png)

- Image and Video thumbnails are cropped to look neater and more uniform: (thanks to PR #2109)

![Screen Shot 2022-08-30 at 8 32 15 PM](https://user-images.githubusercontent.com/9021060/187586890-56e1e4f0-1b84-42d9-a82f-911772c41030.png)

- Other fixes in PR #2131 and #2064 make it easier to design and use Examples

### 3. Component Fixes 🧱

- Specify the width and height of an image in its style tag (thanks to PR #2133)

```python
components.Image().style(height=260, width=300)
```

- Automatic conversion of videos so they are playable in the browser (thanks to PR #2003). Gradio will check if a video's format is playable in the browser and, if it isn't, will automatically convert it to a format that is (mp4).
- Pass in a json filepath to the Label component (thanks to PR #2083)
- Randomize the default value of a Slider (thanks to PR #1935)

![slider-random](https://user-images.githubusercontent.com/9021060/187596230-3db9697f-9f4d-42f5-9387-d77573513448.gif)

- Improvements to State in PR #2100

### 4. Ability to Randomize Input Sliders and Reload Data whenever the Page Loads

- In some cases, you want to be able to show a different set of input data to every user as they load the page app. For example, you might want to randomize the value of a "seed" `Slider` input. Or you might want to show a `Textbox` with the current date. We now supporting passing _functions_ as the default value in input components. When you pass in a function, it gets **re-evaluated** every time someone loads the demo, allowing you to reload / change data for different users.

Here's an example loading the current date time into an input Textbox:

```python
import gradio as gr
import datetime

with gr.Blocks() as demo:
    gr.Textbox(datetime.datetime.now)

demo.launch()
```

Note that we don't evaluate the function -- `datetime.datetime.now()` -- we pass in the function itself to get this behavior -- `datetime.datetime.now`

Because randomizing the initial value of `Slider` is a common use case, we've added a `randomize` keyword argument you can use to randomize its initial value:

```python
import gradio as gr
demo = gr.Interface(lambda x:x, gr.Slider(0, 10, randomize=True), "number")
demo.launch()
```

### 5. New Guide 🖊️

- [Gradio and W&B Integration](https://gradio.app/Gradio_and_Wandb_Integration/)

## Full Changelog:

- Reset components to original state by setting value to None by [@freddyaboulton](https://github.com/freddyaboulton) in [PR 2044](https://github.com/gradio-app/gradio/pull/2044)
- Cleaning up the way data is processed for components by [@abidlabs](https://github.com/abidlabs) in [PR 1967](https://github.com/gradio-app/gradio/pull/1967)
- version 3.1.8b by [@abidlabs](https://github.com/abidlabs) in [PR 2063](https://github.com/gradio-app/gradio/pull/2063)
- Wandb guide by [@AK391](https://github.com/AK391) in [PR 1898](https://github.com/gradio-app/gradio/pull/1898)
- Add a flagging callback to save json files to a hugging face dataset by [@chrisemezue](https://github.com/chrisemezue) in [PR 1821](https://github.com/gradio-app/gradio/pull/1821)
- Add data science demos to landing page by [@freddyaboulton](https://github.com/freddyaboulton) in [PR 2067](https://github.com/gradio-app/gradio/pull/2067)
- Hide time series + xgboost demos by default by [@freddyaboulton](https://github.com/freddyaboulton) in [PR 2079](https://github.com/gradio-app/gradio/pull/2079)
- Encourage people to keep trying when queue full by [@apolinario](https://github.com/apolinario) in [PR 2076](https://github.com/gradio-app/gradio/pull/2076)
- Updated our analytics on creation of Blocks/Interface by [@abidlabs](https://github.com/abidlabs) in [PR 2082](https://github.com/gradio-app/gradio/pull/2082)
- `Label` component now accepts file paths to `.json` files by [@abidlabs](https://github.com/abidlabs) in [PR 2083](https://github.com/gradio-app/gradio/pull/2083)
- Fix issues related to demos in Spaces by [@abidlabs](https://github.com/abidlabs) in [PR 2086](https://github.com/gradio-app/gradio/pull/2086)
- Fix TimeSeries examples not properly displayed in UI by [@dawoodkhan82](https://github.com/dawoodkhan82) in [PR 2064](https://github.com/gradio-app/gradio/pull/2064)
- Fix infinite requests when doing tab item select by [@freddyaboulton](https://github.com/freddyaboulton) in [PR 2070](https://github.com/gradio-app/gradio/pull/2070)
- Accept deprecated `file` route as well by [@abidlabs](https://github.com/abidlabs) in [PR 2099](https://github.com/gradio-app/gradio/pull/2099)
- Allow frontend method execution on Block.load event by [@codedealer](https://github.com/codedealer) in [PR 2108](https://github.com/gradio-app/gradio/pull/2108)
- Improvements to `State` by [@abidlabs](https://github.com/abidlabs) in [PR 2100](https://github.com/gradio-app/gradio/pull/2100)
- Catch IndexError, KeyError in video_is_playable by [@freddyaboulton](https://github.com/freddyaboulton) in [PR 2113](https://github.com/gradio-app/gradio/pull/2113)
- Fix: Download button does not respect the filepath returned by the function by [@dawoodkhan82](https://github.com/dawoodkhan82) in [PR 2073](https://github.com/gradio-app/gradio/pull/2073)
- Refactoring Layout: Adding column widths, forms, and more. by [@aliabid94](https://github.com/aliabid94) in [PR 2097](https://github.com/gradio-app/gradio/pull/2097)
- Update CONTRIBUTING.md by [@abidlabs](https://github.com/abidlabs) in [PR 2118](https://github.com/gradio-app/gradio/pull/2118)
- 2092 df ex by [@pngwn](https://github.com/pngwn) in [PR 2125](https://github.com/gradio-app/gradio/pull/2125)
- feat(samples table/gallery): Crop thumbs to square by [@ronvoluted](https://github.com/ronvoluted) in [PR 2109](https://github.com/gradio-app/gradio/pull/2109)
- Some enhancements to `gr.Examples` by [@abidlabs](https://github.com/abidlabs) in [PR 2131](https://github.com/gradio-app/gradio/pull/2131)
- Image size fix by [@aliabid94](https://github.com/aliabid94) in [PR 2133](https://github.com/gradio-app/gradio/pull/2133)

## Contributors Shoutout:

- [@chrisemezue](https://github.com/chrisemezue) made their first contribution in [PR 1821](https://github.com/gradio-app/gradio/pull/1821)
- [@apolinario](https://github.com/apolinario) made their first contribution in [PR 2076](https://github.com/gradio-app/gradio/pull/2076)
- [@codedealer](https://github.com/codedealer) made their first contribution in [PR 2108](https://github.com/gradio-app/gradio/pull/2108)

# Version 3.1

## New Features:

### 1. Embedding Demos on Any Website 💻

With PR #1444, Gradio is now distributed as a web component. This means demos can be natively embedded on websites. You'll just need to add two lines: one to load the gradio javascript, and one to link to the demos backend.

Here's a simple example that embeds the demo from a Hugging Face space:

```html
<script
	type="module"
	src="https://gradio.s3-us-west-2.amazonaws.com/3.0.18/gradio.js"
></script>
<gradio-app space="abidlabs/pytorch-image-classifier"></gradio-app>
```

But you can also embed demos that are running anywhere, you just need to link the demo to `src` instead of `space`. In fact, all the demos on the gradio website are embedded this way:

<img width="1268" alt="Screen Shot 2022-07-14 at 2 41 44 PM" src="https://user-images.githubusercontent.com/9021060/178997124-b2f05af2-c18f-4716-bf1b-cb971d012636.png">

Read more in the [Embedding Gradio Demos](https://gradio.app/embedding_gradio_demos) guide.

### 2. Reload Mode 👨‍💻

Reload mode helps developers create gradio demos faster by automatically reloading the demo whenever the code changes. It can support development on Python IDEs (VS Code, PyCharm, etc), the terminal, as well as Jupyter notebooks.

If your demo code is in a script named `app.py`, instead of running `python app.py` you can now run `gradio app.py` and that will launch the demo in reload mode:

```bash
Launching in reload mode on: http://127.0.0.1:7860 (Press CTRL+C to quit)
Watching...
WARNING: The --reload flag should not be used in production on Windows.
```

If you're working from a Jupyter or Colab Notebook, use these magic commands instead: `%load_ext gradio` when you import gradio, and `%%blocks` in the top of the cell with the demo code. Here's an example that shows how much faster the development becomes:

![Blocks](https://user-images.githubusercontent.com/9021060/178986488-ed378cc8-5141-4330-ba41-672b676863d0.gif)

### 3. Inpainting Support on `gr.Image()` 🎨

We updated the Image component to add support for inpainting demos. It works by adding `tool="sketch"` as a parameter, that passes both an image and a sketchable mask to your prediction function.

Here's an example from the [LAMA space](https://huggingface.co/spaces/akhaliq/lama):

![FXApVlFVsAALSD-](https://user-images.githubusercontent.com/9021060/178989479-549867c8-7fb0-436a-a97d-1e91c9f5e611.jpeg)

### 4. Markdown and HTML support in Dataframes 🔢

We upgraded the Dataframe component in PR #1684 to support rendering Markdown and HTML inside the cells.

This means you can build Dataframes that look like the following:

![image (8)](https://user-images.githubusercontent.com/9021060/178991233-41cb07a5-e7a3-433e-89b8-319bc78eb9c2.png)

### 5. `gr.Examples()` for Blocks 🧱

We've added the `gr.Examples` component helper to allow you to add examples to any Blocks demo. This class is a wrapper over the `gr.Dataset` component.

<img width="1271" alt="Screen Shot 2022-07-14 at 2 23 50 PM" src="https://user-images.githubusercontent.com/9021060/178992715-c8bc7550-bc3d-4ddc-9fcb-548c159cd153.png">

gr.Examples takes two required parameters:

- `examples` which takes in a nested list
- `inputs` which takes in a component or list of components

You can read more in the [Examples docs](https://gradio.app/docs/#examples) or the [Adding Examples to your Demos guide](https://gradio.app/adding_examples_to_your_app/).

### 6. Fixes to Audio Streaming

With [PR 1828](https://github.com/gradio-app/gradio/pull/1828) we now hide the status loading animation, as well as remove the echo in streaming. Check out the [stream_audio](https://github.com/gradio-app/gradio/blob/main/demo/stream_audio/run.py) demo for more or read through our [Real Time Speech Recognition](https://gradio.app/real_time_speech_recognition/) guide.

<img width="785" alt="Screen Shot 2022-07-19 at 6 02 35 PM" src="https://user-images.githubusercontent.com/9021060/179808136-9e84502c-f9ee-4f30-b5e9-1086f678fe91.png">

## Full Changelog:

- File component: list multiple files and allow for download #1446 by [@dawoodkhan82](https://github.com/dawoodkhan82) in [PR 1681](https://github.com/gradio-app/gradio/pull/1681)
- Add ColorPicker to docs by [@freddyaboulton](https://github.com/freddyaboulton) in [PR 1768](https://github.com/gradio-app/gradio/pull/1768)
- Mock out requests in TestRequest unit tests by [@freddyaboulton](https://github.com/freddyaboulton) in [PR 1794](https://github.com/gradio-app/gradio/pull/1794)
- Add requirements.txt and test_files to source dist by [@freddyaboulton](https://github.com/freddyaboulton) in [PR 1817](https://github.com/gradio-app/gradio/pull/1817)
- refactor: f-string for tunneling.py by [@nhankiet](https://github.com/nhankiet) in [PR 1819](https://github.com/gradio-app/gradio/pull/1819)
- Miscellaneous formatting improvements to website by [@aliabd](https://github.com/aliabd) in [PR 1754](https://github.com/gradio-app/gradio/pull/1754)
- `integrate()` method moved to `Blocks` by [@abidlabs](https://github.com/abidlabs) in [PR 1776](https://github.com/gradio-app/gradio/pull/1776)
- Add python-3.7 tests by [@freddyaboulton](https://github.com/freddyaboulton) in [PR 1818](https://github.com/gradio-app/gradio/pull/1818)
- Copy test dir in website dockers by [@aliabd](https://github.com/aliabd) in [PR 1827](https://github.com/gradio-app/gradio/pull/1827)
- Add info to docs on how to set default values for components by [@freddyaboulton](https://github.com/freddyaboulton) in [PR 1788](https://github.com/gradio-app/gradio/pull/1788)
- Embedding Components on Docs by [@aliabd](https://github.com/aliabd) in [PR 1726](https://github.com/gradio-app/gradio/pull/1726)
- Remove usage of deprecated gr.inputs and gr.outputs from website by [@freddyaboulton](https://github.com/freddyaboulton) in [PR 1796](https://github.com/gradio-app/gradio/pull/1796)
- Some cleanups to the docs page by [@abidlabs](https://github.com/abidlabs) in [PR 1822](https://github.com/gradio-app/gradio/pull/1822)

## Contributors Shoutout:

- [@nhankiet](https://github.com/nhankiet) made their first contribution in [PR 1819](https://github.com/gradio-app/gradio/pull/1819)

# Version 3.0

### 🔥 Gradio 3.0 is the biggest update to the library, ever.

## New Features:

### 1. Blocks 🧱

Blocks is a new, low-level API that allows you to have full control over the data flows and layout of your application. It allows you to build very complex, multi-step applications. For example, you might want to:

- Group together related demos as multiple tabs in one web app
- Change the layout of your demo instead of just having all of the inputs on the left and outputs on the right
- Have multi-step interfaces, in which the output of one model becomes the input to the next model, or have more flexible data flows in general
- Change a component's properties (for example, the choices in a Dropdown) or its visibility based on user input

Here's a simple example that creates the demo below it:

```python
import gradio as gr

def update(name):
    return f"Welcome to Gradio, {name}!"

demo = gr.Blocks()

with demo:
    gr.Markdown(
    """
    # Hello World!
    Start typing below to see the output.
    """)
    inp = gr.Textbox(placeholder="What is your name?")
    out = gr.Textbox()

    inp.change(fn=update,
               inputs=inp,
               outputs=out)

demo.launch()
```

![hello-blocks](https://user-images.githubusercontent.com/9021060/168684108-78cbd24b-e6bd-4a04-a8d9-20d535203434.gif)

Read our [Introduction to Blocks](http://gradio.app/introduction_to_blocks/) guide for more, and join the 🎈 [Gradio Blocks Party](https://huggingface.co/spaces/Gradio-Blocks/README)!

### 2. Our Revamped Design 🎨

We've upgraded our design across the entire library: from components, and layouts all the way to dark mode.

![kitchen_sink](https://user-images.githubusercontent.com/9021060/168686333-7a6e3096-3e23-4309-abf2-5cd7736e0463.gif)

### 3. A New Website 💻

We've upgraded [gradio.app](https://gradio.app) to make it cleaner, faster and easier to use. Our docs now come with components and demos embedded directly on the page. So you can quickly get up to speed with what you're looking for.

![website](https://user-images.githubusercontent.com/9021060/168687191-10d6a3bd-101f-423a-8193-48f47a5e077d.gif)

### 4. New Components: Model3D, Dataset, and More..

We've introduced a lot of new components in `3.0`, including `Model3D`, `Dataset`, `Markdown`, `Button` and `Gallery`. You can find all the components and play around with them [here](https://gradio.app/docs/#components).

![Model3d](https://user-images.githubusercontent.com/9021060/168689062-6ad77151-8cc5-467d-916c-f7c78e52ec0c.gif)

## Full Changelog:

- Gradio dash fe by [@pngwn](https://github.com/pngwn) in [PR 807](https://github.com/gradio-app/gradio/pull/807)
- Blocks components by [@FarukOzderim](https://github.com/FarukOzderim) in [PR 765](https://github.com/gradio-app/gradio/pull/765)
- Blocks components V2 by [@FarukOzderim](https://github.com/FarukOzderim) in [PR 843](https://github.com/gradio-app/gradio/pull/843)
- Blocks-Backend-Events by [@FarukOzderim](https://github.com/FarukOzderim) in [PR 844](https://github.com/gradio-app/gradio/pull/844)
- Interfaces from Blocks by [@aliabid94](https://github.com/aliabid94) in [PR 849](https://github.com/gradio-app/gradio/pull/849)
- Blocks dev by [@aliabid94](https://github.com/aliabid94) in [PR 853](https://github.com/gradio-app/gradio/pull/853)
- Started updating demos to use the new `gradio.components` syntax by [@abidlabs](https://github.com/abidlabs) in [PR 848](https://github.com/gradio-app/gradio/pull/848)
- add test infra + add browser tests to CI by [@pngwn](https://github.com/pngwn) in [PR 852](https://github.com/gradio-app/gradio/pull/852)
- 854 textbox by [@pngwn](https://github.com/pngwn) in [PR 859](https://github.com/gradio-app/gradio/pull/859)
- Getting old Python unit tests to pass on `blocks-dev` by [@abidlabs](https://github.com/abidlabs) in [PR 861](https://github.com/gradio-app/gradio/pull/861)
- initialise chatbot with empty array of messages by [@pngwn](https://github.com/pngwn) in [PR 867](https://github.com/gradio-app/gradio/pull/867)
- add test for output to input by [@pngwn](https://github.com/pngwn) in [PR 866](https://github.com/gradio-app/gradio/pull/866)
- More Interface -> Blocks features by [@aliabid94](https://github.com/aliabid94) in [PR 864](https://github.com/gradio-app/gradio/pull/864)
- Fixing external.py in blocks-dev to reflect the new HF Spaces paths by [@abidlabs](https://github.com/abidlabs) in [PR 879](https://github.com/gradio-app/gradio/pull/879)
- backend_default_value_refactoring by [@FarukOzderim](https://github.com/FarukOzderim) in [PR 871](https://github.com/gradio-app/gradio/pull/871)
- fix default_value by [@pngwn](https://github.com/pngwn) in [PR 869](https://github.com/gradio-app/gradio/pull/869)
- fix buttons by [@aliabid94](https://github.com/aliabid94) in [PR 883](https://github.com/gradio-app/gradio/pull/883)
- Checking and updating more demos to use 3.0 syntax by [@abidlabs](https://github.com/abidlabs) in [PR 892](https://github.com/gradio-app/gradio/pull/892)
- Blocks Tests by [@FarukOzderim](https://github.com/FarukOzderim) in [PR 902](https://github.com/gradio-app/gradio/pull/902)
- Interface fix by [@pngwn](https://github.com/pngwn) in [PR 901](https://github.com/gradio-app/gradio/pull/901)
- Quick fix: Issue 893 by [@dawoodkhan82](https://github.com/dawoodkhan82) in [PR 907](https://github.com/gradio-app/gradio/pull/907)
- 3d Image Component by [@dawoodkhan82](https://github.com/dawoodkhan82) in [PR 775](https://github.com/gradio-app/gradio/pull/775)
- fix endpoint url in prod by [@pngwn](https://github.com/pngwn) in [PR 911](https://github.com/gradio-app/gradio/pull/911)
- rename Model3d to Image3D by [@dawoodkhan82](https://github.com/dawoodkhan82) in [PR 912](https://github.com/gradio-app/gradio/pull/912)
- update pypi to 2.9.1 by [@abidlabs](https://github.com/abidlabs) in [PR 916](https://github.com/gradio-app/gradio/pull/916)
- blocks-with-fix by [@FarukOzderim](https://github.com/FarukOzderim) in [PR 917](https://github.com/gradio-app/gradio/pull/917)
- Restore Interpretation, Live, Auth, Queueing by [@aliabid94](https://github.com/aliabid94) in [PR 915](https://github.com/gradio-app/gradio/pull/915)
- Allow `Blocks` instances to be used like a `Block` in other `Blocks` by [@abidlabs](https://github.com/abidlabs) in [PR 919](https://github.com/gradio-app/gradio/pull/919)
- Redesign 1 by [@pngwn](https://github.com/pngwn) in [PR 918](https://github.com/gradio-app/gradio/pull/918)
- blocks-components-tests by [@FarukOzderim](https://github.com/FarukOzderim) in [PR 904](https://github.com/gradio-app/gradio/pull/904)
- fix unit + browser tests by [@pngwn](https://github.com/pngwn) in [PR 926](https://github.com/gradio-app/gradio/pull/926)
- blocks-move-test-data by [@FarukOzderim](https://github.com/FarukOzderim) in [PR 927](https://github.com/gradio-app/gradio/pull/927)
- remove debounce from form inputs by [@pngwn](https://github.com/pngwn) in [PR 932](https://github.com/gradio-app/gradio/pull/932)
- reimplement webcam video by [@pngwn](https://github.com/pngwn) in [PR 928](https://github.com/gradio-app/gradio/pull/928)
- blocks-move-test-data by [@FarukOzderim](https://github.com/FarukOzderim) in [PR 941](https://github.com/gradio-app/gradio/pull/941)
- allow audio components to take a string value by [@pngwn](https://github.com/pngwn) in [PR 930](https://github.com/gradio-app/gradio/pull/930)
- static mode for textbox by [@pngwn](https://github.com/pngwn) in [PR 929](https://github.com/gradio-app/gradio/pull/929)
- fix file upload text by [@pngwn](https://github.com/pngwn) in [PR 931](https://github.com/gradio-app/gradio/pull/931)
- tabbed-interface-rewritten by [@FarukOzderim](https://github.com/FarukOzderim) in [PR 958](https://github.com/gradio-app/gradio/pull/958)
- Gan demo fix by [@abidlabs](https://github.com/abidlabs) in [PR 965](https://github.com/gradio-app/gradio/pull/965)
- Blocks analytics by [@abidlabs](https://github.com/abidlabs) in [PR 947](https://github.com/gradio-app/gradio/pull/947)
- Blocks page load by [@FarukOzderim](https://github.com/FarukOzderim) in [PR 963](https://github.com/gradio-app/gradio/pull/963)
- add frontend for page load events by [@pngwn](https://github.com/pngwn) in [PR 967](https://github.com/gradio-app/gradio/pull/967)
- fix i18n and some tweaks by [@pngwn](https://github.com/pngwn) in [PR 966](https://github.com/gradio-app/gradio/pull/966)
- add jinja2 to reqs by [@FarukOzderim](https://github.com/FarukOzderim) in [PR 969](https://github.com/gradio-app/gradio/pull/969)
- Cleaning up `Launchable()` by [@abidlabs](https://github.com/abidlabs) in [PR 968](https://github.com/gradio-app/gradio/pull/968)
- Fix #944 by [@FarukOzderim](https://github.com/FarukOzderim) in [PR 971](https://github.com/gradio-app/gradio/pull/971)
- New Blocks Demo: neural instrument cloning by [@abidlabs](https://github.com/abidlabs) in [PR 975](https://github.com/gradio-app/gradio/pull/975)
- Add huggingface_hub client library by [@FarukOzderim](https://github.com/FarukOzderim) in [PR 973](https://github.com/gradio-app/gradio/pull/973)
- State and variables by [@aliabid94](https://github.com/aliabid94) in [PR 977](https://github.com/gradio-app/gradio/pull/977)
- update-components by [@FarukOzderim](https://github.com/FarukOzderim) in [PR 986](https://github.com/gradio-app/gradio/pull/986)
- ensure dataframe updates as expected by [@pngwn](https://github.com/pngwn) in [PR 981](https://github.com/gradio-app/gradio/pull/981)
- test-guideline by [@FarukOzderim](https://github.com/FarukOzderim) in [PR 990](https://github.com/gradio-app/gradio/pull/990)
- Issue #785: add footer by [@dawoodkhan82](https://github.com/dawoodkhan82) in [PR 972](https://github.com/gradio-app/gradio/pull/972)
- indentation fix by [@abidlabs](https://github.com/abidlabs) in [PR 993](https://github.com/gradio-app/gradio/pull/993)
- missing quote by [@aliabd](https://github.com/aliabd) in [PR 996](https://github.com/gradio-app/gradio/pull/996)
- added interactive parameter to components by [@abidlabs](https://github.com/abidlabs) in [PR 992](https://github.com/gradio-app/gradio/pull/992)
- custom-components by [@FarukOzderim](https://github.com/FarukOzderim) in [PR 985](https://github.com/gradio-app/gradio/pull/985)
- Refactor component shortcuts by [@FarukOzderim](https://github.com/FarukOzderim) in [PR 995](https://github.com/gradio-app/gradio/pull/995)
- Plot Component by [@dawoodkhan82](https://github.com/dawoodkhan82) in [PR 805](https://github.com/gradio-app/gradio/pull/805)
- updated PyPi version to 2.9.2 by [@abidlabs](https://github.com/abidlabs) in [PR 1002](https://github.com/gradio-app/gradio/pull/1002)
- Release 2.9.3 by [@abidlabs](https://github.com/abidlabs) in [PR 1003](https://github.com/gradio-app/gradio/pull/1003)
- Image3D Examples Fix by [@dawoodkhan82](https://github.com/dawoodkhan82) in [PR 1001](https://github.com/gradio-app/gradio/pull/1001)
- release 2.9.4 by [@abidlabs](https://github.com/abidlabs) in [PR 1006](https://github.com/gradio-app/gradio/pull/1006)
- templates import hotfix by [@FarukOzderim](https://github.com/FarukOzderim) in [PR 1008](https://github.com/gradio-app/gradio/pull/1008)
- Progress indicator bar by [@aliabid94](https://github.com/aliabid94) in [PR 997](https://github.com/gradio-app/gradio/pull/997)
- Fixed image input for absolute path by [@JefferyChiang](https://github.com/JefferyChiang) in [PR 1004](https://github.com/gradio-app/gradio/pull/1004)
- Model3D + Plot Components by [@dawoodkhan82](https://github.com/dawoodkhan82) in [PR 1010](https://github.com/gradio-app/gradio/pull/1010)
- Gradio Guides: Creating CryptoPunks with GANs by [@NimaBoscarino](https://github.com/NimaBoscarino) in [PR 1000](https://github.com/gradio-app/gradio/pull/1000)
- [BIG PR] Gradio blocks & redesigned components by [@abidlabs](https://github.com/abidlabs) in [PR 880](https://github.com/gradio-app/gradio/pull/880)
- fixed failing test on main by [@abidlabs](https://github.com/abidlabs) in [PR 1023](https://github.com/gradio-app/gradio/pull/1023)
- Use smaller ASR model in external test by [@abidlabs](https://github.com/abidlabs) in [PR 1024](https://github.com/gradio-app/gradio/pull/1024)
- updated PyPi version to 2.9.0b by [@abidlabs](https://github.com/abidlabs) in [PR 1026](https://github.com/gradio-app/gradio/pull/1026)
- Fixing import issues so that the package successfully installs on colab notebooks by [@abidlabs](https://github.com/abidlabs) in [PR 1027](https://github.com/gradio-app/gradio/pull/1027)
- Update website tracker slackbot by [@aliabd](https://github.com/aliabd) in [PR 1037](https://github.com/gradio-app/gradio/pull/1037)
- textbox-autoheight by [@FarukOzderim](https://github.com/FarukOzderim) in [PR 1009](https://github.com/gradio-app/gradio/pull/1009)
- Model3D Examples fixes by [@dawoodkhan82](https://github.com/dawoodkhan82) in [PR 1035](https://github.com/gradio-app/gradio/pull/1035)
- GAN Gradio Guide: Adjustments to iframe heights by [@NimaBoscarino](https://github.com/NimaBoscarino) in [PR 1042](https://github.com/gradio-app/gradio/pull/1042)
- added better default labels to form components by [@abidlabs](https://github.com/abidlabs) in [PR 1040](https://github.com/gradio-app/gradio/pull/1040)
- Slackbot web tracker fix by [@aliabd](https://github.com/aliabd) in [PR 1043](https://github.com/gradio-app/gradio/pull/1043)
- Plot fixes by [@dawoodkhan82](https://github.com/dawoodkhan82) in [PR 1044](https://github.com/gradio-app/gradio/pull/1044)
- Small fixes to the demos by [@abidlabs](https://github.com/abidlabs) in [PR 1030](https://github.com/gradio-app/gradio/pull/1030)
- fixing demo issue with website by [@aliabd](https://github.com/aliabd) in [PR 1047](https://github.com/gradio-app/gradio/pull/1047)
- [hotfix] HighlightedText by [@aliabid94](https://github.com/aliabid94) in [PR 1046](https://github.com/gradio-app/gradio/pull/1046)
- Update text by [@ronvoluted](https://github.com/ronvoluted) in [PR 1050](https://github.com/gradio-app/gradio/pull/1050)
- Update CONTRIBUTING.md by [@FarukOzderim](https://github.com/FarukOzderim) in [PR 1052](https://github.com/gradio-app/gradio/pull/1052)
- fix(ui): Increase contrast for footer by [@ronvoluted](https://github.com/ronvoluted) in [PR 1048](https://github.com/gradio-app/gradio/pull/1048)
- UI design update by [@gary149](https://github.com/gary149) in [PR 1041](https://github.com/gradio-app/gradio/pull/1041)
- updated PyPi version to 2.9.0b8 by [@abidlabs](https://github.com/abidlabs) in [PR 1059](https://github.com/gradio-app/gradio/pull/1059)
- Running, testing, and fixing demos by [@abidlabs](https://github.com/abidlabs) in [PR 1060](https://github.com/gradio-app/gradio/pull/1060)
- Form layout by [@pngwn](https://github.com/pngwn) in [PR 1054](https://github.com/gradio-app/gradio/pull/1054)
- inputless-interfaces by [@FarukOzderim](https://github.com/FarukOzderim) in [PR 1038](https://github.com/gradio-app/gradio/pull/1038)
- Update PULL_REQUEST_TEMPLATE.md by [@FarukOzderim](https://github.com/FarukOzderim) in [PR 1068](https://github.com/gradio-app/gradio/pull/1068)
- Upgrading node memory to 4gb in website Docker by [@aliabd](https://github.com/aliabd) in [PR 1069](https://github.com/gradio-app/gradio/pull/1069)
- Website reload error by [@aliabd](https://github.com/aliabd) in [PR 1079](https://github.com/gradio-app/gradio/pull/1079)
- fixed favicon issue by [@abidlabs](https://github.com/abidlabs) in [PR 1064](https://github.com/gradio-app/gradio/pull/1064)
- remove-queue-from-events by [@FarukOzderim](https://github.com/FarukOzderim) in [PR 1056](https://github.com/gradio-app/gradio/pull/1056)
- Enable vertex colors for OBJs files by [@radames](https://github.com/radames) in [PR 1074](https://github.com/gradio-app/gradio/pull/1074)
- Dark text by [@ronvoluted](https://github.com/ronvoluted) in [PR 1049](https://github.com/gradio-app/gradio/pull/1049)
- Scroll to output by [@pngwn](https://github.com/pngwn) in [PR 1077](https://github.com/gradio-app/gradio/pull/1077)
- Explicitly list pnpm version 6 in contributing guide by [@freddyaboulton](https://github.com/freddyaboulton) in [PR 1085](https://github.com/gradio-app/gradio/pull/1085)
- hotfix for encrypt issue by [@abidlabs](https://github.com/abidlabs) in [PR 1096](https://github.com/gradio-app/gradio/pull/1096)
- Release 2.9b9 by [@abidlabs](https://github.com/abidlabs) in [PR 1098](https://github.com/gradio-app/gradio/pull/1098)
- tweak node circleci settings by [@pngwn](https://github.com/pngwn) in [PR 1091](https://github.com/gradio-app/gradio/pull/1091)
- Website Reload Error by [@aliabd](https://github.com/aliabd) in [PR 1099](https://github.com/gradio-app/gradio/pull/1099)
- Website Reload: README in demos docker by [@aliabd](https://github.com/aliabd) in [PR 1100](https://github.com/gradio-app/gradio/pull/1100)
- Flagging fixes by [@abidlabs](https://github.com/abidlabs) in [PR 1081](https://github.com/gradio-app/gradio/pull/1081)
- Backend for optional labels by [@abidlabs](https://github.com/abidlabs) in [PR 1080](https://github.com/gradio-app/gradio/pull/1080)
- Optional labels fe by [@pngwn](https://github.com/pngwn) in [PR 1105](https://github.com/gradio-app/gradio/pull/1105)
- clean-deprecated-parameters by [@FarukOzderim](https://github.com/FarukOzderim) in [PR 1090](https://github.com/gradio-app/gradio/pull/1090)
- Blocks rendering fix by [@abidlabs](https://github.com/abidlabs) in [PR 1102](https://github.com/gradio-app/gradio/pull/1102)
- Redos #1106 by [@abidlabs](https://github.com/abidlabs) in [PR 1112](https://github.com/gradio-app/gradio/pull/1112)
- Interface types: handle input-only, output-only, and unified interfaces by [@abidlabs](https://github.com/abidlabs) in [PR 1108](https://github.com/gradio-app/gradio/pull/1108)
- Hotfix + New pypi release 2.9b11 by [@abidlabs](https://github.com/abidlabs) in [PR 1118](https://github.com/gradio-app/gradio/pull/1118)
- issue-checkbox by [@FarukOzderim](https://github.com/FarukOzderim) in [PR 1122](https://github.com/gradio-app/gradio/pull/1122)
- issue-checkbox-hotfix by [@FarukOzderim](https://github.com/FarukOzderim) in [PR 1127](https://github.com/gradio-app/gradio/pull/1127)
- Fix demos in website by [@aliabd](https://github.com/aliabd) in [PR 1130](https://github.com/gradio-app/gradio/pull/1130)
- Guide for Gradio ONNX model zoo on Huggingface by [@AK391](https://github.com/AK391) in [PR 1073](https://github.com/gradio-app/gradio/pull/1073)
- ONNX guide fixes by [@aliabd](https://github.com/aliabd) in [PR 1131](https://github.com/gradio-app/gradio/pull/1131)
- Stacked form inputs css by [@gary149](https://github.com/gary149) in [PR 1134](https://github.com/gradio-app/gradio/pull/1134)
- made default value in textbox empty string by [@abidlabs](https://github.com/abidlabs) in [PR 1135](https://github.com/gradio-app/gradio/pull/1135)
- Examples UI by [@gary149](https://github.com/gary149) in [PR 1121](https://github.com/gradio-app/gradio/pull/1121)
- Chatbot custom color support by [@dawoodkhan82](https://github.com/dawoodkhan82) in [PR 1092](https://github.com/gradio-app/gradio/pull/1092)
- highlighted text colors by [@pngwn](https://github.com/pngwn) in [PR 1119](https://github.com/gradio-app/gradio/pull/1119)
- pin to pnpm 6 for now by [@pngwn](https://github.com/pngwn) in [PR 1147](https://github.com/gradio-app/gradio/pull/1147)
- Restore queue in Blocks by [@aliabid94](https://github.com/aliabid94) in [PR 1137](https://github.com/gradio-app/gradio/pull/1137)
- add select event for tabitems by [@pngwn](https://github.com/pngwn) in [PR 1154](https://github.com/gradio-app/gradio/pull/1154)
- max_lines + autoheight for textbox by [@pngwn](https://github.com/pngwn) in [PR 1153](https://github.com/gradio-app/gradio/pull/1153)
- use color palette for chatbot by [@pngwn](https://github.com/pngwn) in [PR 1152](https://github.com/gradio-app/gradio/pull/1152)
- Timeseries improvements by [@pngwn](https://github.com/pngwn) in [PR 1149](https://github.com/gradio-app/gradio/pull/1149)
- move styling for interface panels to frontend by [@pngwn](https://github.com/pngwn) in [PR 1146](https://github.com/gradio-app/gradio/pull/1146)
- html tweaks by [@pngwn](https://github.com/pngwn) in [PR 1145](https://github.com/gradio-app/gradio/pull/1145)
- Issue #768: Support passing none to resize and crop image by [@dawoodkhan82](https://github.com/dawoodkhan82) in [PR 1144](https://github.com/gradio-app/gradio/pull/1144)
- image gallery component + img css by [@aliabid94](https://github.com/aliabid94) in [PR 1140](https://github.com/gradio-app/gradio/pull/1140)
- networking tweak by [@abidlabs](https://github.com/abidlabs) in [PR 1143](https://github.com/gradio-app/gradio/pull/1143)
- Allow enabling queue per event listener by [@aliabid94](https://github.com/aliabid94) in [PR 1155](https://github.com/gradio-app/gradio/pull/1155)
- config hotfix and v. 2.9b23 by [@abidlabs](https://github.com/abidlabs) in [PR 1158](https://github.com/gradio-app/gradio/pull/1158)
- Custom JS calls by [@aliabid94](https://github.com/aliabid94) in [PR 1082](https://github.com/gradio-app/gradio/pull/1082)
- Small fixes: queue default fix, ffmpeg installation message by [@abidlabs](https://github.com/abidlabs) in [PR 1159](https://github.com/gradio-app/gradio/pull/1159)
- formatting by [@abidlabs](https://github.com/abidlabs) in [PR 1161](https://github.com/gradio-app/gradio/pull/1161)
- enable flex grow for gr-box by [@radames](https://github.com/radames) in [PR 1165](https://github.com/gradio-app/gradio/pull/1165)
- 1148 loading by [@pngwn](https://github.com/pngwn) in [PR 1164](https://github.com/gradio-app/gradio/pull/1164)
- Put enable_queue kwarg back in launch() by [@aliabid94](https://github.com/aliabid94) in [PR 1167](https://github.com/gradio-app/gradio/pull/1167)
- A few small fixes by [@abidlabs](https://github.com/abidlabs) in [PR 1171](https://github.com/gradio-app/gradio/pull/1171)
- Hotfix for dropdown component by [@abidlabs](https://github.com/abidlabs) in [PR 1172](https://github.com/gradio-app/gradio/pull/1172)
- use secondary buttons in interface by [@pngwn](https://github.com/pngwn) in [PR 1173](https://github.com/gradio-app/gradio/pull/1173)
- 1183 component height by [@pngwn](https://github.com/pngwn) in [PR 1185](https://github.com/gradio-app/gradio/pull/1185)
- 962 dataframe by [@pngwn](https://github.com/pngwn) in [PR 1186](https://github.com/gradio-app/gradio/pull/1186)
- update-contributing by [@FarukOzderim](https://github.com/FarukOzderim) in [PR 1188](https://github.com/gradio-app/gradio/pull/1188)
- Table tweaks by [@pngwn](https://github.com/pngwn) in [PR 1195](https://github.com/gradio-app/gradio/pull/1195)
- wrap tab content in column by [@pngwn](https://github.com/pngwn) in [PR 1200](https://github.com/gradio-app/gradio/pull/1200)
- WIP: Add dark mode support by [@gary149](https://github.com/gary149) in [PR 1187](https://github.com/gradio-app/gradio/pull/1187)
- Restored /api/predict/ endpoint for Interfaces by [@abidlabs](https://github.com/abidlabs) in [PR 1199](https://github.com/gradio-app/gradio/pull/1199)
- hltext-label by [@pngwn](https://github.com/pngwn) in [PR 1204](https://github.com/gradio-app/gradio/pull/1204)
- add copy functionality to json by [@pngwn](https://github.com/pngwn) in [PR 1205](https://github.com/gradio-app/gradio/pull/1205)
- Update component config by [@aliabid94](https://github.com/aliabid94) in [PR 1089](https://github.com/gradio-app/gradio/pull/1089)
- fix placeholder prompt by [@pngwn](https://github.com/pngwn) in [PR 1215](https://github.com/gradio-app/gradio/pull/1215)
- ensure webcam video value is propagated correctly by [@pngwn](https://github.com/pngwn) in [PR 1218](https://github.com/gradio-app/gradio/pull/1218)
- Automatic word-break in highlighted text, combine_adjacent support by [@aliabid94](https://github.com/aliabid94) in [PR 1209](https://github.com/gradio-app/gradio/pull/1209)
- async-function-support by [@FarukOzderim](https://github.com/FarukOzderim) in [PR 1190](https://github.com/gradio-app/gradio/pull/1190)
- Sharing fix for assets by [@aliabid94](https://github.com/aliabid94) in [PR 1208](https://github.com/gradio-app/gradio/pull/1208)
- Hotfixes for course demos by [@abidlabs](https://github.com/abidlabs) in [PR 1222](https://github.com/gradio-app/gradio/pull/1222)
- Allow Custom CSS by [@aliabid94](https://github.com/aliabid94) in [PR 1170](https://github.com/gradio-app/gradio/pull/1170)
- share-hotfix by [@FarukOzderim](https://github.com/FarukOzderim) in [PR 1226](https://github.com/gradio-app/gradio/pull/1226)
- tweaks by [@pngwn](https://github.com/pngwn) in [PR 1229](https://github.com/gradio-app/gradio/pull/1229)
- white space for class concatenation by [@radames](https://github.com/radames) in [PR 1228](https://github.com/gradio-app/gradio/pull/1228)
- Tweaks by [@pngwn](https://github.com/pngwn) in [PR 1230](https://github.com/gradio-app/gradio/pull/1230)
- css tweaks by [@pngwn](https://github.com/pngwn) in [PR 1235](https://github.com/gradio-app/gradio/pull/1235)
- ensure defaults height match for media inputs by [@pngwn](https://github.com/pngwn) in [PR 1236](https://github.com/gradio-app/gradio/pull/1236)
- Default Label label value by [@radames](https://github.com/radames) in [PR 1239](https://github.com/gradio-app/gradio/pull/1239)
- update-shortcut-syntax by [@FarukOzderim](https://github.com/FarukOzderim) in [PR 1234](https://github.com/gradio-app/gradio/pull/1234)
- Update version.txt by [@FarukOzderim](https://github.com/FarukOzderim) in [PR 1244](https://github.com/gradio-app/gradio/pull/1244)
- Layout bugs by [@pngwn](https://github.com/pngwn) in [PR 1246](https://github.com/gradio-app/gradio/pull/1246)
- Update demo by [@FarukOzderim](https://github.com/FarukOzderim) in [PR 1253](https://github.com/gradio-app/gradio/pull/1253)
- Button default name by [@FarukOzderim](https://github.com/FarukOzderim) in [PR 1243](https://github.com/gradio-app/gradio/pull/1243)
- Labels spacing by [@gary149](https://github.com/gary149) in [PR 1254](https://github.com/gradio-app/gradio/pull/1254)
- add global loader for gradio app by [@pngwn](https://github.com/pngwn) in [PR 1251](https://github.com/gradio-app/gradio/pull/1251)
- ui apis for dalle-mini by [@pngwn](https://github.com/pngwn) in [PR 1258](https://github.com/gradio-app/gradio/pull/1258)
- Add precision to Number, backend only by [@freddyaboulton](https://github.com/freddyaboulton) in [PR 1125](https://github.com/gradio-app/gradio/pull/1125)
- Website Design Changes by [@abidlabs](https://github.com/abidlabs) in [PR 1015](https://github.com/gradio-app/gradio/pull/1015)
- Small fixes for multiple demos compatible with 3.0 by [@radames](https://github.com/radames) in [PR 1257](https://github.com/gradio-app/gradio/pull/1257)
- Issue #1160: Model 3D component not destroyed correctly by [@dawoodkhan82](https://github.com/dawoodkhan82) in [PR 1219](https://github.com/gradio-app/gradio/pull/1219)
- Fixes to components by [@abidlabs](https://github.com/abidlabs) in [PR 1260](https://github.com/gradio-app/gradio/pull/1260)
- layout docs by [@abidlabs](https://github.com/abidlabs) in [PR 1263](https://github.com/gradio-app/gradio/pull/1263)
- Static forms by [@pngwn](https://github.com/pngwn) in [PR 1264](https://github.com/gradio-app/gradio/pull/1264)
- Cdn assets by [@pngwn](https://github.com/pngwn) in [PR 1265](https://github.com/gradio-app/gradio/pull/1265)
- update logo by [@gary149](https://github.com/gary149) in [PR 1266](https://github.com/gradio-app/gradio/pull/1266)
- fix slider by [@aliabid94](https://github.com/aliabid94) in [PR 1268](https://github.com/gradio-app/gradio/pull/1268)
- maybe fix auth in iframes by [@pngwn](https://github.com/pngwn) in [PR 1261](https://github.com/gradio-app/gradio/pull/1261)
- Improves "Getting Started" guide by [@abidlabs](https://github.com/abidlabs) in [PR 1269](https://github.com/gradio-app/gradio/pull/1269)
- Add embedded demos to website by [@aliabid94](https://github.com/aliabid94) in [PR 1270](https://github.com/gradio-app/gradio/pull/1270)
- Label hotfixes by [@abidlabs](https://github.com/abidlabs) in [PR 1281](https://github.com/gradio-app/gradio/pull/1281)
- General tweaks by [@pngwn](https://github.com/pngwn) in [PR 1276](https://github.com/gradio-app/gradio/pull/1276)
- only affect links within the document by [@pngwn](https://github.com/pngwn) in [PR 1282](https://github.com/gradio-app/gradio/pull/1282)
- release 3.0b9 by [@abidlabs](https://github.com/abidlabs) in [PR 1283](https://github.com/gradio-app/gradio/pull/1283)
- Dm by [@pngwn](https://github.com/pngwn) in [PR 1284](https://github.com/gradio-app/gradio/pull/1284)
- Website fixes by [@aliabd](https://github.com/aliabd) in [PR 1286](https://github.com/gradio-app/gradio/pull/1286)
- Create Streamables by [@aliabid94](https://github.com/aliabid94) in [PR 1279](https://github.com/gradio-app/gradio/pull/1279)
- ensure table works on mobile by [@pngwn](https://github.com/pngwn) in [PR 1277](https://github.com/gradio-app/gradio/pull/1277)
- changes by [@aliabid94](https://github.com/aliabid94) in [PR 1287](https://github.com/gradio-app/gradio/pull/1287)
- demo alignment on landing page by [@aliabd](https://github.com/aliabd) in [PR 1288](https://github.com/gradio-app/gradio/pull/1288)
- New meta img by [@aliabd](https://github.com/aliabd) in [PR 1289](https://github.com/gradio-app/gradio/pull/1289)
- updated PyPi version to 3.0 by [@abidlabs](https://github.com/abidlabs) in [PR 1290](https://github.com/gradio-app/gradio/pull/1290)
- Fix site by [@aliabid94](https://github.com/aliabid94) in [PR 1291](https://github.com/gradio-app/gradio/pull/1291)
- Mobile responsive guides by [@aliabd](https://github.com/aliabd) in [PR 1293](https://github.com/gradio-app/gradio/pull/1293)
- Update readme by [@abidlabs](https://github.com/abidlabs) in [PR 1292](https://github.com/gradio-app/gradio/pull/1292)
- gif by [@abidlabs](https://github.com/abidlabs) in [PR 1296](https://github.com/gradio-app/gradio/pull/1296)
- Allow decoding headerless b64 string [@1lint](https://github.com/1lint) in [PR 4031](https://github.com/gradio-app/gradio/pull/4031)

## Contributors Shoutout:

- [@JefferyChiang](https://github.com/JefferyChiang) made their first contribution in [PR 1004](https://github.com/gradio-app/gradio/pull/1004)
- [@NimaBoscarino](https://github.com/NimaBoscarino) made their first contribution in [PR 1000](https://github.com/gradio-app/gradio/pull/1000)
- [@ronvoluted](https://github.com/ronvoluted) made their first contribution in [PR 1050](https://github.com/gradio-app/gradio/pull/1050)
- [@radames](https://github.com/radames) made their first contribution in [PR 1074](https://github.com/gradio-app/gradio/pull/1074)
- [@freddyaboulton](https://github.com/freddyaboulton) made their first contribution in [PR 1085](https://github.com/gradio-app/gradio/pull/1085)<|MERGE_RESOLUTION|>--- conflicted
+++ resolved
@@ -20,11 +20,8 @@
 - Ensure that Gradio does not silently fail when running on a port that is occupied by [@abidlabs](https://github.com/abidlabs) in [PR 4624](https://github.com/gradio-app/gradio/pull/4624).
 - Fix double upload bug that caused lag in file uploads by [@aliabid94](https://github.com/aliabid94) in [PR 4661](https://github.com/gradio-app/gradio/pull/4661)
 - `Progress` component now appears even when no `iterable` is specified in `tqdm` constructor by [@itrushkin](https://github.com/itrushkin) in [PR 4475](https://github.com/gradio-app/gradio/pull/4475)
-<<<<<<< HEAD
+- Deprecation warnings now point at the user code using those deprecated features, instead of Gradio internals, by (https://github.com/akx) in [PR 4694](https://github.com/gradio-app/gradio/pull/4694)
 - Fixes `gr.Dropdown` being cutoff at the bottom by [@abidlabs](https://github.com/abidlabs) in [PR 4691](https://github.com/gradio-app/gradio/pull/4691).
-=======
-- Deprecation warnings now point at the user code using those deprecated features, instead of Gradio internals, by (https://github.com/akx) in [PR 4694](https://github.com/gradio-app/gradio/pull/4694)
->>>>>>> d08610af
 
 ## Other Changes:
 
