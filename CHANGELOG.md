
# Upcoming Release


## New Features:

- Trigger the release event when Slider number input is released or unfocused  by [@freddyaboulton](https://github.com/freddyaboulton) in [PR 3589](https://github.com/gradio-app/gradio/pull/3589)   

## Bug Fixes:

- Fixed bug where text for altair plots was not legible in dark mode by [@freddyaboulton](https://github.com/freddyaboulton) in [PR 3555](https://github.com/gradio-app/gradio/pull/3555)  
- Fixes `Chatbot` and `Image` components so that files passed during processing are added to a directory where they can be served from, by [@abidlabs](https://github.com/abidlabs) in [PR 3523](https://github.com/gradio-app/gradio/pull/3523)
<<<<<<< HEAD
- Ensure CSS has fully loaded before rendering the application, by [@pngwn](https://github.com/pngwn) in [PR 3573](https://github.com/gradio-app/gradio/pull/3523)
=======
- Use Gradio API server to send telemetry using `huggingface_hub` [@dawoodkhan82](https://github.com/dawoodkhan82) in [PR 3488](https://github.com/gradio-app/gradio/pull/3488)
- Fixes an an issue where if the Blocks scope was not exited, then State could be shared across sessions, by [@abidlabs](https://github.com/abidlabs) in [PR 3600](https://github.com/gradio-app/gradio/pull/3600)
- Fixed bug where "or" was not being localized in file upload text by [@freddyaboulton](https://github.com/freddyaboulton) in [PR 3599](https://github.com/gradio-app/gradio/pull/3599)   
>>>>>>> 4c00103d

## Documentation Changes:

- Makes some fixes to the Theme Guide related to naming of variables, by [@abidlabs](https://github.com/abidlabs) in [PR 3561](https://github.com/gradio-app/gradio/pull/3573)

## Testing and Infrastructure Changes:

- Removed heavily-mocked tests related to comet_ml, wandb, and mlflow as they added a significant amount of test dependencies that prevented installation of test dependencies on Windows environemnts. By [@abidlabs](https://github.com/abidlabs) in [PR 3608](https://github.com/gradio-app/gradio/pull/3608)

## Breaking Changes:

No changes to highlight.

## Full Changelog:

* Mobile responsive iframes in themes guide by [@aliabd](https://github.com/aliabd) in [PR 3562](https://github.com/gradio-app/gradio/pull/3562) 
* Remove extra $demo from theme guide by [@aliabd](https://github.com/aliabd) in [PR 3563](https://github.com/gradio-app/gradio/pull/3563)
* Set the theme name to be the upstream repo name when loading from the hub by [@freddyaboulton](https://github.com/freddyaboulton) in [PR 3595](https://github.com/gradio-app/gradio/pull/3595)   

## Contributors Shoutout:

No changes to highlight.


# 3.23.0


## New Features:

### Theme Sharing! 

Once you have created a theme, you can upload it to the HuggingFace Hub to let others view it, use it, and build off of it! You can also download, reuse, and remix other peoples' themes. See https://gradio.app/theming-guide/ for more details. 

By [@freddyaboulton](https://github.com/freddyaboulton) in [PR 3428](https://github.com/gradio-app/gradio/pull/3428) 

## Bug Fixes:

- Removes leading spaces from all lines of code uniformly in the `gr.Code()` component. By [@abidlabs](https://github.com/abidlabs) in [PR 3556](https://github.com/gradio-app/gradio/pull/3556) 
- Fixed broken login page, by [@aliabid94](https://github.com/aliabid94) in [PR 3529](https://github.com/gradio-app/gradio/pull/3529)


## Documentation Changes:

No changes to highlight.

## Testing and Infrastructure Changes:

No changes to highlight.

## Breaking Changes:

No changes to highlight.

## Full Changelog:

- Fix rendering of dropdowns to take more space, and related bugs, by [@aliabid94](https://github.com/aliabid94) in [PR 3549](https://github.com/gradio-app/gradio/pull/3549)

## Contributors Shoutout:

No changes to highlight.


# 3.22.1


## New Features:

No changes to highlight.

## Bug Fixes:

- Restore label bars by [@aliabid94](https://github.com/aliabid94) in [PR 3507](https://github.com/gradio-app/gradio/pull/3507) 

## Documentation Changes:

No changes to highlight.

## Testing and Infrastructure Changes:

No changes to highlight.

## Breaking Changes:

No changes to highlight.

## Full Changelog:

No changes to highlight.

## Contributors Shoutout:

No changes to highlight.


# 3.22.0


## New Features:

### Official Theme release

Gradio now supports a new theme system, which allows you to customize the look and feel of your app. You can now use the `theme=` kwarg to pass in a prebuilt theme, or customize your own! See https://gradio.app/theming-guide/ for more details. By [@aliabid94](https://github.com/aliabid94) in [PR 3470](https://github.com/gradio-app/gradio/pull/3470) and [PR 3497](https://github.com/gradio-app/gradio/pull/3497)

### `elem_classes`

Add keyword argument `elem_classes` to Components to control class names of components, in the same manner as existing `elem_id`. 
By [@aliabid94](https://github.com/aliabid94) in [PR 3466](https://github.com/gradio-app/gradio/pull/3466)

## Bug Fixes:

- Fixes the File.upload() event trigger which broke as part of the change in how we uploaded files by [@abidlabs](https://github.com/abidlabs) in [PR 3462](https://github.com/gradio-app/gradio/pull/3462)
- Fixed issue with `gr.Request` object failing to handle dictionaries when nested keys couldn't be converted to variable names [#3454](https://github.com/gradio-app/gradio/issues/3454) by [@radames](https://github.com/radames) in [PR 3459](https://github.com/gradio-app/gradio/pull/3459)
- Fixed bug where css and client api was not working properly when mounted in a subpath by [@freddyaboulton](https://github.com/freddyaboulton) in [PR 3482](https://github.com/gradio-app/gradio/pull/3482) 

## Documentation Changes:

- Document gr.Error in the docs by [@aliabd](https://github.com/aliabd) in [PR 3465](https://github.com/gradio-app/gradio/pull/3465) 

## Testing and Infrastructure Changes:

- Pinned `pyright==1.1.298` for stability by [@abidlabs](https://github.com/abidlabs) in [PR 3475](https://github.com/gradio-app/gradio/pull/3475)
- Removed `IOComponent.add_interactive_to_config()` by [@space-nuko](https://github.com/space-nuko) in [PR 3476](https://github.com/gradio-app/gradio/pull/3476)
- Removed `IOComponent.generate_sample()` by [@space-nuko](https://github.com/space-nuko) in [PR 3475](https://github.com/gradio-app/gradio/pull/3483)

## Breaking Changes:

No changes to highlight.

## Full Changelog:

- Revert primary button background color in dark mode by [@aliabid94](https://github.com/aliabid94) in [PR 3468](https://github.com/gradio-app/gradio/pull/3468)

## Contributors Shoutout:

No changes to highlight.


# 3.21.0

## New Features:

### Theme Sharing 🎨 🤝

You can now share your gradio themes with the world!

After creating a theme, you can upload it to the HuggingFace Hub to let others view it, use it, and build off of it!

### Uploading
There are two ways to upload a theme, via the theme class instance or the command line.

1. Via the class instance

```python
my_theme.push_to_hub(repo_name="my_theme",
                     version="0.2.0",
                     hf_token="...")
```

2. Via the command line

First save the theme to disk
```python
my_theme.dump(filename="my_theme.json")
```

Then use the `upload_theme` command:

```bash
upload_theme\
"my_theme.json"\
"my_theme"\
"0.2.0"\
"<hf-token>"
```

The `version` must be a valid [semantic version](https://www.geeksforgeeks.org/introduction-semantic-versioning/) string.

This creates a space on the huggingface hub to host the theme files and show potential users a preview of your theme.

An example theme space is here: https://huggingface.co/spaces/freddyaboulton/dracula_revamped 

### Downloading
To use a theme from the hub, use the `from_hub` method on the `ThemeClass` and pass it to your app:

```python
my_theme = gr.Theme.from_hub("freddyaboulton/my_theme")

with gr.Blocks(theme=my_theme) as demo:
    ....
```

You can also pass the theme string directly to `Blocks` or `Interface` (`gr.Blocks(theme="freddyaboulton/my_theme")`)

You can pin your app to an upstream theme version by using semantic versioning expressions.

For example, the following would ensure the theme we load from the `my_theme` repo was between versions `0.1.0` and `0.2.0`:

```python
with gr.Blocks(theme="freddyaboulton/my_theme@>=0.1.0,<0.2.0") as demo:
    ....
```

by [@freddyaboulton](https://github.com/freddyaboulton) in [PR 3428](https://github.com/gradio-app/gradio/pull/3428)  


### Code component 🦾 

New code component allows you to enter, edit and display code with full syntax highlighting by [@pngwn](https://github.com/pngwn) in [PR 3421](https://github.com/gradio-app/gradio/pull/3421)

### The `Chatbot` component now supports audio, video, and images

The `Chatbot` component now supports audio, video, and images with a simple syntax: simply
pass in a tuple with the URL or filepath (the second optional element of the tuple is alt text), and the image/audio/video will be displayed:

```python
gr.Chatbot([
    (("driving.mp4",), "cool video"),
    (("cantina.wav",), "cool audio"),
    (("lion.jpg", "A lion"), "cool pic"),
]).style(height=800)
```

<img width="1054" alt="image" src="https://user-images.githubusercontent.com/1778297/224116682-5908db47-f0fa-405c-82ab-9c7453e8c4f1.png">


Note: images were previously supported via Markdown syntax and that is still supported for backwards compatibility. By [@dawoodkhan82](https://github.com/dawoodkhan82) in [PR 3413](https://github.com/gradio-app/gradio/pull/3413)

- Allow consecutive function triggers with `.then` and `.success` by [@aliabid94](https://github.com/aliabid94) in [PR 3430](https://github.com/gradio-app/gradio/pull/3430) 

- New code component allows you to enter, edit and display code with full syntax highlighting by [@pngwn](https://github.com/pngwn) in [PR 3421](https://github.com/gradio-app/gradio/pull/3421)

![](https://user-images.githubusercontent.com/12937446/224116643-5cfb94b3-93ce-43ee-bb7b-c25c3b66e0a1.png)
- Added the `.select()` event listener, which also includes event data that can be passed as an argument to a function with type hint `gr.SelectData`. The following components support the `.select()` event listener: Chatbot, CheckboxGroup, Dataframe, Dropdown, File, Gallery, HighlightedText, Label, Radio, TabItem, Tab, Textbox. Example usage:

```python
import gradio as gr

with gr.Blocks() as demo:
    gallery = gr.Gallery(["images/1.jpg", "images/2.jpg", "images/3.jpg"])
    selected_index = gr.Textbox()

    def on_select(evt: gr.SelectData):
        return evt.index
    
    gallery.select(on_select, None, selected_index)
```

By [@aliabid94](https://github.com/aliabid94) in [PR 3399](https://github.com/gradio-app/gradio/pull/3399)


- The `Textbox` component now includes a copy button by [@abidlabs](https://github.com/abidlabs) in [PR 3452](https://github.com/gradio-app/gradio/pull/3452)

## Bug Fixes:
- Use `huggingface_hub` to send telemetry on `interface` and `blocks`; eventually to replace segment by [@dawoodkhan82](https://github.com/dawoodkhan82) in [PR 3342](https://github.com/gradio-app/gradio/pull/3342)
- Ensure load events created by components (randomize for slider, callable values) are never queued unless every is passed by [@freddyaboulton](https://github.com/freddyaboulton) in [PR 3391](https://github.com/gradio-app/gradio/pull/3391) 
- Prevent in-place updates of `generic_update` by shallow copying by [@gitgithan](https://github.com/gitgithan) in [PR 3405](https://github.com/gradio-app/gradio/pull/3405) to fix [#3282](https://github.com/gradio-app/gradio/issues/3282)
- Fix bug caused by not importing `BlockContext` in `utils.py` by [@freddyaboulton](https://github.com/freddyaboulton) in [PR 3424](https://github.com/gradio-app/gradio/pull/3424)
- Ensure dropdown does not highlight partial matches by [@pngwn](https://github.com/pngwn) in [PR 3421](https://github.com/gradio-app/gradio/pull/3421)
- Fix mic button display by [@aliabid94](https://github.com/aliabid94) in [PR 3456](https://github.com/gradio-app/gradio/pull/3456)

## Documentation Changes:
- Added a section on security and access when sharing Gradio apps by [@abidlabs](https://github.com/abidlabs) in [PR 3408](https://github.com/gradio-app/gradio/pull/3408) 
- Add Chinese README by [@uanu2002](https://github.com/uanu2002) in [PR 3394](https://github.com/gradio-app/gradio/pull/3394)
- Adds documentation for web components by [@abidlabs](https://github.com/abidlabs) in [PR 3407](https://github.com/gradio-app/gradio/pull/3407)
- Fixed link in Chinese readme  by [@eltociear](https://github.com/eltociear) in [PR 3417](https://github.com/gradio-app/gradio/pull/3417)
- Document Blocks methods by [@aliabd](https://github.com/aliabd) in [PR 3427](https://github.com/gradio-app/gradio/pull/3427)
- Fixed bug where event handlers were not showing up in documentation by [@freddyaboulton](https://github.com/freddyaboulton) in [PR 3434](https://github.com/gradio-app/gradio/pull/3434)   

## Testing and Infrastructure Changes:
- Fixes tests that were failing locally but passing on CI by [@abidlabs](https://github.com/abidlabs) in [PR 3411](https://github.com/gradio-app/gradio/pull/3411)
- Remove codecov from the repo by [@aliabd](https://github.com/aliabd) in [PR 3415](https://github.com/gradio-app/gradio/pull/3415)

## Breaking Changes:

No changes to highlight.

## Full Changelog:
- Prevent in-place updates of `generic_update` by shallow copying by [@gitgithan](https://github.com/gitgithan) in [PR 3405](https://github.com/gradio-app/gradio/pull/3405) to fix [#3282](https://github.com/gradio-app/gradio/issues/3282)
- Persist file names of files uploaded through any Gradio component by [@abidlabs](https://github.com/abidlabs) in [PR 3412](https://github.com/gradio-app/gradio/pull/3412)
- Fix markdown embedded component in docs by [@aliabd](https://github.com/aliabd) in [PR 3410](https://github.com/gradio-app/gradio/pull/3410)
- Clean up event listeners code by [@aliabid94](https://github.com/aliabid94) in [PR 3420](https://github.com/gradio-app/gradio/pull/3420) 
- Fix css issue with spaces logo by [@aliabd](https://github.com/aliabd) in [PR 3422](https://github.com/gradio-app/gradio/pull/3422)
- Makes a few fixes to the `JSON` component (show_label parameter, icons) in [@abidlabs](https://github.com/abidlabs) in [PR 3451](https://github.com/gradio-app/gradio/pull/3451)

## Contributors Shoutout:

No changes to highlight.

# 3.20.1

## New Features:

- Add `height` kwarg to style in `gr.Chatbot()` component by [@dawoodkhan82](https://github.com/dawoodkhan82) in [PR 3369](https://github.com/gradio-app/gradio/pull/3369)

```python
chatbot = gr.Chatbot().style(height=500)
```

## Bug Fixes:

- Ensure uploaded images are always shown in the sketch tool by [@pngwn](https://github.com/pngwn) in [PR 3386](https://github.com/gradio-app/gradio/pull/3386)
- Fixes bug where when if fn is a non-static class member, then self should be ignored as the first param of the fn by [@or25](https://github.com/or25) in [PR #3227](https://github.com/gradio-app/gradio/pull/3227)

## Documentation Changes:

No changes to highlight.

## Testing and Infrastructure Changes:

No changes to highlight.

## Breaking Changes:

No changes to highlight.

## Full Changelog:

No changes to highlight.

## Contributors Shoutout:

No changes to highlight.

# 3.20.0

## New Features:

### Release event for Slider

Now you can trigger your python function to run when the slider is released as opposed to every slider change value!

Simply use the `release` method on the slider

```python
slider.release(function, inputs=[...], outputs=[...], api_name="predict")
```

By [@freddyaboulton](https://github.com/freddyaboulton) in [PR 3353](https://github.com/gradio-app/gradio/pull/3353)

### Dropdown Component Updates

The standard dropdown component now supports searching for choices. Also when `multiselect` is `True`, you can specify `max_choices` to set the maximum number of choices you want the user to be able to select from the dropdown component.

```python
gr.Dropdown(label="Choose your favorite colors", choices=["red", "blue", "green", "yellow", "orange"], multiselect=True, max_choices=2)
```

by [@dawoodkhan82](https://github.com/dawoodkhan82) in [PR 3211](https://github.com/gradio-app/gradio/pull/3211)

### Download button for images 🖼️

Output images will now automatically have a download button displayed to make it easier to save and share
the results of Machine Learning art models.

![download_sketch](https://user-images.githubusercontent.com/41651716/221025113-e693bf41-eabd-42b3-a4f2-26f2708d98fe.gif)

By [@freddyaboulton](https://github.com/freddyaboulton) in [PR 3297](https://github.com/gradio-app/gradio/pull/3297)

- Updated image upload component to accept all image formats, including lossless formats like .webp by [@fienestar](https://github.com/fienestar) in [PR 3225](https://github.com/gradio-app/gradio/pull/3225)
- Adds a disabled mode to the `gr.Button` component by setting `interactive=False` by [@abidlabs](https://github.com/abidlabs) in [PR 3266](https://github.com/gradio-app/gradio/pull/3266) and [PR 3288](https://github.com/gradio-app/gradio/pull/3288)
- Adds visual feedback to the when the Flag button is clicked, by [@abidlabs](https://github.com/abidlabs) in [PR 3289](https://github.com/gradio-app/gradio/pull/3289)
- Adds ability to set `flagging_options` display text and saved flag separately by [@abidlabs](https://github.com/abidlabs) in [PR 3289](https://github.com/gradio-app/gradio/pull/3289)
- Allow the setting of `brush_radius` for the `Image` component both as a default and via `Image.update()` by [@pngwn](https://github.com/pngwn) in [PR 3277](https://github.com/gradio-app/gradio/pull/3277)
- Added `info=` argument to form components to enable extra context provided to users, by [@aliabid94](https://github.com/aliabid94) in [PR 3291](https://github.com/gradio-app/gradio/pull/3291)
- Allow developers to access the username of a logged-in user from the `gr.Request()` object using the `.username` attribute by [@abidlabs](https://github.com/abidlabs) in [PR 3296](https://github.com/gradio-app/gradio/pull/3296)
- Add `preview` option to `Gallery.style` that launches the gallery in preview mode when first loaded by [@freddyaboulton](https://github.com/freddyaboulton) in [PR 3345](https://github.com/gradio-app/gradio/pull/3345)

## Bug Fixes:

- Ensure `mirror_webcam` is always respected by [@pngwn](https://github.com/pngwn) in [PR 3245](https://github.com/gradio-app/gradio/pull/3245)
- Fix issue where updated markdown links were not being opened in a new tab by [@gante](https://github.com/gante) in [PR 3236](https://github.com/gradio-app/gradio/pull/3236)
- API Docs Fixes by [@aliabd](https://github.com/aliabd) in [PR 3287](https://github.com/gradio-app/gradio/pull/3287)
- Added a timeout to queue messages as some demos were experiencing infinitely growing queues from active jobs waiting forever for clients to respond by [@freddyaboulton](https://github.com/freddyaboulton) in [PR 3196](https://github.com/gradio-app/gradio/pull/3196)
- Fixes the height of rendered LaTeX images so that they match the height of surrounding text by [@abidlabs](https://github.com/abidlabs) in [PR 3258](https://github.com/gradio-app/gradio/pull/3258) and in [PR 3276](https://github.com/gradio-app/gradio/pull/3276)
- Fix bug where matplotlib images where always too small on the front end by [@freddyaboulton](https://github.com/freddyaboulton) in [PR 3274](https://github.com/gradio-app/gradio/pull/3274)
- Remove embed's `initial_height` when loading is complete so the embed finds its natural height once it is loaded [@pngwn](https://github.com/pngwn) in [PR 3292](https://github.com/gradio-app/gradio/pull/3292)
- Prevent Sketch from crashing when a default image is provided by [@pngwn](https://github.com/pngwn) in [PR 3277](https://github.com/gradio-app/gradio/pull/3277)
- Respect the `shape` argument on the front end when creating Image Sketches by [@pngwn](https://github.com/pngwn) in [PR 3277](https://github.com/gradio-app/gradio/pull/3277)
- Fix infinite loop caused by setting `Dropdown's` value to be `[]` and adding a change event on the dropdown by [@freddyaboulton](https://github.com/freddyaboulton) in [PR 3295](https://github.com/gradio-app/gradio/pull/3295)
- Fix change event listed twice in image docs by [@aliabd](https://github.com/aliabd) in [PR 3318](https://github.com/gradio-app/gradio/pull/3318)
- Fix bug that cause UI to be vertically centered at all times by [@pngwn](https://github.com/pngwn) in [PR 3336](https://github.com/gradio-app/gradio/pull/3336)
- Fix bug where `height` set in `Gallery.style` was not respected by the front-end by [@freddyaboulton](https://github.com/freddyaboulton) in [PR 3343](https://github.com/gradio-app/gradio/pull/3343)
- Ensure markdown lists are rendered correctly by [@pngwn](https://github.com/pngwn) in [PR 3341](https://github.com/gradio-app/gradio/pull/3341)
- Ensure that the initial empty value for `gr.Dropdown(Multiselect=True)` is an empty list and the initial value for `gr.Dropdown(Multiselect=False)` is an empty string by [@pngwn](https://github.com/pngwn) in [PR 3338](https://github.com/gradio-app/gradio/pull/3338)
- Ensure uploaded images respect the shape property when the canvas is also enabled by [@pngwn](https://github.com/pngwn) in [PR 3351](https://github.com/gradio-app/gradio/pull/3351)
- Ensure that Google Analytics works correctly when gradio apps are created with `analytics_enabled=True` by [@abidlabs](https://github.com/abidlabs) in [PR 3349](https://github.com/gradio-app/gradio/pull/3349)
- Fix bug where files were being re-uploaded after updates by [@freddyaboulton](https://github.com/freddyaboulton) in [PR 3375](https://github.com/gradio-app/gradio/pull/3375)
- Fix error when using backen_fn and custom js at the same time by [@jialeicui](https://github.com/jialeicui) in [PR 3358](https://github.com/gradio-app/gradio/pull/3358)
- Support new embeds for huggingface spaces subdomains by [@pngwn](https://github.com/pngwn) in [PR 3367](https://github.com/gradio-app/gradio/pull/3367)

## Documentation Changes:

- Added the `types` field to the dependency field in the config by [@freddyaboulton](https://github.com/freddyaboulton) in [PR 3315](https://github.com/gradio-app/gradio/pull/3315)
- Gradio Status Page by [@aliabd](https://github.com/aliabd) in [PR 3331](https://github.com/gradio-app/gradio/pull/3331)
- Adds a Guide on setting up a dashboard from Supabase data using the `gr.BarPlot`
  component by [@abidlabs](https://github.com/abidlabs) in [PR 3275](https://github.com/gradio-app/gradio/pull/3275)

## Testing and Infrastructure Changes:

- Adds a script to benchmark the performance of the queue and adds some instructions on how to use it. By [@freddyaboulton](https://github.com/freddyaboulton) and [@abidlabs](https://github.com/abidlabs) in [PR 3272](https://github.com/gradio-app/gradio/pull/3272)
- Flaky python tests no longer cancel non-flaky tests by [@freddyaboulton](https://github.com/freddyaboulton) in [PR 3344](https://github.com/gradio-app/gradio/pull/3344)

## Breaking Changes:

- Chatbot bubble colors can no longer be set by `chatbot.style(color_map=)` by [@aliabid94] in [PR 3370](https://github.com/gradio-app/gradio/pull/3370)

## Full Changelog:

- Fixed comment typo in components.py by [@eltociear](https://github.com/eltociear) in [PR 3235](https://github.com/gradio-app/gradio/pull/3235)
- Cleaned up chatbot ui look and feel by [@aliabid94] in [PR 3370](https://github.com/gradio-app/gradio/pull/3370)

## Contributors Shoutout:

No changes to highlight.

# 3.19.1

## New Features:

No changes to highlight.

## Bug Fixes:

- UI fixes including footer and API docs by [@aliabid94](https://github.com/aliabid94) in [PR 3242](https://github.com/gradio-app/gradio/pull/3242)
- Updated image upload component to accept all image formats, including lossless formats like .webp by [@fienestar](https://github.com/fienestar) in [PR 3225](https://github.com/gradio-app/gradio/pull/3225)

## Documentation Changes:

No changes to highlight.

## Testing and Infrastructure Changes:

No changes to highlight.

## Breaking Changes:

No changes to highlight.

## Full Changelog:

- Added backend support for themes by [@aliabid94](https://github.com/aliabid94) in [PR 2931](https://github.com/gradio-app/gradio/pull/2931)
- Added support for button sizes "lg" (default) and "sm".

## Contributors Shoutout:

No changes to highlight.

# 3.19.0

## New Features:

### Improved embedding experience

When embedding a spaces-hosted gradio app as a web component, you now get an improved UI linking back to the original space, better error handling and more intelligent load performance. No changes are required to your code to benefit from this enhanced experience; simply upgrade your gradio SDK to the latest version.

![](https://user-images.githubusercontent.com/12937446/219653294-86937632-72c1-4e93-a77c-af705d49382a.png)

This behaviour is configurable. You can disable the info panel at the bottom by passing `info="false"`. You can disable the container entirely by passing `container="false"`.

Error statuses are reported in the UI with an easy way for end-users to report problems to the original space author via the community tab of that Hugginface space:

![](https://user-images.githubusercontent.com/12937446/219655499-88019443-d694-44e7-9e6d-242e19d10a5c.png)

By default, gradio apps are lazy loaded, vastly improving performance when there are several demos on the page. Metadata is loaded ahead of time, but the space will only be loaded and rendered when it is in view.

This behaviour is configurable. You can pass `eager="true"` to load and render the space regardless of whether or not it is currently on the screen.

by [@pngwn](https://github.com/pngwn) in [PR 3205](https://github.com/gradio-app/gradio/pull/3205)

### New `gr.BarPlot` component! 📊

Create interactive bar plots from a high-level interface with `gr.BarPlot`.
No need to remember matplotlib syntax anymore!

Example usage:

```python
import gradio as gr
import pandas as pd

simple = pd.DataFrame({
    'a': ['A', 'B', 'C', 'D', 'E', 'F', 'G', 'H', 'I'],
    'b': [28, 55, 43, 91, 81, 53, 19, 87, 52]
})

with gr.Blocks() as demo:
    gr.BarPlot(
        simple,
        x="a",
        y="b",
        title="Simple Bar Plot with made up data",
        tooltip=['a', 'b'],
    )

demo.launch()
```

By [@freddyaboulton](https://github.com/freddyaboulton) in [PR 3157](https://github.com/gradio-app/gradio/pull/3157)

### Bokeh plots are back! 🌠

Fixed a bug that prevented bokeh plots from being displayed on the front end and extended support for both 2.x and 3.x versions of bokeh!

![image](https://user-images.githubusercontent.com/41651716/219468324-0d82e07f-8fb4-4ff9-b40c-8250b29e45f7.png)

By [@freddyaboulton](https://github.com/freddyaboulton) in [PR 3212](https://github.com/gradio-app/gradio/pull/3212)

## Bug Fixes:

- Adds ability to add a single message from the bot or user side. Ex: specify `None` as the second value in the tuple, to add a single message in the chatbot from the "bot" side.

```python
gr.Chatbot([("Hi, I'm DialoGPT. Try asking me a question.", None)])
```

By [@dawoodkhan82](https://github.com/dawoodkhan82) in [PR 3165](https://github.com/gradio-app/gradio/pull/3165)

- Fixes `gr.utils.delete_none` to only remove props whose values are `None` from the config by [@abidlabs](https://github.com/abidlabs) in [PR 3188](https://github.com/gradio-app/gradio/pull/3188)
- Fix bug where embedded demos were not loading files properly by [@freddyaboulton](https://github.com/freddyaboulton) in [PR 3177](https://github.com/gradio-app/gradio/pull/3177)
- The `change` event is now triggered when users click the 'Clear All' button of the multiselect DropDown component by [@freddyaboulton](https://github.com/freddyaboulton) in [PR 3195](https://github.com/gradio-app/gradio/pull/3195)
- Stops File component from freezing when a large file is uploaded by [@aliabid94](https://github.com/aliabid94) in [PR 3191](https://github.com/gradio-app/gradio/pull/3191)
- Support Chinese pinyin in Dataframe by [@aliabid94](https://github.com/aliabid94) in [PR 3206](https://github.com/gradio-app/gradio/pull/3206)
- The `clear` event is now triggered when images are cleared by [@freddyaboulton](https://github.com/freddyaboulton) in [PR 3218](https://github.com/gradio-app/gradio/pull/3218)
- Fix bug where auth cookies where not sent when connecting to an app via http by [@freddyaboulton](https://github.com/freddyaboulton) in [PR 3223](https://github.com/gradio-app/gradio/pull/3223)
- Ensure latext CSS is always applied in light and dark mode by [@pngwn](https://github.com/pngwn) in [PR 3233](https://github.com/gradio-app/gradio/pull/3233)

## Documentation Changes:

- Sort components in docs by alphabetic order by [@aliabd](https://github.com/aliabd) in [PR 3152](https://github.com/gradio-app/gradio/pull/3152)
- Changes to W&B guide by [@scottire](https://github.com/scottire) in [PR 3153](https://github.com/gradio-app/gradio/pull/3153)
- Keep pnginfo metadata for gallery by [@wfng92](https://github.com/wfng92) in [PR 3150](https://github.com/gradio-app/gradio/pull/3150)
- Add a section on how to run a Gradio app locally [@osanseviero](https://github.com/osanseviero) in [PR 3170](https://github.com/gradio-app/gradio/pull/3170)
- Fixed typos in gradio events function documentation by [@vidalmaxime](https://github.com/vidalmaxime) in [PR 3168](https://github.com/gradio-app/gradio/pull/3168)
- Added an example using Gradio's batch mode with the diffusers library by [@abidlabs](https://github.com/abidlabs) in [PR 3224](https://github.com/gradio-app/gradio/pull/3224)

## Testing and Infrastructure Changes:

No changes to highlight.

## Breaking Changes:

No changes to highlight.

## Full Changelog:

- Fix demos page css and add close demos button by [@aliabd](https://github.com/aliabd) in [PR 3151](https://github.com/gradio-app/gradio/pull/3151)
- Caches temp files from base64 input data by giving them a deterministic path based on the contents of data by [@abidlabs](https://github.com/abidlabs) in [PR 3197](https://github.com/gradio-app/gradio/pull/3197)
- Better warnings (when there is a mismatch between the number of output components and values returned by a function, or when the `File` component or `UploadButton` component includes a `file_types` parameter along with `file_count=="dir"`) by [@abidlabs](https://github.com/abidlabs) in [PR 3194](https://github.com/gradio-app/gradio/pull/3194)
- Raises a `gr.Error` instead of a regular Python error when you use `gr.Interface.load()` to load a model and there's an error querying the HF API by [@abidlabs](https://github.com/abidlabs) in [PR 3194](https://github.com/gradio-app/gradio/pull/3194)
- Fixed gradio share links so that they are persistent and do not reset if network
  connection is disrupted by by [XciD](https://github.com/XciD), [Wauplin](https://github.com/Wauplin), and [@abidlabs](https://github.com/abidlabs) in [PR 3149](https://github.com/gradio-app/gradio/pull/3149) and a follow-up to allow it to work for users upgrading from a previous Gradio version in [PR 3221](https://github.com/gradio-app/gradio/pull/3221)

## Contributors Shoutout:

No changes to highlight.

# Version 3.18.0

## New Features:

### Revamped Stop Button for Interfaces 🛑

If your Interface function is a generator, there used to be a separate `Stop` button displayed next
to the `Submit` button.

We've revamed the `Submit` button so that it turns into a `Stop` button during the generation process.
Clicking on the `Stop` button will cancel the generation and turn it back to a `Submit` button.
The `Stop` button will automatically turn back to a `Submit` button at the end of the generation if you don't use it!

By [@freddyaboulton](https://github.com/freddyaboulton) in [PR 3124](https://github.com/gradio-app/gradio/pull/3124)

### Queue now works with reload mode!

You can now call `queue` on your `demo` outside of the `if __name__ == "__main__"` block and
run the script in reload mode with the `gradio` command.

Any changes to the `app.py` file will be reflected in the webpage automatically and the queue will work
properly!

By [@freddyaboulton](https://github.com/freddyaboulton) in [PR 3089](https://github.com/gradio-app/gradio/pull/3089)

### Allow serving files from additional directories

```python
demo = gr.Interface(...)
demo.launch(
  file_directories=["/var/lib/demo/path/to/resources"]
)
```

By [@maxaudron](https://github.com/maxaudron) in [PR 3075](https://github.com/gradio-app/gradio/pull/3075)

## Bug Fixes:

- Fixes URL resolution on Windows by [@abidlabs](https://github.com/abidlabs) in [PR 3108](https://github.com/gradio-app/gradio/pull/3108)
- Example caching now works with components without a label attribute (e.g. `Column`) by [@abidlabs](https://github.com/abidlabs) in [PR 3123](https://github.com/gradio-app/gradio/pull/3123)
- Ensure the Video component correctly resets the UI state whe a new video source is loaded and reduce choppiness of UI by [@pngwn](https://github.com/abidlabs) in [PR 3117](https://github.com/gradio-app/gradio/pull/3117)
- Fixes loading private Spaces by [@abidlabs](https://github.com/abidlabs) in [PR 3068](https://github.com/gradio-app/gradio/pull/3068)
- Added a warning when attempting to launch an `Interface` via the `%%blocks` jupyter notebook magic command by [@freddyaboulton](https://github.com/freddyaboulton) in [PR 3126](https://github.com/gradio-app/gradio/pull/3126)
- Fixes bug where interactive output image cannot be set when in edit mode by [@dawoodkhan82](https://github.com/@dawoodkhan82) in [PR 3135](https://github.com/gradio-app/gradio/pull/3135)
- A share link will automatically be created when running on Sagemaker notebooks so that the front-end is properly displayed by [@abidlabs](https://github.com/abidlabs) in [PR 3137](https://github.com/gradio-app/gradio/pull/3137)
- Fixes a few dropdown component issues; hide checkmark next to options as expected, and keyboard hover is visible by [@dawoodkhan82](https://github.com/dawoodkhan82) in [PR 3145]https://github.com/gradio-app/gradio/pull/3145)
- Fixed bug where example pagination buttons were not visible in dark mode or displayed under the examples table. By [@freddyaboulton](https://github.com/freddyaboulton) in [PR 3144](https://github.com/gradio-app/gradio/pull/3144)
- Fixed bug where the font color of axis labels and titles for native plots did not respond to dark mode preferences. By [@freddyaboulton](https://github.com/freddyaboulton) in [PR 3146](https://github.com/gradio-app/gradio/pull/3146)

## Documentation Changes:

- Added a guide on the 4 kinds of Gradio Interfaces by [@yvrjsharma](https://github.com/yvrjsharma) and [@abidlabs](https://github.com/abidlabs) in [PR 3003](https://github.com/gradio-app/gradio/pull/3003)
- Explained that the parameters in `launch` will not be respected when using reload mode, e.g. `gradio` command by [@freddyaboulton](https://github.com/freddyaboulton) in [PR 3089](https://github.com/gradio-app/gradio/pull/3089)
- Added a demo to show how to set up variable numbers of outputs in Gradio by [@abidlabs](https://github.com/abidlabs) in [PR 3127](https://github.com/gradio-app/gradio/pull/3127)
- Updated docs to reflect that the `equal_height` parameter should be passed to the `.style()` method of `gr.Row()` by [@freddyaboulton](https://github.com/freddyaboulton) in [PR 3125](https://github.com/gradio-app/gradio/pull/3125)

## Testing and Infrastructure Changes:

No changes to highlight.

## Breaking Changes:

No changes to highlight.

## Full Changelog:

- Changed URL of final image for `fake_diffusion` demos by [@freddyaboulton](https://github.com/freddyaboulton) in [PR 3120](https://github.com/gradio-app/gradio/pull/3120)

## Contributors Shoutout:

No changes to highlight.

# Version 3.17.1

## New Features:

### iOS image rotation fixed 🔄

Previously photos uploaded via iOS would be rotated after processing. This has been fixed by [@freddyaboulton](https://github.com/freddyaboulton) in [PR 3089](https://github.com/gradio-app/gradio/pull/3091)

#### Before

![image](https://user-images.githubusercontent.com/41651716/215846507-a36e9d05-1ac2-4867-8ab3-ce045a9415d9.png)

#### After

![image](https://user-images.githubusercontent.com/41651716/215846554-e41773ed-70f0-491a-9952-6a18babf91ef.png)

### Run on Kaggle kernels 🧪

A share link will automatically be created when running on Kaggle kernels (notebooks) so that the front-end is properly displayed.

![image](https://user-images.githubusercontent.com/41651716/216104254-2cf55599-449c-436c-b57e-40f6a83f9eee.png)

By [@freddyaboulton](https://github.com/freddyaboulton) in [PR 3101](https://github.com/gradio-app/gradio/pull/3101)

## Bug Fixes:

- Fix bug where examples were not rendered correctly for demos created with Blocks api that had multiple input compinents by [@freddyaboulton](https://github.com/freddyaboulton) in [PR 3090](https://github.com/gradio-app/gradio/pull/3090)
- Fix change event listener for JSON, HighlightedText, Chatbot by [@aliabid94](https://github.com/aliabid94) in [PR 3095](https://github.com/gradio-app/gradio/pull/3095)
- Fixes bug where video and file change event not working [@tomchang25](https://github.com/tomchang25) in [PR 3098](https://github.com/gradio-app/gradio/pull/3098)
- Fixes bug where static_video play and pause event not working [@tomchang25](https://github.com/tomchang25) in [PR 3098](https://github.com/gradio-app/gradio/pull/3098)
- Fixed `Gallery.style(grid=...)` by by [@aliabd](https://github.com/aliabd) in [PR 3107](https://github.com/gradio-app/gradio/pull/3107)

## Documentation Changes:

- Update chatbot guide to include blocks demo and markdown support section by [@dawoodkhan82](https://github.com/dawoodkhan82) in [PR 3023](https://github.com/gradio-app/gradio/pull/3023)

* Fix a broken link in the Quick Start guide, by [@cakiki](https://github.com/cakiki) in [PR 3109](https://github.com/gradio-app/gradio/pull/3109)
* Better docs navigation on mobile by [@aliabd](https://github.com/aliabd) in [PR 3112](https://github.com/gradio-app/gradio/pull/3112)
* Add a guide on using Gradio with [Comet](https://comet.com/), by [@DN6](https://github.com/DN6/) in [PR 3058](https://github.com/gradio-app/gradio/pull/3058)

## Testing and Infrastructure Changes:

No changes to highlight.

## Breaking Changes:

No changes to highlight.

## Full Changelog:

- Set minimum `markdown-it-py` version to `2.0.0` so that the dollar math plugin is compatible by [@freddyaboulton](https://github.com/freddyaboulton) in [PR 3102](https://github.com/gradio-app/gradio/pull/3102)

## Contributors Shoutout:

No changes to highlight.

# Version 3.17.0

## New Features:

### Extended support for Interface.load! 🏗️

You can now load `image-to-text` and `conversational` pipelines from the hub!

### Image-to-text Demo

```python
io = gr.Interface.load("models/nlpconnect/vit-gpt2-image-captioning",
                       api_key="<optional-api-key>")
io.launch()
```

<img width="1087" alt="image" src="https://user-images.githubusercontent.com/41651716/213260197-dc5d80b4-6e50-4b3a-a764-94980930ac38.png">

### conversational Demo

```python
chatbot = gr.Interface.load("models/microsoft/DialoGPT-medium",
                           api_key="<optional-api-key>")
chatbot.launch()
```

![chatbot_load](https://user-images.githubusercontent.com/41651716/213260220-3eaa25b7-a38b-48c6-adeb-2718bdf297a2.gif)

By [@freddyaboulton](https://github.com/freddyaboulton) in [PR 3011](https://github.com/gradio-app/gradio/pull/3011)

### Download Button added to Model3D Output Component 📥

No need for an additional file output component to enable model3d file downloads anymore. We now added a download button to the model3d component itself.

<img width="739" alt="Screenshot 2023-01-18 at 3 52 45 PM" src="https://user-images.githubusercontent.com/12725292/213294198-5f4fda35-bde7-450c-864f-d5683e7fa29a.png">

By [@dawoodkhan82](https://github.com/dawoodkhan82) in [PR 3014](https://github.com/gradio-app/gradio/pull/3014)

### Fixing Auth on Spaces 🔑

Authentication on spaces works now! Third party cookies must be enabled on your browser to be able
to log in. Some browsers disable third party cookies by default (Safari, Chrome Incognito).

![auth_spaces](https://user-images.githubusercontent.com/41651716/215528417-09538933-0576-4d1d-b3b9-1e877ab01905.gif)

## Bug Fixes:

- Fixes bug where interpretation event was not configured correctly by [@freddyaboulton](https://github.com/freddyaboulton) in [PR 2993](https://github.com/gradio-app/gradio/pull/2993)
- Fix relative import bug in reload mode by [@freddyaboulton](https://github.com/freddyaboulton) in [PR 2992](https://github.com/gradio-app/gradio/pull/2992)
- Fixes bug where png files were not being recognized when uploading images by [@abidlabs](https://github.com/abidlabs) in [PR 3002](https://github.com/gradio-app/gradio/pull/3002)
- Fixes bug where external Spaces could not be loaded and used as functions if they returned files by [@abidlabs](https://github.com/abidlabs) in [PR 3004](https://github.com/gradio-app/gradio/pull/3004)
- Fix bug where file serialization output was not JSON serializable by [@freddyaboulton](https://github.com/freddyaboulton) in [PR 2999](https://github.com/gradio-app/gradio/pull/2999)
- Fixes bug where png files were not being recognized when uploading images by [@abidlabs](https://github.com/abidlabs) in [PR 3002](https://github.com/gradio-app/gradio/pull/3002)
- Fixes bug where temporary uploaded files were not being added to temp sets by [@abidlabs](https://github.com/abidlabs) in [PR 3005](https://github.com/gradio-app/gradio/pull/3005)
- Fixes issue where markdown support in chatbot breaks older demos [@dawoodkhan82](https://github.com/dawoodkhan82) in [PR 3006](https://github.com/gradio-app/gradio/pull/3006)
- Fixes the `/file/` route that was broken in a recent change in [PR 3010](https://github.com/gradio-app/gradio/pull/3010)
- Fix bug where the Image component could not serialize image urls by [@freddyaboulton](https://github.com/freddyaboulton) in [PR 2957](https://github.com/gradio-app/gradio/pull/2957)
- Fix forwarding for guides after SEO renaming by [@aliabd](https://github.com/aliabd) in [PR 3017](https://github.com/gradio-app/gradio/pull/3017)
- Switch all pages on the website to use latest stable gradio by [@aliabd](https://github.com/aliabd) in [PR 3016](https://github.com/gradio-app/gradio/pull/3016)
- Fix bug related to deprecated parameters in `huggingface_hub` for the HuggingFaceDatasetSaver in [PR 3025](https://github.com/gradio-app/gradio/pull/3025)
- Added better support for symlinks in the way absolute paths are resolved by [@abidlabs](https://github.com/abidlabs) in [PR 3037](https://github.com/gradio-app/gradio/pull/3037)
- Fix several minor frontend bugs (loading animation, examples as gallery) frontend [@aliabid94](https://github.com/3026) in [PR 2961](https://github.com/gradio-app/gradio/pull/3026).
- Fixes bug that the chatbot sample code does not work with certain input value by [@petrov826](https://github.com/petrov826) in [PR 3039](https://github.com/gradio-app/gradio/pull/3039).
- Fix shadows for form element and ensure focus styles more visible in dark mode [@pngwn](https://github.com/pngwn) in [PR 3042](https://github.com/gradio-app/gradio/pull/3042).
- Fixed bug where the Checkbox and Dropdown change events were not triggered in response to other component changes by [@freddyaboulton](https://github.com/freddyaboulton) in [PR 3045](https://github.com/gradio-app/gradio/pull/3045)
- Fix bug where the queue was not properly restarted after launching a `closed` app by [@freddyaboulton](https://github.com/freddyaboulton) in [PR 3022](https://github.com/gradio-app/gradio/pull/3022)
- Adding missing embedded components on docs by [@aliabd](https://github.com/aliabd) in [PR 3027](https://github.com/gradio-app/gradio/pull/3027)
- Fixes bug where app would crash if the `file_types` parameter of `gr.File` or `gr.UploadButton` was not a list by [@freddyaboulton](https://github.com/freddyaboulton) in [PR 3048](https://github.com/gradio-app/gradio/pull/3048)
- Ensure CSS mounts correctly regardless of how many Gradio instances are on the page [@pngwn](https://github.com/pngwn) in [PR 3059](https://github.com/gradio-app/gradio/pull/3059).
- Fix bug where input component was not hidden in the frontend for `UploadButton` by [@freddyaboulton](https://github.com/freddyaboulton) in [PR 3053](https://github.com/gradio-app/gradio/pull/3053)
- Fixes issue where after clicking submit or undo, the sketch output wouldn't clear. [@dawoodkhan82](https://github.com/dawoodkhan82) in [PR 3047](https://github.com/gradio-app/gradio/pull/3047)
- Ensure spaces embedded via the web component always use the correct URLs for server requests and change ports for testing to avoid strange collisions when users are working with embedded apps locally by [@pngwn](https://github.com/pngwn) in [PR 3065](https://github.com/gradio-app/gradio/pull/3065)
- Preserve selected image of Gallery through updated by [@freddyaboulton](https://github.com/freddyaboulton) in [PR 3061](https://github.com/gradio-app/gradio/pull/3061)
- Fix bug where auth was not respected on HF spaces by [@freddyaboulton](https://github.com/freddyaboulton) and [@aliabid94](https://github.com/aliabid94) in [PR 3049](https://github.com/gradio-app/gradio/pull/3049)
- Fixes bug where tabs selected attribute not working if manually change tab by [@tomchang25](https://github.com/tomchang25) in [3055](https://github.com/gradio-app/gradio/pull/3055)
- Change chatbot to show dots on progress, and fix bug where chatbot would not stick to bottom in the case of images by [@aliabid94](https://github.com/aliabid94) in [PR 3067](https://github.com/gradio-app/gradio/pull/3079)

## Documentation Changes:

- SEO improvements to guides by[@aliabd](https://github.com/aliabd) in [PR 2915](https://github.com/gradio-app/gradio/pull/2915)
- Use `gr.LinePlot` for the `blocks_kinematics` demo by [@freddyaboulton](https://github.com/freddyaboulton) in [PR 2998](https://github.com/gradio-app/gradio/pull/2998)
- Updated the `interface_series_load` to include some inline markdown code by [@abidlabs](https://github.com/abidlabs) in [PR 3051](https://github.com/gradio-app/gradio/pull/3051)

## Testing and Infrastructure Changes:

- Adds a GitHub action to test if any large files (> 5MB) are present by [@abidlabs](https://github.com/abidlabs) in [PR 3013](https://github.com/gradio-app/gradio/pull/3013)

## Breaking Changes:

No changes to highlight.

## Full Changelog:

- Rewrote frontend using CSS variables for themes by [@pngwn](https://github.com/pngwn) in [PR 2840](https://github.com/gradio-app/gradio/pull/2840)
- Moved telemetry requests to run on background threads by [@abidlabs](https://github.com/abidlabs) in [PR 3054](https://github.com/gradio-app/gradio/pull/3054)

## Contributors Shoutout:

No changes to highlight.

# Version 3.16.2

## New Features:

No changes to highlight.

## Bug Fixes:

- Fixed file upload fails for files with zero size by [@dawoodkhan82](https://github.com/dawoodkhan82) in [PR 2923](https://github.com/gradio-app/gradio/pull/2923)
- Fixed bug where `mount_gradio_app` would not launch if the queue was enabled in a gradio app by [@freddyaboulton](https://github.com/freddyaboulton) in [PR 2939](https://github.com/gradio-app/gradio/pull/2939)
- Fix custom long CSS handling in Blocks by [@anton-l](https://github.com/anton-l) in [PR 2953](https://github.com/gradio-app/gradio/pull/2953)
- Recovers the dropdown change event by [@abidlabs](https://github.com/abidlabs) in [PR 2954](https://github.com/gradio-app/gradio/pull/2954).
- Fix audio file output by [@aliabid94](https://github.com/aliabid94) in [PR 2961](https://github.com/gradio-app/gradio/pull/2961).
- Fixed bug where file extensions of really long files were not kept after download by [@freddyaboulton](https://github.com/freddyaboulton) in [PR 2929](https://github.com/gradio-app/gradio/pull/2929)
- Fix bug where outputs for examples where not being returned by the backend by [@freddyaboulton](https://github.com/freddyaboulton) in [PR 2955](https://github.com/gradio-app/gradio/pull/2955)
- Fix bug in `blocks_plug` demo that prevented switching tabs programmatically with python [@TashaSkyUp](https://github.com/https://github.com/TashaSkyUp) in [PR 2971](https://github.com/gradio-app/gradio/pull/2971).

## Documentation Changes:

No changes to highlight.

## Testing and Infrastructure Changes:

No changes to highlight.

## Breaking Changes:

No changes to highlight.

## Full Changelog:

No changes to highlight.

## Contributors Shoutout:

No changes to highlight.

# Version 3.16.1

## New Features:

No changes to highlight.

## Bug Fixes:

- Fix audio file output by [@aliabid94](https://github.com/aliabid94) in [PR 2950](https://github.com/gradio-app/gradio/pull/2950).

## Documentation Changes:

No changes to highlight.

## Testing and Infrastructure Changes:

No changes to highlight.

## Breaking Changes:

No changes to highlight.

## Full Changelog:

No changes to highlight.

## Contributors Shoutout:

No changes to highlight.

# Version 3.16.0

## New Features:

### Send custom progress updates by adding a `gr.Progress` argument after the input arguments to any function. Example:

```python
def reverse(word, progress=gr.Progress()):
    progress(0, desc="Starting")
    time.sleep(1)
    new_string = ""
    for letter in progress.tqdm(word, desc="Reversing"):
        time.sleep(0.25)
        new_string = letter + new_string
    return new_string

demo = gr.Interface(reverse, gr.Text(), gr.Text())
```

Progress indicator bar by [@aliabid94](https://github.com/aliabid94) in [PR 2750](https://github.com/gradio-app/gradio/pull/2750).

- Added `title` argument to `TabbedInterface` by @MohamedAliRashad in [#2888](https://github.com/gradio-app/gradio/pull/2888)
- Add support for specifying file extensions for `gr.File` and `gr.UploadButton`, using `file_types` parameter (e.g `gr.File(file_count="multiple", file_types=["text", ".json", ".csv"])`) by @dawoodkhan82 in [#2901](https://github.com/gradio-app/gradio/pull/2901)
- Added `multiselect` option to `Dropdown` by @dawoodkhan82 in [#2871](https://github.com/gradio-app/gradio/pull/2871)

### With `multiselect` set to `true` a user can now select multiple options from the `gr.Dropdown` component.

```python
gr.Dropdown(["angola", "pakistan", "canada"], multiselect=True, value=["angola"])
```

<img width="610" alt="Screenshot 2023-01-03 at 4 14 36 PM" src="https://user-images.githubusercontent.com/12725292/210442547-c86975c9-4b4f-4b8e-8803-9d96e6a8583a.png">

## Bug Fixes:

- Fixed bug where an error opening an audio file led to a crash by [@FelixDombek](https://github.com/FelixDombek) in [PR 2898](https://github.com/gradio-app/gradio/pull/2898)
- Fixed bug where setting `default_enabled=False` made it so that the entire queue did not start by [@freddyaboulton](https://github.com/freddyaboulton) in [PR 2876](https://github.com/gradio-app/gradio/pull/2876)
- Fixed bug where csv preview for DataFrame examples would show filename instead of file contents by [@freddyaboulton](https://github.com/freddyaboulton) in [PR 2877](https://github.com/gradio-app/gradio/pull/2877)
- Fixed bug where an error raised after yielding iterative output would not be displayed in the browser by
  [@JaySmithWpg](https://github.com/JaySmithWpg) in [PR 2889](https://github.com/gradio-app/gradio/pull/2889)
- Fixed bug in `blocks_style` demo that was preventing it from launching by [@freddyaboulton](https://github.com/freddyaboulton) in [PR 2890](https://github.com/gradio-app/gradio/pull/2890)
- Fixed bug where files could not be downloaded by [@freddyaboulton](https://github.com/freddyaboulton) in [PR 2926](https://github.com/gradio-app/gradio/pull/2926)
- Fixed bug where cached examples were not displaying properly by [@a-rogalska](https://github.com/a-rogalska) in [PR 2974](https://github.com/gradio-app/gradio/pull/2974)

## Documentation Changes:

- Added a Guide on using Google Sheets to create a real-time dashboard with Gradio's `DataFrame` and `LinePlot` component, by [@abidlabs](https://github.com/abidlabs) in [PR 2816](https://github.com/gradio-app/gradio/pull/2816)
- Add a components - events matrix on the docs by [@aliabd](https://github.com/aliabd) in [PR 2921](https://github.com/gradio-app/gradio/pull/2921)

## Testing and Infrastructure Changes:

- Deployed PRs from forks to spaces by [@freddyaboulton](https://github.com/freddyaboulton) in [PR 2895](https://github.com/gradio-app/gradio/pull/2895)

## Breaking Changes:

No changes to highlight.

## Full Changelog:

- The `default_enabled` parameter of the `Blocks.queue` method has no effect by [@freddyaboulton](https://github.com/freddyaboulton) in [PR 2876](https://github.com/gradio-app/gradio/pull/2876)
- Added typing to several Python files in codebase by [@abidlabs](https://github.com/abidlabs) in [PR 2887](https://github.com/gradio-app/gradio/pull/2887)
- Excluding untracked files from demo notebook check action by [@aliabd](https://github.com/aliabd) in [PR 2897](https://github.com/gradio-app/gradio/pull/2897)
- Optimize images and gifs by [@aliabd](https://github.com/aliabd) in [PR 2922](https://github.com/gradio-app/gradio/pull/2922)
- Updated typing by [@1nF0rmed](https://github.com/1nF0rmed) in [PR 2904](https://github.com/gradio-app/gradio/pull/2904)

## Contributors Shoutout:

- @JaySmithWpg for making their first contribution to gradio!
- @MohamedAliRashad for making their first contribution to gradio!

# Version 3.15.0

## New Features:

Gradio's newest plotting component `gr.LinePlot`! 📈

With this component you can easily create time series visualizations with customizable
appearance for your demos and dashboards ... all without having to know an external plotting library.

For an example of the api see below:

```python
gr.LinePlot(stocks,
            x="date",
            y="price",
            color="symbol",
            color_legend_position="bottom",
            width=600, height=400, title="Stock Prices")
```

![image](https://user-images.githubusercontent.com/41651716/208711646-81ae3745-149b-46a3-babd-0569aecdd409.png)

By [@freddyaboulton](https://github.com/freddyaboulton) in [PR 2807](https://github.com/gradio-app/gradio/pull/2807)

## Bug Fixes:

- Fixed bug where the `examples_per_page` parameter of the `Examples` component was not passed to the internal `Dataset` component by [@freddyaboulton](https://github.com/freddyaboulton) in [PR 2861](https://github.com/gradio-app/gradio/pull/2861)
- Fixes loading Spaces that have components with default values by [@abidlabs](https://github.com/abidlabs) in [PR 2855](https://github.com/gradio-app/gradio/pull/2855)
- Fixes flagging when `allow_flagging="auto"` in `gr.Interface()` by [@abidlabs](https://github.com/abidlabs) in [PR 2695](https://github.com/gradio-app/gradio/pull/2695)
- Fixed bug where passing a non-list value to `gr.CheckboxGroup` would crash the entire app by [@freddyaboulton](https://github.com/freddyaboulton) in [PR 2866](https://github.com/gradio-app/gradio/pull/2866)

## Documentation Changes:

- Added a Guide on using BigQuery with Gradio's `DataFrame` and `ScatterPlot` component,
  by [@abidlabs](https://github.com/abidlabs) in [PR 2794](https://github.com/gradio-app/gradio/pull/2794)

## Testing and Infrastructure Changes:

No changes to highlight.

## Breaking Changes:

No changes to highlight.

## Full Changelog:

- Fixed importing gradio can cause PIL.Image.registered_extensions() to break by `[@aliencaocao](https://github.com/aliencaocao)` in `[PR 2846](https://github.com/gradio-app/gradio/pull/2846)`
- Fix css glitch and navigation in docs by [@aliabd](https://github.com/aliabd) in [PR 2856](https://github.com/gradio-app/gradio/pull/2856)
- Added the ability to set `x_lim`, `y_lim` and legend positions for `gr.ScatterPlot` by [@freddyaboulton](https://github.com/freddyaboulton) in [PR 2807](https://github.com/gradio-app/gradio/pull/2807)
- Remove footers and min-height the correct way by [@aliabd](https://github.com/aliabd) in [PR 2860](https://github.com/gradio-app/gradio/pull/2860)

## Contributors Shoutout:

No changes to highlight.

# Version 3.14.0

## New Features:

### Add Waveform Visual Support to Audio

Adds a `gr.make_waveform()` function that creates a waveform video by combining an audio and an optional background image by [@dawoodkhan82](http://github.com/dawoodkhan82) and [@aliabid94](http://github.com/aliabid94) in [PR 2706](https://github.com/gradio-app/gradio/pull/2706. Helpful for making audio outputs much more shareable.

![waveform screenrecording](https://user-images.githubusercontent.com/7870876/206062396-164a5e71-451a-4fe0-94a7-cbe9269d57e6.gif)

### Allows Every Component to Accept an `every` Parameter

When a component's initial value is a function, the `every` parameter re-runs the function every `every` seconds. By [@abidlabs](https://github.com/abidlabs) in [PR 2806](https://github.com/gradio-app/gradio/pull/2806). Here's a code example:

```py
import gradio as gr

with gr.Blocks() as demo:
    df = gr.DataFrame(run_query, every=60*60)

demo.queue().launch()
```

## Bug Fixes:

- Fixed issue where too many temporary files were created, all with randomly generated
  filepaths. Now fewer temporary files are created and are assigned a path that is a
  hash based on the file contents by [@abidlabs](https://github.com/abidlabs) in [PR 2758](https://github.com/gradio-app/gradio/pull/2758)

## Documentation Changes:

No changes to highlight.

## Testing and Infrastructure Changes:

No changes to highlight.

## Breaking Changes:

No changes to highlight.

## Full Changelog:

No changes to highlight.

## Contributors Shoutout:

No changes to highlight.

# Version 3.13.2

## New Features:

No changes to highlight.

## Bug Fixes:

\*No changes to highlight.

-

## Documentation Changes:

- Improves documentation of several queuing-related parameters by [@abidlabs](https://github.com/abidlabs) in [PR 2825](https://github.com/gradio-app/gradio/pull/2825)

## Testing and Infrastructure Changes:

- Remove h11 pinning by [@ecederstrand](<[https://github.com/abidlabs](https://github.com/ecederstrand)>) in [PR 2820](<[https://github.com/gradio-app/gradio/pull/2808](https://github.com/gradio-app/gradio/pull/2820)>)

## Breaking Changes:

No changes to highlight.

## Full Changelog:

No changes to highlight.

## Contributors Shoutout:

No changes to highlight.

# Version 3.13.1

## New Features:

### New Shareable Links

Replaces tunneling logic based on ssh port-forwarding to that based on `frp` by [XciD](https://github.com/XciD) and [Wauplin](https://github.com/Wauplin) in [PR 2509](https://github.com/gradio-app/gradio/pull/2509)

You don't need to do anything differently, but when you set `share=True` in `launch()`,
you'll get this message and a public link that look a little bit different:

```bash
Setting up a public link... we have recently upgraded the way public links are generated. If you encounter any problems, please downgrade to gradio version 3.13.0
.
Running on public URL: https://bec81a83-5b5c-471e.gradio.live
```

These links are a more secure and scalable way to create shareable demos!

## Bug Fixes:

- Allows `gr.Dataframe()` to take a `pandas.DataFrame` that includes numpy array and other types as its initial value, by [@abidlabs](https://github.com/abidlabs) in [PR 2804](https://github.com/gradio-app/gradio/pull/2804)
- Add `altair` to requirements.txt by [@freddyaboulton](https://github.com/freddyaboulton) in [PR 2811](https://github.com/gradio-app/gradio/pull/2811)
- Added aria-labels to icon buttons that are built into UI components by [@emilyuhde](http://github.com/emilyuhde) in [PR 2791](https://github.com/gradio-app/gradio/pull/2791)

## Documentation Changes:

- Fixed some typos in the "Plot Component for Maps" guide by [@freddyaboulton](https://github.com/freddyaboulton) in [PR 2811](https://github.com/gradio-app/gradio/pull/2811)

## Testing and Infrastructure Changes:

- Fixed test for IP address by [@abidlabs](https://github.com/abidlabs) in [PR 2808](https://github.com/gradio-app/gradio/pull/2808)

## Breaking Changes:

No changes to highlight.

## Full Changelog:

- Fixed typo in parameter `visible` in classes in `templates.py` by [@abidlabs](https://github.com/abidlabs) in [PR 2805](https://github.com/gradio-app/gradio/pull/2805)
- Switched external service for getting IP address from `https://api.ipify.org` to `https://checkip.amazonaws.com/` by [@abidlabs](https://github.com/abidlabs) in [PR 2810](https://github.com/gradio-app/gradio/pull/2810)

## Contributors Shoutout:

No changes to highlight.

- Fixed typo in parameter `visible` in classes in `templates.py` by [@abidlabs](https://github.com/abidlabs) in [PR 2805](https://github.com/gradio-app/gradio/pull/2805)
- Switched external service for getting IP address from `https://api.ipify.org` to `https://checkip.amazonaws.com/` by [@abidlabs](https://github.com/abidlabs) in [PR 2810](https://github.com/gradio-app/gradio/pull/2810)

# Version 3.13.0

## New Features:

### Scatter plot component

It is now possible to create a scatter plot natively in Gradio!

The `gr.ScatterPlot` component accepts a pandas dataframe and some optional configuration parameters
and will automatically create a plot for you!

This is the first of many native plotting components in Gradio!

For an example of how to use `gr.ScatterPlot` see below:

```python
import gradio as gr
from vega_datasets import data

cars = data.cars()

with gr.Blocks() as demo:
    gr.ScatterPlot(show_label=False,
                   value=cars,
                   x="Horsepower",
                   y="Miles_per_Gallon",
                   color="Origin",
                   tooltip="Name",
                   title="Car Data",
                   y_title="Miles per Gallon",
                   color_legend_title="Origin of Car").style(container=False)

demo.launch()
```

<img width="404" alt="image" src="https://user-images.githubusercontent.com/41651716/206737726-4c4da5f0-dee8-4f0a-b1e1-e2b75c4638e9.png">

By [@freddyaboulton](https://github.com/freddyaboulton) in [PR 2764](https://github.com/gradio-app/gradio/pull/2764)

### Support for altair plots

The `Plot` component can now accept altair plots as values!
Simply return an altair plot from your event listener and gradio will display it in the front-end.
See the example below:

```python
import gradio as gr
import altair as alt
from vega_datasets import data

cars = data.cars()
chart = (
    alt.Chart(cars)
    .mark_point()
    .encode(
        x="Horsepower",
        y="Miles_per_Gallon",
        color="Origin",
    )
)

with gr.Blocks() as demo:
    gr.Plot(value=chart)
demo.launch()
```

<img width="1366" alt="image" src="https://user-images.githubusercontent.com/41651716/204660697-f994316f-5ca7-4e8a-93bc-eb5e0d556c91.png">

By [@freddyaboulton](https://github.com/freddyaboulton) in [PR 2741](https://github.com/gradio-app/gradio/pull/2741)

### Set the background color of a Label component

The `Label` component now accepts a `color` argument by [@freddyaboulton](https://github.com/freddyaboulton) in [PR 2736](https://github.com/gradio-app/gradio/pull/2736).
The `color` argument should either be a valid css color name or hexadecimal string.
You can update the color with `gr.Label.update`!

This lets you create Alert and Warning boxes with the `Label` component. See below:

```python
import gradio as gr
import random

def update_color(value):
    if value < 0:
        # This is bad so use red
        return "#FF0000"
    elif 0 <= value <= 20:
        # Ok but pay attention (use orange)
        return "#ff9966"
    else:
        # Nothing to worry about
        return None

def update_value():
    choice = random.choice(['good', 'bad', 'so-so'])
    color = update_color(choice)
    return gr.Label.update(value=choice, color=color)


with gr.Blocks() as demo:
    label = gr.Label(value=-10)
    demo.load(lambda: update_value(), inputs=None, outputs=[label], every=1)
demo.queue().launch()
```

![label_bg_color_update](https://user-images.githubusercontent.com/41651716/204400372-80e53857-f26f-4a38-a1ae-1acadff75e89.gif)

### Add Brazilian Portuguese translation

Add Brazilian Portuguese translation (pt-BR.json) by [@pstwh](http://github.com/pstwh) in [PR 2753](https://github.com/gradio-app/gradio/pull/2753):

<img width="951" alt="image" src="https://user-images.githubusercontent.com/1778297/206615305-4c52031e-3f7d-4df2-8805-a79894206911.png">

## Bug Fixes:

- Fixed issue where image thumbnails were not showing when an example directory was provided
  by [@abidlabs](https://github.com/abidlabs) in [PR 2745](https://github.com/gradio-app/gradio/pull/2745)
- Fixed bug loading audio input models from the hub by [@freddyaboulton](https://github.com/freddyaboulton) in [PR 2779](https://github.com/gradio-app/gradio/pull/2779).
- Fixed issue where entities were not merged when highlighted text was generated from the
  dictionary inputs [@payoto](https://github.com/payoto) in [PR 2767](https://github.com/gradio-app/gradio/pull/2767)
- Fixed bug where generating events did not finish running even if the websocket connection was closed by [@freddyaboulton](https://github.com/freddyaboulton) in [PR 2783](https://github.com/gradio-app/gradio/pull/2783).

## Documentation Changes:

No changes to highlight.

## Testing and Infrastructure Changes:

No changes to highlight.

## Breaking Changes:

No changes to highlight.

## Full Changelog:

- Images in the chatbot component are now resized if they exceed a max width by [@abidlabs](https://github.com/abidlabs) in [PR 2748](https://github.com/gradio-app/gradio/pull/2748)
- Missing parameters have been added to `gr.Blocks().load()` by [@abidlabs](https://github.com/abidlabs) in [PR 2755](https://github.com/gradio-app/gradio/pull/2755)
- Deindex share URLs from search by [@aliabd](https://github.com/aliabd) in [PR 2772](https://github.com/gradio-app/gradio/pull/2772)
- Redirect old links and fix broken ones by [@aliabd](https://github.com/aliabd) in [PR 2774](https://github.com/gradio-app/gradio/pull/2774)

## Contributors Shoutout:

No changes to highlight.

# Version 3.12.0

## New Features:

### The `Chatbot` component now supports a subset of Markdown (including bold, italics, code, images)

You can now pass in some Markdown to the Chatbot component and it will show up,
meaning that you can pass in images as well! by [@abidlabs](https://github.com/abidlabs) in [PR 2731](https://github.com/gradio-app/gradio/pull/2731)

Here's a simple example that references a local image `lion.jpg` that is in the same
folder as the Python script:

```py
import gradio as gr

with gr.Blocks() as demo:
    gr.Chatbot([("hi", "hello **abubakar**"), ("![](/file=lion.jpg)", "cool pic")])

demo.launch()
```

![Alt text](https://user-images.githubusercontent.com/1778297/204357455-5c1a4002-eee7-479d-9a1e-ba2c12522723.png)

To see a more realistic example, see the new demo `/demo/chatbot_multimodal/run.py`.

### Latex support

Added mathtext (a subset of latex) support to gr.Markdown. Added by [@kashif](https://github.com/kashif) and [@aliabid94](https://github.com/aliabid94) in [PR 2696](https://github.com/gradio-app/gradio/pull/2696).

Example of how it can be used:

```python
gr.Markdown(
    r"""
    # Hello World! $\frac{\sqrt{x + y}}{4}$ is today's lesson.
    """)
```

### Update Accordion properties from the backend

You can now update the Accordion `label` and `open` status with `gr.Accordion.update` by [@freddyaboulton](https://github.com/freddyaboulton) in [PR 2690](https://github.com/gradio-app/gradio/pull/2690)

```python
import gradio as gr

with gr.Blocks() as demo:
    with gr.Accordion(label="Open for greeting", open=False) as accordion:
        gr.Textbox("Hello!")
    open_btn = gr.Button(value="Open Accordion")
    close_btn = gr.Button(value="Close Accordion")
    open_btn.click(
        lambda: gr.Accordion.update(open=True, label="Open Accordion"),
        inputs=None,
        outputs=[accordion],
    )
    close_btn.click(
        lambda: gr.Accordion.update(open=False, label="Closed Accordion"),
        inputs=None,
        outputs=[accordion],
    )
demo.launch()
```

![update_accordion](https://user-images.githubusercontent.com/41651716/203164176-b102eae3-babe-4986-ae30-3ab4f400cedc.gif)

## Bug Fixes:

- Fixed bug where requests timeout is missing from utils.version_check() by [@yujiehecs](https://github.com/yujiehecs) in [PR 2729](https://github.com/gradio-app/gradio/pull/2729)
- Fixed bug where so that the `File` component can properly preprocess files to "binary" byte-string format by [CoffeeVampir3](https://github.com/CoffeeVampir3) in [PR 2727](https://github.com/gradio-app/gradio/pull/2727)
- Fixed bug to ensure that filenames are less than 200 characters even for non-English languages by [@SkyTNT](https://github.com/SkyTNT) in [PR 2685](https://github.com/gradio-app/gradio/pull/2685)

## Documentation Changes:

- Performance improvements to docs on mobile by [@aliabd](https://github.com/aliabd) in [PR 2730](https://github.com/gradio-app/gradio/pull/2730)

## Testing and Infrastructure Changes:

No changes to highlight.

## Breaking Changes:

No changes to highlight.

## Full Changelog:

- Make try examples button more prominent by [@aliabd](https://github.com/aliabd) in [PR 2705](https://github.com/gradio-app/gradio/pull/2705)
- Fix id clashes in docs by [@aliabd](https://github.com/aliabd) in [PR 2713](https://github.com/gradio-app/gradio/pull/2713)
- Fix typos in guide docs by [@andridns](https://github.com/andridns) in [PR 2722](https://github.com/gradio-app/gradio/pull/2722)
- Add option to `include_audio` in Video component. When `True`, for `source="webcam"` this will record audio and video, for `source="upload"` this will retain the audio in an uploaded video by [@mandargogate](https://github.com/MandarGogate) in [PR 2721](https://github.com/gradio-app/gradio/pull/2721)

## Contributors Shoutout:

- [@andridns](https://github.com/andridns) made their first contribution in [PR 2722](https://github.com/gradio-app/gradio/pull/2722)!

# Version 3.11.0

## New Features:

### Upload Button

There is now a new component called the `UploadButton` which is a file upload component but in button form! You can also specify what file types it should accept in the form of a list (ex: `image`, `video`, `audio`, `text`, or generic `file`). Added by [@dawoodkhan82](https://github.com/dawoodkhan82) in [PR 2591](https://github.com/gradio-app/gradio/pull/2591).

Example of how it can be used:

```python
import gradio as gr

def upload_file(files):
    file_paths = [file.name for file in files]
    return file_paths

with gr.Blocks() as demo:
    file_output = gr.File()
    upload_button = gr.UploadButton("Click to Upload a File", file_types=["image", "video"], file_count="multiple")
    upload_button.upload(upload_file, upload_button, file_output)

demo.launch()
```

### Revamped API documentation page

New API Docs page with in-browser playground and updated aesthetics. [@gary149](https://github.com/gary149) in [PR 2652](https://github.com/gradio-app/gradio/pull/2652)

### Revamped Login page

Previously our login page had its own CSS, had no dark mode, and had an ugly json message on the wrong credentials. Made the page more aesthetically consistent, added dark mode support, and a nicer error message. [@aliabid94](https://github.com/aliabid94) in [PR 2684](https://github.com/gradio-app/gradio/pull/2684)

### Accessing the Requests Object Directly

You can now access the Request object directly in your Python function by [@abidlabs](https://github.com/abidlabs) in [PR 2641](https://github.com/gradio-app/gradio/pull/2641). This means that you can access request headers, the client IP address, and so on. In order to use it, add a parameter to your function and set its type hint to be `gr.Request`. Here's a simple example:

```py
import gradio as gr

def echo(name, request: gr.Request):
    if request:
        print("Request headers dictionary:", request.headers)
        print("IP address:", request.client.host)
    return name

io = gr.Interface(echo, "textbox", "textbox").launch()
```

## Bug Fixes:

- Fixed bug that limited files from being sent over websockets to 16MB. The new limit
  is now 1GB by [@abidlabs](https://github.com/abidlabs) in [PR 2709](https://github.com/gradio-app/gradio/pull/2709)

## Documentation Changes:

- Updated documentation for embedding Gradio demos on Spaces as web components by
  [@julien-c](https://github.com/julien-c) in [PR 2698](https://github.com/gradio-app/gradio/pull/2698)
- Updated IFrames in Guides to use the host URL instead of the Space name to be consistent with the new method for embedding Spaces, by
  [@julien-c](https://github.com/julien-c) in [PR 2692](https://github.com/gradio-app/gradio/pull/2692)
- Colab buttons on every demo in the website! Just click open in colab, and run the demo there.

https://user-images.githubusercontent.com/9021060/202878400-cb16ed47-f4dd-4cb0-b2f0-102a9ff64135.mov

## Testing and Infrastructure Changes:

No changes to highlight.

## Breaking Changes:

No changes to highlight.

## Full Changelog:

- Better warnings and error messages for `gr.Interface.load()` by [@abidlabs](https://github.com/abidlabs) in [PR 2694](https://github.com/gradio-app/gradio/pull/2694)
- Add open in colab buttons to demos in docs and /demos by [@aliabd](https://github.com/aliabd) in [PR 2608](https://github.com/gradio-app/gradio/pull/2608)
- Apply different formatting for the types in component docstrings by [@aliabd](https://github.com/aliabd) in [PR 2707](https://github.com/gradio-app/gradio/pull/2707)

## Contributors Shoutout:

No changes to highlight.

# Version 3.10.1

## New Features:

No changes to highlight.

## Bug Fixes:

- Passes kwargs into `gr.Interface.load()` by [@abidlabs](https://github.com/abidlabs) in [PR 2669](https://github.com/gradio-app/gradio/pull/2669)

## Documentation Changes:

No changes to highlight.

## Testing and Infrastructure Changes:

No changes to highlight.

## Breaking Changes:

No changes to highlight.

## Full Changelog:

- Clean up printed statements in Embedded Colab Mode by [@aliabid94](https://github.com/aliabid94) in [PR 2612](https://github.com/gradio-app/gradio/pull/2612)

## Contributors Shoutout:

No changes to highlight.

# Version 3.10.0

- Add support for `'password'` and `'email'` types to `Textbox`. [@pngwn](https://github.com/pngwn) in [PR 2653](https://github.com/gradio-app/gradio/pull/2653)
- `gr.Textbox` component will now raise an exception if `type` is not "text", "email", or "password" [@pngwn](https://github.com/pngwn) in [PR 2653](https://github.com/gradio-app/gradio/pull/2653). This will cause demos using the deprecated `gr.Textbox(type="number")` to raise an exception.

## Bug Fixes:

- Updated the minimum FastApi used in tests to version 0.87 by [@freddyaboulton](https://github.com/freddyaboulton) in [PR 2647](https://github.com/gradio-app/gradio/pull/2647)
- Fixed bug where interfaces with examples could not be loaded with `gr.Interface.load` by [@freddyaboulton](https://github.com/freddyaboulton) [PR 2640](https://github.com/gradio-app/gradio/pull/2640)
- Fixed bug where the `interactive` property of a component could not be updated by [@freddyaboulton](https://github.com/freddyaboulton) in [PR 2639](https://github.com/gradio-app/gradio/pull/2639)
- Fixed bug where some URLs were not being recognized as valid URLs and thus were not
  loading correctly in various components by [@abidlabs](https://github.com/abidlabs) in [PR 2659](https://github.com/gradio-app/gradio/pull/2659)

## Documentation Changes:

- Fix some typos in the embedded demo names in "05_using_blocks_like_functions.md" by [@freddyaboulton](https://github.com/freddyaboulton) in [PR 2656](https://github.com/gradio-app/gradio/pull/2656)

## Testing and Infrastructure Changes:

No changes to highlight.

## Breaking Changes:

No changes to highlight.

## Full Changelog:

- Add support for `'password'` and `'email'` types to `Textbox`. [@pngwn](https://github.com/pngwn) in [PR 2653](https://github.com/gradio-app/gradio/pull/2653)

## Contributors Shoutout:

No changes to highlight.

# Version 3.9.1

## New Features:

No changes to highlight.

## Bug Fixes:

- Only set a min height on md and html when loading by [@pngwn](https://github.com/pngwn) in [PR 2623](https://github.com/gradio-app/gradio/pull/2623)

## Documentation Changes:

- See docs for the latest gradio commit to main as well the latest pip release:

![main-vs-pip](https://user-images.githubusercontent.com/9021060/199607887-aab1ae4e-a070-4527-966d-024397abe15b.gif)

- Modified the "Connecting To a Database Guide" to use `pd.read_sql` as opposed to low-level postgres connector by [@freddyaboulton](https://github.com/freddyaboulton) in [PR 2604](https://github.com/gradio-app/gradio/pull/2604)

## Testing and Infrastructure Changes:

No changes to highlight.

## Breaking Changes:

No changes to highlight.

## Full Changelog:

- Dropdown for seeing docs as latest or main by [@aliabd](https://github.com/aliabd) in [PR 2544](https://github.com/gradio-app/gradio/pull/2544)
- Allow `gr.Templates` to accept parameters to override the defaults by [@abidlabs](https://github.com/abidlabs) in [PR 2600](https://github.com/gradio-app/gradio/pull/2600)
- Components now throw a `ValueError()` if constructed with invalid parameters for `type` or `source` (for components that take those parameters) in [PR 2610](https://github.com/gradio-app/gradio/pull/2610)
- Allow auth with using queue by [@GLGDLY](https://github.com/GLGDLY) in [PR 2611](https://github.com/gradio-app/gradio/pull/2611)

## Contributors Shoutout:

No changes to highlight.

# Version 3.9

## New Features:

- Gradio is now embedded directly in colab without requiring the share link by [@aliabid94](https://github.com/aliabid94) in [PR 2455](https://github.com/gradio-app/gradio/pull/2455)

### Calling functions by api_name in loaded apps

When you load an upstream app with `gr.Blocks.load`, you can now specify which fn
to call with the `api_name` parameter.

```python
import gradio as gr
english_translator = gr.Blocks.load(name="spaces/gradio/english-translator")
german = english_translator("My name is Freddy", api_name='translate-to-german')
```

The `api_name` parameter will take precendence over the `fn_index` parameter.

## Bug Fixes:

- Fixed bug where None could not be used for File,Model3D, and Audio examples by [@freddyaboulton](https://github.com/freddyaboulton) in [PR 2588](https://github.com/gradio-app/gradio/pull/2588)
- Fixed links in Plotly map guide + demo by [@dawoodkhan82](https://github.com/dawoodkhan82) in [PR 2578](https://github.com/gradio-app/gradio/pull/2578)
- `gr.Blocks.load()` now correctly loads example files from Spaces [@abidlabs](https://github.com/abidlabs) in [PR 2594](https://github.com/gradio-app/gradio/pull/2594)
- Fixed bug when image clear started upload dialog [@mezotaken](https://github.com/mezotaken) in [PR 2577](https://github.com/gradio-app/gradio/pull/2577)

## Documentation Changes:

- Added a Guide on how to configure the queue for maximum performance by [@abidlabs](https://github.com/abidlabs) in [PR 2558](https://github.com/gradio-app/gradio/pull/2558)

## Testing and Infrastructure Changes:

No changes to highlight.

## Breaking Changes:

No changes to highlight.

## Full Changelog:

- Add `api_name` to `Blocks.__call__` by [@freddyaboulton](https://github.com/freddyaboulton) in [PR 2593](https://github.com/gradio-app/gradio/pull/2593)
- Update queue with using deque & update requirements by [@GLGDLY](https://github.com/GLGDLY) in [PR 2428](https://github.com/gradio-app/gradio/pull/2428)

## Contributors Shoutout:

No changes to highlight.

# Version 3.8.2

## Bug Fixes:

- Ensure gradio apps embedded via spaces use the correct endpoint for predictions. [@pngwn](https://github.com/pngwn) in [PR 2567](https://github.com/gradio-app/gradio/pull/2567)
- Ensure gradio apps embedded via spaces use the correct websocket protocol. [@pngwn](https://github.com/pngwn) in [PR 2571](https://github.com/gradio-app/gradio/pull/2571)

## New Features:

### Running Events Continuously

Gradio now supports the ability to run an event continuously on a fixed schedule. To use this feature,
pass `every=# of seconds` to the event definition. This will run the event every given number of seconds!

This can be used to:

- Create live visualizations that show the most up to date data
- Refresh the state of the frontend automatically in response to changes in the backend

Here is an example of a live plot that refreshes every half second:

```python
import math
import gradio as gr
import plotly.express as px
import numpy as np


plot_end = 2 * math.pi


def get_plot(period=1):
    global plot_end
    x = np.arange(plot_end - 2 * math.pi, plot_end, 0.02)
    y = np.sin(2*math.pi*period * x)
    fig = px.line(x=x, y=y)
    plot_end += 2 * math.pi
    return fig


with gr.Blocks() as demo:
    with gr.Row():
        with gr.Column():
            gr.Markdown("Change the value of the slider to automatically update the plot")
            period = gr.Slider(label="Period of plot", value=1, minimum=0, maximum=10, step=1)
            plot = gr.Plot(label="Plot (updates every half second)")

    dep = demo.load(get_plot, None, plot, every=0.5)
    period.change(get_plot, period, plot, every=0.5, cancels=[dep])

demo.queue().launch()
```

![live_demo](https://user-images.githubusercontent.com/41651716/198357377-633ce460-4e31-47bd-8202-1440cdd6fe19.gif)

## Bug Fixes:

No changes to highlight.

## Documentation Changes:

- Explained how to set up `queue` and `auth` when working with reload mode by by [@freddyaboulton](https://github.com/freddyaboulton) in [PR 3089](https://github.com/gradio-app/gradio/pull/3089)

## Testing and Infrastructure Changes:

No changes to highlight.

## Breaking Changes:

No changes to highlight.

## Full Changelog:

- Allows loading private Spaces by passing an an `api_key` to `gr.Interface.load()`
  by [@abidlabs](https://github.com/abidlabs) in [PR 2568](https://github.com/gradio-app/gradio/pull/2568)

## Contributors Shoutout:

No changes to highlight.

# Version 3.8

## New Features:

- Allows event listeners to accept a single dictionary as its argument, where the keys are the components and the values are the component values. This is set by passing the input components in the event listener as a set instead of a list. [@aliabid94](https://github.com/aliabid94) in [PR 2550](https://github.com/gradio-app/gradio/pull/2550)

## Bug Fixes:

- Fix whitespace issue when using plotly. [@dawoodkhan82](https://github.com/dawoodkhan82) in [PR 2548](https://github.com/gradio-app/gradio/pull/2548)
- Apply appropriate alt text to all gallery images. [@camenduru](https://github.com/camenduru) in [PR 2358](https://github.com/gradio-app/gradio/pull/2538)
- Removed erroneous tkinter import in gradio.blocks by [@freddyaboulton](https://github.com/freddyaboulton) in [PR 2555](https://github.com/gradio-app/gradio/pull/2555)

## Documentation Changes:

No changes to highlight.

## Testing and Infrastructure Changes:

No changes to highlight.

## Breaking Changes:

No changes to highlight.

## Full Changelog:

- Added the `every` keyword to event listeners that runs events on a fixed schedule by [@freddyaboulton](https://github.com/freddyaboulton) in [PR 2512](https://github.com/gradio-app/gradio/pull/2512)
- Fix whitespace issue when using plotly. [@dawoodkhan82](https://github.com/dawoodkhan82) in [PR 2548](https://github.com/gradio-app/gradio/pull/2548)
- Apply appropriate alt text to all gallery images. [@camenduru](https://github.com/camenduru) in [PR 2358](https://github.com/gradio-app/gradio/pull/2538)

## Contributors Shoutout:

No changes to highlight.

# Version 3.7

## New Features:

### Batched Functions

Gradio now supports the ability to pass _batched_ functions. Batched functions are just
functions which take in a list of inputs and return a list of predictions.

For example, here is a batched function that takes in two lists of inputs (a list of
words and a list of ints), and returns a list of trimmed words as output:

```py
import time

def trim_words(words, lens):
    trimmed_words = []
    time.sleep(5)
    for w, l in zip(words, lens):
        trimmed_words.append(w[:l])
    return [trimmed_words]
```

The advantage of using batched functions is that if you enable queuing, the Gradio
server can automatically _batch_ incoming requests and process them in parallel,
potentially speeding up your demo. Here's what the Gradio code looks like (notice
the `batch=True` and `max_batch_size=16` -- both of these parameters can be passed
into event triggers or into the `Interface` class)

```py
import gradio as gr

with gr.Blocks() as demo:
    with gr.Row():
        word = gr.Textbox(label="word", value="abc")
        leng = gr.Number(label="leng", precision=0, value=1)
        output = gr.Textbox(label="Output")
    with gr.Row():
        run = gr.Button()

    event = run.click(trim_words, [word, leng], output, batch=True, max_batch_size=16)

demo.queue()
demo.launch()
```

In the example above, 16 requests could be processed in parallel (for a total inference
time of 5 seconds), instead of each request being processed separately (for a total
inference time of 80 seconds).

### Upload Event

`Video`, `Audio`, `Image`, and `File` components now support a `upload()` event that is triggered when a user uploads a file into any of these components.

Example usage:

```py
import gradio as gr

with gr.Blocks() as demo:
    with gr.Row():
        input_video = gr.Video()
        output_video = gr.Video()

     # Clears the output video when an input video is uploaded
    input_video.upload(lambda : None, None, output_video)
```

## Bug Fixes:

- Fixes issue where plotly animations, interactivity, titles, legends, were not working properly. [@dawoodkhan82](https://github.com/dawoodkhan82) in [PR 2486](https://github.com/gradio-app/gradio/pull/2486)
- Prevent requests to the `/api` endpoint from skipping the queue if the queue is enabled for that event by [@freddyaboulton](https://github.com/freddyaboulton) in [PR 2493](https://github.com/gradio-app/gradio/pull/2493)
- Fixes a bug with `cancels` in event triggers so that it works properly if multiple
  Blocks are rendered by [@abidlabs](https://github.com/abidlabs) in [PR 2530](https://github.com/gradio-app/gradio/pull/2530)
- Prevent invalid targets of events from crashing the whole application. [@pngwn](https://github.com/pngwn) in [PR 2534](https://github.com/gradio-app/gradio/pull/2534)
- Properly dequeue cancelled events when multiple apps are rendered by [@freddyaboulton](https://github.com/freddyaboulton) in [PR 2540](https://github.com/gradio-app/gradio/pull/2540)

## Documentation Changes:

- Added an example interactive dashboard to the "Tabular & Plots" section of the Demos page by [@freddyaboulton](https://github.com/freddyaboulton) in [PR 2508](https://github.com/gradio-app/gradio/pull/2508)

## Testing and Infrastructure Changes:

No changes to highlight.

## Breaking Changes:

No changes to highlight.

## Full Changelog:

- Fixes the error message if a user builds Gradio locally and tries to use `share=True` by [@abidlabs](https://github.com/abidlabs) in [PR 2502](https://github.com/gradio-app/gradio/pull/2502)
- Allows the render() function to return self by [@Raul9595](https://github.com/Raul9595) in [PR 2514](https://github.com/gradio-app/gradio/pull/2514)
- Fixes issue where plotly animations, interactivity, titles, legends, were not working properly. [@dawoodkhan82](https://github.com/dawoodkhan82) in [PR 2486](https://github.com/gradio-app/gradio/pull/2486)
- Gradio now supports batched functions by [@abidlabs](https://github.com/abidlabs) in [PR 2218](https://github.com/gradio-app/gradio/pull/2218)
- Add `upload` event for `Video`, `Audio`, `Image`, and `File` components [@dawoodkhan82](https://github.com/dawoodkhan82) in [PR 2448](https://github.com/gradio-app/gradio/pull/2456)
- Changes websocket path for Spaces as it is no longer necessary to have a different URL for websocket connections on Spaces by [@abidlabs](https://github.com/abidlabs) in [PR 2528](https://github.com/gradio-app/gradio/pull/2528)
- Clearer error message when events are defined outside of a Blocks scope, and a warning if you
  try to use `Series` or `Parallel` with `Blocks` by [@abidlabs](https://github.com/abidlabs) in [PR 2543](https://github.com/gradio-app/gradio/pull/2543)
- Adds support for audio samples that are in `float64`, `float16`, or `uint16` formats by [@abidlabs](https://github.com/abidlabs) in [PR 2545](https://github.com/gradio-app/gradio/pull/2545)

## Contributors Shoutout:

No changes to highlight.

# Version 3.6

## New Features:

### Cancelling Running Events

Running events can be cancelled when other events are triggered! To test this feature, pass the `cancels` parameter to the event listener.
For this feature to work, the queue must be enabled.

![cancel_on_change_rl](https://user-images.githubusercontent.com/41651716/195952623-61a606bd-e82b-4e1a-802e-223154cb8727.gif)

Code:

```python
import time
import gradio as gr

def fake_diffusion(steps):
    for i in range(steps):
        time.sleep(1)
        yield str(i)

def long_prediction(*args, **kwargs):
    time.sleep(10)
    return 42


with gr.Blocks() as demo:
    with gr.Row():
        with gr.Column():
            n = gr.Slider(1, 10, value=9, step=1, label="Number Steps")
            run = gr.Button()
            output = gr.Textbox(label="Iterative Output")
            stop = gr.Button(value="Stop Iterating")
        with gr.Column():
            prediction = gr.Number(label="Expensive Calculation")
            run_pred = gr.Button(value="Run Expensive Calculation")
        with gr.Column():
            cancel_on_change = gr.Textbox(label="Cancel Iteration and Expensive Calculation on Change")

    click_event = run.click(fake_diffusion, n, output)
    stop.click(fn=None, inputs=None, outputs=None, cancels=[click_event])
    pred_event = run_pred.click(fn=long_prediction, inputs=None, outputs=prediction)

    cancel_on_change.change(None, None, None, cancels=[click_event, pred_event])


demo.queue(concurrency_count=1, max_size=20).launch()
```

For interfaces, a stop button will be added automatically if the function uses a `yield` statement.

```python
import gradio as gr
import time

def iteration(steps):
    for i in range(steps):
       time.sleep(0.5)
       yield i

gr.Interface(iteration,
             inputs=gr.Slider(minimum=1, maximum=10, step=1, value=5),
             outputs=gr.Number()).queue().launch()
```

![stop_interface_rl](https://user-images.githubusercontent.com/41651716/195952883-e7ca4235-aae3-4852-8f28-96d01d0c5822.gif)

## Bug Fixes:

- Add loading status tracker UI to HTML and Markdown components. [@pngwn](https://github.com/pngwn) in [PR 2474](https://github.com/gradio-app/gradio/pull/2474)
- Fixed videos being mirrored in the front-end if source is not webcam by [@freddyaboulton](https://github.com/freddyaboulton) in [PR 2475](https://github.com/gradio-app/gradio/pull/2475)
- Add clear button for timeseries component [@dawoodkhan82](https://github.com/dawoodkhan82) in [PR 2487](https://github.com/gradio-app/gradio/pull/2487)
- Removes special characters from temporary filenames so that the files can be served by components [@abidlabs](https://github.com/abidlabs) in [PR 2480](https://github.com/gradio-app/gradio/pull/2480)
- Fixed infinite reload loop when mounting gradio as a sub application by [@freddyaboulton](https://github.com/freddyaboulton) in [PR 2477](https://github.com/gradio-app/gradio/pull/2477)

## Documentation Changes:

- Adds a demo to show how a sound alert can be played upon completion of a prediction by [@abidlabs](https://github.com/abidlabs) in [PR 2478](https://github.com/gradio-app/gradio/pull/2478)

## Testing and Infrastructure Changes:

No changes to highlight.

## Breaking Changes:

No changes to highlight.

## Full Changelog:

- Enable running events to be cancelled from other events by [@freddyaboulton](https://github.com/freddyaboulton) in [PR 2433](https://github.com/gradio-app/gradio/pull/2433)
- Small fix for version check before reuploading demos by [@aliabd](https://github.com/aliabd) in [PR 2469](https://github.com/gradio-app/gradio/pull/2469)
- Add loading status tracker UI to HTML and Markdown components. [@pngwn](https://github.com/pngwn) in [PR 2400](https://github.com/gradio-app/gradio/pull/2474)
- Add clear button for timeseries component [@dawoodkhan82](https://github.com/dawoodkhan82) in [PR 2487](https://github.com/gradio-app/gradio/pull/2487)

## Contributors Shoutout:

No changes to highlight.

# Version 3.5

## Bug Fixes:

- Ensure that Gradio does not take control of the HTML page title when embedding a gradio app as a web component, this behaviour flipped by adding `control_page_title="true"` to the webcomponent. [@pngwn](https://github.com/pngwn) in [PR 2400](https://github.com/gradio-app/gradio/pull/2400)
- Decreased latency in iterative-output demos by making the iteration asynchronous [@freddyaboulton](https://github.com/freddyaboulton) in [PR 2409](https://github.com/gradio-app/gradio/pull/2409)
- Fixed queue getting stuck under very high load by [@freddyaboulton](https://github.com/freddyaboulton) in [PR 2374](https://github.com/gradio-app/gradio/pull/2374)
- Ensure that components always behave as if `interactive=True` were set when the following conditions are true:

  - no default value is provided,
  - they are not set as the input or output of an event,
  - `interactive` kwarg is not set.

  [@pngwn](https://github.com/pngwn) in [PR 2459](https://github.com/gradio-app/gradio/pull/2459)

## New Features:

- When an `Image` component is set to `source="upload"`, it is now possible to drag and drop and image to replace a previously uploaded image by [@pngwn](https://github.com/pngwn) in [PR 1711](https://github.com/gradio-app/gradio/issues/1711)
- The `gr.Dataset` component now accepts `HTML` and `Markdown` components by [@abidlabs](https://github.com/abidlabs) in [PR 2437](https://github.com/gradio-app/gradio/pull/2437)

## Documentation Changes:

- Improved documentation for the `gr.Dataset` component by [@abidlabs](https://github.com/abidlabs) in [PR 2437](https://github.com/gradio-app/gradio/pull/2437)

## Testing and Infrastructure Changes:

No changes to highlight.

## Breaking Changes:

- The `Carousel` component is officially deprecated. Since gradio 3.0, code containing the `Carousel` component would throw warnings. As of the next release, the `Carousel` component will raise an exception.

## Full Changelog:

- Speeds up Gallery component by using temporary files instead of base64 representation in the front-end by [@proxyphi](https://github.com/proxyphi), [@pngwn](https://github.com/pngwn), and [@abidlabs](https://github.com/abidlabs) in [PR 2265](https://github.com/gradio-app/gradio/pull/2265)
- Fixed some embedded demos in the guides by not loading the gradio web component in some guides by [@freddyaboulton](https://github.com/freddyaboulton) in [PR 2403](https://github.com/gradio-app/gradio/pull/2403)
- When an `Image` component is set to `source="upload"`, it is now possible to drag and drop and image to replace a previously uploaded image by [@pngwn](https://github.com/pngwn) in [PR 2400](https://github.com/gradio-app/gradio/pull/2410)
- Improve documentation of the `Blocks.load()` event by [@abidlabs](https://github.com/abidlabs) in [PR 2413](https://github.com/gradio-app/gradio/pull/2413)
- Decreased latency in iterative-output demos by making the iteration asynchronous [@freddyaboulton](https://github.com/freddyaboulton) in [PR 2409](https://github.com/gradio-app/gradio/pull/2409)
- Updated share link message to reference new Spaces Hardware [@abidlabs](https://github.com/abidlabs) in [PR 2423](https://github.com/gradio-app/gradio/pull/2423)
- Automatically restart spaces if they're down by [@aliabd](https://github.com/aliabd) in [PR 2405](https://github.com/gradio-app/gradio/pull/2405)
- Carousel component is now deprecated by [@abidlabs](https://github.com/abidlabs) in [PR 2434](https://github.com/gradio-app/gradio/pull/2434)
- Build Gradio from source in ui tests by by [@freddyaboulton](https://github.com/freddyaboulton) in [PR 2440](https://github.com/gradio-app/gradio/pull/2440)
- Change "return ValueError" to "raise ValueError" by [@vzakharov](https://github.com/vzakharov) in [PR 2445](https://github.com/gradio-app/gradio/pull/2445)
- Add guide on creating a map demo using the `gr.Plot()` component [@dawoodkhan82](https://github.com/dawoodkhan82) in [PR 2402](https://github.com/gradio-app/gradio/pull/2402)
- Add blur event for `Textbox` and `Number` components [@dawoodkhan82](https://github.com/dawoodkhan82) in [PR 2448](https://github.com/gradio-app/gradio/pull/2448)
- Stops a gradio launch from hogging a port even after it's been killed [@aliabid94](https://github.com/aliabid94) in [PR 2453](https://github.com/gradio-app/gradio/pull/2453)
- Fix embedded interfaces on touch screen devices by [@aliabd](https://github.com/aliabd) in [PR 2457](https://github.com/gradio-app/gradio/pull/2457)
- Upload all demos to spaces by [@aliabd](https://github.com/aliabd) in [PR 2281](https://github.com/gradio-app/gradio/pull/2281)

## Contributors Shoutout:

No changes to highlight.

# Version 3.4.1

## New Features:

### 1. See Past and Upcoming Changes in the Release History 👀

You can now see gradio's release history directly on the website, and also keep track of upcoming changes. Just go [here](https://gradio.app/changelog/).

![release-history](https://user-images.githubusercontent.com/9021060/193145458-3de699f7-7620-45de-aa73-a1c1b9b96257.gif)

## Bug Fixes:

1. Fix typo in guide image path by [@freddyaboulton](https://github.com/freddyaboulton) in [PR 2357](https://github.com/gradio-app/gradio/pull/2357)
2. Raise error if Blocks has duplicate component with same IDs by [@abidlabs](https://github.com/abidlabs) in [PR 2359](https://github.com/gradio-app/gradio/pull/2359)
3. Catch the permission exception on the audio component by [@Ian-GL](https://github.com/Ian-GL) in [PR 2330](https://github.com/gradio-app/gradio/pull/2330)
4. Fix image_classifier_interface_load demo by [@freddyaboulton](https://github.com/freddyaboulton) in [PR 2365](https://github.com/gradio-app/gradio/pull/2365)
5. Fix combining adjacent components without gaps by introducing `gr.Row(variant="compact")` by [@aliabid94](https://github.com/aliabid94) in [PR 2291](https://github.com/gradio-app/gradio/pull/2291) This comes with deprecation of the following arguments for `Component.style`: `round`, `margin`, `border`.
6. Fix audio streaming, which was previously choppy in [PR 2351](https://github.com/gradio-app/gradio/pull/2351). Big thanks to [@yannickfunk](https://github.com/yannickfunk) for the proposed solution.
7. Fix bug where new typeable slider doesn't respect the minimum and maximum values [@dawoodkhan82](https://github.com/dawoodkhan82) in [PR 2380](https://github.com/gradio-app/gradio/pull/2380)

## Documentation Changes:

1. New Guide: Connecting to a Database 🗄️

   A new guide by [@freddyaboulton](https://github.com/freddyaboulton) that explains how you can use Gradio to connect your app to a database. Read more [here](https://gradio.app/connecting_to_a_database/).

2. New Guide: Running Background Tasks 🥷

   A new guide by [@freddyaboulton](https://github.com/freddyaboulton) that explains how you can run background tasks from your gradio app. Read more [here](https://gradio.app/running_background_tasks/).

3. Small fixes to docs for `Image` component by [@abidlabs](https://github.com/abidlabs) in [PR 2372](https://github.com/gradio-app/gradio/pull/2372)

## Testing and Infrastructure Changes:

No changes to highlight.

## Breaking Changes:

No changes to highlight.

## Full Changelog:

- Create a guide on how to connect an app to a database hosted on the cloud by [@freddyaboulton](https://github.com/freddyaboulton) in [PR 2341](https://github.com/gradio-app/gradio/pull/2341)
- Removes `analytics` dependency by [@abidlabs](https://github.com/abidlabs) in [PR 2347](https://github.com/gradio-app/gradio/pull/2347)
- Add guide on launching background tasks from your app by [@freddyaboulton](https://github.com/freddyaboulton) in [PR 2350](https://github.com/gradio-app/gradio/pull/2350)
- Fix typo in guide image path by [@freddyaboulton](https://github.com/freddyaboulton) in [PR 2357](https://github.com/gradio-app/gradio/pull/2357)
- Raise error if Blocks has duplicate component with same IDs by [@abidlabs](https://github.com/abidlabs) in [PR 2359](https://github.com/gradio-app/gradio/pull/2359)
- Hotfix: fix version back to 3.4 by [@abidlabs](https://github.com/abidlabs) in [PR 2361](https://github.com/gradio-app/gradio/pull/2361)
- Change version.txt to 3.4 instead of 3.4.0 by [@aliabd](https://github.com/aliabd) in [PR 2363](https://github.com/gradio-app/gradio/pull/2363)
- Catch the permission exception on the audio component by [@Ian-GL](https://github.com/Ian-GL) in [PR 2330](https://github.com/gradio-app/gradio/pull/2330)
- Fix image_classifier_interface_load demo by [@freddyaboulton](https://github.com/freddyaboulton) in [PR 2365](https://github.com/gradio-app/gradio/pull/2365)
- Small fixes to docs for `Image` component by [@abidlabs](https://github.com/abidlabs) in [PR 2372](https://github.com/gradio-app/gradio/pull/2372)
- Automated Release Notes by [@freddyaboulton](https://github.com/freddyaboulton) in [PR 2306](https://github.com/gradio-app/gradio/pull/2306)
- Fixed small typos in the docs [@julien-c](https://github.com/julien-c) in [PR 2373](https://github.com/gradio-app/gradio/pull/2373)
- Adds ability to disable pre/post-processing for examples [@abidlabs](https://github.com/abidlabs) in [PR 2383](https://github.com/gradio-app/gradio/pull/2383)
- Copy changelog file in website docker by [@aliabd](https://github.com/aliabd) in [PR 2384](https://github.com/gradio-app/gradio/pull/2384)
- Lets users provide a `gr.update()` dictionary even if post-processing is diabled [@abidlabs](https://github.com/abidlabs) in [PR 2385](https://github.com/gradio-app/gradio/pull/2385)
- Fix bug where errors would cause apps run in reload mode to hang forever by [@freddyaboulton](https://github.com/freddyaboulton) in [PR 2394](https://github.com/gradio-app/gradio/pull/2394)
- Fix bug where new typeable slider doesn't respect the minimum and maximum values [@dawoodkhan82](https://github.com/dawoodkhan82) in [PR 2380](https://github.com/gradio-app/gradio/pull/2380)

## Contributors Shoutout:

No changes to highlight.

# Version 3.4

## New Features:

### 1. Gallery Captions 🖼️

You can now pass captions to images in the Gallery component. To do so you need to pass a {List} of (image, {str} caption) tuples. This is optional and the component also accepts just a list of the images.

Here's an example:

```python
import gradio as gr

images_with_captions = [
    ("https://images.unsplash.com/photo-1551969014-7d2c4cddf0b6", "Cheetah by David Groves"),
    ("https://images.unsplash.com/photo-1546182990-dffeafbe841d", "Lion by Francesco"),
    ("https://images.unsplash.com/photo-1561731216-c3a4d99437d5", "Tiger by Mike Marrah")
    ]

with gr.Blocks() as demo:
    gr.Gallery(value=images_with_captions)

demo.launch()
```

<img src="https://user-images.githubusercontent.com/9021060/192399521-7360b1a9-7ce0-443e-8e94-863a230a7dbe.gif" alt="gallery_captions" width="1000"/>

### 2. Type Values into the Slider 🔢

You can now type values directly on the Slider component! Here's what it looks like:

![type-slider](https://user-images.githubusercontent.com/9021060/192399877-76b662a1-fede-4417-a932-fc15f0da7360.gif)

### 3. Better Sketching and Inpainting 🎨

We've made a lot of changes to our Image component so that it can support better sketching and inpainting.

Now supports:

- A standalone black-and-white sketch

```python
import gradio as gr
demo = gr.Interface(lambda x: x, gr.Sketchpad(), gr.Image())
demo.launch()
```

![bw](https://user-images.githubusercontent.com/9021060/192410264-b08632b5-7b2a-4f86-afb0-5760e7b474cf.gif)

- A standalone color sketch

```python
import gradio as gr
demo = gr.Interface(lambda x: x, gr.Paint(), gr.Image())
demo.launch()
```

![color-sketch](https://user-images.githubusercontent.com/9021060/192410500-3c8c3e64-a5fd-4df2-a991-f0a5cef93728.gif)

- An uploadable image with black-and-white or color sketching

```python
import gradio as gr
demo = gr.Interface(lambda x: x, gr.Image(source='upload', tool='color-sketch'), gr.Image()) # for black and white, tool = 'sketch'
demo.launch()
```

![sketch-new](https://user-images.githubusercontent.com/9021060/192402422-e53cb7b6-024e-448c-87eb-d6a35a63c476.gif)

- Webcam with black-and-white or color sketching

```python
import gradio as gr
demo = gr.Interface(lambda x: x, gr.Image(source='webcam', tool='color-sketch'), gr.Image()) # for black and white, tool = 'sketch'
demo.launch()
```

![webcam-sketch](https://user-images.githubusercontent.com/9021060/192410820-0ffaf324-776e-4e1f-9de6-0fdbbf4940fa.gif)

As well as other fixes

## Bug Fixes:

1. Fix bug where max concurrency count is not respected in queue by [@freddyaboulton](https://github.com/freddyaboulton) in [PR 2286](https://github.com/gradio-app/gradio/pull/2286)
2. fix : queue could be blocked by [@SkyTNT](https://github.com/SkyTNT) in [PR 2288](https://github.com/gradio-app/gradio/pull/2288)
3. Supports `gr.update()` in example caching by [@abidlabs](https://github.com/abidlabs) in [PR 2309](https://github.com/gradio-app/gradio/pull/2309)
4. Clipboard fix for iframes by [@abidlabs](https://github.com/abidlabs) in [PR 2321](https://github.com/gradio-app/gradio/pull/2321)
5. Fix: Dataframe column headers are reset when you add a new column by [@dawoodkhan82](https://github.com/dawoodkhan82) in [PR 2318](https://github.com/gradio-app/gradio/pull/2318)
6. Added support for URLs for Video, Audio, and Image by [@abidlabs](https://github.com/abidlabs) in [PR 2256](https://github.com/gradio-app/gradio/pull/2256)
7. Add documentation about how to create and use the Gradio FastAPI app by [@abidlabs](https://github.com/abidlabs) in [PR 2263](https://github.com/gradio-app/gradio/pull/2263)

## Documentation Changes:

1. Adding a Playground Tab to the Website by [@aliabd](https://github.com/aliabd) in [PR 1860](https://github.com/gradio-app/gradio/pull/1860)
2. Gradio for Tabular Data Science Workflows Guide by [@merveenoyan](https://github.com/merveenoyan) in [PR 2199](https://github.com/gradio-app/gradio/pull/2199)
3. Promotes `postprocess` and `preprocess` to documented parameters by [@abidlabs](https://github.com/abidlabs) in [PR 2293](https://github.com/gradio-app/gradio/pull/2293)
4. Update 2)key_features.md by [@voidxd](https://github.com/voidxd) in [PR 2326](https://github.com/gradio-app/gradio/pull/2326)
5. Add docs to blocks context postprocessing function by [@Ian-GL](https://github.com/Ian-GL) in [PR 2332](https://github.com/gradio-app/gradio/pull/2332)

## Testing and Infrastructure Changes

1. Website fixes and refactoring by [@aliabd](https://github.com/aliabd) in [PR 2280](https://github.com/gradio-app/gradio/pull/2280)
2. Don't deploy to spaces on release by [@freddyaboulton](https://github.com/freddyaboulton) in [PR 2313](https://github.com/gradio-app/gradio/pull/2313)

## Full Changelog:

- Website fixes and refactoring by [@aliabd](https://github.com/aliabd) in [PR 2280](https://github.com/gradio-app/gradio/pull/2280)
- Fix bug where max concurrency count is not respected in queue by [@freddyaboulton](https://github.com/freddyaboulton) in [PR 2286](https://github.com/gradio-app/gradio/pull/2286)
- Promotes `postprocess` and `preprocess` to documented parameters by [@abidlabs](https://github.com/abidlabs) in [PR 2293](https://github.com/gradio-app/gradio/pull/2293)
- Raise warning when trying to cache examples but not all inputs have examples by [@freddyaboulton](https://github.com/freddyaboulton) in [PR 2279](https://github.com/gradio-app/gradio/pull/2279)
- fix : queue could be blocked by [@SkyTNT](https://github.com/SkyTNT) in [PR 2288](https://github.com/gradio-app/gradio/pull/2288)
- Don't deploy to spaces on release by [@freddyaboulton](https://github.com/freddyaboulton) in [PR 2313](https://github.com/gradio-app/gradio/pull/2313)
- Supports `gr.update()` in example caching by [@abidlabs](https://github.com/abidlabs) in [PR 2309](https://github.com/gradio-app/gradio/pull/2309)
- Respect Upstream Queue when loading interfaces/blocks from Spaces by [@freddyaboulton](https://github.com/freddyaboulton) in [PR 2294](https://github.com/gradio-app/gradio/pull/2294)
- Clipboard fix for iframes by [@abidlabs](https://github.com/abidlabs) in [PR 2321](https://github.com/gradio-app/gradio/pull/2321)
- Sketching + Inpainting Capabilities to Gradio by [@abidlabs](https://github.com/abidlabs) in [PR 2144](https://github.com/gradio-app/gradio/pull/2144)
- Update 2)key_features.md by [@voidxd](https://github.com/voidxd) in [PR 2326](https://github.com/gradio-app/gradio/pull/2326)
- release 3.4b3 by [@abidlabs](https://github.com/abidlabs) in [PR 2328](https://github.com/gradio-app/gradio/pull/2328)
- Fix: Dataframe column headers are reset when you add a new column by [@dawoodkhan82](https://github.com/dawoodkhan82) in [PR 2318](https://github.com/gradio-app/gradio/pull/2318)
- Start queue when gradio is a sub application by [@freddyaboulton](https://github.com/freddyaboulton) in [PR 2319](https://github.com/gradio-app/gradio/pull/2319)
- Fix Web Tracker Script by [@aliabd](https://github.com/aliabd) in [PR 2308](https://github.com/gradio-app/gradio/pull/2308)
- Add docs to blocks context postprocessing function by [@Ian-GL](https://github.com/Ian-GL) in [PR 2332](https://github.com/gradio-app/gradio/pull/2332)
- Fix typo in iterator variable name in run_predict function by [@freddyaboulton](https://github.com/freddyaboulton) in [PR 2340](https://github.com/gradio-app/gradio/pull/2340)
- Add captions to galleries by [@aliabid94](https://github.com/aliabid94) in [PR 2284](https://github.com/gradio-app/gradio/pull/2284)
- Typeable value on gradio.Slider by [@dawoodkhan82](https://github.com/dawoodkhan82) in [PR 2329](https://github.com/gradio-app/gradio/pull/2329)

## Contributors Shoutout:

- [@SkyTNT](https://github.com/SkyTNT) made their first contribution in [PR 2288](https://github.com/gradio-app/gradio/pull/2288)
- [@voidxd](https://github.com/voidxd) made their first contribution in [PR 2326](https://github.com/gradio-app/gradio/pull/2326)

# Version 3.3

## New Features:

### 1. Iterative Outputs ⏳

You can now create an iterative output simply by having your function return a generator!

Here's (part of) an example that was used to generate the interface below it. [See full code](https://colab.research.google.com/drive/1m9bWS6B82CT7bw-m4L6AJR8za7fEK7Ov?usp=sharing).

```python
def predict(steps, seed):
    generator = torch.manual_seed(seed)
    for i in range(1,steps):
        yield pipeline(generator=generator, num_inference_steps=i)["sample"][0]
```

![example](https://user-images.githubusercontent.com/9021060/189086273-f5e7087d-71fa-4158-90a9-08e84da0421c.mp4)

### 2. Accordion Layout 🆕

This version of Gradio introduces a new layout component to Blocks: the Accordion. Wrap your elements in a neat, expandable layout that allows users to toggle them as needed.

Usage: ([Read the docs](https://gradio.app/docs/#accordion))

```python
with gr.Accordion("open up"):
# components here
```

![accordion](https://user-images.githubusercontent.com/9021060/189088465-f0ffd7f0-fc6a-42dc-9249-11c5e1e0529b.gif)

### 3. Skops Integration 📈

Our new integration with [skops](https://huggingface.co/blog/skops) allows you to load tabular classification and regression models directly from the [hub](https://huggingface.co/models).

Here's a classification example showing how quick it is to set up an interface for a [model](https://huggingface.co/scikit-learn/tabular-playground).

```python
import gradio as gr
gr.Interface.load("models/scikit-learn/tabular-playground").launch()
```

![187936493-5c90c01d-a6dd-400f-aa42-833a096156a1](https://user-images.githubusercontent.com/9021060/189090519-328fbcb4-120b-43c8-aa54-d6fccfa6b7e8.png)

## Bug Fixes:

No changes to highlight.

## Documentation Changes:

No changes to highlight.

## Testing and Infrastructure Changes:

No changes to highlight.

## Breaking Changes:

No changes to highlight.

## Full Changelog:

- safari fixes by [@pngwn](https://github.com/pngwn) in [PR 2138](https://github.com/gradio-app/gradio/pull/2138)
- Fix roundedness and form borders by [@aliabid94](https://github.com/aliabid94) in [PR 2147](https://github.com/gradio-app/gradio/pull/2147)
- Better processing of example data prior to creating dataset component by [@freddyaboulton](https://github.com/freddyaboulton) in [PR 2147](https://github.com/gradio-app/gradio/pull/2147)
- Show error on Connection drops by [@aliabid94](https://github.com/aliabid94) in [PR 2147](https://github.com/gradio-app/gradio/pull/2147)
- 3.2 release! by [@abidlabs](https://github.com/abidlabs) in [PR 2139](https://github.com/gradio-app/gradio/pull/2139)
- Fixed Named API Requests by [@abidlabs](https://github.com/abidlabs) in [PR 2151](https://github.com/gradio-app/gradio/pull/2151)
- Quick Fix: Cannot upload Model3D image after clearing it by [@dawoodkhan82](https://github.com/dawoodkhan82) in [PR 2168](https://github.com/gradio-app/gradio/pull/2168)
- Fixed misleading log when server_name is '0.0.0.0' by [@lamhoangtung](https://github.com/lamhoangtung) in [PR 2176](https://github.com/gradio-app/gradio/pull/2176)
- Keep embedded PngInfo metadata by [@cobryan05](https://github.com/cobryan05) in [PR 2170](https://github.com/gradio-app/gradio/pull/2170)
- Skops integration: Load tabular classification and regression models from the hub by [@freddyaboulton](https://github.com/freddyaboulton) in [PR 2126](https://github.com/gradio-app/gradio/pull/2126)
- Respect original filename when cached example files are downloaded by [@freddyaboulton](https://github.com/freddyaboulton) in [PR 2145](https://github.com/gradio-app/gradio/pull/2145)
- Add manual trigger to deploy to pypi by [@abidlabs](https://github.com/abidlabs) in [PR 2192](https://github.com/gradio-app/gradio/pull/2192)
- Fix bugs with gr.update by [@freddyaboulton](https://github.com/freddyaboulton) in [PR 2157](https://github.com/gradio-app/gradio/pull/2157)
- Make queue per app by [@aliabid94](https://github.com/aliabid94) in [PR 2193](https://github.com/gradio-app/gradio/pull/2193)
- Preserve Labels In Interpretation Components by [@freddyaboulton](https://github.com/freddyaboulton) in [PR 2166](https://github.com/gradio-app/gradio/pull/2166)
- Quick Fix: Multiple file download not working by [@dawoodkhan82](https://github.com/dawoodkhan82) in [PR 2169](https://github.com/gradio-app/gradio/pull/2169)
- use correct MIME type for js-script file by [@daspartho](https://github.com/daspartho) in [PR 2200](https://github.com/gradio-app/gradio/pull/2200)
- Add accordion component by [@aliabid94](https://github.com/aliabid94) in [PR 2208](https://github.com/gradio-app/gradio/pull/2208)

## Contributors Shoutout:

- [@lamhoangtung](https://github.com/lamhoangtung) made their first contribution in [PR 2176](https://github.com/gradio-app/gradio/pull/2176)
- [@cobryan05](https://github.com/cobryan05) made their first contribution in [PR 2170](https://github.com/gradio-app/gradio/pull/2170)
- [@daspartho](https://github.com/daspartho) made their first contribution in [PR 2200](https://github.com/gradio-app/gradio/pull/2200)

# Version 3.2

## New Features:

### 1. Improvements to Queuing 🥇

We've implemented a brand new queuing system based on **web sockets** instead of HTTP long polling. Among other things, this allows us to manage queue sizes better on Hugging Face Spaces. There are also additional queue-related parameters you can add:

- Now supports concurrent workers (parallelization)

```python
demo = gr.Interface(...)
demo.queue(concurrency_count=3)
demo.launch()
```

- Configure a maximum queue size

```python
demo = gr.Interface(...)
demo.queue(max_size=100)
demo.launch()
```

- If a user closes their tab / browser, they leave the queue, which means the demo will run faster for everyone else

### 2. Fixes to Examples

- Dataframe examples will render properly, and look much clearer in the UI: (thanks to PR #2125)

![Screen Shot 2022-08-30 at 8 29 58 PM](https://user-images.githubusercontent.com/9021060/187586561-d915bafb-f968-4966-b9a2-ef41119692b2.png)

- Image and Video thumbnails are cropped to look neater and more uniform: (thanks to PR #2109)

![Screen Shot 2022-08-30 at 8 32 15 PM](https://user-images.githubusercontent.com/9021060/187586890-56e1e4f0-1b84-42d9-a82f-911772c41030.png)

- Other fixes in PR #2131 and #2064 make it easier to design and use Examples

### 3. Component Fixes 🧱

- Specify the width and height of an image in its style tag (thanks to PR #2133)

```python
components.Image().style(height=260, width=300)
```

- Automatic conversion of videos so they are playable in the browser (thanks to PR #2003). Gradio will check if a video's format is playable in the browser and, if it isn't, will automatically convert it to a format that is (mp4).
- Pass in a json filepath to the Label component (thanks to PR #2083)
- Randomize the default value of a Slider (thanks to PR #1935)

![slider-random](https://user-images.githubusercontent.com/9021060/187596230-3db9697f-9f4d-42f5-9387-d77573513448.gif)

- Improvements to State in PR #2100

### 4. Ability to Randomize Input Sliders and Reload Data whenever the Page Loads

- In some cases, you want to be able to show a different set of input data to every user as they load the page app. For example, you might want to randomize the value of a "seed" `Slider` input. Or you might want to show a `Textbox` with the current date. We now supporting passing _functions_ as the default value in input components. When you pass in a function, it gets **re-evaluated** every time someone loads the demo, allowing you to reload / change data for different users.

Here's an example loading the current date time into an input Textbox:

```python
import gradio as gr
import datetime

with gr.Blocks() as demo:
    gr.Textbox(datetime.datetime.now)

demo.launch()
```

Note that we don't evaluate the function -- `datetime.datetime.now()` -- we pass in the function itself to get this behavior -- `datetime.datetime.now`

Because randomizing the initial value of `Slider` is a common use case, we've added a `randomize` keyword argument you can use to randomize its initial value:

```python
import gradio as gr
demo = gr.Interface(lambda x:x, gr.Slider(0, 10, randomize=True), "number")
demo.launch()
```

### 5. New Guide 🖊️

- [Gradio and W&B Integration](https://gradio.app/Gradio_and_Wandb_Integration/)

## Full Changelog:

- Reset components to original state by setting value to None by [@freddyaboulton](https://github.com/freddyaboulton) in [PR 2044](https://github.com/gradio-app/gradio/pull/2044)
- Cleaning up the way data is processed for components by [@abidlabs](https://github.com/abidlabs) in [PR 1967](https://github.com/gradio-app/gradio/pull/1967)
- version 3.1.8b by [@abidlabs](https://github.com/abidlabs) in [PR 2063](https://github.com/gradio-app/gradio/pull/2063)
- Wandb guide by [@AK391](https://github.com/AK391) in [PR 1898](https://github.com/gradio-app/gradio/pull/1898)
- Add a flagging callback to save json files to a hugging face dataset by [@chrisemezue](https://github.com/chrisemezue) in [PR 1821](https://github.com/gradio-app/gradio/pull/1821)
- Add data science demos to landing page by [@freddyaboulton](https://github.com/freddyaboulton) in [PR 2067](https://github.com/gradio-app/gradio/pull/2067)
- Hide time series + xgboost demos by default by [@freddyaboulton](https://github.com/freddyaboulton) in [PR 2079](https://github.com/gradio-app/gradio/pull/2079)
- Encourage people to keep trying when queue full by [@apolinario](https://github.com/apolinario) in [PR 2076](https://github.com/gradio-app/gradio/pull/2076)
- Updated our analytics on creation of Blocks/Interface by [@abidlabs](https://github.com/abidlabs) in [PR 2082](https://github.com/gradio-app/gradio/pull/2082)
- `Label` component now accepts file paths to `.json` files by [@abidlabs](https://github.com/abidlabs) in [PR 2083](https://github.com/gradio-app/gradio/pull/2083)
- Fix issues related to demos in Spaces by [@abidlabs](https://github.com/abidlabs) in [PR 2086](https://github.com/gradio-app/gradio/pull/2086)
- Fix TimeSeries examples not properly displayed in UI by [@dawoodkhan82](https://github.com/dawoodkhan82) in [PR 2064](https://github.com/gradio-app/gradio/pull/2064)
- Fix infinite requests when doing tab item select by [@freddyaboulton](https://github.com/freddyaboulton) in [PR 2070](https://github.com/gradio-app/gradio/pull/2070)
- Accept deprecated `file` route as well by [@abidlabs](https://github.com/abidlabs) in [PR 2099](https://github.com/gradio-app/gradio/pull/2099)
- Allow frontend method execution on Block.load event by [@codedealer](https://github.com/codedealer) in [PR 2108](https://github.com/gradio-app/gradio/pull/2108)
- Improvements to `State` by [@abidlabs](https://github.com/abidlabs) in [PR 2100](https://github.com/gradio-app/gradio/pull/2100)
- Catch IndexError, KeyError in video_is_playable by [@freddyaboulton](https://github.com/freddyaboulton) in [PR 2113](https://github.com/gradio-app/gradio/pull/2113)
- Fix: Download button does not respect the filepath returned by the function by [@dawoodkhan82](https://github.com/dawoodkhan82) in [PR 2073](https://github.com/gradio-app/gradio/pull/2073)
- Refactoring Layout: Adding column widths, forms, and more. by [@aliabid94](https://github.com/aliabid94) in [PR 2097](https://github.com/gradio-app/gradio/pull/2097)
- Update CONTRIBUTING.md by [@abidlabs](https://github.com/abidlabs) in [PR 2118](https://github.com/gradio-app/gradio/pull/2118)
- 2092 df ex by [@pngwn](https://github.com/pngwn) in [PR 2125](https://github.com/gradio-app/gradio/pull/2125)
- feat(samples table/gallery): Crop thumbs to square by [@ronvoluted](https://github.com/ronvoluted) in [PR 2109](https://github.com/gradio-app/gradio/pull/2109)
- Some enhancements to `gr.Examples` by [@abidlabs](https://github.com/abidlabs) in [PR 2131](https://github.com/gradio-app/gradio/pull/2131)
- Image size fix by [@aliabid94](https://github.com/aliabid94) in [PR 2133](https://github.com/gradio-app/gradio/pull/2133)

## Contributors Shoutout:

- [@chrisemezue](https://github.com/chrisemezue) made their first contribution in [PR 1821](https://github.com/gradio-app/gradio/pull/1821)
- [@apolinario](https://github.com/apolinario) made their first contribution in [PR 2076](https://github.com/gradio-app/gradio/pull/2076)
- [@codedealer](https://github.com/codedealer) made their first contribution in [PR 2108](https://github.com/gradio-app/gradio/pull/2108)

# Version 3.1

## New Features:

### 1. Embedding Demos on Any Website 💻

With PR #1444, Gradio is now distributed as a web component. This means demos can be natively embedded on websites. You'll just need to add two lines: one to load the gradio javascript, and one to link to the demos backend.

Here's a simple example that embeds the demo from a Hugging Face space:

```html
<script
  type="module"
  src="https://gradio.s3-us-west-2.amazonaws.com/3.0.18/gradio.js"
></script>
<gradio-app space="abidlabs/pytorch-image-classifier"></gradio-app>
```

But you can also embed demos that are running anywhere, you just need to link the demo to `src` instead of `space`. In fact, all the demos on the gradio website are embedded this way:

<img width="1268" alt="Screen Shot 2022-07-14 at 2 41 44 PM" src="https://user-images.githubusercontent.com/9021060/178997124-b2f05af2-c18f-4716-bf1b-cb971d012636.png">

Read more in the [Embedding Gradio Demos](https://gradio.app/embedding_gradio_demos) guide.

### 2. Reload Mode 👨‍💻

Reload mode helps developers create gradio demos faster by automatically reloading the demo whenever the code changes. It can support development on Python IDEs (VS Code, PyCharm, etc), the terminal, as well as Jupyter notebooks.

If your demo code is in a script named `app.py`, instead of running `python app.py` you can now run `gradio app.py` and that will launch the demo in reload mode:

```bash
Launching in reload mode on: http://127.0.0.1:7860 (Press CTRL+C to quit)
Watching...
WARNING: The --reload flag should not be used in production on Windows.
```

If you're working from a Jupyter or Colab Notebook, use these magic commands instead: `%load_ext gradio` when you import gradio, and `%%blocks` in the top of the cell with the demo code. Here's an example that shows how much faster the development becomes:

![Blocks](https://user-images.githubusercontent.com/9021060/178986488-ed378cc8-5141-4330-ba41-672b676863d0.gif)

### 3. Inpainting Support on `gr.Image()` 🎨

We updated the Image component to add support for inpainting demos. It works by adding `tool="sketch"` as a parameter, that passes both an image and a sketchable mask to your prediction function.

Here's an example from the [LAMA space](https://huggingface.co/spaces/akhaliq/lama):

![FXApVlFVsAALSD-](https://user-images.githubusercontent.com/9021060/178989479-549867c8-7fb0-436a-a97d-1e91c9f5e611.jpeg)

### 4. Markdown and HTML support in Dataframes 🔢

We upgraded the Dataframe component in PR #1684 to support rendering Markdown and HTML inside the cells.

This means you can build Dataframes that look like the following:

![image (8)](https://user-images.githubusercontent.com/9021060/178991233-41cb07a5-e7a3-433e-89b8-319bc78eb9c2.png)

### 5. `gr.Examples()` for Blocks 🧱

We've added the `gr.Examples` component helper to allow you to add examples to any Blocks demo. This class is a wrapper over the `gr.Dataset` component.

<img width="1271" alt="Screen Shot 2022-07-14 at 2 23 50 PM" src="https://user-images.githubusercontent.com/9021060/178992715-c8bc7550-bc3d-4ddc-9fcb-548c159cd153.png">

gr.Examples takes two required parameters:

- `examples` which takes in a nested list
- `inputs` which takes in a component or list of components

You can read more in the [Examples docs](https://gradio.app/docs/#examples) or the [Adding Examples to your Demos guide](https://gradio.app/adding_examples_to_your_app/).

### 6. Fixes to Audio Streaming

With [PR 1828](https://github.com/gradio-app/gradio/pull/1828) we now hide the status loading animation, as well as remove the echo in streaming. Check out the [stream_audio](https://github.com/gradio-app/gradio/blob/main/demo/stream_audio/run.py) demo for more or read through our [Real Time Speech Recognition](https://gradio.app/real_time_speech_recognition/) guide.

<img width="785" alt="Screen Shot 2022-07-19 at 6 02 35 PM" src="https://user-images.githubusercontent.com/9021060/179808136-9e84502c-f9ee-4f30-b5e9-1086f678fe91.png">

## Full Changelog:

- File component: list multiple files and allow for download #1446 by [@dawoodkhan82](https://github.com/dawoodkhan82) in [PR 1681](https://github.com/gradio-app/gradio/pull/1681)
- Add ColorPicker to docs by [@freddyaboulton](https://github.com/freddyaboulton) in [PR 1768](https://github.com/gradio-app/gradio/pull/1768)
- Mock out requests in TestRequest unit tests by [@freddyaboulton](https://github.com/freddyaboulton) in [PR 1794](https://github.com/gradio-app/gradio/pull/1794)
- Add requirements.txt and test_files to source dist by [@freddyaboulton](https://github.com/freddyaboulton) in [PR 1817](https://github.com/gradio-app/gradio/pull/1817)
- refactor: f-string for tunneling.py by [@nhankiet](https://github.com/nhankiet) in [PR 1819](https://github.com/gradio-app/gradio/pull/1819)
- Miscellaneous formatting improvements to website by [@aliabd](https://github.com/aliabd) in [PR 1754](https://github.com/gradio-app/gradio/pull/1754)
- `integrate()` method moved to `Blocks` by [@abidlabs](https://github.com/abidlabs) in [PR 1776](https://github.com/gradio-app/gradio/pull/1776)
- Add python-3.7 tests by [@freddyaboulton](https://github.com/freddyaboulton) in [PR 1818](https://github.com/gradio-app/gradio/pull/1818)
- Copy test dir in website dockers by [@aliabd](https://github.com/aliabd) in [PR 1827](https://github.com/gradio-app/gradio/pull/1827)
- Add info to docs on how to set default values for components by [@freddyaboulton](https://github.com/freddyaboulton) in [PR 1788](https://github.com/gradio-app/gradio/pull/1788)
- Embedding Components on Docs by [@aliabd](https://github.com/aliabd) in [PR 1726](https://github.com/gradio-app/gradio/pull/1726)
- Remove usage of deprecated gr.inputs and gr.outputs from website by [@freddyaboulton](https://github.com/freddyaboulton) in [PR 1796](https://github.com/gradio-app/gradio/pull/1796)
- Some cleanups to the docs page by [@abidlabs](https://github.com/abidlabs) in [PR 1822](https://github.com/gradio-app/gradio/pull/1822)

## Contributors Shoutout:

- [@nhankiet](https://github.com/nhankiet) made their first contribution in [PR 1819](https://github.com/gradio-app/gradio/pull/1819)

# Version 3.0

### 🔥 Gradio 3.0 is the biggest update to the library, ever.

## New Features:

### 1. Blocks 🧱

Blocks is a new, low-level API that allows you to have full control over the data flows and layout of your application. It allows you to build very complex, multi-step applications. For example, you might want to:

- Group together related demos as multiple tabs in one web app
- Change the layout of your demo instead of just having all of the inputs on the left and outputs on the right
- Have multi-step interfaces, in which the output of one model becomes the input to the next model, or have more flexible data flows in general
- Change a component's properties (for example, the choices in a Dropdown) or its visibility based on user input

Here's a simple example that creates the demo below it:

```python
import gradio as gr

def update(name):
    return f"Welcome to Gradio, {name}!"

demo = gr.Blocks()

with demo:
    gr.Markdown(
    """
    # Hello World!
    Start typing below to see the output.
    """)
    inp = gr.Textbox(placeholder="What is your name?")
    out = gr.Textbox()

    inp.change(fn=update,
               inputs=inp,
               outputs=out)

demo.launch()
```

![hello-blocks](https://user-images.githubusercontent.com/9021060/168684108-78cbd24b-e6bd-4a04-a8d9-20d535203434.gif)

Read our [Introduction to Blocks](http://gradio.app/introduction_to_blocks/) guide for more, and join the 🎈 [Gradio Blocks Party](https://huggingface.co/spaces/Gradio-Blocks/README)!

### 2. Our Revamped Design 🎨

We've upgraded our design across the entire library: from components, and layouts all the way to dark mode.

![kitchen_sink](https://user-images.githubusercontent.com/9021060/168686333-7a6e3096-3e23-4309-abf2-5cd7736e0463.gif)

### 3. A New Website 💻

We've upgraded [gradio.app](https://gradio.app) to make it cleaner, faster and easier to use. Our docs now come with components and demos embedded directly on the page. So you can quickly get up to speed with what you're looking for.

![website](https://user-images.githubusercontent.com/9021060/168687191-10d6a3bd-101f-423a-8193-48f47a5e077d.gif)

### 4. New Components: Model3D, Dataset, and More..

We've introduced a lot of new components in `3.0`, including `Model3D`, `Dataset`, `Markdown`, `Button` and `Gallery`. You can find all the components and play around with them [here](https://gradio.app/docs/#components).

![Model3d](https://user-images.githubusercontent.com/9021060/168689062-6ad77151-8cc5-467d-916c-f7c78e52ec0c.gif)

## Full Changelog:

- Gradio dash fe by [@pngwn](https://github.com/pngwn) in [PR 807](https://github.com/gradio-app/gradio/pull/807)
- Blocks components by [@FarukOzderim](https://github.com/FarukOzderim) in [PR 765](https://github.com/gradio-app/gradio/pull/765)
- Blocks components V2 by [@FarukOzderim](https://github.com/FarukOzderim) in [PR 843](https://github.com/gradio-app/gradio/pull/843)
- Blocks-Backend-Events by [@FarukOzderim](https://github.com/FarukOzderim) in [PR 844](https://github.com/gradio-app/gradio/pull/844)
- Interfaces from Blocks by [@aliabid94](https://github.com/aliabid94) in [PR 849](https://github.com/gradio-app/gradio/pull/849)
- Blocks dev by [@aliabid94](https://github.com/aliabid94) in [PR 853](https://github.com/gradio-app/gradio/pull/853)
- Started updating demos to use the new `gradio.components` syntax by [@abidlabs](https://github.com/abidlabs) in [PR 848](https://github.com/gradio-app/gradio/pull/848)
- add test infra + add browser tests to CI by [@pngwn](https://github.com/pngwn) in [PR 852](https://github.com/gradio-app/gradio/pull/852)
- 854 textbox by [@pngwn](https://github.com/pngwn) in [PR 859](https://github.com/gradio-app/gradio/pull/859)
- Getting old Python unit tests to pass on `blocks-dev` by [@abidlabs](https://github.com/abidlabs) in [PR 861](https://github.com/gradio-app/gradio/pull/861)
- initialise chatbot with empty array of messages by [@pngwn](https://github.com/pngwn) in [PR 867](https://github.com/gradio-app/gradio/pull/867)
- add test for output to input by [@pngwn](https://github.com/pngwn) in [PR 866](https://github.com/gradio-app/gradio/pull/866)
- More Interface -> Blocks features by [@aliabid94](https://github.com/aliabid94) in [PR 864](https://github.com/gradio-app/gradio/pull/864)
- Fixing external.py in blocks-dev to reflect the new HF Spaces paths by [@abidlabs](https://github.com/abidlabs) in [PR 879](https://github.com/gradio-app/gradio/pull/879)
- backend_default_value_refactoring by [@FarukOzderim](https://github.com/FarukOzderim) in [PR 871](https://github.com/gradio-app/gradio/pull/871)
- fix default_value by [@pngwn](https://github.com/pngwn) in [PR 869](https://github.com/gradio-app/gradio/pull/869)
- fix buttons by [@aliabid94](https://github.com/aliabid94) in [PR 883](https://github.com/gradio-app/gradio/pull/883)
- Checking and updating more demos to use 3.0 syntax by [@abidlabs](https://github.com/abidlabs) in [PR 892](https://github.com/gradio-app/gradio/pull/892)
- Blocks Tests by [@FarukOzderim](https://github.com/FarukOzderim) in [PR 902](https://github.com/gradio-app/gradio/pull/902)
- Interface fix by [@pngwn](https://github.com/pngwn) in [PR 901](https://github.com/gradio-app/gradio/pull/901)
- Quick fix: Issue 893 by [@dawoodkhan82](https://github.com/dawoodkhan82) in [PR 907](https://github.com/gradio-app/gradio/pull/907)
- 3d Image Component by [@dawoodkhan82](https://github.com/dawoodkhan82) in [PR 775](https://github.com/gradio-app/gradio/pull/775)
- fix endpoint url in prod by [@pngwn](https://github.com/pngwn) in [PR 911](https://github.com/gradio-app/gradio/pull/911)
- rename Model3d to Image3D by [@dawoodkhan82](https://github.com/dawoodkhan82) in [PR 912](https://github.com/gradio-app/gradio/pull/912)
- update pypi to 2.9.1 by [@abidlabs](https://github.com/abidlabs) in [PR 916](https://github.com/gradio-app/gradio/pull/916)
- blocks-with-fix by [@FarukOzderim](https://github.com/FarukOzderim) in [PR 917](https://github.com/gradio-app/gradio/pull/917)
- Restore Interpretation, Live, Auth, Queueing by [@aliabid94](https://github.com/aliabid94) in [PR 915](https://github.com/gradio-app/gradio/pull/915)
- Allow `Blocks` instances to be used like a `Block` in other `Blocks` by [@abidlabs](https://github.com/abidlabs) in [PR 919](https://github.com/gradio-app/gradio/pull/919)
- Redesign 1 by [@pngwn](https://github.com/pngwn) in [PR 918](https://github.com/gradio-app/gradio/pull/918)
- blocks-components-tests by [@FarukOzderim](https://github.com/FarukOzderim) in [PR 904](https://github.com/gradio-app/gradio/pull/904)
- fix unit + browser tests by [@pngwn](https://github.com/pngwn) in [PR 926](https://github.com/gradio-app/gradio/pull/926)
- blocks-move-test-data by [@FarukOzderim](https://github.com/FarukOzderim) in [PR 927](https://github.com/gradio-app/gradio/pull/927)
- remove debounce from form inputs by [@pngwn](https://github.com/pngwn) in [PR 932](https://github.com/gradio-app/gradio/pull/932)
- reimplement webcam video by [@pngwn](https://github.com/pngwn) in [PR 928](https://github.com/gradio-app/gradio/pull/928)
- blocks-move-test-data by [@FarukOzderim](https://github.com/FarukOzderim) in [PR 941](https://github.com/gradio-app/gradio/pull/941)
- allow audio components to take a string value by [@pngwn](https://github.com/pngwn) in [PR 930](https://github.com/gradio-app/gradio/pull/930)
- static mode for textbox by [@pngwn](https://github.com/pngwn) in [PR 929](https://github.com/gradio-app/gradio/pull/929)
- fix file upload text by [@pngwn](https://github.com/pngwn) in [PR 931](https://github.com/gradio-app/gradio/pull/931)
- tabbed-interface-rewritten by [@FarukOzderim](https://github.com/FarukOzderim) in [PR 958](https://github.com/gradio-app/gradio/pull/958)
- Gan demo fix by [@abidlabs](https://github.com/abidlabs) in [PR 965](https://github.com/gradio-app/gradio/pull/965)
- Blocks analytics by [@abidlabs](https://github.com/abidlabs) in [PR 947](https://github.com/gradio-app/gradio/pull/947)
- Blocks page load by [@FarukOzderim](https://github.com/FarukOzderim) in [PR 963](https://github.com/gradio-app/gradio/pull/963)
- add frontend for page load events by [@pngwn](https://github.com/pngwn) in [PR 967](https://github.com/gradio-app/gradio/pull/967)
- fix i18n and some tweaks by [@pngwn](https://github.com/pngwn) in [PR 966](https://github.com/gradio-app/gradio/pull/966)
- add jinja2 to reqs by [@FarukOzderim](https://github.com/FarukOzderim) in [PR 969](https://github.com/gradio-app/gradio/pull/969)
- Cleaning up `Launchable()` by [@abidlabs](https://github.com/abidlabs) in [PR 968](https://github.com/gradio-app/gradio/pull/968)
- Fix #944 by [@FarukOzderim](https://github.com/FarukOzderim) in [PR 971](https://github.com/gradio-app/gradio/pull/971)
- New Blocks Demo: neural instrument cloning by [@abidlabs](https://github.com/abidlabs) in [PR 975](https://github.com/gradio-app/gradio/pull/975)
- Add huggingface_hub client library by [@FarukOzderim](https://github.com/FarukOzderim) in [PR 973](https://github.com/gradio-app/gradio/pull/973)
- State and variables by [@aliabid94](https://github.com/aliabid94) in [PR 977](https://github.com/gradio-app/gradio/pull/977)
- update-components by [@FarukOzderim](https://github.com/FarukOzderim) in [PR 986](https://github.com/gradio-app/gradio/pull/986)
- ensure dataframe updates as expected by [@pngwn](https://github.com/pngwn) in [PR 981](https://github.com/gradio-app/gradio/pull/981)
- test-guideline by [@FarukOzderim](https://github.com/FarukOzderim) in [PR 990](https://github.com/gradio-app/gradio/pull/990)
- Issue #785: add footer by [@dawoodkhan82](https://github.com/dawoodkhan82) in [PR 972](https://github.com/gradio-app/gradio/pull/972)
- indentation fix by [@abidlabs](https://github.com/abidlabs) in [PR 993](https://github.com/gradio-app/gradio/pull/993)
- missing quote by [@aliabd](https://github.com/aliabd) in [PR 996](https://github.com/gradio-app/gradio/pull/996)
- added interactive parameter to components by [@abidlabs](https://github.com/abidlabs) in [PR 992](https://github.com/gradio-app/gradio/pull/992)
- custom-components by [@FarukOzderim](https://github.com/FarukOzderim) in [PR 985](https://github.com/gradio-app/gradio/pull/985)
- Refactor component shortcuts by [@FarukOzderim](https://github.com/FarukOzderim) in [PR 995](https://github.com/gradio-app/gradio/pull/995)
- Plot Component by [@dawoodkhan82](https://github.com/dawoodkhan82) in [PR 805](https://github.com/gradio-app/gradio/pull/805)
- updated PyPi version to 2.9.2 by [@abidlabs](https://github.com/abidlabs) in [PR 1002](https://github.com/gradio-app/gradio/pull/1002)
- Release 2.9.3 by [@abidlabs](https://github.com/abidlabs) in [PR 1003](https://github.com/gradio-app/gradio/pull/1003)
- Image3D Examples Fix by [@dawoodkhan82](https://github.com/dawoodkhan82) in [PR 1001](https://github.com/gradio-app/gradio/pull/1001)
- release 2.9.4 by [@abidlabs](https://github.com/abidlabs) in [PR 1006](https://github.com/gradio-app/gradio/pull/1006)
- templates import hotfix by [@FarukOzderim](https://github.com/FarukOzderim) in [PR 1008](https://github.com/gradio-app/gradio/pull/1008)
- Progress indicator bar by [@aliabid94](https://github.com/aliabid94) in [PR 997](https://github.com/gradio-app/gradio/pull/997)
- Fixed image input for absolute path by [@JefferyChiang](https://github.com/JefferyChiang) in [PR 1004](https://github.com/gradio-app/gradio/pull/1004)
- Model3D + Plot Components by [@dawoodkhan82](https://github.com/dawoodkhan82) in [PR 1010](https://github.com/gradio-app/gradio/pull/1010)
- Gradio Guides: Creating CryptoPunks with GANs by [@NimaBoscarino](https://github.com/NimaBoscarino) in [PR 1000](https://github.com/gradio-app/gradio/pull/1000)
- [BIG PR] Gradio blocks & redesigned components by [@abidlabs](https://github.com/abidlabs) in [PR 880](https://github.com/gradio-app/gradio/pull/880)
- fixed failing test on main by [@abidlabs](https://github.com/abidlabs) in [PR 1023](https://github.com/gradio-app/gradio/pull/1023)
- Use smaller ASR model in external test by [@abidlabs](https://github.com/abidlabs) in [PR 1024](https://github.com/gradio-app/gradio/pull/1024)
- updated PyPi version to 2.9.0b by [@abidlabs](https://github.com/abidlabs) in [PR 1026](https://github.com/gradio-app/gradio/pull/1026)
- Fixing import issues so that the package successfully installs on colab notebooks by [@abidlabs](https://github.com/abidlabs) in [PR 1027](https://github.com/gradio-app/gradio/pull/1027)
- Update website tracker slackbot by [@aliabd](https://github.com/aliabd) in [PR 1037](https://github.com/gradio-app/gradio/pull/1037)
- textbox-autoheight by [@FarukOzderim](https://github.com/FarukOzderim) in [PR 1009](https://github.com/gradio-app/gradio/pull/1009)
- Model3D Examples fixes by [@dawoodkhan82](https://github.com/dawoodkhan82) in [PR 1035](https://github.com/gradio-app/gradio/pull/1035)
- GAN Gradio Guide: Adjustments to iframe heights by [@NimaBoscarino](https://github.com/NimaBoscarino) in [PR 1042](https://github.com/gradio-app/gradio/pull/1042)
- added better default labels to form components by [@abidlabs](https://github.com/abidlabs) in [PR 1040](https://github.com/gradio-app/gradio/pull/1040)
- Slackbot web tracker fix by [@aliabd](https://github.com/aliabd) in [PR 1043](https://github.com/gradio-app/gradio/pull/1043)
- Plot fixes by [@dawoodkhan82](https://github.com/dawoodkhan82) in [PR 1044](https://github.com/gradio-app/gradio/pull/1044)
- Small fixes to the demos by [@abidlabs](https://github.com/abidlabs) in [PR 1030](https://github.com/gradio-app/gradio/pull/1030)
- fixing demo issue with website by [@aliabd](https://github.com/aliabd) in [PR 1047](https://github.com/gradio-app/gradio/pull/1047)
- [hotfix] HighlightedText by [@aliabid94](https://github.com/aliabid94) in [PR 1046](https://github.com/gradio-app/gradio/pull/1046)
- Update text by [@ronvoluted](https://github.com/ronvoluted) in [PR 1050](https://github.com/gradio-app/gradio/pull/1050)
- Update CONTRIBUTING.md by [@FarukOzderim](https://github.com/FarukOzderim) in [PR 1052](https://github.com/gradio-app/gradio/pull/1052)
- fix(ui): Increase contrast for footer by [@ronvoluted](https://github.com/ronvoluted) in [PR 1048](https://github.com/gradio-app/gradio/pull/1048)
- UI design update by [@gary149](https://github.com/gary149) in [PR 1041](https://github.com/gradio-app/gradio/pull/1041)
- updated PyPi version to 2.9.0b8 by [@abidlabs](https://github.com/abidlabs) in [PR 1059](https://github.com/gradio-app/gradio/pull/1059)
- Running, testing, and fixing demos by [@abidlabs](https://github.com/abidlabs) in [PR 1060](https://github.com/gradio-app/gradio/pull/1060)
- Form layout by [@pngwn](https://github.com/pngwn) in [PR 1054](https://github.com/gradio-app/gradio/pull/1054)
- inputless-interfaces by [@FarukOzderim](https://github.com/FarukOzderim) in [PR 1038](https://github.com/gradio-app/gradio/pull/1038)
- Update PULL_REQUEST_TEMPLATE.md by [@FarukOzderim](https://github.com/FarukOzderim) in [PR 1068](https://github.com/gradio-app/gradio/pull/1068)
- Upgrading node memory to 4gb in website Docker by [@aliabd](https://github.com/aliabd) in [PR 1069](https://github.com/gradio-app/gradio/pull/1069)
- Website reload error by [@aliabd](https://github.com/aliabd) in [PR 1079](https://github.com/gradio-app/gradio/pull/1079)
- fixed favicon issue by [@abidlabs](https://github.com/abidlabs) in [PR 1064](https://github.com/gradio-app/gradio/pull/1064)
- remove-queue-from-events by [@FarukOzderim](https://github.com/FarukOzderim) in [PR 1056](https://github.com/gradio-app/gradio/pull/1056)
- Enable vertex colors for OBJs files by [@radames](https://github.com/radames) in [PR 1074](https://github.com/gradio-app/gradio/pull/1074)
- Dark text by [@ronvoluted](https://github.com/ronvoluted) in [PR 1049](https://github.com/gradio-app/gradio/pull/1049)
- Scroll to output by [@pngwn](https://github.com/pngwn) in [PR 1077](https://github.com/gradio-app/gradio/pull/1077)
- Explicitly list pnpm version 6 in contributing guide by [@freddyaboulton](https://github.com/freddyaboulton) in [PR 1085](https://github.com/gradio-app/gradio/pull/1085)
- hotfix for encrypt issue by [@abidlabs](https://github.com/abidlabs) in [PR 1096](https://github.com/gradio-app/gradio/pull/1096)
- Release 2.9b9 by [@abidlabs](https://github.com/abidlabs) in [PR 1098](https://github.com/gradio-app/gradio/pull/1098)
- tweak node circleci settings by [@pngwn](https://github.com/pngwn) in [PR 1091](https://github.com/gradio-app/gradio/pull/1091)
- Website Reload Error by [@aliabd](https://github.com/aliabd) in [PR 1099](https://github.com/gradio-app/gradio/pull/1099)
- Website Reload: README in demos docker by [@aliabd](https://github.com/aliabd) in [PR 1100](https://github.com/gradio-app/gradio/pull/1100)
- Flagging fixes by [@abidlabs](https://github.com/abidlabs) in [PR 1081](https://github.com/gradio-app/gradio/pull/1081)
- Backend for optional labels by [@abidlabs](https://github.com/abidlabs) in [PR 1080](https://github.com/gradio-app/gradio/pull/1080)
- Optional labels fe by [@pngwn](https://github.com/pngwn) in [PR 1105](https://github.com/gradio-app/gradio/pull/1105)
- clean-deprecated-parameters by [@FarukOzderim](https://github.com/FarukOzderim) in [PR 1090](https://github.com/gradio-app/gradio/pull/1090)
- Blocks rendering fix by [@abidlabs](https://github.com/abidlabs) in [PR 1102](https://github.com/gradio-app/gradio/pull/1102)
- Redos #1106 by [@abidlabs](https://github.com/abidlabs) in [PR 1112](https://github.com/gradio-app/gradio/pull/1112)
- Interface types: handle input-only, output-only, and unified interfaces by [@abidlabs](https://github.com/abidlabs) in [PR 1108](https://github.com/gradio-app/gradio/pull/1108)
- Hotfix + New pypi release 2.9b11 by [@abidlabs](https://github.com/abidlabs) in [PR 1118](https://github.com/gradio-app/gradio/pull/1118)
- issue-checkbox by [@FarukOzderim](https://github.com/FarukOzderim) in [PR 1122](https://github.com/gradio-app/gradio/pull/1122)
- issue-checkbox-hotfix by [@FarukOzderim](https://github.com/FarukOzderim) in [PR 1127](https://github.com/gradio-app/gradio/pull/1127)
- Fix demos in website by [@aliabd](https://github.com/aliabd) in [PR 1130](https://github.com/gradio-app/gradio/pull/1130)
- Guide for Gradio ONNX model zoo on Huggingface by [@AK391](https://github.com/AK391) in [PR 1073](https://github.com/gradio-app/gradio/pull/1073)
- ONNX guide fixes by [@aliabd](https://github.com/aliabd) in [PR 1131](https://github.com/gradio-app/gradio/pull/1131)
- Stacked form inputs css by [@gary149](https://github.com/gary149) in [PR 1134](https://github.com/gradio-app/gradio/pull/1134)
- made default value in textbox empty string by [@abidlabs](https://github.com/abidlabs) in [PR 1135](https://github.com/gradio-app/gradio/pull/1135)
- Examples UI by [@gary149](https://github.com/gary149) in [PR 1121](https://github.com/gradio-app/gradio/pull/1121)
- Chatbot custom color support by [@dawoodkhan82](https://github.com/dawoodkhan82) in [PR 1092](https://github.com/gradio-app/gradio/pull/1092)
- highlighted text colors by [@pngwn](https://github.com/pngwn) in [PR 1119](https://github.com/gradio-app/gradio/pull/1119)
- pin to pnpm 6 for now by [@pngwn](https://github.com/pngwn) in [PR 1147](https://github.com/gradio-app/gradio/pull/1147)
- Restore queue in Blocks by [@aliabid94](https://github.com/aliabid94) in [PR 1137](https://github.com/gradio-app/gradio/pull/1137)
- add select event for tabitems by [@pngwn](https://github.com/pngwn) in [PR 1154](https://github.com/gradio-app/gradio/pull/1154)
- max_lines + autoheight for textbox by [@pngwn](https://github.com/pngwn) in [PR 1153](https://github.com/gradio-app/gradio/pull/1153)
- use color palette for chatbot by [@pngwn](https://github.com/pngwn) in [PR 1152](https://github.com/gradio-app/gradio/pull/1152)
- Timeseries improvements by [@pngwn](https://github.com/pngwn) in [PR 1149](https://github.com/gradio-app/gradio/pull/1149)
- move styling for interface panels to frontend by [@pngwn](https://github.com/pngwn) in [PR 1146](https://github.com/gradio-app/gradio/pull/1146)
- html tweaks by [@pngwn](https://github.com/pngwn) in [PR 1145](https://github.com/gradio-app/gradio/pull/1145)
- Issue #768: Support passing none to resize and crop image by [@dawoodkhan82](https://github.com/dawoodkhan82) in [PR 1144](https://github.com/gradio-app/gradio/pull/1144)
- image gallery component + img css by [@aliabid94](https://github.com/aliabid94) in [PR 1140](https://github.com/gradio-app/gradio/pull/1140)
- networking tweak by [@abidlabs](https://github.com/abidlabs) in [PR 1143](https://github.com/gradio-app/gradio/pull/1143)
- Allow enabling queue per event listener by [@aliabid94](https://github.com/aliabid94) in [PR 1155](https://github.com/gradio-app/gradio/pull/1155)
- config hotfix and v. 2.9b23 by [@abidlabs](https://github.com/abidlabs) in [PR 1158](https://github.com/gradio-app/gradio/pull/1158)
- Custom JS calls by [@aliabid94](https://github.com/aliabid94) in [PR 1082](https://github.com/gradio-app/gradio/pull/1082)
- Small fixes: queue default fix, ffmpeg installation message by [@abidlabs](https://github.com/abidlabs) in [PR 1159](https://github.com/gradio-app/gradio/pull/1159)
- formatting by [@abidlabs](https://github.com/abidlabs) in [PR 1161](https://github.com/gradio-app/gradio/pull/1161)
- enable flex grow for gr-box by [@radames](https://github.com/radames) in [PR 1165](https://github.com/gradio-app/gradio/pull/1165)
- 1148 loading by [@pngwn](https://github.com/pngwn) in [PR 1164](https://github.com/gradio-app/gradio/pull/1164)
- Put enable_queue kwarg back in launch() by [@aliabid94](https://github.com/aliabid94) in [PR 1167](https://github.com/gradio-app/gradio/pull/1167)
- A few small fixes by [@abidlabs](https://github.com/abidlabs) in [PR 1171](https://github.com/gradio-app/gradio/pull/1171)
- Hotfix for dropdown component by [@abidlabs](https://github.com/abidlabs) in [PR 1172](https://github.com/gradio-app/gradio/pull/1172)
- use secondary buttons in interface by [@pngwn](https://github.com/pngwn) in [PR 1173](https://github.com/gradio-app/gradio/pull/1173)
- 1183 component height by [@pngwn](https://github.com/pngwn) in [PR 1185](https://github.com/gradio-app/gradio/pull/1185)
- 962 dataframe by [@pngwn](https://github.com/pngwn) in [PR 1186](https://github.com/gradio-app/gradio/pull/1186)
- update-contributing by [@FarukOzderim](https://github.com/FarukOzderim) in [PR 1188](https://github.com/gradio-app/gradio/pull/1188)
- Table tweaks by [@pngwn](https://github.com/pngwn) in [PR 1195](https://github.com/gradio-app/gradio/pull/1195)
- wrap tab content in column by [@pngwn](https://github.com/pngwn) in [PR 1200](https://github.com/gradio-app/gradio/pull/1200)
- WIP: Add dark mode support by [@gary149](https://github.com/gary149) in [PR 1187](https://github.com/gradio-app/gradio/pull/1187)
- Restored /api/predict/ endpoint for Interfaces by [@abidlabs](https://github.com/abidlabs) in [PR 1199](https://github.com/gradio-app/gradio/pull/1199)
- hltext-label by [@pngwn](https://github.com/pngwn) in [PR 1204](https://github.com/gradio-app/gradio/pull/1204)
- add copy functionality to json by [@pngwn](https://github.com/pngwn) in [PR 1205](https://github.com/gradio-app/gradio/pull/1205)
- Update component config by [@aliabid94](https://github.com/aliabid94) in [PR 1089](https://github.com/gradio-app/gradio/pull/1089)
- fix placeholder prompt by [@pngwn](https://github.com/pngwn) in [PR 1215](https://github.com/gradio-app/gradio/pull/1215)
- ensure webcam video value is propogated correctly by [@pngwn](https://github.com/pngwn) in [PR 1218](https://github.com/gradio-app/gradio/pull/1218)
- Automatic word-break in highlighted text, combine_adjacent support by [@aliabid94](https://github.com/aliabid94) in [PR 1209](https://github.com/gradio-app/gradio/pull/1209)
- async-function-support by [@FarukOzderim](https://github.com/FarukOzderim) in [PR 1190](https://github.com/gradio-app/gradio/pull/1190)
- Sharing fix for assets by [@aliabid94](https://github.com/aliabid94) in [PR 1208](https://github.com/gradio-app/gradio/pull/1208)
- Hotfixes for course demos by [@abidlabs](https://github.com/abidlabs) in [PR 1222](https://github.com/gradio-app/gradio/pull/1222)
- Allow Custom CSS by [@aliabid94](https://github.com/aliabid94) in [PR 1170](https://github.com/gradio-app/gradio/pull/1170)
- share-hotfix by [@FarukOzderim](https://github.com/FarukOzderim) in [PR 1226](https://github.com/gradio-app/gradio/pull/1226)
- tweaks by [@pngwn](https://github.com/pngwn) in [PR 1229](https://github.com/gradio-app/gradio/pull/1229)
- white space for class concatenation by [@radames](https://github.com/radames) in [PR 1228](https://github.com/gradio-app/gradio/pull/1228)
- Tweaks by [@pngwn](https://github.com/pngwn) in [PR 1230](https://github.com/gradio-app/gradio/pull/1230)
- css tweaks by [@pngwn](https://github.com/pngwn) in [PR 1235](https://github.com/gradio-app/gradio/pull/1235)
- ensure defaults height match for media inputs by [@pngwn](https://github.com/pngwn) in [PR 1236](https://github.com/gradio-app/gradio/pull/1236)
- Default Label label value by [@radames](https://github.com/radames) in [PR 1239](https://github.com/gradio-app/gradio/pull/1239)
- update-shortcut-syntax by [@FarukOzderim](https://github.com/FarukOzderim) in [PR 1234](https://github.com/gradio-app/gradio/pull/1234)
- Update version.txt by [@FarukOzderim](https://github.com/FarukOzderim) in [PR 1244](https://github.com/gradio-app/gradio/pull/1244)
- Layout bugs by [@pngwn](https://github.com/pngwn) in [PR 1246](https://github.com/gradio-app/gradio/pull/1246)
- Update demo by [@FarukOzderim](https://github.com/FarukOzderim) in [PR 1253](https://github.com/gradio-app/gradio/pull/1253)
- Button default name by [@FarukOzderim](https://github.com/FarukOzderim) in [PR 1243](https://github.com/gradio-app/gradio/pull/1243)
- Labels spacing by [@gary149](https://github.com/gary149) in [PR 1254](https://github.com/gradio-app/gradio/pull/1254)
- add global loader for gradio app by [@pngwn](https://github.com/pngwn) in [PR 1251](https://github.com/gradio-app/gradio/pull/1251)
- ui apis for dalle-mini by [@pngwn](https://github.com/pngwn) in [PR 1258](https://github.com/gradio-app/gradio/pull/1258)
- Add precision to Number, backend only by [@freddyaboulton](https://github.com/freddyaboulton) in [PR 1125](https://github.com/gradio-app/gradio/pull/1125)
- Website Design Changes by [@abidlabs](https://github.com/abidlabs) in [PR 1015](https://github.com/gradio-app/gradio/pull/1015)
- Small fixes for multiple demos compatible with 3.0 by [@radames](https://github.com/radames) in [PR 1257](https://github.com/gradio-app/gradio/pull/1257)
- Issue #1160: Model 3D component not destroyed correctly by [@dawoodkhan82](https://github.com/dawoodkhan82) in [PR 1219](https://github.com/gradio-app/gradio/pull/1219)
- Fixes to components by [@abidlabs](https://github.com/abidlabs) in [PR 1260](https://github.com/gradio-app/gradio/pull/1260)
- layout docs by [@abidlabs](https://github.com/abidlabs) in [PR 1263](https://github.com/gradio-app/gradio/pull/1263)
- Static forms by [@pngwn](https://github.com/pngwn) in [PR 1264](https://github.com/gradio-app/gradio/pull/1264)
- Cdn assets by [@pngwn](https://github.com/pngwn) in [PR 1265](https://github.com/gradio-app/gradio/pull/1265)
- update logo by [@gary149](https://github.com/gary149) in [PR 1266](https://github.com/gradio-app/gradio/pull/1266)
- fix slider by [@aliabid94](https://github.com/aliabid94) in [PR 1268](https://github.com/gradio-app/gradio/pull/1268)
- maybe fix auth in iframes by [@pngwn](https://github.com/pngwn) in [PR 1261](https://github.com/gradio-app/gradio/pull/1261)
- Improves "Getting Started" guide by [@abidlabs](https://github.com/abidlabs) in [PR 1269](https://github.com/gradio-app/gradio/pull/1269)
- Add embedded demos to website by [@aliabid94](https://github.com/aliabid94) in [PR 1270](https://github.com/gradio-app/gradio/pull/1270)
- Label hotfixes by [@abidlabs](https://github.com/abidlabs) in [PR 1281](https://github.com/gradio-app/gradio/pull/1281)
- General tweaks by [@pngwn](https://github.com/pngwn) in [PR 1276](https://github.com/gradio-app/gradio/pull/1276)
- only affect links within the document by [@pngwn](https://github.com/pngwn) in [PR 1282](https://github.com/gradio-app/gradio/pull/1282)
- release 3.0b9 by [@abidlabs](https://github.com/abidlabs) in [PR 1283](https://github.com/gradio-app/gradio/pull/1283)
- Dm by [@pngwn](https://github.com/pngwn) in [PR 1284](https://github.com/gradio-app/gradio/pull/1284)
- Website fixes by [@aliabd](https://github.com/aliabd) in [PR 1286](https://github.com/gradio-app/gradio/pull/1286)
- Create Streamables by [@aliabid94](https://github.com/aliabid94) in [PR 1279](https://github.com/gradio-app/gradio/pull/1279)
- ensure table works on mobile by [@pngwn](https://github.com/pngwn) in [PR 1277](https://github.com/gradio-app/gradio/pull/1277)
- changes by [@aliabid94](https://github.com/aliabid94) in [PR 1287](https://github.com/gradio-app/gradio/pull/1287)
- demo alignment on landing page by [@aliabd](https://github.com/aliabd) in [PR 1288](https://github.com/gradio-app/gradio/pull/1288)
- New meta img by [@aliabd](https://github.com/aliabd) in [PR 1289](https://github.com/gradio-app/gradio/pull/1289)
- updated PyPi version to 3.0 by [@abidlabs](https://github.com/abidlabs) in [PR 1290](https://github.com/gradio-app/gradio/pull/1290)
- Fix site by [@aliabid94](https://github.com/aliabid94) in [PR 1291](https://github.com/gradio-app/gradio/pull/1291)
- Mobile responsive guides by [@aliabd](https://github.com/aliabd) in [PR 1293](https://github.com/gradio-app/gradio/pull/1293)
- Update readme by [@abidlabs](https://github.com/abidlabs) in [PR 1292](https://github.com/gradio-app/gradio/pull/1292)
- gif by [@abidlabs](https://github.com/abidlabs) in [PR 1296](https://github.com/gradio-app/gradio/pull/1296)

## Contributors Shoutout:

- [@JefferyChiang](https://github.com/JefferyChiang) made their first contribution in [PR 1004](https://github.com/gradio-app/gradio/pull/1004)
- [@NimaBoscarino](https://github.com/NimaBoscarino) made their first contribution in [PR 1000](https://github.com/gradio-app/gradio/pull/1000)
- [@ronvoluted](https://github.com/ronvoluted) made their first contribution in [PR 1050](https://github.com/gradio-app/gradio/pull/1050)
- [@radames](https://github.com/radames) made their first contribution in [PR 1074](https://github.com/gradio-app/gradio/pull/1074)
- [@freddyaboulton](https://github.com/freddyaboulton) made their first contribution in [PR 1085](https://github.com/gradio-app/gradio/pull/1085)<|MERGE_RESOLUTION|>--- conflicted
+++ resolved
@@ -10,13 +10,10 @@
 
 - Fixed bug where text for altair plots was not legible in dark mode by [@freddyaboulton](https://github.com/freddyaboulton) in [PR 3555](https://github.com/gradio-app/gradio/pull/3555)  
 - Fixes `Chatbot` and `Image` components so that files passed during processing are added to a directory where they can be served from, by [@abidlabs](https://github.com/abidlabs) in [PR 3523](https://github.com/gradio-app/gradio/pull/3523)
-<<<<<<< HEAD
-- Ensure CSS has fully loaded before rendering the application, by [@pngwn](https://github.com/pngwn) in [PR 3573](https://github.com/gradio-app/gradio/pull/3523)
-=======
 - Use Gradio API server to send telemetry using `huggingface_hub` [@dawoodkhan82](https://github.com/dawoodkhan82) in [PR 3488](https://github.com/gradio-app/gradio/pull/3488)
 - Fixes an an issue where if the Blocks scope was not exited, then State could be shared across sessions, by [@abidlabs](https://github.com/abidlabs) in [PR 3600](https://github.com/gradio-app/gradio/pull/3600)
 - Fixed bug where "or" was not being localized in file upload text by [@freddyaboulton](https://github.com/freddyaboulton) in [PR 3599](https://github.com/gradio-app/gradio/pull/3599)   
->>>>>>> 4c00103d
+- Ensure CSS has fully loaded before rendering the application, by [@pngwn](https://github.com/pngwn) in [PR 3573](https://github.com/gradio-app/gradio/pull/3523)
 
 ## Documentation Changes:
 
