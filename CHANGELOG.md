# Upcoming Release

## New Features:

- Min and max value for gr.Number by [@artegoser](https://github.com/artegoser) and [@dawoodkhan82](https://github.com/dawoodkhan82) in [PR 3991](https://github.com/gradio-app/gradio/pull/3991)

## Bug Fixes:

No changes to highlight.

## Other Changes:

No changes to highlight.

## Breaking Changes:

No changes to highlight.

# 3.33.1

## New Features:

No changes to highlight.

## Bug Fixes:

<<<<<<< HEAD
- Allow gradio to work offline, by [@aliabid94](https://github.com/aliabid94) in [PR 4398](https://github.com/gradio-app/gradio/pull/4398).  
- Fixed `validate_url` to check for 403 errors and use a GET request in place of a HEAD by [@alvindaiyan](https://github.com/alvindaiyan) in [PR 4388](https://github.com/gradio-app/gradio/pull/4388).  

## Other Changes:

- More explicit error message when share link binary is blocked by antivirus by [@abidlabs](https://github.com/abidlabs) in [PR 4380](https://github.com/gradio-app/gradio/pull/4380). 

## Breaking Changes:

No changes to highlight.
=======
- Remove target="_blank" override on anchor tags with internal targets by [@hannahblair](https://github.com/hannahblair) in [PR 4405](https://github.com/gradio-app/gradio/pull/4405)
- Fixed bug where `gr.File(file_count='multiple')` could not be cached as output by [@freddyaboulton](https://github.com/freddyaboulton) in [PR 4421](https://github.com/gradio-app/gradio/pull/4421)
- Restricts the domains that can be proxied via `/proxy` route  by [@abidlabs](https://github.com/abidlabs) in [PR 4406](https://github.com/gradio-app/gradio/pull/4406). 
>>>>>>> 1c48b3e8

## Other Changes:

- When running on Spaces, handler functions will be transformed by the [PySpaces](https://pypi.org/project/spaces/) library in order to make them work with specific hardware. It will have no effect on standalone Gradio apps or regular Gradio Spaces and can be globally deactivated as follows : `import spaces; spaces.disable_gradio_auto_wrap()` by [@cbensimon](https://github.com/cbensimon) in [PR 4389](https://github.com/gradio-app/gradio/pull/4389).

## Breaking Changes:

No changes to highlight.

# 3.33.1

## New Features:

No changes to highlight.

## Bug Fixes:

- Fix z-index of status component by [@hannahblair](https://github.com/hannahblair) in [PR 4429](https://github.com/gradio-app/gradio/pull/4429)
- Allow gradio to work offline, by [@aliabid94](https://github.com/aliabid94) in [PR 4398](https://github.com/gradio-app/gradio/pull/4398).  
- Fixed `validate_url` to check for 403 errors and use a GET request in place of a HEAD by [@alvindaiyan](https://github.com/alvindaiyan) in [PR 4388](https://github.com/gradio-app/gradio/pull/4388).  

## Other Changes:

- More explicit error message when share link binary is blocked by antivirus by [@abidlabs](https://github.com/abidlabs) in [PR 4380](https://github.com/gradio-app/gradio/pull/4380). 

## Breaking Changes:

No changes to highlight.

# 3.33.0

## New Features:

- Introduced `gradio deploy` to launch a Gradio app to Spaces directly from your terminal. By [@aliabid94](https://github.com/aliabid94) in [PR 4033](https://github.com/gradio-app/gradio/pull/4033). 
- Introduce `show_progress='corner'` argument to event listeners, which will not cover the output components with the progress animation, but instead show it in the corner of the components. By [@aliabid94](https://github.com/aliabid94) in [PR 4396](https://github.com/gradio-app/gradio/pull/4396).

## Bug Fixes:

- Fix bug where Label change event was triggering itself by [@freddyaboulton](https://github.com/freddyaboulton) in [PR 4371](https://github.com/gradio-app/gradio/pull/4371)
- Make `Blocks.load` behave like other event listeners (allows chaining `then` off of it) [@anentropic](https://github.com/anentropic/) in [PR 4304](https://github.com/gradio-app/gradio/pull/4304)
- Respect `interactive=True` in output components of a `gr.Interface` by [@abidlabs](https://github.com/abidlabs) in [PR 4356](https://github.com/gradio-app/gradio/pull/4356). 
- Remove unused frontend code by [@akx](https://github.com/akx) in [PR 4275](https://github.com/gradio-app/gradio/pull/4275)
- Fixes favicon path on Windows by [@abidlabs](https://github.com/abidlabs) in [PR 4369](https://github.com/gradio-app/gradio/pull/4369). 
- Prevent path traversal in `/file` routes by [@abidlabs](https://github.com/abidlabs) in [PR 4370](https://github.com/gradio-app/gradio/pull/4370). 
- Do not send HF token to other domains via `/proxy` route  by [@abidlabs](https://github.com/abidlabs) in [PR 4368](https://github.com/gradio-app/gradio/pull/4368). 
- Replace default `markedjs` sanitize function with DOMPurify sanitizer for `gr.Chatbot()` by [@dawoodkhan82](https://github.com/dawoodkhan82) in [PR 4360](https://github.com/gradio-app/gradio/pull/4360)
- Prevent the creation of duplicate copy buttons in the chatbot and ensure copy buttons work in non-secure contexts by [@binary-husky](https://github.com/binary-husky) in [PR 4350](https://github.com/gradio-app/gradio/pull/4350). 

## Other Changes:

- Remove flicker of loading bar by adding opacity transition, by [@aliabid94](https://github.com/aliabid94) in [PR 4349](https://github.com/gradio-app/gradio/pull/4349).
- Performance optimization in the frontend's Blocks code by [@akx](https://github.com/akx) in [PR 4334](https://github.com/gradio-app/gradio/pull/4334)
- Upgrade the pnpm lock file format version from v6.0 to v6.1 by [@whitphx](https://github.com/whitphx) in [PR 4393](https://github.com/gradio-app/gradio/pull/4393)

## Breaking Changes:

- The `/file=` route no longer allows accessing dotfiles or files in "dot directories" by [@akx](https://github.com/akx) in [PR 4303](https://github.com/gradio-app/gradio/pull/4303)

# 3.32.0

## New Features:

- `Interface.launch()` and `Blocks.launch()` now accept an `app_kwargs` argument to allow customizing the configuration of the underlying FastAPI app, by [@akx](https://github.com/akx) in [PR 4282](https://github.com/gradio-app/gradio/pull/4282)

## Bug Fixes:

- Fixed Gallery/AnnotatedImage components not respecting GRADIO_DEFAULT_DIR variable by [@freddyaboulton](https://github.com/freddyaboulton) in [PR 4256](https://github.com/gradio-app/gradio/pull/4256)
- Fixed Gallery/AnnotatedImage components resaving identical images by [@freddyaboulton](https://github.com/freddyaboulton) in [PR 4256](https://github.com/gradio-app/gradio/pull/4256)
- Fixed Audio/Video/File components creating empty tempfiles on each run by [@freddyaboulton](https://github.com/freddyaboulton) in [PR 4256](https://github.com/gradio-app/gradio/pull/4256)
- Fixed the behavior of the `run_on_click` parameter in `gr.Examples` by [@abidlabs](https://github.com/abidlabs) in [PR 4258](https://github.com/gradio-app/gradio/pull/4258). 
- Ensure error modal displays when the queue is enabled by [@pngwn](https://github.com/pngwn) in [PR 4273](https://github.com/gradio-app/gradio/pull/4273)
- Ensure js client respcts the full root when making requests to the server by [@pngwn](https://github.com/pngwn) in [PR 4271](https://github.com/gradio-app/gradio/pull/4271)

## Other Changes:

- Refactor web component `initial_height` attribute by [@whitphx](https://github.com/whitphx) in [PR 4223](https://github.com/gradio-app/gradio/pull/4223)
- Relocate `mount_css` fn to remove circular dependency [@whitphx](https://github.com/whitphx) in [PR 4222](https://github.com/gradio-app/gradio/pull/4222)
- Upgrade Black to 23.3 by [@akx](https://github.com/akx) in [PR 4259](https://github.com/gradio-app/gradio/pull/4259)
- Add frontend LaTeX support in `gr.Chatbot()` using `KaTeX` by [@dawoodkhan82](https://github.com/dawoodkhan82) in [PR 4285](https://github.com/gradio-app/gradio/pull/4285).

## Breaking Changes:

No changes to highlight.


# 3.31.0

## New Features:

- Support for asynchronous iterators by [@freddyaboulton](https://github.com/freddyaboulton) in [PR 3821](https://github.com/gradio-app/gradio/pull/3821)
- Returning language agnostic types in the `/info` route by [@freddyaboulton](https://github.com/freddyaboulton) in [PR 4039](https://github.com/gradio-app/gradio/pull/4039)
- The reloader command (`gradio app.py`) can now accept command line arguments by [@micky2be](https://github.com/micky2be) in [PR 4119](https://github.com/gradio-app/gradio/pull/4119)
- Added `format` argument to `Audio` component by [@freddyaboulton](https://github.com/freddyaboulton) in [PR 4178](https://github.com/gradio-app/gradio/pull/4178)
- Add JS client code snippets to use via api page by [@aliabd](https://github.com/aliabd) in [PR 3927](https://github.com/gradio-app/gradio/pull/3927).
- Update to the JS client by [@pngwn](https://github.com/pngwn) in [PR 4202](https://github.com/gradio-app/gradio/pull/4202)

## Bug Fixes:

- Fix "TypeError: issubclass() arg 1 must be a class" When use Optional[Types] by [@lingfengchencn](https://github.com/lingfengchencn) in [PR 4200](https://github.com/gradio-app/gradio/pull/4200). 
- Gradio will no longer send any analytics or call home if analytics are disabled with the GRADIO_ANALYTICS_ENABLED environment variable. By [@akx](https://github.com/akx) in [PR 4194](https://github.com/gradio-app/gradio/pull/4194) and [PR 4236](https://github.com/gradio-app/gradio/pull/4236)
- The deprecation warnings for kwargs now show the actual stack level for the invocation, by [@akx](https://github.com/akx) in [PR 4203](https://github.com/gradio-app/gradio/pull/4203).
- Fix "TypeError: issubclass() arg 1 must be a class" When use Optional[Types] by [@lingfengchencn](https://github.com/lingfengchencn) in [PR 4200](https://github.com/gradio-app/gradio/pull/4200). 
- Ensure cancelling functions work correctly by [@pngwn](https://github.com/pngwn) in [PR 4225](https://github.com/gradio-app/gradio/pull/4225)
- Fixes a bug with typing.get_type_hints() on Python 3.9 by [@abidlabs](https://github.com/abidlabs) in [PR 4228](https://github.com/gradio-app/gradio/pull/4228).
- Fixes JSONDecodeError by [@davidai](https://github.com/davidai) in [PR 4241](https://github.com/gradio-app/gradio/pull/4241)
- Fix `chatbot_dialogpt` demo by [@dawoodkhan82](https://github.com/dawoodkhan82) in [PR 4238](https://github.com/gradio-app/gradio/pull/4238).

## Other Changes:

- Change `gr.Chatbot()` markdown parsing to frontend using `marked` library and `prism` by [@dawoodkhan82](https://github.com/dawoodkhan82) in [PR 4150](https://github.com/gradio-app/gradio/pull/4150)
- Update the js client by [@pngwn](https://github.com/pngwn) in [PR 3899](https://github.com/gradio-app/gradio/pull/3899)
- Fix documentation for the shape of the numpy array produced by the `Image` component by [@der3318](https://github.com/der3318) in [PR 4204](https://github.com/gradio-app/gradio/pull/4204).
- Updates the timeout for websocket messaging from 1 second to 5 seconds by [@abidlabs](https://github.com/abidlabs) in [PR 4235](https://github.com/gradio-app/gradio/pull/4235)


## Breaking Changes:

No changes to highlight.

# 3.30.0

## New Features:

- Adds a `root_path` parameter to `launch()` that allows running Gradio applications on subpaths (e.g. www.example.com/app) behind a proxy, by [@abidlabs](https://github.com/abidlabs) in [PR 4133](https://github.com/gradio-app/gradio/pull/4133)
- Fix dropdown change listener to trigger on change when updated as an output by [@aliabid94](https://github.com/aliabid94) in [PR 4128](https://github.com/gradio-app/gradio/pull/4128). 
- Add `.input` event listener, which is only triggered when a user changes the component value (as compared to `.change`, which is also triggered when a component updates as the result of a function trigger), by [@aliabid94](https://github.com/aliabid94) in [PR 4157](https://github.com/gradio-app/gradio/pull/4157).

## Bug Fixes:

- Records username when flagging by [@abidlabs](https://github.com/abidlabs) in [PR 4135](https://github.com/gradio-app/gradio/pull/4135)
- Fix website build issue by [@aliabd](https://github.com/aliabd) in [PR 4142](https://github.com/gradio-app/gradio/pull/4142)
- Fix lang agnostic type info for `gr.File(file_count='multiple')` output components by [@freddyaboulton](https://github.com/freddyaboulton) in [PR 4153](https://github.com/gradio-app/gradio/pull/4153)


## Other Changes:

No changes to highlight.

## Breaking Changes:

No changes to highlight.

# 3.29.0

## New Features:

- Returning language agnostic types in the `/info` route by [@freddyaboulton](https://github.com/freddyaboulton) in [PR 4039](https://github.com/gradio-app/gradio/pull/4039)

## Bug Fixes:

- Allow users to upload audio files in Audio component on iOS by by [@aliabid94](https://github.com/aliabid94) in [PR 4071](https://github.com/gradio-app/gradio/pull/4071). 
- Fixes the gradio theme builder error that appeared on launch by [@aliabid94](https://github.com/aliabid94) and [@abidlabs](https://github.com/abidlabs) in [PR 4080](https://github.com/gradio-app/gradio/pull/4080) 
- Keep Accordion content in DOM by [@aliabid94](https://github.com/aliabid94) in [PR 4070](https://github.com/gradio-app/gradio/pull/4073) 
- Fixed bug where type hints in functions caused the event handler to crash by [@freddyaboulton](https://github.com/freddyaboulton) in [PR 4068](https://github.com/gradio-app/gradio/pull/4068)
- Fix dropdown default value not appearing by [@aliabid94](https://github.com/aliabid94) in [PR 4072](https://github.com/gradio-app/gradio/pull/4072).
- Soft theme label color fix by [@aliabid94](https://github.com/aliabid94) in [PR 4070](https://github.com/gradio-app/gradio/pull/4070) 
- Fix `gr.Slider` `release` event not triggering on mobile by [@space-nuko](https://github.com/space-nuko) in [PR 4098](https://github.com/gradio-app/gradio/pull/4098) 
- Removes extraneous `State` component info from the `/info` route by [@abidlabs](https://github.com/freddyaboulton) in [PR 4107](https://github.com/gradio-app/gradio/pull/4107)
- Make .then() work even if first event fails by [@aliabid94](https://github.com/aliabid94) in [PR 4115](https://github.com/gradio-app/gradio/pull/4115).

## Documentation Changes:

No changes to highlight.

## Testing and Infrastructure Changes:

No changes to highlight.

## Breaking Changes:

No changes to highlight.

## Full Changelog:

- Allow users to submit with enter in Interfaces with textbox / number inputs [@aliabid94](https://github.com/aliabid94) in [PR 4090](https://github.com/gradio-app/gradio/pull/4090).
- Updates gradio's requirements.txt to requires uvicorn>=0.14.0 by [@abidlabs](https://github.com/abidlabs) in [PR 4086](https://github.com/gradio-app/gradio/pull/4086) 
- Updates some error messaging by [@abidlabs](https://github.com/abidlabs) in [PR 4086](https://github.com/gradio-app/gradio/pull/4086) 
- Renames simplified Chinese translation file from `zh-cn.json` to `zh-CN.json` by [@abidlabs](https://github.com/abidlabs) in [PR 4086](https://github.com/gradio-app/gradio/pull/4086) 

## Contributors Shoutout:

No changes to highlight.

# 3.28.3

## New Features:

No changes to highlight.

## Bug Fixes:

- Fixes issue with indentation in `gr.Code()` component with streaming by [@dawoodkhan82](https://github.com/dawoodkhan82) in [PR 4043](https://github.com/gradio-app/gradio/pull/4043)

## Documentation Changes:

No changes to highlight.

## Testing and Infrastructure Changes:

No changes to highlight.

## Breaking Changes:

No changes to highlight.

## Full Changelog:

No changes to highlight.

## Contributors Shoutout:

No changes to highlight.

# 3.28.2

## Bug Fixes

- Code component visual updates by [@pngwn](https://github.com/pngwn) in [PR 4051](https://github.com/gradio-app/gradio/pull/4051)

## New Features:

- Add support for `visual-question-answering`, `document-question-answering`, and `image-to-text` using `gr.Interface.load("models/...")` and `gr.Interface.from_pipeline` by [@osanseviero](https://github.com/osanseviero) in [PR 3887](https://github.com/gradio-app/gradio/pull/3887)
- Add code block support in `gr.Chatbot()`, by [@dawoodkhan82](https://github.com/dawoodkhan82) in [PR 4048](https://github.com/gradio-app/gradio/pull/4048)
- Adds the ability to blocklist filepaths (and also improves the allowlist mechanism) by [@abidlabs](https://github.com/abidlabs) in [PR 4047](https://github.com/gradio-app/gradio/pull/4047).
- Adds the ability to specify the upload directory via an environment variable by [@abidlabs](https://github.com/abidlabs) in [PR 4047](https://github.com/gradio-app/gradio/pull/4047).

## Bug Fixes:

- Fixes issue with `matplotlib` not rendering correctly if the backend was not set to `Agg` by [@abidlabs](https://github.com/abidlabs) in [PR 4029](https://github.com/gradio-app/gradio/pull/4029)
- Fixes bug where rendering the same `gr.State` across different Interfaces/Blocks within larger Blocks would not work by [@abidlabs](https://github.com/abidlabs) in [PR 4030](https://github.com/gradio-app/gradio/pull/4030)
- Code component visual updates by [@pngwn](https://github.com/pngwn) in [PR 4051](https://github.com/gradio-app/gradio/pull/4051)

## Documentation Changes:

- Adds a Guide on how to use the Python Client within a FastAPI app, by [@abidlabs](https://github.com/abidlabs) in [PR 3892](https://github.com/gradio-app/gradio/pull/3892)

## Testing and Infrastructure Changes:

No changes to highlight.

## Breaking Changes:

- `gr.HuggingFaceDatasetSaver` behavior changed internally. The `flagging/` folder is not a `.git/` folder anymore when using it. `organization` parameter is now ignored in favor of passing a full dataset id as `dataset_name` (e.g. `"username/my-dataset"`).
- New lines (`\n`) are not automatically converted to `<br>` in `gr.Markdown()` or  `gr.Chatbot()`. For multiple new lines, a developer must add multiple `<br>` tags.

## Full Changelog:

- Safer version of `gr.HuggingFaceDatasetSaver` using HTTP methods instead of git pull/push by [@Wauplin](https://github.com/Wauplin) in [PR 3973](https://github.com/gradio-app/gradio/pull/3973)

## Contributors Shoutout:

No changes to highlight.

# 3.28.1

## New Features:

- Add a "clear mask" button to `gr.Image` sketch modes, by [@space-nuko](https://github.com/space-nuko) in [PR 3615](https://github.com/gradio-app/gradio/pull/3615)

## Bug Fixes:

- Fix dropdown default value not appearing by [@aliabid94](https://github.com/aliabid94) in [PR 3996](https://github.com/gradio-app/gradio/pull/3996).
- Fix faded coloring of output textboxes in iOS / Safari by [@aliabid94](https://github.com/aliabid94) in [PR 3993](https://github.com/gradio-app/gradio/pull/3993)

## Documentation Changes:

No changes to highlight.

## Testing and Infrastructure Changes:

- CI: Simplified Python CI workflow by [@akx](https://github.com/akx) in [PR 3982](https://github.com/gradio-app/gradio/pull/3982)
- Upgrade pyright to 1.1.305 by [@akx](https://github.com/akx) in [PR 4042](https://github.com/gradio-app/gradio/pull/4042)
- More Ruff rules are enabled and lint errors fixed by [@akx](https://github.com/akx) in [PR 4038](https://github.com/gradio-app/gradio/pull/4038)

## Breaking Changes:

No changes to highlight.

## Full Changelog:

No changes to highlight.

## Contributors Shoutout:

No changes to highlight.

# 3.28.0

## Bug Fixes:

- Fix duplicate play commands in full-screen mode of 'video'. by [@tomchang25](https://github.com/tomchang25) in [PR 3968](https://github.com/gradio-app/gradio/pull/3968).
- Fix the issue of the UI stuck caused by the 'selected' of DataFrame not being reset. by [@tomchang25](https://github.com/tomchang25) in [PR 3916](https://github.com/gradio-app/gradio/pull/3916).
- Fix issue where `gr.Video()` would not work inside a `gr.Tab()` by [@dawoodkhan82](https://github.com/dawoodkhan82) in [PR 3891](https://github.com/gradio-app/gradio/pull/3891)
- Fixed issue with old_value check in File. by [@tomchang25](https://github.com/tomchang25) in [PR 3859](https://github.com/gradio-app/gradio/pull/3859).
- Fixed bug where all bokeh plots appeared in the same div by [@freddyaboulton](https://github.com/freddyaboulton) in [PR 3896](https://github.com/gradio-app/gradio/pull/3896)
- Fixed image outputs to automatically take full output image height, unless explicitly set, by [@aliabid94](https://github.com/aliabid94) in [PR 3905](https://github.com/gradio-app/gradio/pull/3905)
- Fix issue in `gr.Gallery()` where setting height causes aspect ratio of images to collapse by [@dawoodkhan82](https://github.com/dawoodkhan82) in [PR 3830](https://github.com/gradio-app/gradio/pull/3830)
- Fix issue where requesting for a non-existing file would trigger a 500 error by [@micky2be](https://github.com/micky2be) in `[PR 3895](https://github.com/gradio-app/gradio/pull/3895)`.
- Fix bugs with abspath about symlinks, and unresolvable path on Windows by [@micky2be](https://github.com/micky2be) in `[PR 3895](https://github.com/gradio-app/gradio/pull/3895)`.
- Fixes type in client `Status` enum by [@10zinten](https://github.com/10zinten) in [PR 3931](https://github.com/gradio-app/gradio/pull/3931)
- Fix `gr.ChatBot` to handle image url [tye-singwa](https://github.com/tye-signwa) in [PR 3953](https://github.com/gradio-app/gradio/pull/3953)
- Move Google Tag Manager related initialization code to analytics-enabled block by [@akx](https://github.com/akx) in [PR 3956](https://github.com/gradio-app/gradio/pull/3956)
- Fix bug where port was not reused if the demo was closed and then re-launched by [@freddyaboulton](https://github.com/freddyaboulton) in [PR 3896](https://github.com/gradio-app/gradio/pull/3959)
- Fixes issue where dropdown does not position itself at selected element when opened [@dawoodkhan82](https://github.com/dawoodkhan82) in [PR 3639](https://github.com/gradio-app/gradio/pull/3639)

## Documentation Changes:

- Make use of `gr` consistent across the docs by [@duerrsimon](https://github.com/duerrsimon) in [PR 3901](https://github.com/gradio-app/gradio/pull/3901)
- Fixed typo in theming-guide.md by [@eltociear](https://github.com/eltociear) in [PR 3952](https://github.com/gradio-app/gradio/pull/3952)

## Testing and Infrastructure Changes:

- CI: Python backend lint is only run once, by [@akx](https://github.com/akx) in [PR 3960](https://github.com/gradio-app/gradio/pull/3960)
- Format invocations and concatenations were replaced by f-strings where possible by [@akx](https://github.com/akx) in [PR 3984](https://github.com/gradio-app/gradio/pull/3984)
- Linting rules were made more strict and issues fixed by [@akx](https://github.com/akx) in [PR 3979](https://github.com/gradio-app/gradio/pull/3979).

## Breaking Changes:

- Some re-exports in `gradio.themes` utilities (introduced in 3.24.0) have been eradicated.
  By [@akx](https://github.com/akx) in [PR 3958](https://github.com/gradio-app/gradio/pull/3958)

## Full Changelog:

- Add DESCRIPTION.md to image_segmentation demo by [@aliabd](https://github.com/aliabd) in [PR 3866](https://github.com/gradio-app/gradio/pull/3866)
- Fix error in running `gr.themes.builder()` by [@deepkyu](https://github.com/deepkyu) in [PR 3869](https://github.com/gradio-app/gradio/pull/3869)
- Fixed a JavaScript TypeError when loading custom JS with `_js` and setting `outputs` to `None` in `gradio.Blocks()` by [@DavG25](https://github.com/DavG25) in [PR 3883](https://github.com/gradio-app/gradio/pull/3883)
- Fixed bg_background_fill theme property to expand to whole background, block_radius to affect form elements as well, and added block_label_shadow theme property by [@aliabid94](https://github.com/aliabid94) in [PR 3590](https://github.com/gradio-app/gradio/pull/3590)

## Contributors Shoutout:

No changes to highlight.

# Version 3.27.0

## New Features:

### AnnotatedImage Component

New AnnotatedImage component allows users to highlight regions of an image, either by providing bounding boxes, or 0-1 pixel masks. This component is useful for tasks such as image segmentation, object detection, and image captioning.

![AnnotatedImage screenshot](https://user-images.githubusercontent.com/7870876/232142720-86e0020f-beaf-47b9-a843-689c9621f09c.gif)

Example usage:

```python
with gr.Blocks() as demo:
    img = gr.Image()
    img_section = gr.AnnotatedImage()
    def mask(img):
        top_left_corner = [0, 0, 20, 20]
        random_mask = np.random.randint(0, 2, img.shape[:2])
        return (img, [(top_left_corner, "left corner"), (random_mask, "random")])
    img.change(mask, img, img_section)
```

See the [image_segmentation demo](https://github.com/gradio-app/gradio/tree/main/demo/image_segmentation) for a full example. By [@aliabid94](https://github.com/aliabid94) in [PR 3836](https://github.com/gradio-app/gradio/pull/3836)

## Bug Fixes:

No changes to highlight.

## Documentation Changes:

No changes to highlight.

## Testing and Infrastructure Changes:

No changes to highlight.

## Breaking Changes:

No changes to highlight.

## Full Changelog:

No changes to highlight.

## Contributors Shoutout:

No changes to highlight.

# Version 3.26.0

## New Features:

### `Video` component supports subtitles

- Allow the video component to accept subtitles as input, by [@tomchang25](https://github.com/tomchang25) in [PR 3673](https://github.com/gradio-app/gradio/pull/3673). To provide subtitles, simply return a tuple consisting of `(path_to_video, path_to_subtitles)` from your function. Both `.srt` and `.vtt` formats are supported:

```py
with gr.Blocks() as demo:
    gr.Video(("video.mp4", "captions.srt"))
```

## Bug Fixes:

- Fix code markdown support in `gr.Chatbot()` component by [@dawoodkhan82](https://github.com/dawoodkhan82) in [PR 3816](https://github.com/gradio-app/gradio/pull/3816)

## Documentation Changes:

- Updates the "view API" page in Gradio apps to use the `gradio_client` library by [@aliabd](https://github.com/aliabd) in [PR 3765](https://github.com/gradio-app/gradio/pull/3765)

- Read more about how to use the `gradio_client` library here: https://gradio.app/getting-started-with-the-python-client/

## Testing and Infrastructure Changes:

No changes to highlight.

## Breaking Changes:

No changes to highlight.

## Full Changelog:

No changes to highlight.

## Contributors Shoutout:

No changes to highlight.

# Version 3.25.0

## New Features:

- Improve error messages when number of inputs/outputs to event handlers mismatch, by [@space-nuko](https://github.com/space-nuko) in [PR 3519](https://github.com/gradio-app/gradio/pull/3519)

- Add `select` listener to Images, allowing users to click on any part of an image and get the coordinates of the click by [@aliabid94](https://github.com/aliabid94) in [PR 3786](https://github.com/gradio-app/gradio/pull/3786).

```python
with gr.Blocks() as demo:
    img = gr.Image()
    textbox = gr.Textbox()

    def select_handler(img, evt: gr.SelectData):
        selected_pixel = img[evt.index[1], evt.index[0]]
        return f"Selected pixel: {selected_pixel}"

    img.select(select_handler, img, textbox)
```

![Recording 2023-04-08 at 17 44 39](https://user-images.githubusercontent.com/7870876/230748572-90a2a8d5-116d-4769-bb53-5516555fbd0f.gif)

## Bug Fixes:

- Increase timeout for sending analytics data by [@dawoodkhan82](https://github.com/dawoodkhan82) in [PR 3647](https://github.com/gradio-app/gradio/pull/3647)
- Fix bug where http token was not accessed over websocket connections by [@freddyaboulton](https://github.com/freddyaboulton) in [PR 3735](https://github.com/gradio-app/gradio/pull/3735)
- Add ability to specify `rows`, `columns` and `object-fit` in `style()` for `gr.Gallery()` component by [@dawoodkhan82](https://github.com/dawoodkhan82) in [PR 3586](https://github.com/gradio-app/gradio/pull/3586)
- Fix bug where recording an audio file through the microphone resulted in a corrupted file name by [@abidlabs](https://github.com/abidlabs) in [PR 3770](https://github.com/gradio-app/gradio/pull/3770)
- Added "ssl_verify" to blocks.launch method to allow for use of self-signed certs by [@garrettsutula](https://github.com/garrettsutula) in [PR 3873](https://github.com/gradio-app/gradio/pull/3873)
- Fix bug where iterators where not being reset for processes that terminated early by [@freddyaboulton](https://github.com/freddyaboulton) in [PR 3777](https://github.com/gradio-app/gradio/pull/3777)
- Fix bug where the upload button was not properly handling the `file_count='multiple'` case by [@freddyaboulton](https://github.com/freddyaboulton) in [PR 3782](https://github.com/gradio-app/gradio/pull/3782)
- Fix bug where use Via API button was giving error by [@Devang-C](https://github.com/Devang-C) in [PR 3783](https://github.com/gradio-app/gradio/pull/3783)

## Documentation Changes:

- Fix invalid argument docstrings, by [@akx](https://github.com/akx) in [PR 3740](https://github.com/gradio-app/gradio/pull/3740)

## Testing and Infrastructure Changes:

No changes to highlight.

## Breaking Changes:

No changes to highlight.

## Full Changelog:

- Fixed IPv6 listening to work with bracket [::1] notation, by [@dsully](https://github.com/dsully) in [PR 3695](https://github.com/gradio-app/gradio/pull/3695)

## Contributors Shoutout:

No changes to highlight.

# Version 3.24.1

## New Features:

- No changes to highlight.

## Bug Fixes:

- Fixes Chatbot issue where new lines were being created every time a message was sent back and forth by [@aliabid94](https://github.com/aliabid94) in [PR 3717](https://github.com/gradio-app/gradio/pull/3717).
- Fixes data updating in DataFrame invoking a `select` event once the dataframe has been selected. By [@yiyuezhuo](https://github.com/yiyuezhuo) in [PR 3861](https://github.com/gradio-app/gradio/pull/3861)
- Fixes false positive warning which is due to too strict type checking by [@yiyuezhuo](https://github.com/yiyuezhuo) in [PR 3837](https://github.com/gradio-app/gradio/pull/3837).

## Documentation Changes:

No changes to highlight.

## Testing and Infrastructure Changes:

No changes to highlight.

## Breaking Changes:

No changes to highlight.

## Full Changelog:

No changes to highlight.

## Contributors Shoutout:

No changes to highlight.

# Version 3.24.0

## New Features:

- Trigger the release event when Slider number input is released or unfocused by [@freddyaboulton](https://github.com/freddyaboulton) in [PR 3589](https://github.com/gradio-app/gradio/pull/3589)
- Created Theme Builder, which allows users to create themes without writing any code, by [@aliabid94](https://github.com/aliabid94) in [PR 3664](https://github.com/gradio-app/gradio/pull/3664). Launch by:

  ```python
  import gradio as gr
  gr.themes.builder()
  ```

  ![Theme Builder](https://user-images.githubusercontent.com/7870876/228204929-d71cbba5-69c2-45b3-bd20-e3a201d98b12.png)

- The `Dropdown` component now has a `allow_custom_value` parameter that lets users type in custom values not in the original list of choices.
- The `Colorpicker` component now has a `.blur()` event

### Added a download button for videos! 📥

![download_video](https://user-images.githubusercontent.com/41651716/227009612-9bc5fb72-2a44-4c55-9b7b-a0fa098e7f25.gif)

By [@freddyaboulton](https://github.com/freddyaboulton) in [PR 3581](https://github.com/gradio-app/gradio/pull/3581).

- Trigger the release event when Slider number input is released or unfocused by [@freddyaboulton](https://github.com/freddyaboulton) in [PR 3589](https://github.com/gradio-app/gradio/pull/3589)

## Bug Fixes:

- Fixed bug where text for altair plots was not legible in dark mode by [@freddyaboulton](https://github.com/freddyaboulton) in [PR 3555](https://github.com/gradio-app/gradio/pull/3555)
- Fixes `Chatbot` and `Image` components so that files passed during processing are added to a directory where they can be served from, by [@abidlabs](https://github.com/abidlabs) in [PR 3523](https://github.com/gradio-app/gradio/pull/3523)
- Use Gradio API server to send telemetry using `huggingface_hub` [@dawoodkhan82](https://github.com/dawoodkhan82) in [PR 3488](https://github.com/gradio-app/gradio/pull/3488)
- Fixes an an issue where if the Blocks scope was not exited, then State could be shared across sessions, by [@abidlabs](https://github.com/abidlabs) in [PR 3600](https://github.com/gradio-app/gradio/pull/3600)
- Ensures that `gr.load()` loads and applies the upstream theme, by [@abidlabs](https://github.com/abidlabs) in [PR 3641](https://github.com/gradio-app/gradio/pull/3641)
- Fixed bug where "or" was not being localized in file upload text by [@freddyaboulton](https://github.com/freddyaboulton) in [PR 3599](https://github.com/gradio-app/gradio/pull/3599)
- Fixed bug where chatbot does not autoscroll inside of a tab, row or column by [@dawoodkhan82](https://github.com/dawoodkhan82) in [PR 3637](https://github.com/gradio-app/gradio/pull/3637)
- Fixed bug where textbox shrinks when `lines` set to larger than 20 by [@dawoodkhan82](https://github.com/dawoodkhan82) in [PR 3637](https://github.com/gradio-app/gradio/pull/3637)
- Ensure CSS has fully loaded before rendering the application, by [@pngwn](https://github.com/pngwn) in [PR 3573](https://github.com/gradio-app/gradio/pull/3573)
- Support using an empty list as `gr.Dataframe` value, by [@space-nuko](https://github.com/space-nuko) in [PR 3646](https://github.com/gradio-app/gradio/pull/3646)
- Fixed `gr.Image` not filling the entire element size, by [@space-nuko](https://github.com/space-nuko) in [PR 3649](https://github.com/gradio-app/gradio/pull/3649)
- Make `gr.Code` support the `lines` property, by [@space-nuko](https://github.com/space-nuko) in [PR 3651](https://github.com/gradio-app/gradio/pull/3651)
- Fixes certain `_js` return values being double wrapped in an array, by [@space-nuko](https://github.com/space-nuko) in [PR 3594](https://github.com/gradio-app/gradio/pull/3594)
- Correct the documentation of `gr.File` component to state that its preprocessing method converts the uploaded file to a temporary file, by @RussellLuo in [PR 3660](https://github.com/gradio-app/gradio/pull/3660)
- Fixed bug in Serializer ValueError text by [@osanseviero](https://github.com/osanseviero) in [PR 3669](https://github.com/gradio-app/gradio/pull/3669)
- Fix default parameter argument and `gr.Progress` used in same function, by [@space-nuko](https://github.com/space-nuko) in [PR 3671](https://github.com/gradio-app/gradio/pull/3671)
- Hide `Remove All` button in `gr.Dropdown` single-select mode by [@space-nuko](https://github.com/space-nuko) in [PR 3678](https://github.com/gradio-app/gradio/pull/3678)
- Fix broken spaces in docs by [@aliabd](https://github.com/aliabd) in [PR 3698](https://github.com/gradio-app/gradio/pull/3698)
- Fix items in `gr.Dropdown` besides the selected item receiving a checkmark, by [@space-nuko](https://github.com/space-nuko) in [PR 3644](https://github.com/gradio-app/gradio/pull/3644)
- Fix several `gr.Dropdown` issues and improve usability, by [@space-nuko](https://github.com/space-nuko) in [PR 3705](https://github.com/gradio-app/gradio/pull/3705)

## Documentation Changes:

- Makes some fixes to the Theme Guide related to naming of variables, by [@abidlabs](https://github.com/abidlabs) in [PR 3561](https://github.com/gradio-app/gradio/pull/3561)
- Documented `HuggingFaceDatasetJSONSaver` by [@osanseviero](https://github.com/osanseviero) in [PR 3604](https://github.com/gradio-app/gradio/pull/3604)
- Makes some additions to documentation of `Audio` and `State` components, and fixes the `pictionary` demo by [@abidlabs](https://github.com/abidlabs) in [PR 3611](https://github.com/gradio-app/gradio/pull/3611)
- Fix outdated sharing your app guide by [@aliabd](https://github.com/aliabd) in [PR 3699](https://github.com/gradio-app/gradio/pull/3699)

## Testing and Infrastructure Changes:

- Removed heavily-mocked tests related to comet_ml, wandb, and mlflow as they added a significant amount of test dependencies that prevented installation of test dependencies on Windows environments. By [@abidlabs](https://github.com/abidlabs) in [PR 3608](https://github.com/gradio-app/gradio/pull/3608)
- Added Windows continuous integration, by [@space-nuko](https://github.com/space-nuko) in [PR 3628](https://github.com/gradio-app/gradio/pull/3628)
- Switched linting from flake8 + isort to `ruff`, by [@akx](https://github.com/akx) in [PR 3710](https://github.com/gradio-app/gradio/pull/3710)

## Breaking Changes:

No changes to highlight.

## Full Changelog:

- Mobile responsive iframes in themes guide by [@aliabd](https://github.com/aliabd) in [PR 3562](https://github.com/gradio-app/gradio/pull/3562)
- Remove extra $demo from theme guide by [@aliabd](https://github.com/aliabd) in [PR 3563](https://github.com/gradio-app/gradio/pull/3563)
- Set the theme name to be the upstream repo name when loading from the hub by [@freddyaboulton](https://github.com/freddyaboulton) in [PR 3595](https://github.com/gradio-app/gradio/pull/3595)
- Copy everything in website Dockerfile, fix build issues by [@aliabd](https://github.com/aliabd) in [PR 3659](https://github.com/gradio-app/gradio/pull/3659)
- Raise error when an event is queued but the queue is not configured by [@freddyaboulton](https://github.com/freddyaboulton) in [PR 3640](https://github.com/gradio-app/gradio/pull/3640)
- Allows users to apss in a string name for a built-in theme, by [@abidlabs](https://github.com/abidlabs) in [PR 3641](https://github.com/gradio-app/gradio/pull/3641)
- Added `orig_name` to Video output in the backend so that the front end can set the right name for downloaded video files by [@freddyaboulton](https://github.com/freddyaboulton) in [PR 3700](https://github.com/gradio-app/gradio/pull/3700)

## Contributors Shoutout:

No changes to highlight.

# Version 3.23.0

## New Features:

### Theme Sharing!

Once you have created a theme, you can upload it to the HuggingFace Hub to let others view it, use it, and build off of it! You can also download, reuse, and remix other peoples' themes. See https://gradio.app/theming-guide/ for more details.

By [@freddyaboulton](https://github.com/freddyaboulton) in [PR 3428](https://github.com/gradio-app/gradio/pull/3428)

## Bug Fixes:

- Removes leading spaces from all lines of code uniformly in the `gr.Code()` component. By [@abidlabs](https://github.com/abidlabs) in [PR 3556](https://github.com/gradio-app/gradio/pull/3556)
- Fixed broken login page, by [@aliabid94](https://github.com/aliabid94) in [PR 3529](https://github.com/gradio-app/gradio/pull/3529)

## Documentation Changes:

No changes to highlight.

## Testing and Infrastructure Changes:

No changes to highlight.

## Breaking Changes:

No changes to highlight.

## Full Changelog:

- Fix rendering of dropdowns to take more space, and related bugs, by [@aliabid94](https://github.com/aliabid94) in [PR 3549](https://github.com/gradio-app/gradio/pull/3549)

## Contributors Shoutout:

No changes to highlight.

# Version 3.22.1

## New Features:

No changes to highlight.

## Bug Fixes:

- Restore label bars by [@aliabid94](https://github.com/aliabid94) in [PR 3507](https://github.com/gradio-app/gradio/pull/3507)

## Documentation Changes:

No changes to highlight.

## Testing and Infrastructure Changes:

No changes to highlight.

## Breaking Changes:

No changes to highlight.

## Full Changelog:

No changes to highlight.

## Contributors Shoutout:

No changes to highlight.

# Version 3.22.0

## New Features:

### Official Theme release

Gradio now supports a new theme system, which allows you to customize the look and feel of your app. You can now use the `theme=` kwarg to pass in a prebuilt theme, or customize your own! See https://gradio.app/theming-guide/ for more details. By [@aliabid94](https://github.com/aliabid94) in [PR 3470](https://github.com/gradio-app/gradio/pull/3470) and [PR 3497](https://github.com/gradio-app/gradio/pull/3497)

### `elem_classes`

Add keyword argument `elem_classes` to Components to control class names of components, in the same manner as existing `elem_id`.
By [@aliabid94](https://github.com/aliabid94) in [PR 3466](https://github.com/gradio-app/gradio/pull/3466)

## Bug Fixes:

- Fixes the File.upload() event trigger which broke as part of the change in how we uploaded files by [@abidlabs](https://github.com/abidlabs) in [PR 3462](https://github.com/gradio-app/gradio/pull/3462)
- Fixed issue with `gr.Request` object failing to handle dictionaries when nested keys couldn't be converted to variable names [#3454](https://github.com/gradio-app/gradio/issues/3454) by [@radames](https://github.com/radames) in [PR 3459](https://github.com/gradio-app/gradio/pull/3459)
- Fixed bug where css and client api was not working properly when mounted in a subpath by [@freddyaboulton](https://github.com/freddyaboulton) in [PR 3482](https://github.com/gradio-app/gradio/pull/3482)

## Documentation Changes:

- Document gr.Error in the docs by [@aliabd](https://github.com/aliabd) in [PR 3465](https://github.com/gradio-app/gradio/pull/3465)

## Testing and Infrastructure Changes:

- Pinned `pyright==1.1.298` for stability by [@abidlabs](https://github.com/abidlabs) in [PR 3475](https://github.com/gradio-app/gradio/pull/3475)
- Removed `IOComponent.add_interactive_to_config()` by [@space-nuko](https://github.com/space-nuko) in [PR 3476](https://github.com/gradio-app/gradio/pull/3476)
- Removed `IOComponent.generate_sample()` by [@space-nuko](https://github.com/space-nuko) in [PR 3475](https://github.com/gradio-app/gradio/pull/3483)

## Breaking Changes:

No changes to highlight.

## Full Changelog:

- Revert primary button background color in dark mode by [@aliabid94](https://github.com/aliabid94) in [PR 3468](https://github.com/gradio-app/gradio/pull/3468)

## Contributors Shoutout:

No changes to highlight.

# Version 3.21.0

## New Features:

### Theme Sharing 🎨 🤝

You can now share your gradio themes with the world!

After creating a theme, you can upload it to the HuggingFace Hub to let others view it, use it, and build off of it!

### Uploading

There are two ways to upload a theme, via the theme class instance or the command line.

1. Via the class instance

```python
my_theme.push_to_hub(repo_name="my_theme",
                     version="0.2.0",
                     hf_token="...")
```

2. Via the command line

First save the theme to disk

```python
my_theme.dump(filename="my_theme.json")
```

Then use the `upload_theme` command:

```bash
upload_theme\
"my_theme.json"\
"my_theme"\
"0.2.0"\
"<hf-token>"
```

The `version` must be a valid [semantic version](https://www.geeksforgeeks.org/introduction-semantic-versioning/) string.

This creates a space on the huggingface hub to host the theme files and show potential users a preview of your theme.

An example theme space is here: https://huggingface.co/spaces/freddyaboulton/dracula_revamped

### Downloading

To use a theme from the hub, use the `from_hub` method on the `ThemeClass` and pass it to your app:

```python
my_theme = gr.Theme.from_hub("freddyaboulton/my_theme")

with gr.Blocks(theme=my_theme) as demo:
    ....
```

You can also pass the theme string directly to `Blocks` or `Interface` (`gr.Blocks(theme="freddyaboulton/my_theme")`)

You can pin your app to an upstream theme version by using semantic versioning expressions.

For example, the following would ensure the theme we load from the `my_theme` repo was between versions `0.1.0` and `0.2.0`:

```python
with gr.Blocks(theme="freddyaboulton/my_theme@>=0.1.0,<0.2.0") as demo:
    ....
```

by [@freddyaboulton](https://github.com/freddyaboulton) in [PR 3428](https://github.com/gradio-app/gradio/pull/3428)

### Code component 🦾

New code component allows you to enter, edit and display code with full syntax highlighting by [@pngwn](https://github.com/pngwn) in [PR 3421](https://github.com/gradio-app/gradio/pull/3421)

### The `Chatbot` component now supports audio, video, and images

The `Chatbot` component now supports audio, video, and images with a simple syntax: simply
pass in a tuple with the URL or filepath (the second optional element of the tuple is alt text), and the image/audio/video will be displayed:

```python
gr.Chatbot([
    (("driving.mp4",), "cool video"),
    (("cantina.wav",), "cool audio"),
    (("lion.jpg", "A lion"), "cool pic"),
]).style(height=800)
```

<img width="1054" alt="image" src="https://user-images.githubusercontent.com/1778297/224116682-5908db47-f0fa-405c-82ab-9c7453e8c4f1.png">

Note: images were previously supported via Markdown syntax and that is still supported for backwards compatibility. By [@dawoodkhan82](https://github.com/dawoodkhan82) in [PR 3413](https://github.com/gradio-app/gradio/pull/3413)

- Allow consecutive function triggers with `.then` and `.success` by [@aliabid94](https://github.com/aliabid94) in [PR 3430](https://github.com/gradio-app/gradio/pull/3430)

- New code component allows you to enter, edit and display code with full syntax highlighting by [@pngwn](https://github.com/pngwn) in [PR 3421](https://github.com/gradio-app/gradio/pull/3421)

![](https://user-images.githubusercontent.com/12937446/224116643-5cfb94b3-93ce-43ee-bb7b-c25c3b66e0a1.png)

- Added the `.select()` event listener, which also includes event data that can be passed as an argument to a function with type hint `gr.SelectData`. The following components support the `.select()` event listener: Chatbot, CheckboxGroup, Dataframe, Dropdown, File, Gallery, HighlightedText, Label, Radio, TabItem, Tab, Textbox. Example usage:

```python
import gradio as gr

with gr.Blocks() as demo:
    gallery = gr.Gallery(["images/1.jpg", "images/2.jpg", "images/3.jpg"])
    selected_index = gr.Textbox()

    def on_select(evt: gr.SelectData):
        return evt.index

    gallery.select(on_select, None, selected_index)
```

By [@aliabid94](https://github.com/aliabid94) in [PR 3399](https://github.com/gradio-app/gradio/pull/3399)

- The `Textbox` component now includes a copy button by [@abidlabs](https://github.com/abidlabs) in [PR 3452](https://github.com/gradio-app/gradio/pull/3452)

## Bug Fixes:

- Use `huggingface_hub` to send telemetry on `interface` and `blocks`; eventually to replace segment by [@dawoodkhan82](https://github.com/dawoodkhan82) in [PR 3342](https://github.com/gradio-app/gradio/pull/3342)
- Ensure load events created by components (randomize for slider, callable values) are never queued unless every is passed by [@freddyaboulton](https://github.com/freddyaboulton) in [PR 3391](https://github.com/gradio-app/gradio/pull/3391)
- Prevent in-place updates of `generic_update` by shallow copying by [@gitgithan](https://github.com/gitgithan) in [PR 3405](https://github.com/gradio-app/gradio/pull/3405) to fix [#3282](https://github.com/gradio-app/gradio/issues/3282)
- Fix bug caused by not importing `BlockContext` in `utils.py` by [@freddyaboulton](https://github.com/freddyaboulton) in [PR 3424](https://github.com/gradio-app/gradio/pull/3424)
- Ensure dropdown does not highlight partial matches by [@pngwn](https://github.com/pngwn) in [PR 3421](https://github.com/gradio-app/gradio/pull/3421)
- Fix mic button display by [@aliabid94](https://github.com/aliabid94) in [PR 3456](https://github.com/gradio-app/gradio/pull/3456)

## Documentation Changes:

- Added a section on security and access when sharing Gradio apps by [@abidlabs](https://github.com/abidlabs) in [PR 3408](https://github.com/gradio-app/gradio/pull/3408)
- Add Chinese README by [@uanu2002](https://github.com/uanu2002) in [PR 3394](https://github.com/gradio-app/gradio/pull/3394)
- Adds documentation for web components by [@abidlabs](https://github.com/abidlabs) in [PR 3407](https://github.com/gradio-app/gradio/pull/3407)
- Fixed link in Chinese readme by [@eltociear](https://github.com/eltociear) in [PR 3417](https://github.com/gradio-app/gradio/pull/3417)
- Document Blocks methods by [@aliabd](https://github.com/aliabd) in [PR 3427](https://github.com/gradio-app/gradio/pull/3427)
- Fixed bug where event handlers were not showing up in documentation by [@freddyaboulton](https://github.com/freddyaboulton) in [PR 3434](https://github.com/gradio-app/gradio/pull/3434)

## Testing and Infrastructure Changes:

- Fixes tests that were failing locally but passing on CI by [@abidlabs](https://github.com/abidlabs) in [PR 3411](https://github.com/gradio-app/gradio/pull/3411)
- Remove codecov from the repo by [@aliabd](https://github.com/aliabd) in [PR 3415](https://github.com/gradio-app/gradio/pull/3415)

## Breaking Changes:

No changes to highlight.

## Full Changelog:

- Prevent in-place updates of `generic_update` by shallow copying by [@gitgithan](https://github.com/gitgithan) in [PR 3405](https://github.com/gradio-app/gradio/pull/3405) to fix [#3282](https://github.com/gradio-app/gradio/issues/3282)
- Persist file names of files uploaded through any Gradio component by [@abidlabs](https://github.com/abidlabs) in [PR 3412](https://github.com/gradio-app/gradio/pull/3412)
- Fix markdown embedded component in docs by [@aliabd](https://github.com/aliabd) in [PR 3410](https://github.com/gradio-app/gradio/pull/3410)
- Clean up event listeners code by [@aliabid94](https://github.com/aliabid94) in [PR 3420](https://github.com/gradio-app/gradio/pull/3420)
- Fix css issue with spaces logo by [@aliabd](https://github.com/aliabd) in [PR 3422](https://github.com/gradio-app/gradio/pull/3422)
- Makes a few fixes to the `JSON` component (show_label parameter, icons) in [@abidlabs](https://github.com/abidlabs) in [PR 3451](https://github.com/gradio-app/gradio/pull/3451)

## Contributors Shoutout:

No changes to highlight.

# Version 3.20.1

## New Features:

- Add `height` kwarg to style in `gr.Chatbot()` component by [@dawoodkhan82](https://github.com/dawoodkhan82) in [PR 3369](https://github.com/gradio-app/gradio/pull/3369)

```python
chatbot = gr.Chatbot().style(height=500)
```

## Bug Fixes:

- Ensure uploaded images are always shown in the sketch tool by [@pngwn](https://github.com/pngwn) in [PR 3386](https://github.com/gradio-app/gradio/pull/3386)
- Fixes bug where when if fn is a non-static class member, then self should be ignored as the first param of the fn by [@or25](https://github.com/or25) in [PR #3227](https://github.com/gradio-app/gradio/pull/3227)

## Documentation Changes:

No changes to highlight.

## Testing and Infrastructure Changes:

No changes to highlight.

## Breaking Changes:

No changes to highlight.

## Full Changelog:

No changes to highlight.

## Contributors Shoutout:

No changes to highlight.

# Version 3.20.0

## New Features:

### Release event for Slider

Now you can trigger your python function to run when the slider is released as opposed to every slider change value!

Simply use the `release` method on the slider

```python
slider.release(function, inputs=[...], outputs=[...], api_name="predict")
```

By [@freddyaboulton](https://github.com/freddyaboulton) in [PR 3353](https://github.com/gradio-app/gradio/pull/3353)

### Dropdown Component Updates

The standard dropdown component now supports searching for choices. Also when `multiselect` is `True`, you can specify `max_choices` to set the maximum number of choices you want the user to be able to select from the dropdown component.

```python
gr.Dropdown(label="Choose your favorite colors", choices=["red", "blue", "green", "yellow", "orange"], multiselect=True, max_choices=2)
```

by [@dawoodkhan82](https://github.com/dawoodkhan82) in [PR 3211](https://github.com/gradio-app/gradio/pull/3211)

### Download button for images 🖼️

Output images will now automatically have a download button displayed to make it easier to save and share
the results of Machine Learning art models.

![download_sketch](https://user-images.githubusercontent.com/41651716/221025113-e693bf41-eabd-42b3-a4f2-26f2708d98fe.gif)

By [@freddyaboulton](https://github.com/freddyaboulton) in [PR 3297](https://github.com/gradio-app/gradio/pull/3297)

- Updated image upload component to accept all image formats, including lossless formats like .webp by [@fienestar](https://github.com/fienestar) in [PR 3225](https://github.com/gradio-app/gradio/pull/3225)
- Adds a disabled mode to the `gr.Button` component by setting `interactive=False` by [@abidlabs](https://github.com/abidlabs) in [PR 3266](https://github.com/gradio-app/gradio/pull/3266) and [PR 3288](https://github.com/gradio-app/gradio/pull/3288)
- Adds visual feedback to the when the Flag button is clicked, by [@abidlabs](https://github.com/abidlabs) in [PR 3289](https://github.com/gradio-app/gradio/pull/3289)
- Adds ability to set `flagging_options` display text and saved flag separately by [@abidlabs](https://github.com/abidlabs) in [PR 3289](https://github.com/gradio-app/gradio/pull/3289)
- Allow the setting of `brush_radius` for the `Image` component both as a default and via `Image.update()` by [@pngwn](https://github.com/pngwn) in [PR 3277](https://github.com/gradio-app/gradio/pull/3277)
- Added `info=` argument to form components to enable extra context provided to users, by [@aliabid94](https://github.com/aliabid94) in [PR 3291](https://github.com/gradio-app/gradio/pull/3291)
- Allow developers to access the username of a logged-in user from the `gr.Request()` object using the `.username` attribute by [@abidlabs](https://github.com/abidlabs) in [PR 3296](https://github.com/gradio-app/gradio/pull/3296)
- Add `preview` option to `Gallery.style` that launches the gallery in preview mode when first loaded by [@freddyaboulton](https://github.com/freddyaboulton) in [PR 3345](https://github.com/gradio-app/gradio/pull/3345)

## Bug Fixes:

- Ensure `mirror_webcam` is always respected by [@pngwn](https://github.com/pngwn) in [PR 3245](https://github.com/gradio-app/gradio/pull/3245)
- Fix issue where updated markdown links were not being opened in a new tab by [@gante](https://github.com/gante) in [PR 3236](https://github.com/gradio-app/gradio/pull/3236)
- API Docs Fixes by [@aliabd](https://github.com/aliabd) in [PR 3287](https://github.com/gradio-app/gradio/pull/3287)
- Added a timeout to queue messages as some demos were experiencing infinitely growing queues from active jobs waiting forever for clients to respond by [@freddyaboulton](https://github.com/freddyaboulton) in [PR 3196](https://github.com/gradio-app/gradio/pull/3196)
- Fixes the height of rendered LaTeX images so that they match the height of surrounding text by [@abidlabs](https://github.com/abidlabs) in [PR 3258](https://github.com/gradio-app/gradio/pull/3258) and in [PR 3276](https://github.com/gradio-app/gradio/pull/3276)
- Fix bug where matplotlib images where always too small on the front end by [@freddyaboulton](https://github.com/freddyaboulton) in [PR 3274](https://github.com/gradio-app/gradio/pull/3274)
- Remove embed's `initial_height` when loading is complete so the embed finds its natural height once it is loaded [@pngwn](https://github.com/pngwn) in [PR 3292](https://github.com/gradio-app/gradio/pull/3292)
- Prevent Sketch from crashing when a default image is provided by [@pngwn](https://github.com/pngwn) in [PR 3277](https://github.com/gradio-app/gradio/pull/3277)
- Respect the `shape` argument on the front end when creating Image Sketches by [@pngwn](https://github.com/pngwn) in [PR 3277](https://github.com/gradio-app/gradio/pull/3277)
- Fix infinite loop caused by setting `Dropdown's` value to be `[]` and adding a change event on the dropdown by [@freddyaboulton](https://github.com/freddyaboulton) in [PR 3295](https://github.com/gradio-app/gradio/pull/3295)
- Fix change event listed twice in image docs by [@aliabd](https://github.com/aliabd) in [PR 3318](https://github.com/gradio-app/gradio/pull/3318)
- Fix bug that cause UI to be vertically centered at all times by [@pngwn](https://github.com/pngwn) in [PR 3336](https://github.com/gradio-app/gradio/pull/3336)
- Fix bug where `height` set in `Gallery.style` was not respected by the front-end by [@freddyaboulton](https://github.com/freddyaboulton) in [PR 3343](https://github.com/gradio-app/gradio/pull/3343)
- Ensure markdown lists are rendered correctly by [@pngwn](https://github.com/pngwn) in [PR 3341](https://github.com/gradio-app/gradio/pull/3341)
- Ensure that the initial empty value for `gr.Dropdown(Multiselect=True)` is an empty list and the initial value for `gr.Dropdown(Multiselect=False)` is an empty string by [@pngwn](https://github.com/pngwn) in [PR 3338](https://github.com/gradio-app/gradio/pull/3338)
- Ensure uploaded images respect the shape property when the canvas is also enabled by [@pngwn](https://github.com/pngwn) in [PR 3351](https://github.com/gradio-app/gradio/pull/3351)
- Ensure that Google Analytics works correctly when gradio apps are created with `analytics_enabled=True` by [@abidlabs](https://github.com/abidlabs) in [PR 3349](https://github.com/gradio-app/gradio/pull/3349)
- Fix bug where files were being re-uploaded after updates by [@freddyaboulton](https://github.com/freddyaboulton) in [PR 3375](https://github.com/gradio-app/gradio/pull/3375)
- Fix error when using backen_fn and custom js at the same time by [@jialeicui](https://github.com/jialeicui) in [PR 3358](https://github.com/gradio-app/gradio/pull/3358)
- Support new embeds for huggingface spaces subdomains by [@pngwn](https://github.com/pngwn) in [PR 3367](https://github.com/gradio-app/gradio/pull/3367)

## Documentation Changes:

- Added the `types` field to the dependency field in the config by [@freddyaboulton](https://github.com/freddyaboulton) in [PR 3315](https://github.com/gradio-app/gradio/pull/3315)
- Gradio Status Page by [@aliabd](https://github.com/aliabd) in [PR 3331](https://github.com/gradio-app/gradio/pull/3331)
- Adds a Guide on setting up a dashboard from Supabase data using the `gr.BarPlot`
  component by [@abidlabs](https://github.com/abidlabs) in [PR 3275](https://github.com/gradio-app/gradio/pull/3275)

## Testing and Infrastructure Changes:

- Adds a script to benchmark the performance of the queue and adds some instructions on how to use it. By [@freddyaboulton](https://github.com/freddyaboulton) and [@abidlabs](https://github.com/abidlabs) in [PR 3272](https://github.com/gradio-app/gradio/pull/3272)
- Flaky python tests no longer cancel non-flaky tests by [@freddyaboulton](https://github.com/freddyaboulton) in [PR 3344](https://github.com/gradio-app/gradio/pull/3344)

## Breaking Changes:

- Chatbot bubble colors can no longer be set by `chatbot.style(color_map=)` by [@aliabid94] in [PR 3370](https://github.com/gradio-app/gradio/pull/3370)

## Full Changelog:

- Fixed comment typo in components.py by [@eltociear](https://github.com/eltociear) in [PR 3235](https://github.com/gradio-app/gradio/pull/3235)
- Cleaned up chatbot ui look and feel by [@aliabid94] in [PR 3370](https://github.com/gradio-app/gradio/pull/3370)

## Contributors Shoutout:

No changes to highlight.

# Version 3.19.1

## New Features:

No changes to highlight.

## Bug Fixes:

- UI fixes including footer and API docs by [@aliabid94](https://github.com/aliabid94) in [PR 3242](https://github.com/gradio-app/gradio/pull/3242)
- Updated image upload component to accept all image formats, including lossless formats like .webp by [@fienestar](https://github.com/fienestar) in [PR 3225](https://github.com/gradio-app/gradio/pull/3225)

## Documentation Changes:

No changes to highlight.

## Testing and Infrastructure Changes:

No changes to highlight.

## Breaking Changes:

No changes to highlight.

## Full Changelog:

- Added backend support for themes by [@aliabid94](https://github.com/aliabid94) in [PR 2931](https://github.com/gradio-app/gradio/pull/2931)
- Added support for button sizes "lg" (default) and "sm".

## Contributors Shoutout:

No changes to highlight.

# Version 3.19.0

## New Features:

### Improved embedding experience

When embedding a spaces-hosted gradio app as a web component, you now get an improved UI linking back to the original space, better error handling and more intelligent load performance. No changes are required to your code to benefit from this enhanced experience; simply upgrade your gradio SDK to the latest version.

![](https://user-images.githubusercontent.com/12937446/219653294-86937632-72c1-4e93-a77c-af705d49382a.png)

This behaviour is configurable. You can disable the info panel at the bottom by passing `info="false"`. You can disable the container entirely by passing `container="false"`.

Error statuses are reported in the UI with an easy way for end-users to report problems to the original space author via the community tab of that Hugginface space:

![](https://user-images.githubusercontent.com/12937446/219655499-88019443-d694-44e7-9e6d-242e19d10a5c.png)

By default, gradio apps are lazy loaded, vastly improving performance when there are several demos on the page. Metadata is loaded ahead of time, but the space will only be loaded and rendered when it is in view.

This behaviour is configurable. You can pass `eager="true"` to load and render the space regardless of whether or not it is currently on the screen.

by [@pngwn](https://github.com/pngwn) in [PR 3205](https://github.com/gradio-app/gradio/pull/3205)

### New `gr.BarPlot` component! 📊

Create interactive bar plots from a high-level interface with `gr.BarPlot`.
No need to remember matplotlib syntax anymore!

Example usage:

```python
import gradio as gr
import pandas as pd

simple = pd.DataFrame({
    'a': ['A', 'B', 'C', 'D', 'E', 'F', 'G', 'H', 'I'],
    'b': [28, 55, 43, 91, 81, 53, 19, 87, 52]
})

with gr.Blocks() as demo:
    gr.BarPlot(
        simple,
        x="a",
        y="b",
        title="Simple Bar Plot with made up data",
        tooltip=['a', 'b'],
    )

demo.launch()
```

By [@freddyaboulton](https://github.com/freddyaboulton) in [PR 3157](https://github.com/gradio-app/gradio/pull/3157)

### Bokeh plots are back! 🌠

Fixed a bug that prevented bokeh plots from being displayed on the front end and extended support for both 2.x and 3.x versions of bokeh!

![image](https://user-images.githubusercontent.com/41651716/219468324-0d82e07f-8fb4-4ff9-b40c-8250b29e45f7.png)

By [@freddyaboulton](https://github.com/freddyaboulton) in [PR 3212](https://github.com/gradio-app/gradio/pull/3212)

## Bug Fixes:

- Adds ability to add a single message from the bot or user side. Ex: specify `None` as the second value in the tuple, to add a single message in the chatbot from the "bot" side.

```python
gr.Chatbot([("Hi, I'm DialoGPT. Try asking me a question.", None)])
```

By [@dawoodkhan82](https://github.com/dawoodkhan82) in [PR 3165](https://github.com/gradio-app/gradio/pull/3165)

- Fixes `gr.utils.delete_none` to only remove props whose values are `None` from the config by [@abidlabs](https://github.com/abidlabs) in [PR 3188](https://github.com/gradio-app/gradio/pull/3188)
- Fix bug where embedded demos were not loading files properly by [@freddyaboulton](https://github.com/freddyaboulton) in [PR 3177](https://github.com/gradio-app/gradio/pull/3177)
- The `change` event is now triggered when users click the 'Clear All' button of the multiselect DropDown component by [@freddyaboulton](https://github.com/freddyaboulton) in [PR 3195](https://github.com/gradio-app/gradio/pull/3195)
- Stops File component from freezing when a large file is uploaded by [@aliabid94](https://github.com/aliabid94) in [PR 3191](https://github.com/gradio-app/gradio/pull/3191)
- Support Chinese pinyin in Dataframe by [@aliabid94](https://github.com/aliabid94) in [PR 3206](https://github.com/gradio-app/gradio/pull/3206)
- The `clear` event is now triggered when images are cleared by [@freddyaboulton](https://github.com/freddyaboulton) in [PR 3218](https://github.com/gradio-app/gradio/pull/3218)
- Fix bug where auth cookies where not sent when connecting to an app via http by [@freddyaboulton](https://github.com/freddyaboulton) in [PR 3223](https://github.com/gradio-app/gradio/pull/3223)
- Ensure latext CSS is always applied in light and dark mode by [@pngwn](https://github.com/pngwn) in [PR 3233](https://github.com/gradio-app/gradio/pull/3233)

## Documentation Changes:

- Sort components in docs by alphabetic order by [@aliabd](https://github.com/aliabd) in [PR 3152](https://github.com/gradio-app/gradio/pull/3152)
- Changes to W&B guide by [@scottire](https://github.com/scottire) in [PR 3153](https://github.com/gradio-app/gradio/pull/3153)
- Keep pnginfo metadata for gallery by [@wfng92](https://github.com/wfng92) in [PR 3150](https://github.com/gradio-app/gradio/pull/3150)
- Add a section on how to run a Gradio app locally [@osanseviero](https://github.com/osanseviero) in [PR 3170](https://github.com/gradio-app/gradio/pull/3170)
- Fixed typos in gradio events function documentation by [@vidalmaxime](https://github.com/vidalmaxime) in [PR 3168](https://github.com/gradio-app/gradio/pull/3168)
- Added an example using Gradio's batch mode with the diffusers library by [@abidlabs](https://github.com/abidlabs) in [PR 3224](https://github.com/gradio-app/gradio/pull/3224)

## Testing and Infrastructure Changes:

No changes to highlight.

## Breaking Changes:

No changes to highlight.

## Full Changelog:

- Fix demos page css and add close demos button by [@aliabd](https://github.com/aliabd) in [PR 3151](https://github.com/gradio-app/gradio/pull/3151)
- Caches temp files from base64 input data by giving them a deterministic path based on the contents of data by [@abidlabs](https://github.com/abidlabs) in [PR 3197](https://github.com/gradio-app/gradio/pull/3197)
- Better warnings (when there is a mismatch between the number of output components and values returned by a function, or when the `File` component or `UploadButton` component includes a `file_types` parameter along with `file_count=="dir"`) by [@abidlabs](https://github.com/abidlabs) in [PR 3194](https://github.com/gradio-app/gradio/pull/3194)
- Raises a `gr.Error` instead of a regular Python error when you use `gr.Interface.load()` to load a model and there's an error querying the HF API by [@abidlabs](https://github.com/abidlabs) in [PR 3194](https://github.com/gradio-app/gradio/pull/3194)
- Fixed gradio share links so that they are persistent and do not reset if network
  connection is disrupted by by [XciD](https://github.com/XciD), [Wauplin](https://github.com/Wauplin), and [@abidlabs](https://github.com/abidlabs) in [PR 3149](https://github.com/gradio-app/gradio/pull/3149) and a follow-up to allow it to work for users upgrading from a previous Gradio version in [PR 3221](https://github.com/gradio-app/gradio/pull/3221)

## Contributors Shoutout:

No changes to highlight.

# Version 3.18.0

## New Features:

### Revamped Stop Button for Interfaces 🛑

If your Interface function is a generator, there used to be a separate `Stop` button displayed next
to the `Submit` button.

We've revamed the `Submit` button so that it turns into a `Stop` button during the generation process.
Clicking on the `Stop` button will cancel the generation and turn it back to a `Submit` button.
The `Stop` button will automatically turn back to a `Submit` button at the end of the generation if you don't use it!

By [@freddyaboulton](https://github.com/freddyaboulton) in [PR 3124](https://github.com/gradio-app/gradio/pull/3124)

### Queue now works with reload mode!

You can now call `queue` on your `demo` outside of the `if __name__ == "__main__"` block and
run the script in reload mode with the `gradio` command.

Any changes to the `app.py` file will be reflected in the webpage automatically and the queue will work
properly!

By [@freddyaboulton](https://github.com/freddyaboulton) in [PR 3089](https://github.com/gradio-app/gradio/pull/3089)

### Allow serving files from additional directories

```python
demo = gr.Interface(...)
demo.launch(
  file_directories=["/var/lib/demo/path/to/resources"]
)
```

By [@maxaudron](https://github.com/maxaudron) in [PR 3075](https://github.com/gradio-app/gradio/pull/3075)

## Bug Fixes:

- Fixes URL resolution on Windows by [@abidlabs](https://github.com/abidlabs) in [PR 3108](https://github.com/gradio-app/gradio/pull/3108)
- Example caching now works with components without a label attribute (e.g. `Column`) by [@abidlabs](https://github.com/abidlabs) in [PR 3123](https://github.com/gradio-app/gradio/pull/3123)
- Ensure the Video component correctly resets the UI state when a new video source is loaded and reduce choppiness of UI by [@pngwn](https://github.com/abidlabs) in [PR 3117](https://github.com/gradio-app/gradio/pull/3117)
- Fixes loading private Spaces by [@abidlabs](https://github.com/abidlabs) in [PR 3068](https://github.com/gradio-app/gradio/pull/3068)
- Added a warning when attempting to launch an `Interface` via the `%%blocks` jupyter notebook magic command by [@freddyaboulton](https://github.com/freddyaboulton) in [PR 3126](https://github.com/gradio-app/gradio/pull/3126)
- Fixes bug where interactive output image cannot be set when in edit mode by [@dawoodkhan82](https://github.com/@dawoodkhan82) in [PR 3135](https://github.com/gradio-app/gradio/pull/3135)
- A share link will automatically be created when running on Sagemaker notebooks so that the front-end is properly displayed by [@abidlabs](https://github.com/abidlabs) in [PR 3137](https://github.com/gradio-app/gradio/pull/3137)
- Fixes a few dropdown component issues; hide checkmark next to options as expected, and keyboard hover is visible by [@dawoodkhan82](https://github.com/dawoodkhan82) in [PR 3145]https://github.com/gradio-app/gradio/pull/3145)
- Fixed bug where example pagination buttons were not visible in dark mode or displayed under the examples table. By [@freddyaboulton](https://github.com/freddyaboulton) in [PR 3144](https://github.com/gradio-app/gradio/pull/3144)
- Fixed bug where the font color of axis labels and titles for native plots did not respond to dark mode preferences. By [@freddyaboulton](https://github.com/freddyaboulton) in [PR 3146](https://github.com/gradio-app/gradio/pull/3146)

## Documentation Changes:

- Added a guide on the 4 kinds of Gradio Interfaces by [@yvrjsharma](https://github.com/yvrjsharma) and [@abidlabs](https://github.com/abidlabs) in [PR 3003](https://github.com/gradio-app/gradio/pull/3003)
- Explained that the parameters in `launch` will not be respected when using reload mode, e.g. `gradio` command by [@freddyaboulton](https://github.com/freddyaboulton) in [PR 3089](https://github.com/gradio-app/gradio/pull/3089)
- Added a demo to show how to set up variable numbers of outputs in Gradio by [@abidlabs](https://github.com/abidlabs) in [PR 3127](https://github.com/gradio-app/gradio/pull/3127)
- Updated docs to reflect that the `equal_height` parameter should be passed to the `.style()` method of `gr.Row()` by [@freddyaboulton](https://github.com/freddyaboulton) in [PR 3125](https://github.com/gradio-app/gradio/pull/3125)

## Testing and Infrastructure Changes:

No changes to highlight.

## Breaking Changes:

No changes to highlight.

## Full Changelog:

- Changed URL of final image for `fake_diffusion` demos by [@freddyaboulton](https://github.com/freddyaboulton) in [PR 3120](https://github.com/gradio-app/gradio/pull/3120)

## Contributors Shoutout:

No changes to highlight.

# Version 3.17.1

## New Features:

### iOS image rotation fixed 🔄

Previously photos uploaded via iOS would be rotated after processing. This has been fixed by [@freddyaboulton](https://github.com/freddyaboulton) in [PR 3089](https://github.com/gradio-app/gradio/pull/3091)

#### Before

![image](https://user-images.githubusercontent.com/41651716/215846507-a36e9d05-1ac2-4867-8ab3-ce045a9415d9.png)

#### After

![image](https://user-images.githubusercontent.com/41651716/215846554-e41773ed-70f0-491a-9952-6a18babf91ef.png)

### Run on Kaggle kernels 🧪

A share link will automatically be created when running on Kaggle kernels (notebooks) so that the front-end is properly displayed.

![image](https://user-images.githubusercontent.com/41651716/216104254-2cf55599-449c-436c-b57e-40f6a83f9eee.png)

By [@freddyaboulton](https://github.com/freddyaboulton) in [PR 3101](https://github.com/gradio-app/gradio/pull/3101)

## Bug Fixes:

- Fix bug where examples were not rendered correctly for demos created with Blocks api that had multiple input compinents by [@freddyaboulton](https://github.com/freddyaboulton) in [PR 3090](https://github.com/gradio-app/gradio/pull/3090)
- Fix change event listener for JSON, HighlightedText, Chatbot by [@aliabid94](https://github.com/aliabid94) in [PR 3095](https://github.com/gradio-app/gradio/pull/3095)
- Fixes bug where video and file change event not working [@tomchang25](https://github.com/tomchang25) in [PR 3098](https://github.com/gradio-app/gradio/pull/3098)
- Fixes bug where static_video play and pause event not working [@tomchang25](https://github.com/tomchang25) in [PR 3098](https://github.com/gradio-app/gradio/pull/3098)
- Fixed `Gallery.style(grid=...)` by by [@aliabd](https://github.com/aliabd) in [PR 3107](https://github.com/gradio-app/gradio/pull/3107)

## Documentation Changes:

- Update chatbot guide to include blocks demo and markdown support section by [@dawoodkhan82](https://github.com/dawoodkhan82) in [PR 3023](https://github.com/gradio-app/gradio/pull/3023)

* Fix a broken link in the Quick Start guide, by [@cakiki](https://github.com/cakiki) in [PR 3109](https://github.com/gradio-app/gradio/pull/3109)
* Better docs navigation on mobile by [@aliabd](https://github.com/aliabd) in [PR 3112](https://github.com/gradio-app/gradio/pull/3112)
* Add a guide on using Gradio with [Comet](https://comet.com/), by [@DN6](https://github.com/DN6/) in [PR 3058](https://github.com/gradio-app/gradio/pull/3058)

## Testing and Infrastructure Changes:

No changes to highlight.

## Breaking Changes:

No changes to highlight.

## Full Changelog:

- Set minimum `markdown-it-py` version to `2.0.0` so that the dollar math plugin is compatible by [@freddyaboulton](https://github.com/freddyaboulton) in [PR 3102](https://github.com/gradio-app/gradio/pull/3102)

## Contributors Shoutout:

No changes to highlight.

# Version 3.17.0

## New Features:

### Extended support for Interface.load! 🏗️

You can now load `image-to-text` and `conversational` pipelines from the hub!

### Image-to-text Demo

```python
io = gr.Interface.load("models/nlpconnect/vit-gpt2-image-captioning",
                       api_key="<optional-api-key>")
io.launch()
```

<img width="1087" alt="image" src="https://user-images.githubusercontent.com/41651716/213260197-dc5d80b4-6e50-4b3a-a764-94980930ac38.png">

### conversational Demo

```python
chatbot = gr.Interface.load("models/microsoft/DialoGPT-medium",
                           api_key="<optional-api-key>")
chatbot.launch()
```

![chatbot_load](https://user-images.githubusercontent.com/41651716/213260220-3eaa25b7-a38b-48c6-adeb-2718bdf297a2.gif)

By [@freddyaboulton](https://github.com/freddyaboulton) in [PR 3011](https://github.com/gradio-app/gradio/pull/3011)

### Download Button added to Model3D Output Component 📥

No need for an additional file output component to enable model3d file downloads anymore. We now added a download button to the model3d component itself.

<img width="739" alt="Screenshot 2023-01-18 at 3 52 45 PM" src="https://user-images.githubusercontent.com/12725292/213294198-5f4fda35-bde7-450c-864f-d5683e7fa29a.png">

By [@dawoodkhan82](https://github.com/dawoodkhan82) in [PR 3014](https://github.com/gradio-app/gradio/pull/3014)

### Fixing Auth on Spaces 🔑

Authentication on spaces works now! Third party cookies must be enabled on your browser to be able
to log in. Some browsers disable third party cookies by default (Safari, Chrome Incognito).

![auth_spaces](https://user-images.githubusercontent.com/41651716/215528417-09538933-0576-4d1d-b3b9-1e877ab01905.gif)

## Bug Fixes:

- Fixes bug where interpretation event was not configured correctly by [@freddyaboulton](https://github.com/freddyaboulton) in [PR 2993](https://github.com/gradio-app/gradio/pull/2993)
- Fix relative import bug in reload mode by [@freddyaboulton](https://github.com/freddyaboulton) in [PR 2992](https://github.com/gradio-app/gradio/pull/2992)
- Fixes bug where png files were not being recognized when uploading images by [@abidlabs](https://github.com/abidlabs) in [PR 3002](https://github.com/gradio-app/gradio/pull/3002)
- Fixes bug where external Spaces could not be loaded and used as functions if they returned files by [@abidlabs](https://github.com/abidlabs) in [PR 3004](https://github.com/gradio-app/gradio/pull/3004)
- Fix bug where file serialization output was not JSON serializable by [@freddyaboulton](https://github.com/freddyaboulton) in [PR 2999](https://github.com/gradio-app/gradio/pull/2999)
- Fixes bug where png files were not being recognized when uploading images by [@abidlabs](https://github.com/abidlabs) in [PR 3002](https://github.com/gradio-app/gradio/pull/3002)
- Fixes bug where temporary uploaded files were not being added to temp sets by [@abidlabs](https://github.com/abidlabs) in [PR 3005](https://github.com/gradio-app/gradio/pull/3005)
- Fixes issue where markdown support in chatbot breaks older demos [@dawoodkhan82](https://github.com/dawoodkhan82) in [PR 3006](https://github.com/gradio-app/gradio/pull/3006)
- Fixes the `/file/` route that was broken in a recent change in [PR 3010](https://github.com/gradio-app/gradio/pull/3010)
- Fix bug where the Image component could not serialize image urls by [@freddyaboulton](https://github.com/freddyaboulton) in [PR 2957](https://github.com/gradio-app/gradio/pull/2957)
- Fix forwarding for guides after SEO renaming by [@aliabd](https://github.com/aliabd) in [PR 3017](https://github.com/gradio-app/gradio/pull/3017)
- Switch all pages on the website to use latest stable gradio by [@aliabd](https://github.com/aliabd) in [PR 3016](https://github.com/gradio-app/gradio/pull/3016)
- Fix bug related to deprecated parameters in `huggingface_hub` for the HuggingFaceDatasetSaver in [PR 3025](https://github.com/gradio-app/gradio/pull/3025)
- Added better support for symlinks in the way absolute paths are resolved by [@abidlabs](https://github.com/abidlabs) in [PR 3037](https://github.com/gradio-app/gradio/pull/3037)
- Fix several minor frontend bugs (loading animation, examples as gallery) frontend [@aliabid94](https://github.com/3026) in [PR 2961](https://github.com/gradio-app/gradio/pull/3026).
- Fixes bug that the chatbot sample code does not work with certain input value by [@petrov826](https://github.com/petrov826) in [PR 3039](https://github.com/gradio-app/gradio/pull/3039).
- Fix shadows for form element and ensure focus styles more visible in dark mode [@pngwn](https://github.com/pngwn) in [PR 3042](https://github.com/gradio-app/gradio/pull/3042).
- Fixed bug where the Checkbox and Dropdown change events were not triggered in response to other component changes by [@freddyaboulton](https://github.com/freddyaboulton) in [PR 3045](https://github.com/gradio-app/gradio/pull/3045)
- Fix bug where the queue was not properly restarted after launching a `closed` app by [@freddyaboulton](https://github.com/freddyaboulton) in [PR 3022](https://github.com/gradio-app/gradio/pull/3022)
- Adding missing embedded components on docs by [@aliabd](https://github.com/aliabd) in [PR 3027](https://github.com/gradio-app/gradio/pull/3027)
- Fixes bug where app would crash if the `file_types` parameter of `gr.File` or `gr.UploadButton` was not a list by [@freddyaboulton](https://github.com/freddyaboulton) in [PR 3048](https://github.com/gradio-app/gradio/pull/3048)
- Ensure CSS mounts correctly regardless of how many Gradio instances are on the page [@pngwn](https://github.com/pngwn) in [PR 3059](https://github.com/gradio-app/gradio/pull/3059).
- Fix bug where input component was not hidden in the frontend for `UploadButton` by [@freddyaboulton](https://github.com/freddyaboulton) in [PR 3053](https://github.com/gradio-app/gradio/pull/3053)
- Fixes issue where after clicking submit or undo, the sketch output wouldn't clear. [@dawoodkhan82](https://github.com/dawoodkhan82) in [PR 3047](https://github.com/gradio-app/gradio/pull/3047)
- Ensure spaces embedded via the web component always use the correct URLs for server requests and change ports for testing to avoid strange collisions when users are working with embedded apps locally by [@pngwn](https://github.com/pngwn) in [PR 3065](https://github.com/gradio-app/gradio/pull/3065)
- Preserve selected image of Gallery through updated by [@freddyaboulton](https://github.com/freddyaboulton) in [PR 3061](https://github.com/gradio-app/gradio/pull/3061)
- Fix bug where auth was not respected on HF spaces by [@freddyaboulton](https://github.com/freddyaboulton) and [@aliabid94](https://github.com/aliabid94) in [PR 3049](https://github.com/gradio-app/gradio/pull/3049)
- Fixes bug where tabs selected attribute not working if manually change tab by [@tomchang25](https://github.com/tomchang25) in [3055](https://github.com/gradio-app/gradio/pull/3055)
- Change chatbot to show dots on progress, and fix bug where chatbot would not stick to bottom in the case of images by [@aliabid94](https://github.com/aliabid94) in [PR 3067](https://github.com/gradio-app/gradio/pull/3079)

## Documentation Changes:

- SEO improvements to guides by[@aliabd](https://github.com/aliabd) in [PR 2915](https://github.com/gradio-app/gradio/pull/2915)
- Use `gr.LinePlot` for the `blocks_kinematics` demo by [@freddyaboulton](https://github.com/freddyaboulton) in [PR 2998](https://github.com/gradio-app/gradio/pull/2998)
- Updated the `interface_series_load` to include some inline markdown code by [@abidlabs](https://github.com/abidlabs) in [PR 3051](https://github.com/gradio-app/gradio/pull/3051)

## Testing and Infrastructure Changes:

- Adds a GitHub action to test if any large files (> 5MB) are present by [@abidlabs](https://github.com/abidlabs) in [PR 3013](https://github.com/gradio-app/gradio/pull/3013)

## Breaking Changes:

No changes to highlight.

## Full Changelog:

- Rewrote frontend using CSS variables for themes by [@pngwn](https://github.com/pngwn) in [PR 2840](https://github.com/gradio-app/gradio/pull/2840)
- Moved telemetry requests to run on background threads by [@abidlabs](https://github.com/abidlabs) in [PR 3054](https://github.com/gradio-app/gradio/pull/3054)

## Contributors Shoutout:

No changes to highlight.

# Version 3.16.2

## New Features:

No changes to highlight.

## Bug Fixes:

- Fixed file upload fails for files with zero size by [@dawoodkhan82](https://github.com/dawoodkhan82) in [PR 2923](https://github.com/gradio-app/gradio/pull/2923)
- Fixed bug where `mount_gradio_app` would not launch if the queue was enabled in a gradio app by [@freddyaboulton](https://github.com/freddyaboulton) in [PR 2939](https://github.com/gradio-app/gradio/pull/2939)
- Fix custom long CSS handling in Blocks by [@anton-l](https://github.com/anton-l) in [PR 2953](https://github.com/gradio-app/gradio/pull/2953)
- Recovers the dropdown change event by [@abidlabs](https://github.com/abidlabs) in [PR 2954](https://github.com/gradio-app/gradio/pull/2954).
- Fix audio file output by [@aliabid94](https://github.com/aliabid94) in [PR 2961](https://github.com/gradio-app/gradio/pull/2961).
- Fixed bug where file extensions of really long files were not kept after download by [@freddyaboulton](https://github.com/freddyaboulton) in [PR 2929](https://github.com/gradio-app/gradio/pull/2929)
- Fix bug where outputs for examples where not being returned by the backend by [@freddyaboulton](https://github.com/freddyaboulton) in [PR 2955](https://github.com/gradio-app/gradio/pull/2955)
- Fix bug in `blocks_plug` demo that prevented switching tabs programmatically with python [@TashaSkyUp](https://github.com/https://github.com/TashaSkyUp) in [PR 2971](https://github.com/gradio-app/gradio/pull/2971).

## Documentation Changes:

No changes to highlight.

## Testing and Infrastructure Changes:

No changes to highlight.

## Breaking Changes:

No changes to highlight.

## Full Changelog:

No changes to highlight.

## Contributors Shoutout:

No changes to highlight.

# Version 3.16.1

## New Features:

No changes to highlight.

## Bug Fixes:

- Fix audio file output by [@aliabid94](https://github.com/aliabid94) in [PR 2950](https://github.com/gradio-app/gradio/pull/2950).

## Documentation Changes:

No changes to highlight.

## Testing and Infrastructure Changes:

No changes to highlight.

## Breaking Changes:

No changes to highlight.

## Full Changelog:

No changes to highlight.

## Contributors Shoutout:

No changes to highlight.

# Version 3.16.0

## New Features:

### Send custom progress updates by adding a `gr.Progress` argument after the input arguments to any function. Example:

```python
def reverse(word, progress=gr.Progress()):
    progress(0, desc="Starting")
    time.sleep(1)
    new_string = ""
    for letter in progress.tqdm(word, desc="Reversing"):
        time.sleep(0.25)
        new_string = letter + new_string
    return new_string

demo = gr.Interface(reverse, gr.Text(), gr.Text())
```

Progress indicator bar by [@aliabid94](https://github.com/aliabid94) in [PR 2750](https://github.com/gradio-app/gradio/pull/2750).

- Added `title` argument to `TabbedInterface` by @MohamedAliRashad in [#2888](https://github.com/gradio-app/gradio/pull/2888)
- Add support for specifying file extensions for `gr.File` and `gr.UploadButton`, using `file_types` parameter (e.g `gr.File(file_count="multiple", file_types=["text", ".json", ".csv"])`) by @dawoodkhan82 in [#2901](https://github.com/gradio-app/gradio/pull/2901)
- Added `multiselect` option to `Dropdown` by @dawoodkhan82 in [#2871](https://github.com/gradio-app/gradio/pull/2871)

### With `multiselect` set to `true` a user can now select multiple options from the `gr.Dropdown` component.

```python
gr.Dropdown(["angola", "pakistan", "canada"], multiselect=True, value=["angola"])
```

<img width="610" alt="Screenshot 2023-01-03 at 4 14 36 PM" src="https://user-images.githubusercontent.com/12725292/210442547-c86975c9-4b4f-4b8e-8803-9d96e6a8583a.png">

## Bug Fixes:

- Fixed bug where an error opening an audio file led to a crash by [@FelixDombek](https://github.com/FelixDombek) in [PR 2898](https://github.com/gradio-app/gradio/pull/2898)
- Fixed bug where setting `default_enabled=False` made it so that the entire queue did not start by [@freddyaboulton](https://github.com/freddyaboulton) in [PR 2876](https://github.com/gradio-app/gradio/pull/2876)
- Fixed bug where csv preview for DataFrame examples would show filename instead of file contents by [@freddyaboulton](https://github.com/freddyaboulton) in [PR 2877](https://github.com/gradio-app/gradio/pull/2877)
- Fixed bug where an error raised after yielding iterative output would not be displayed in the browser by
  [@JaySmithWpg](https://github.com/JaySmithWpg) in [PR 2889](https://github.com/gradio-app/gradio/pull/2889)
- Fixed bug in `blocks_style` demo that was preventing it from launching by [@freddyaboulton](https://github.com/freddyaboulton) in [PR 2890](https://github.com/gradio-app/gradio/pull/2890)
- Fixed bug where files could not be downloaded by [@freddyaboulton](https://github.com/freddyaboulton) in [PR 2926](https://github.com/gradio-app/gradio/pull/2926)
- Fixed bug where cached examples were not displaying properly by [@a-rogalska](https://github.com/a-rogalska) in [PR 2974](https://github.com/gradio-app/gradio/pull/2974)

## Documentation Changes:

- Added a Guide on using Google Sheets to create a real-time dashboard with Gradio's `DataFrame` and `LinePlot` component, by [@abidlabs](https://github.com/abidlabs) in [PR 2816](https://github.com/gradio-app/gradio/pull/2816)
- Add a components - events matrix on the docs by [@aliabd](https://github.com/aliabd) in [PR 2921](https://github.com/gradio-app/gradio/pull/2921)

## Testing and Infrastructure Changes:

- Deployed PRs from forks to spaces by [@freddyaboulton](https://github.com/freddyaboulton) in [PR 2895](https://github.com/gradio-app/gradio/pull/2895)

## Breaking Changes:

No changes to highlight.

## Full Changelog:

- The `default_enabled` parameter of the `Blocks.queue` method has no effect by [@freddyaboulton](https://github.com/freddyaboulton) in [PR 2876](https://github.com/gradio-app/gradio/pull/2876)
- Added typing to several Python files in codebase by [@abidlabs](https://github.com/abidlabs) in [PR 2887](https://github.com/gradio-app/gradio/pull/2887)
- Excluding untracked files from demo notebook check action by [@aliabd](https://github.com/aliabd) in [PR 2897](https://github.com/gradio-app/gradio/pull/2897)
- Optimize images and gifs by [@aliabd](https://github.com/aliabd) in [PR 2922](https://github.com/gradio-app/gradio/pull/2922)
- Updated typing by [@1nF0rmed](https://github.com/1nF0rmed) in [PR 2904](https://github.com/gradio-app/gradio/pull/2904)

## Contributors Shoutout:

- @JaySmithWpg for making their first contribution to gradio!
- @MohamedAliRashad for making their first contribution to gradio!

# Version 3.15.0

## New Features:

Gradio's newest plotting component `gr.LinePlot`! 📈

With this component you can easily create time series visualizations with customizable
appearance for your demos and dashboards ... all without having to know an external plotting library.

For an example of the api see below:

```python
gr.LinePlot(stocks,
            x="date",
            y="price",
            color="symbol",
            color_legend_position="bottom",
            width=600, height=400, title="Stock Prices")
```

![image](https://user-images.githubusercontent.com/41651716/208711646-81ae3745-149b-46a3-babd-0569aecdd409.png)

By [@freddyaboulton](https://github.com/freddyaboulton) in [PR 2807](https://github.com/gradio-app/gradio/pull/2807)

## Bug Fixes:

- Fixed bug where the `examples_per_page` parameter of the `Examples` component was not passed to the internal `Dataset` component by [@freddyaboulton](https://github.com/freddyaboulton) in [PR 2861](https://github.com/gradio-app/gradio/pull/2861)
- Fixes loading Spaces that have components with default values by [@abidlabs](https://github.com/abidlabs) in [PR 2855](https://github.com/gradio-app/gradio/pull/2855)
- Fixes flagging when `allow_flagging="auto"` in `gr.Interface()` by [@abidlabs](https://github.com/abidlabs) in [PR 2695](https://github.com/gradio-app/gradio/pull/2695)
- Fixed bug where passing a non-list value to `gr.CheckboxGroup` would crash the entire app by [@freddyaboulton](https://github.com/freddyaboulton) in [PR 2866](https://github.com/gradio-app/gradio/pull/2866)

## Documentation Changes:

- Added a Guide on using BigQuery with Gradio's `DataFrame` and `ScatterPlot` component,
  by [@abidlabs](https://github.com/abidlabs) in [PR 2794](https://github.com/gradio-app/gradio/pull/2794)

## Testing and Infrastructure Changes:

No changes to highlight.

## Breaking Changes:

No changes to highlight.

## Full Changelog:

- Fixed importing gradio can cause PIL.Image.registered_extensions() to break by `[@aliencaocao](https://github.com/aliencaocao)` in `[PR 2846](https://github.com/gradio-app/gradio/pull/2846)`
- Fix css glitch and navigation in docs by [@aliabd](https://github.com/aliabd) in [PR 2856](https://github.com/gradio-app/gradio/pull/2856)
- Added the ability to set `x_lim`, `y_lim` and legend positions for `gr.ScatterPlot` by [@freddyaboulton](https://github.com/freddyaboulton) in [PR 2807](https://github.com/gradio-app/gradio/pull/2807)
- Remove footers and min-height the correct way by [@aliabd](https://github.com/aliabd) in [PR 2860](https://github.com/gradio-app/gradio/pull/2860)

## Contributors Shoutout:

No changes to highlight.

# Version 3.14.0

## New Features:

### Add Waveform Visual Support to Audio

Adds a `gr.make_waveform()` function that creates a waveform video by combining an audio and an optional background image by [@dawoodkhan82](http://github.com/dawoodkhan82) and [@aliabid94](http://github.com/aliabid94) in [PR 2706](https://github.com/gradio-app/gradio/pull/2706. Helpful for making audio outputs much more shareable.

![waveform screenrecording](https://user-images.githubusercontent.com/7870876/206062396-164a5e71-451a-4fe0-94a7-cbe9269d57e6.gif)

### Allows Every Component to Accept an `every` Parameter

When a component's initial value is a function, the `every` parameter re-runs the function every `every` seconds. By [@abidlabs](https://github.com/abidlabs) in [PR 2806](https://github.com/gradio-app/gradio/pull/2806). Here's a code example:

```py
import gradio as gr

with gr.Blocks() as demo:
    df = gr.DataFrame(run_query, every=60*60)

demo.queue().launch()
```

## Bug Fixes:

- Fixed issue where too many temporary files were created, all with randomly generated
  filepaths. Now fewer temporary files are created and are assigned a path that is a
  hash based on the file contents by [@abidlabs](https://github.com/abidlabs) in [PR 2758](https://github.com/gradio-app/gradio/pull/2758)

## Documentation Changes:

No changes to highlight.

## Testing and Infrastructure Changes:

No changes to highlight.

## Breaking Changes:

No changes to highlight.

## Full Changelog:

No changes to highlight.

## Contributors Shoutout:

No changes to highlight.

# Version 3.13.2

## New Features:

No changes to highlight.

## Bug Fixes:

\*No changes to highlight.

-

## Documentation Changes:

- Improves documentation of several queuing-related parameters by [@abidlabs](https://github.com/abidlabs) in [PR 2825](https://github.com/gradio-app/gradio/pull/2825)

## Testing and Infrastructure Changes:

- Remove h11 pinning by [@ecederstrand](<[https://github.com/abidlabs](https://github.com/ecederstrand)>) in [PR 2820](<[https://github.com/gradio-app/gradio/pull/2808](https://github.com/gradio-app/gradio/pull/2820)>)

## Breaking Changes:

No changes to highlight.

## Full Changelog:

No changes to highlight.

## Contributors Shoutout:

No changes to highlight.

# Version 3.13.1

## New Features:

### New Shareable Links

Replaces tunneling logic based on ssh port-forwarding to that based on `frp` by [XciD](https://github.com/XciD) and [Wauplin](https://github.com/Wauplin) in [PR 2509](https://github.com/gradio-app/gradio/pull/2509)

You don't need to do anything differently, but when you set `share=True` in `launch()`,
you'll get this message and a public link that look a little bit different:

```bash
Setting up a public link... we have recently upgraded the way public links are generated. If you encounter any problems, please downgrade to gradio version 3.13.0
.
Running on public URL: https://bec81a83-5b5c-471e.gradio.live
```

These links are a more secure and scalable way to create shareable demos!

## Bug Fixes:

- Allows `gr.Dataframe()` to take a `pandas.DataFrame` that includes numpy array and other types as its initial value, by [@abidlabs](https://github.com/abidlabs) in [PR 2804](https://github.com/gradio-app/gradio/pull/2804)
- Add `altair` to requirements.txt by [@freddyaboulton](https://github.com/freddyaboulton) in [PR 2811](https://github.com/gradio-app/gradio/pull/2811)
- Added aria-labels to icon buttons that are built into UI components by [@emilyuhde](http://github.com/emilyuhde) in [PR 2791](https://github.com/gradio-app/gradio/pull/2791)

## Documentation Changes:

- Fixed some typos in the "Plot Component for Maps" guide by [@freddyaboulton](https://github.com/freddyaboulton) in [PR 2811](https://github.com/gradio-app/gradio/pull/2811)

## Testing and Infrastructure Changes:

- Fixed test for IP address by [@abidlabs](https://github.com/abidlabs) in [PR 2808](https://github.com/gradio-app/gradio/pull/2808)

## Breaking Changes:

No changes to highlight.

## Full Changelog:

- Fixed typo in parameter `visible` in classes in `templates.py` by [@abidlabs](https://github.com/abidlabs) in [PR 2805](https://github.com/gradio-app/gradio/pull/2805)
- Switched external service for getting IP address from `https://api.ipify.org` to `https://checkip.amazonaws.com/` by [@abidlabs](https://github.com/abidlabs) in [PR 2810](https://github.com/gradio-app/gradio/pull/2810)

## Contributors Shoutout:

No changes to highlight.

- Fixed typo in parameter `visible` in classes in `templates.py` by [@abidlabs](https://github.com/abidlabs) in [PR 2805](https://github.com/gradio-app/gradio/pull/2805)
- Switched external service for getting IP address from `https://api.ipify.org` to `https://checkip.amazonaws.com/` by [@abidlabs](https://github.com/abidlabs) in [PR 2810](https://github.com/gradio-app/gradio/pull/2810)

# Version 3.13.0

## New Features:

### Scatter plot component

It is now possible to create a scatter plot natively in Gradio!

The `gr.ScatterPlot` component accepts a pandas dataframe and some optional configuration parameters
and will automatically create a plot for you!

This is the first of many native plotting components in Gradio!

For an example of how to use `gr.ScatterPlot` see below:

```python
import gradio as gr
from vega_datasets import data

cars = data.cars()

with gr.Blocks() as demo:
    gr.ScatterPlot(show_label=False,
                   value=cars,
                   x="Horsepower",
                   y="Miles_per_Gallon",
                   color="Origin",
                   tooltip="Name",
                   title="Car Data",
                   y_title="Miles per Gallon",
                   color_legend_title="Origin of Car").style(container=False)

demo.launch()
```

<img width="404" alt="image" src="https://user-images.githubusercontent.com/41651716/206737726-4c4da5f0-dee8-4f0a-b1e1-e2b75c4638e9.png">

By [@freddyaboulton](https://github.com/freddyaboulton) in [PR 2764](https://github.com/gradio-app/gradio/pull/2764)

### Support for altair plots

The `Plot` component can now accept altair plots as values!
Simply return an altair plot from your event listener and gradio will display it in the front-end.
See the example below:

```python
import gradio as gr
import altair as alt
from vega_datasets import data

cars = data.cars()
chart = (
    alt.Chart(cars)
    .mark_point()
    .encode(
        x="Horsepower",
        y="Miles_per_Gallon",
        color="Origin",
    )
)

with gr.Blocks() as demo:
    gr.Plot(value=chart)
demo.launch()
```

<img width="1366" alt="image" src="https://user-images.githubusercontent.com/41651716/204660697-f994316f-5ca7-4e8a-93bc-eb5e0d556c91.png">

By [@freddyaboulton](https://github.com/freddyaboulton) in [PR 2741](https://github.com/gradio-app/gradio/pull/2741)

### Set the background color of a Label component

The `Label` component now accepts a `color` argument by [@freddyaboulton](https://github.com/freddyaboulton) in [PR 2736](https://github.com/gradio-app/gradio/pull/2736).
The `color` argument should either be a valid css color name or hexadecimal string.
You can update the color with `gr.Label.update`!

This lets you create Alert and Warning boxes with the `Label` component. See below:

```python
import gradio as gr
import random

def update_color(value):
    if value < 0:
        # This is bad so use red
        return "#FF0000"
    elif 0 <= value <= 20:
        # Ok but pay attention (use orange)
        return "#ff9966"
    else:
        # Nothing to worry about
        return None

def update_value():
    choice = random.choice(['good', 'bad', 'so-so'])
    color = update_color(choice)
    return gr.Label.update(value=choice, color=color)


with gr.Blocks() as demo:
    label = gr.Label(value=-10)
    demo.load(lambda: update_value(), inputs=None, outputs=[label], every=1)
demo.queue().launch()
```

![label_bg_color_update](https://user-images.githubusercontent.com/41651716/204400372-80e53857-f26f-4a38-a1ae-1acadff75e89.gif)

### Add Brazilian Portuguese translation

Add Brazilian Portuguese translation (pt-BR.json) by [@pstwh](http://github.com/pstwh) in [PR 2753](https://github.com/gradio-app/gradio/pull/2753):

<img width="951" alt="image" src="https://user-images.githubusercontent.com/1778297/206615305-4c52031e-3f7d-4df2-8805-a79894206911.png">

## Bug Fixes:

- Fixed issue where image thumbnails were not showing when an example directory was provided
  by [@abidlabs](https://github.com/abidlabs) in [PR 2745](https://github.com/gradio-app/gradio/pull/2745)
- Fixed bug loading audio input models from the hub by [@freddyaboulton](https://github.com/freddyaboulton) in [PR 2779](https://github.com/gradio-app/gradio/pull/2779).
- Fixed issue where entities were not merged when highlighted text was generated from the
  dictionary inputs [@payoto](https://github.com/payoto) in [PR 2767](https://github.com/gradio-app/gradio/pull/2767)
- Fixed bug where generating events did not finish running even if the websocket connection was closed by [@freddyaboulton](https://github.com/freddyaboulton) in [PR 2783](https://github.com/gradio-app/gradio/pull/2783).

## Documentation Changes:

No changes to highlight.

## Testing and Infrastructure Changes:

No changes to highlight.

## Breaking Changes:

No changes to highlight.

## Full Changelog:

- Images in the chatbot component are now resized if they exceed a max width by [@abidlabs](https://github.com/abidlabs) in [PR 2748](https://github.com/gradio-app/gradio/pull/2748)
- Missing parameters have been added to `gr.Blocks().load()` by [@abidlabs](https://github.com/abidlabs) in [PR 2755](https://github.com/gradio-app/gradio/pull/2755)
- Deindex share URLs from search by [@aliabd](https://github.com/aliabd) in [PR 2772](https://github.com/gradio-app/gradio/pull/2772)
- Redirect old links and fix broken ones by [@aliabd](https://github.com/aliabd) in [PR 2774](https://github.com/gradio-app/gradio/pull/2774)

## Contributors Shoutout:

No changes to highlight.

# Version 3.12.0

## New Features:

### The `Chatbot` component now supports a subset of Markdown (including bold, italics, code, images)

You can now pass in some Markdown to the Chatbot component and it will show up,
meaning that you can pass in images as well! by [@abidlabs](https://github.com/abidlabs) in [PR 2731](https://github.com/gradio-app/gradio/pull/2731)

Here's a simple example that references a local image `lion.jpg` that is in the same
folder as the Python script:

```py
import gradio as gr

with gr.Blocks() as demo:
    gr.Chatbot([("hi", "hello **abubakar**"), ("![](/file=lion.jpg)", "cool pic")])

demo.launch()
```

![Alt text](https://user-images.githubusercontent.com/1778297/204357455-5c1a4002-eee7-479d-9a1e-ba2c12522723.png)

To see a more realistic example, see the new demo `/demo/chatbot_multimodal/run.py`.

### Latex support

Added mathtext (a subset of latex) support to gr.Markdown. Added by [@kashif](https://github.com/kashif) and [@aliabid94](https://github.com/aliabid94) in [PR 2696](https://github.com/gradio-app/gradio/pull/2696).

Example of how it can be used:

```python
gr.Markdown(
    r"""
    # Hello World! $\frac{\sqrt{x + y}}{4}$ is today's lesson.
    """)
```

### Update Accordion properties from the backend

You can now update the Accordion `label` and `open` status with `gr.Accordion.update` by [@freddyaboulton](https://github.com/freddyaboulton) in [PR 2690](https://github.com/gradio-app/gradio/pull/2690)

```python
import gradio as gr

with gr.Blocks() as demo:
    with gr.Accordion(label="Open for greeting", open=False) as accordion:
        gr.Textbox("Hello!")
    open_btn = gr.Button(value="Open Accordion")
    close_btn = gr.Button(value="Close Accordion")
    open_btn.click(
        lambda: gr.Accordion.update(open=True, label="Open Accordion"),
        inputs=None,
        outputs=[accordion],
    )
    close_btn.click(
        lambda: gr.Accordion.update(open=False, label="Closed Accordion"),
        inputs=None,
        outputs=[accordion],
    )
demo.launch()
```

![update_accordion](https://user-images.githubusercontent.com/41651716/203164176-b102eae3-babe-4986-ae30-3ab4f400cedc.gif)

## Bug Fixes:

- Fixed bug where requests timeout is missing from utils.version_check() by [@yujiehecs](https://github.com/yujiehecs) in [PR 2729](https://github.com/gradio-app/gradio/pull/2729)
- Fixed bug where so that the `File` component can properly preprocess files to "binary" byte-string format by [CoffeeVampir3](https://github.com/CoffeeVampir3) in [PR 2727](https://github.com/gradio-app/gradio/pull/2727)
- Fixed bug to ensure that filenames are less than 200 characters even for non-English languages by [@SkyTNT](https://github.com/SkyTNT) in [PR 2685](https://github.com/gradio-app/gradio/pull/2685)

## Documentation Changes:

- Performance improvements to docs on mobile by [@aliabd](https://github.com/aliabd) in [PR 2730](https://github.com/gradio-app/gradio/pull/2730)

## Testing and Infrastructure Changes:

No changes to highlight.

## Breaking Changes:

No changes to highlight.

## Full Changelog:

- Make try examples button more prominent by [@aliabd](https://github.com/aliabd) in [PR 2705](https://github.com/gradio-app/gradio/pull/2705)
- Fix id clashes in docs by [@aliabd](https://github.com/aliabd) in [PR 2713](https://github.com/gradio-app/gradio/pull/2713)
- Fix typos in guide docs by [@andridns](https://github.com/andridns) in [PR 2722](https://github.com/gradio-app/gradio/pull/2722)
- Add option to `include_audio` in Video component. When `True`, for `source="webcam"` this will record audio and video, for `source="upload"` this will retain the audio in an uploaded video by [@mandargogate](https://github.com/MandarGogate) in [PR 2721](https://github.com/gradio-app/gradio/pull/2721)

## Contributors Shoutout:

- [@andridns](https://github.com/andridns) made their first contribution in [PR 2722](https://github.com/gradio-app/gradio/pull/2722)!

# Version 3.11.0

## New Features:

### Upload Button

There is now a new component called the `UploadButton` which is a file upload component but in button form! You can also specify what file types it should accept in the form of a list (ex: `image`, `video`, `audio`, `text`, or generic `file`). Added by [@dawoodkhan82](https://github.com/dawoodkhan82) in [PR 2591](https://github.com/gradio-app/gradio/pull/2591).

Example of how it can be used:

```python
import gradio as gr

def upload_file(files):
    file_paths = [file.name for file in files]
    return file_paths

with gr.Blocks() as demo:
    file_output = gr.File()
    upload_button = gr.UploadButton("Click to Upload a File", file_types=["image", "video"], file_count="multiple")
    upload_button.upload(upload_file, upload_button, file_output)

demo.launch()
```

### Revamped API documentation page

New API Docs page with in-browser playground and updated aesthetics. [@gary149](https://github.com/gary149) in [PR 2652](https://github.com/gradio-app/gradio/pull/2652)

### Revamped Login page

Previously our login page had its own CSS, had no dark mode, and had an ugly json message on the wrong credentials. Made the page more aesthetically consistent, added dark mode support, and a nicer error message. [@aliabid94](https://github.com/aliabid94) in [PR 2684](https://github.com/gradio-app/gradio/pull/2684)

### Accessing the Requests Object Directly

You can now access the Request object directly in your Python function by [@abidlabs](https://github.com/abidlabs) in [PR 2641](https://github.com/gradio-app/gradio/pull/2641). This means that you can access request headers, the client IP address, and so on. In order to use it, add a parameter to your function and set its type hint to be `gr.Request`. Here's a simple example:

```py
import gradio as gr

def echo(name, request: gr.Request):
    if request:
        print("Request headers dictionary:", request.headers)
        print("IP address:", request.client.host)
    return name

io = gr.Interface(echo, "textbox", "textbox").launch()
```

## Bug Fixes:

- Fixed bug that limited files from being sent over websockets to 16MB. The new limit
  is now 1GB by [@abidlabs](https://github.com/abidlabs) in [PR 2709](https://github.com/gradio-app/gradio/pull/2709)

## Documentation Changes:

- Updated documentation for embedding Gradio demos on Spaces as web components by
  [@julien-c](https://github.com/julien-c) in [PR 2698](https://github.com/gradio-app/gradio/pull/2698)
- Updated IFrames in Guides to use the host URL instead of the Space name to be consistent with the new method for embedding Spaces, by
  [@julien-c](https://github.com/julien-c) in [PR 2692](https://github.com/gradio-app/gradio/pull/2692)
- Colab buttons on every demo in the website! Just click open in colab, and run the demo there.

https://user-images.githubusercontent.com/9021060/202878400-cb16ed47-f4dd-4cb0-b2f0-102a9ff64135.mov

## Testing and Infrastructure Changes:

No changes to highlight.

## Breaking Changes:

No changes to highlight.

## Full Changelog:

- Better warnings and error messages for `gr.Interface.load()` by [@abidlabs](https://github.com/abidlabs) in [PR 2694](https://github.com/gradio-app/gradio/pull/2694)
- Add open in colab buttons to demos in docs and /demos by [@aliabd](https://github.com/aliabd) in [PR 2608](https://github.com/gradio-app/gradio/pull/2608)
- Apply different formatting for the types in component docstrings by [@aliabd](https://github.com/aliabd) in [PR 2707](https://github.com/gradio-app/gradio/pull/2707)

## Contributors Shoutout:

No changes to highlight.

# Version 3.10.1

## New Features:

No changes to highlight.

## Bug Fixes:

- Passes kwargs into `gr.Interface.load()` by [@abidlabs](https://github.com/abidlabs) in [PR 2669](https://github.com/gradio-app/gradio/pull/2669)

## Documentation Changes:

No changes to highlight.

## Testing and Infrastructure Changes:

No changes to highlight.

## Breaking Changes:

No changes to highlight.

## Full Changelog:

- Clean up printed statements in Embedded Colab Mode by [@aliabid94](https://github.com/aliabid94) in [PR 2612](https://github.com/gradio-app/gradio/pull/2612)

## Contributors Shoutout:

No changes to highlight.

# Version 3.10.0

- Add support for `'password'` and `'email'` types to `Textbox`. [@pngwn](https://github.com/pngwn) in [PR 2653](https://github.com/gradio-app/gradio/pull/2653)
- `gr.Textbox` component will now raise an exception if `type` is not "text", "email", or "password" [@pngwn](https://github.com/pngwn) in [PR 2653](https://github.com/gradio-app/gradio/pull/2653). This will cause demos using the deprecated `gr.Textbox(type="number")` to raise an exception.

## Bug Fixes:

- Updated the minimum FastApi used in tests to version 0.87 by [@freddyaboulton](https://github.com/freddyaboulton) in [PR 2647](https://github.com/gradio-app/gradio/pull/2647)
- Fixed bug where interfaces with examples could not be loaded with `gr.Interface.load` by [@freddyaboulton](https://github.com/freddyaboulton) [PR 2640](https://github.com/gradio-app/gradio/pull/2640)
- Fixed bug where the `interactive` property of a component could not be updated by [@freddyaboulton](https://github.com/freddyaboulton) in [PR 2639](https://github.com/gradio-app/gradio/pull/2639)
- Fixed bug where some URLs were not being recognized as valid URLs and thus were not
  loading correctly in various components by [@abidlabs](https://github.com/abidlabs) in [PR 2659](https://github.com/gradio-app/gradio/pull/2659)

## Documentation Changes:

- Fix some typos in the embedded demo names in "05_using_blocks_like_functions.md" by [@freddyaboulton](https://github.com/freddyaboulton) in [PR 2656](https://github.com/gradio-app/gradio/pull/2656)

## Testing and Infrastructure Changes:

No changes to highlight.

## Breaking Changes:

No changes to highlight.

## Full Changelog:

- Add support for `'password'` and `'email'` types to `Textbox`. [@pngwn](https://github.com/pngwn) in [PR 2653](https://github.com/gradio-app/gradio/pull/2653)

## Contributors Shoutout:

No changes to highlight.

# Version 3.9.1

## New Features:

No changes to highlight.

## Bug Fixes:

- Only set a min height on md and html when loading by [@pngwn](https://github.com/pngwn) in [PR 2623](https://github.com/gradio-app/gradio/pull/2623)

## Documentation Changes:

- See docs for the latest gradio commit to main as well the latest pip release:

![main-vs-pip](https://user-images.githubusercontent.com/9021060/199607887-aab1ae4e-a070-4527-966d-024397abe15b.gif)

- Modified the "Connecting To a Database Guide" to use `pd.read_sql` as opposed to low-level postgres connector by [@freddyaboulton](https://github.com/freddyaboulton) in [PR 2604](https://github.com/gradio-app/gradio/pull/2604)

## Testing and Infrastructure Changes:

No changes to highlight.

## Breaking Changes:

No changes to highlight.

## Full Changelog:

- Dropdown for seeing docs as latest or main by [@aliabd](https://github.com/aliabd) in [PR 2544](https://github.com/gradio-app/gradio/pull/2544)
- Allow `gr.Templates` to accept parameters to override the defaults by [@abidlabs](https://github.com/abidlabs) in [PR 2600](https://github.com/gradio-app/gradio/pull/2600)
- Components now throw a `ValueError()` if constructed with invalid parameters for `type` or `source` (for components that take those parameters) in [PR 2610](https://github.com/gradio-app/gradio/pull/2610)
- Allow auth with using queue by [@GLGDLY](https://github.com/GLGDLY) in [PR 2611](https://github.com/gradio-app/gradio/pull/2611)

## Contributors Shoutout:

No changes to highlight.

# Version 3.9

## New Features:

- Gradio is now embedded directly in colab without requiring the share link by [@aliabid94](https://github.com/aliabid94) in [PR 2455](https://github.com/gradio-app/gradio/pull/2455)

### Calling functions by api_name in loaded apps

When you load an upstream app with `gr.Blocks.load`, you can now specify which fn
to call with the `api_name` parameter.

```python
import gradio as gr
english_translator = gr.Blocks.load(name="spaces/gradio/english-translator")
german = english_translator("My name is Freddy", api_name='translate-to-german')
```

The `api_name` parameter will take precedence over the `fn_index` parameter.

## Bug Fixes:

- Fixed bug where None could not be used for File,Model3D, and Audio examples by [@freddyaboulton](https://github.com/freddyaboulton) in [PR 2588](https://github.com/gradio-app/gradio/pull/2588)
- Fixed links in Plotly map guide + demo by [@dawoodkhan82](https://github.com/dawoodkhan82) in [PR 2578](https://github.com/gradio-app/gradio/pull/2578)
- `gr.Blocks.load()` now correctly loads example files from Spaces [@abidlabs](https://github.com/abidlabs) in [PR 2594](https://github.com/gradio-app/gradio/pull/2594)
- Fixed bug when image clear started upload dialog [@mezotaken](https://github.com/mezotaken) in [PR 2577](https://github.com/gradio-app/gradio/pull/2577)

## Documentation Changes:

- Added a Guide on how to configure the queue for maximum performance by [@abidlabs](https://github.com/abidlabs) in [PR 2558](https://github.com/gradio-app/gradio/pull/2558)

## Testing and Infrastructure Changes:

No changes to highlight.

## Breaking Changes:

No changes to highlight.

## Full Changelog:

- Add `api_name` to `Blocks.__call__` by [@freddyaboulton](https://github.com/freddyaboulton) in [PR 2593](https://github.com/gradio-app/gradio/pull/2593)
- Update queue with using deque & update requirements by [@GLGDLY](https://github.com/GLGDLY) in [PR 2428](https://github.com/gradio-app/gradio/pull/2428)

## Contributors Shoutout:

No changes to highlight.

# Version 3.8.2

## Bug Fixes:

- Ensure gradio apps embedded via spaces use the correct endpoint for predictions. [@pngwn](https://github.com/pngwn) in [PR 2567](https://github.com/gradio-app/gradio/pull/2567)
- Ensure gradio apps embedded via spaces use the correct websocket protocol. [@pngwn](https://github.com/pngwn) in [PR 2571](https://github.com/gradio-app/gradio/pull/2571)

## New Features:

### Running Events Continuously

Gradio now supports the ability to run an event continuously on a fixed schedule. To use this feature,
pass `every=# of seconds` to the event definition. This will run the event every given number of seconds!

This can be used to:

- Create live visualizations that show the most up to date data
- Refresh the state of the frontend automatically in response to changes in the backend

Here is an example of a live plot that refreshes every half second:

```python
import math
import gradio as gr
import plotly.express as px
import numpy as np


plot_end = 2 * math.pi


def get_plot(period=1):
    global plot_end
    x = np.arange(plot_end - 2 * math.pi, plot_end, 0.02)
    y = np.sin(2*math.pi*period * x)
    fig = px.line(x=x, y=y)
    plot_end += 2 * math.pi
    return fig


with gr.Blocks() as demo:
    with gr.Row():
        with gr.Column():
            gr.Markdown("Change the value of the slider to automatically update the plot")
            period = gr.Slider(label="Period of plot", value=1, minimum=0, maximum=10, step=1)
            plot = gr.Plot(label="Plot (updates every half second)")

    dep = demo.load(get_plot, None, plot, every=0.5)
    period.change(get_plot, period, plot, every=0.5, cancels=[dep])

demo.queue().launch()
```

![live_demo](https://user-images.githubusercontent.com/41651716/198357377-633ce460-4e31-47bd-8202-1440cdd6fe19.gif)

## Bug Fixes:

No changes to highlight.

## Documentation Changes:

- Explained how to set up `queue` and `auth` when working with reload mode by by [@freddyaboulton](https://github.com/freddyaboulton) in [PR 3089](https://github.com/gradio-app/gradio/pull/3089)

## Testing and Infrastructure Changes:

No changes to highlight.

## Breaking Changes:

No changes to highlight.

## Full Changelog:

- Allows loading private Spaces by passing an an `api_key` to `gr.Interface.load()`
  by [@abidlabs](https://github.com/abidlabs) in [PR 2568](https://github.com/gradio-app/gradio/pull/2568)

## Contributors Shoutout:

No changes to highlight.

# Version 3.8

## New Features:

- Allows event listeners to accept a single dictionary as its argument, where the keys are the components and the values are the component values. This is set by passing the input components in the event listener as a set instead of a list. [@aliabid94](https://github.com/aliabid94) in [PR 2550](https://github.com/gradio-app/gradio/pull/2550)

## Bug Fixes:

- Fix whitespace issue when using plotly. [@dawoodkhan82](https://github.com/dawoodkhan82) in [PR 2548](https://github.com/gradio-app/gradio/pull/2548)
- Apply appropriate alt text to all gallery images. [@camenduru](https://github.com/camenduru) in [PR 2358](https://github.com/gradio-app/gradio/pull/2538)
- Removed erroneous tkinter import in gradio.blocks by [@freddyaboulton](https://github.com/freddyaboulton) in [PR 2555](https://github.com/gradio-app/gradio/pull/2555)

## Documentation Changes:

No changes to highlight.

## Testing and Infrastructure Changes:

No changes to highlight.

## Breaking Changes:

No changes to highlight.

## Full Changelog:

- Added the `every` keyword to event listeners that runs events on a fixed schedule by [@freddyaboulton](https://github.com/freddyaboulton) in [PR 2512](https://github.com/gradio-app/gradio/pull/2512)
- Fix whitespace issue when using plotly. [@dawoodkhan82](https://github.com/dawoodkhan82) in [PR 2548](https://github.com/gradio-app/gradio/pull/2548)
- Apply appropriate alt text to all gallery images. [@camenduru](https://github.com/camenduru) in [PR 2358](https://github.com/gradio-app/gradio/pull/2538)

## Contributors Shoutout:

No changes to highlight.

# Version 3.7

## New Features:

### Batched Functions

Gradio now supports the ability to pass _batched_ functions. Batched functions are just
functions which take in a list of inputs and return a list of predictions.

For example, here is a batched function that takes in two lists of inputs (a list of
words and a list of ints), and returns a list of trimmed words as output:

```py
import time

def trim_words(words, lens):
    trimmed_words = []
    time.sleep(5)
    for w, l in zip(words, lens):
        trimmed_words.append(w[:l])
    return [trimmed_words]
```

The advantage of using batched functions is that if you enable queuing, the Gradio
server can automatically _batch_ incoming requests and process them in parallel,
potentially speeding up your demo. Here's what the Gradio code looks like (notice
the `batch=True` and `max_batch_size=16` -- both of these parameters can be passed
into event triggers or into the `Interface` class)

```py
import gradio as gr

with gr.Blocks() as demo:
    with gr.Row():
        word = gr.Textbox(label="word", value="abc")
        leng = gr.Number(label="leng", precision=0, value=1)
        output = gr.Textbox(label="Output")
    with gr.Row():
        run = gr.Button()

    event = run.click(trim_words, [word, leng], output, batch=True, max_batch_size=16)

demo.queue()
demo.launch()
```

In the example above, 16 requests could be processed in parallel (for a total inference
time of 5 seconds), instead of each request being processed separately (for a total
inference time of 80 seconds).

### Upload Event

`Video`, `Audio`, `Image`, and `File` components now support a `upload()` event that is triggered when a user uploads a file into any of these components.

Example usage:

```py
import gradio as gr

with gr.Blocks() as demo:
    with gr.Row():
        input_video = gr.Video()
        output_video = gr.Video()

     # Clears the output video when an input video is uploaded
    input_video.upload(lambda : None, None, output_video)
```

## Bug Fixes:

- Fixes issue where plotly animations, interactivity, titles, legends, were not working properly. [@dawoodkhan82](https://github.com/dawoodkhan82) in [PR 2486](https://github.com/gradio-app/gradio/pull/2486)
- Prevent requests to the `/api` endpoint from skipping the queue if the queue is enabled for that event by [@freddyaboulton](https://github.com/freddyaboulton) in [PR 2493](https://github.com/gradio-app/gradio/pull/2493)
- Fixes a bug with `cancels` in event triggers so that it works properly if multiple
  Blocks are rendered by [@abidlabs](https://github.com/abidlabs) in [PR 2530](https://github.com/gradio-app/gradio/pull/2530)
- Prevent invalid targets of events from crashing the whole application. [@pngwn](https://github.com/pngwn) in [PR 2534](https://github.com/gradio-app/gradio/pull/2534)
- Properly dequeue cancelled events when multiple apps are rendered by [@freddyaboulton](https://github.com/freddyaboulton) in [PR 2540](https://github.com/gradio-app/gradio/pull/2540)

## Documentation Changes:

- Added an example interactive dashboard to the "Tabular & Plots" section of the Demos page by [@freddyaboulton](https://github.com/freddyaboulton) in [PR 2508](https://github.com/gradio-app/gradio/pull/2508)

## Testing and Infrastructure Changes:

No changes to highlight.

## Breaking Changes:

No changes to highlight.

## Full Changelog:

- Fixes the error message if a user builds Gradio locally and tries to use `share=True` by [@abidlabs](https://github.com/abidlabs) in [PR 2502](https://github.com/gradio-app/gradio/pull/2502)
- Allows the render() function to return self by [@Raul9595](https://github.com/Raul9595) in [PR 2514](https://github.com/gradio-app/gradio/pull/2514)
- Fixes issue where plotly animations, interactivity, titles, legends, were not working properly. [@dawoodkhan82](https://github.com/dawoodkhan82) in [PR 2486](https://github.com/gradio-app/gradio/pull/2486)
- Gradio now supports batched functions by [@abidlabs](https://github.com/abidlabs) in [PR 2218](https://github.com/gradio-app/gradio/pull/2218)
- Add `upload` event for `Video`, `Audio`, `Image`, and `File` components [@dawoodkhan82](https://github.com/dawoodkhan82) in [PR 2448](https://github.com/gradio-app/gradio/pull/2456)
- Changes websocket path for Spaces as it is no longer necessary to have a different URL for websocket connections on Spaces by [@abidlabs](https://github.com/abidlabs) in [PR 2528](https://github.com/gradio-app/gradio/pull/2528)
- Clearer error message when events are defined outside of a Blocks scope, and a warning if you
  try to use `Series` or `Parallel` with `Blocks` by [@abidlabs](https://github.com/abidlabs) in [PR 2543](https://github.com/gradio-app/gradio/pull/2543)
- Adds support for audio samples that are in `float64`, `float16`, or `uint16` formats by [@abidlabs](https://github.com/abidlabs) in [PR 2545](https://github.com/gradio-app/gradio/pull/2545)

## Contributors Shoutout:

No changes to highlight.

# Version 3.6

## New Features:

### Cancelling Running Events

Running events can be cancelled when other events are triggered! To test this feature, pass the `cancels` parameter to the event listener.
For this feature to work, the queue must be enabled.

![cancel_on_change_rl](https://user-images.githubusercontent.com/41651716/195952623-61a606bd-e82b-4e1a-802e-223154cb8727.gif)

Code:

```python
import time
import gradio as gr

def fake_diffusion(steps):
    for i in range(steps):
        time.sleep(1)
        yield str(i)

def long_prediction(*args, **kwargs):
    time.sleep(10)
    return 42


with gr.Blocks() as demo:
    with gr.Row():
        with gr.Column():
            n = gr.Slider(1, 10, value=9, step=1, label="Number Steps")
            run = gr.Button()
            output = gr.Textbox(label="Iterative Output")
            stop = gr.Button(value="Stop Iterating")
        with gr.Column():
            prediction = gr.Number(label="Expensive Calculation")
            run_pred = gr.Button(value="Run Expensive Calculation")
        with gr.Column():
            cancel_on_change = gr.Textbox(label="Cancel Iteration and Expensive Calculation on Change")

    click_event = run.click(fake_diffusion, n, output)
    stop.click(fn=None, inputs=None, outputs=None, cancels=[click_event])
    pred_event = run_pred.click(fn=long_prediction, inputs=None, outputs=prediction)

    cancel_on_change.change(None, None, None, cancels=[click_event, pred_event])


demo.queue(concurrency_count=1, max_size=20).launch()
```

For interfaces, a stop button will be added automatically if the function uses a `yield` statement.

```python
import gradio as gr
import time

def iteration(steps):
    for i in range(steps):
       time.sleep(0.5)
       yield i

gr.Interface(iteration,
             inputs=gr.Slider(minimum=1, maximum=10, step=1, value=5),
             outputs=gr.Number()).queue().launch()
```

![stop_interface_rl](https://user-images.githubusercontent.com/41651716/195952883-e7ca4235-aae3-4852-8f28-96d01d0c5822.gif)

## Bug Fixes:

- Add loading status tracker UI to HTML and Markdown components. [@pngwn](https://github.com/pngwn) in [PR 2474](https://github.com/gradio-app/gradio/pull/2474)
- Fixed videos being mirrored in the front-end if source is not webcam by [@freddyaboulton](https://github.com/freddyaboulton) in [PR 2475](https://github.com/gradio-app/gradio/pull/2475)
- Add clear button for timeseries component [@dawoodkhan82](https://github.com/dawoodkhan82) in [PR 2487](https://github.com/gradio-app/gradio/pull/2487)
- Removes special characters from temporary filenames so that the files can be served by components [@abidlabs](https://github.com/abidlabs) in [PR 2480](https://github.com/gradio-app/gradio/pull/2480)
- Fixed infinite reload loop when mounting gradio as a sub application by [@freddyaboulton](https://github.com/freddyaboulton) in [PR 2477](https://github.com/gradio-app/gradio/pull/2477)

## Documentation Changes:

- Adds a demo to show how a sound alert can be played upon completion of a prediction by [@abidlabs](https://github.com/abidlabs) in [PR 2478](https://github.com/gradio-app/gradio/pull/2478)

## Testing and Infrastructure Changes:

No changes to highlight.

## Breaking Changes:

No changes to highlight.

## Full Changelog:

- Enable running events to be cancelled from other events by [@freddyaboulton](https://github.com/freddyaboulton) in [PR 2433](https://github.com/gradio-app/gradio/pull/2433)
- Small fix for version check before reuploading demos by [@aliabd](https://github.com/aliabd) in [PR 2469](https://github.com/gradio-app/gradio/pull/2469)
- Add loading status tracker UI to HTML and Markdown components. [@pngwn](https://github.com/pngwn) in [PR 2400](https://github.com/gradio-app/gradio/pull/2474)
- Add clear button for timeseries component [@dawoodkhan82](https://github.com/dawoodkhan82) in [PR 2487](https://github.com/gradio-app/gradio/pull/2487)

## Contributors Shoutout:

No changes to highlight.

# Version 3.5

## Bug Fixes:

- Ensure that Gradio does not take control of the HTML page title when embedding a gradio app as a web component, this behaviour flipped by adding `control_page_title="true"` to the webcomponent. [@pngwn](https://github.com/pngwn) in [PR 2400](https://github.com/gradio-app/gradio/pull/2400)
- Decreased latency in iterative-output demos by making the iteration asynchronous [@freddyaboulton](https://github.com/freddyaboulton) in [PR 2409](https://github.com/gradio-app/gradio/pull/2409)
- Fixed queue getting stuck under very high load by [@freddyaboulton](https://github.com/freddyaboulton) in [PR 2374](https://github.com/gradio-app/gradio/pull/2374)
- Ensure that components always behave as if `interactive=True` were set when the following conditions are true:

  - no default value is provided,
  - they are not set as the input or output of an event,
  - `interactive` kwarg is not set.

  [@pngwn](https://github.com/pngwn) in [PR 2459](https://github.com/gradio-app/gradio/pull/2459)

## New Features:

- When an `Image` component is set to `source="upload"`, it is now possible to drag and drop and image to replace a previously uploaded image by [@pngwn](https://github.com/pngwn) in [PR 1711](https://github.com/gradio-app/gradio/issues/1711)
- The `gr.Dataset` component now accepts `HTML` and `Markdown` components by [@abidlabs](https://github.com/abidlabs) in [PR 2437](https://github.com/gradio-app/gradio/pull/2437)

## Documentation Changes:

- Improved documentation for the `gr.Dataset` component by [@abidlabs](https://github.com/abidlabs) in [PR 2437](https://github.com/gradio-app/gradio/pull/2437)

## Testing and Infrastructure Changes:

No changes to highlight.

## Breaking Changes:

- The `Carousel` component is officially deprecated. Since gradio 3.0, code containing the `Carousel` component would throw warnings. As of the next release, the `Carousel` component will raise an exception.

## Full Changelog:

- Speeds up Gallery component by using temporary files instead of base64 representation in the front-end by [@proxyphi](https://github.com/proxyphi), [@pngwn](https://github.com/pngwn), and [@abidlabs](https://github.com/abidlabs) in [PR 2265](https://github.com/gradio-app/gradio/pull/2265)
- Fixed some embedded demos in the guides by not loading the gradio web component in some guides by [@freddyaboulton](https://github.com/freddyaboulton) in [PR 2403](https://github.com/gradio-app/gradio/pull/2403)
- When an `Image` component is set to `source="upload"`, it is now possible to drag and drop and image to replace a previously uploaded image by [@pngwn](https://github.com/pngwn) in [PR 2400](https://github.com/gradio-app/gradio/pull/2410)
- Improve documentation of the `Blocks.load()` event by [@abidlabs](https://github.com/abidlabs) in [PR 2413](https://github.com/gradio-app/gradio/pull/2413)
- Decreased latency in iterative-output demos by making the iteration asynchronous [@freddyaboulton](https://github.com/freddyaboulton) in [PR 2409](https://github.com/gradio-app/gradio/pull/2409)
- Updated share link message to reference new Spaces Hardware [@abidlabs](https://github.com/abidlabs) in [PR 2423](https://github.com/gradio-app/gradio/pull/2423)
- Automatically restart spaces if they're down by [@aliabd](https://github.com/aliabd) in [PR 2405](https://github.com/gradio-app/gradio/pull/2405)
- Carousel component is now deprecated by [@abidlabs](https://github.com/abidlabs) in [PR 2434](https://github.com/gradio-app/gradio/pull/2434)
- Build Gradio from source in ui tests by by [@freddyaboulton](https://github.com/freddyaboulton) in [PR 2440](https://github.com/gradio-app/gradio/pull/2440)
- Change "return ValueError" to "raise ValueError" by [@vzakharov](https://github.com/vzakharov) in [PR 2445](https://github.com/gradio-app/gradio/pull/2445)
- Add guide on creating a map demo using the `gr.Plot()` component [@dawoodkhan82](https://github.com/dawoodkhan82) in [PR 2402](https://github.com/gradio-app/gradio/pull/2402)
- Add blur event for `Textbox` and `Number` components [@dawoodkhan82](https://github.com/dawoodkhan82) in [PR 2448](https://github.com/gradio-app/gradio/pull/2448)
- Stops a gradio launch from hogging a port even after it's been killed [@aliabid94](https://github.com/aliabid94) in [PR 2453](https://github.com/gradio-app/gradio/pull/2453)
- Fix embedded interfaces on touch screen devices by [@aliabd](https://github.com/aliabd) in [PR 2457](https://github.com/gradio-app/gradio/pull/2457)
- Upload all demos to spaces by [@aliabd](https://github.com/aliabd) in [PR 2281](https://github.com/gradio-app/gradio/pull/2281)

## Contributors Shoutout:

No changes to highlight.

# Version 3.4.1

## New Features:

### 1. See Past and Upcoming Changes in the Release History 👀

You can now see gradio's release history directly on the website, and also keep track of upcoming changes. Just go [here](https://gradio.app/changelog/).

![release-history](https://user-images.githubusercontent.com/9021060/193145458-3de699f7-7620-45de-aa73-a1c1b9b96257.gif)

## Bug Fixes:

1. Fix typo in guide image path by [@freddyaboulton](https://github.com/freddyaboulton) in [PR 2357](https://github.com/gradio-app/gradio/pull/2357)
2. Raise error if Blocks has duplicate component with same IDs by [@abidlabs](https://github.com/abidlabs) in [PR 2359](https://github.com/gradio-app/gradio/pull/2359)
3. Catch the permission exception on the audio component by [@Ian-GL](https://github.com/Ian-GL) in [PR 2330](https://github.com/gradio-app/gradio/pull/2330)
4. Fix image_classifier_interface_load demo by [@freddyaboulton](https://github.com/freddyaboulton) in [PR 2365](https://github.com/gradio-app/gradio/pull/2365)
5. Fix combining adjacent components without gaps by introducing `gr.Row(variant="compact")` by [@aliabid94](https://github.com/aliabid94) in [PR 2291](https://github.com/gradio-app/gradio/pull/2291) This comes with deprecation of the following arguments for `Component.style`: `round`, `margin`, `border`.
6. Fix audio streaming, which was previously choppy in [PR 2351](https://github.com/gradio-app/gradio/pull/2351). Big thanks to [@yannickfunk](https://github.com/yannickfunk) for the proposed solution.
7. Fix bug where new typeable slider doesn't respect the minimum and maximum values [@dawoodkhan82](https://github.com/dawoodkhan82) in [PR 2380](https://github.com/gradio-app/gradio/pull/2380)

## Documentation Changes:

1. New Guide: Connecting to a Database 🗄️

   A new guide by [@freddyaboulton](https://github.com/freddyaboulton) that explains how you can use Gradio to connect your app to a database. Read more [here](https://gradio.app/connecting_to_a_database/).

2. New Guide: Running Background Tasks 🥷

   A new guide by [@freddyaboulton](https://github.com/freddyaboulton) that explains how you can run background tasks from your gradio app. Read more [here](https://gradio.app/running_background_tasks/).

3. Small fixes to docs for `Image` component by [@abidlabs](https://github.com/abidlabs) in [PR 2372](https://github.com/gradio-app/gradio/pull/2372)

## Testing and Infrastructure Changes:

No changes to highlight.

## Breaking Changes:

No changes to highlight.

## Full Changelog:

- Create a guide on how to connect an app to a database hosted on the cloud by [@freddyaboulton](https://github.com/freddyaboulton) in [PR 2341](https://github.com/gradio-app/gradio/pull/2341)
- Removes `analytics` dependency by [@abidlabs](https://github.com/abidlabs) in [PR 2347](https://github.com/gradio-app/gradio/pull/2347)
- Add guide on launching background tasks from your app by [@freddyaboulton](https://github.com/freddyaboulton) in [PR 2350](https://github.com/gradio-app/gradio/pull/2350)
- Fix typo in guide image path by [@freddyaboulton](https://github.com/freddyaboulton) in [PR 2357](https://github.com/gradio-app/gradio/pull/2357)
- Raise error if Blocks has duplicate component with same IDs by [@abidlabs](https://github.com/abidlabs) in [PR 2359](https://github.com/gradio-app/gradio/pull/2359)
- Hotfix: fix version back to 3.4 by [@abidlabs](https://github.com/abidlabs) in [PR 2361](https://github.com/gradio-app/gradio/pull/2361)
- Change version.txt to 3.4 instead of 3.4.0 by [@aliabd](https://github.com/aliabd) in [PR 2363](https://github.com/gradio-app/gradio/pull/2363)
- Catch the permission exception on the audio component by [@Ian-GL](https://github.com/Ian-GL) in [PR 2330](https://github.com/gradio-app/gradio/pull/2330)
- Fix image_classifier_interface_load demo by [@freddyaboulton](https://github.com/freddyaboulton) in [PR 2365](https://github.com/gradio-app/gradio/pull/2365)
- Small fixes to docs for `Image` component by [@abidlabs](https://github.com/abidlabs) in [PR 2372](https://github.com/gradio-app/gradio/pull/2372)
- Automated Release Notes by [@freddyaboulton](https://github.com/freddyaboulton) in [PR 2306](https://github.com/gradio-app/gradio/pull/2306)
- Fixed small typos in the docs [@julien-c](https://github.com/julien-c) in [PR 2373](https://github.com/gradio-app/gradio/pull/2373)
- Adds ability to disable pre/post-processing for examples [@abidlabs](https://github.com/abidlabs) in [PR 2383](https://github.com/gradio-app/gradio/pull/2383)
- Copy changelog file in website docker by [@aliabd](https://github.com/aliabd) in [PR 2384](https://github.com/gradio-app/gradio/pull/2384)
- Lets users provide a `gr.update()` dictionary even if post-processing is disabled [@abidlabs](https://github.com/abidlabs) in [PR 2385](https://github.com/gradio-app/gradio/pull/2385)
- Fix bug where errors would cause apps run in reload mode to hang forever by [@freddyaboulton](https://github.com/freddyaboulton) in [PR 2394](https://github.com/gradio-app/gradio/pull/2394)
- Fix bug where new typeable slider doesn't respect the minimum and maximum values [@dawoodkhan82](https://github.com/dawoodkhan82) in [PR 2380](https://github.com/gradio-app/gradio/pull/2380)

## Contributors Shoutout:

No changes to highlight.

# Version 3.4

## New Features:

### 1. Gallery Captions 🖼️

You can now pass captions to images in the Gallery component. To do so you need to pass a {List} of (image, {str} caption) tuples. This is optional and the component also accepts just a list of the images.

Here's an example:

```python
import gradio as gr

images_with_captions = [
    ("https://images.unsplash.com/photo-1551969014-7d2c4cddf0b6", "Cheetah by David Groves"),
    ("https://images.unsplash.com/photo-1546182990-dffeafbe841d", "Lion by Francesco"),
    ("https://images.unsplash.com/photo-1561731216-c3a4d99437d5", "Tiger by Mike Marrah")
    ]

with gr.Blocks() as demo:
    gr.Gallery(value=images_with_captions)

demo.launch()
```

<img src="https://user-images.githubusercontent.com/9021060/192399521-7360b1a9-7ce0-443e-8e94-863a230a7dbe.gif" alt="gallery_captions" width="1000"/>

### 2. Type Values into the Slider 🔢

You can now type values directly on the Slider component! Here's what it looks like:

![type-slider](https://user-images.githubusercontent.com/9021060/192399877-76b662a1-fede-4417-a932-fc15f0da7360.gif)

### 3. Better Sketching and Inpainting 🎨

We've made a lot of changes to our Image component so that it can support better sketching and inpainting.

Now supports:

- A standalone black-and-white sketch

```python
import gradio as gr
demo = gr.Interface(lambda x: x, gr.Sketchpad(), gr.Image())
demo.launch()
```

![bw](https://user-images.githubusercontent.com/9021060/192410264-b08632b5-7b2a-4f86-afb0-5760e7b474cf.gif)

- A standalone color sketch

```python
import gradio as gr
demo = gr.Interface(lambda x: x, gr.Paint(), gr.Image())
demo.launch()
```

![color-sketch](https://user-images.githubusercontent.com/9021060/192410500-3c8c3e64-a5fd-4df2-a991-f0a5cef93728.gif)

- An uploadable image with black-and-white or color sketching

```python
import gradio as gr
demo = gr.Interface(lambda x: x, gr.Image(source='upload', tool='color-sketch'), gr.Image()) # for black and white, tool = 'sketch'
demo.launch()
```

![sketch-new](https://user-images.githubusercontent.com/9021060/192402422-e53cb7b6-024e-448c-87eb-d6a35a63c476.gif)

- Webcam with black-and-white or color sketching

```python
import gradio as gr
demo = gr.Interface(lambda x: x, gr.Image(source='webcam', tool='color-sketch'), gr.Image()) # for black and white, tool = 'sketch'
demo.launch()
```

![webcam-sketch](https://user-images.githubusercontent.com/9021060/192410820-0ffaf324-776e-4e1f-9de6-0fdbbf4940fa.gif)

As well as other fixes

## Bug Fixes:

1. Fix bug where max concurrency count is not respected in queue by [@freddyaboulton](https://github.com/freddyaboulton) in [PR 2286](https://github.com/gradio-app/gradio/pull/2286)
2. fix : queue could be blocked by [@SkyTNT](https://github.com/SkyTNT) in [PR 2288](https://github.com/gradio-app/gradio/pull/2288)
3. Supports `gr.update()` in example caching by [@abidlabs](https://github.com/abidlabs) in [PR 2309](https://github.com/gradio-app/gradio/pull/2309)
4. Clipboard fix for iframes by [@abidlabs](https://github.com/abidlabs) in [PR 2321](https://github.com/gradio-app/gradio/pull/2321)
5. Fix: Dataframe column headers are reset when you add a new column by [@dawoodkhan82](https://github.com/dawoodkhan82) in [PR 2318](https://github.com/gradio-app/gradio/pull/2318)
6. Added support for URLs for Video, Audio, and Image by [@abidlabs](https://github.com/abidlabs) in [PR 2256](https://github.com/gradio-app/gradio/pull/2256)
7. Add documentation about how to create and use the Gradio FastAPI app by [@abidlabs](https://github.com/abidlabs) in [PR 2263](https://github.com/gradio-app/gradio/pull/2263)

## Documentation Changes:

1. Adding a Playground Tab to the Website by [@aliabd](https://github.com/aliabd) in [PR 1860](https://github.com/gradio-app/gradio/pull/1860)
2. Gradio for Tabular Data Science Workflows Guide by [@merveenoyan](https://github.com/merveenoyan) in [PR 2199](https://github.com/gradio-app/gradio/pull/2199)
3. Promotes `postprocess` and `preprocess` to documented parameters by [@abidlabs](https://github.com/abidlabs) in [PR 2293](https://github.com/gradio-app/gradio/pull/2293)
4. Update 2)key_features.md by [@voidxd](https://github.com/voidxd) in [PR 2326](https://github.com/gradio-app/gradio/pull/2326)
5. Add docs to blocks context postprocessing function by [@Ian-GL](https://github.com/Ian-GL) in [PR 2332](https://github.com/gradio-app/gradio/pull/2332)

## Testing and Infrastructure Changes

1. Website fixes and refactoring by [@aliabd](https://github.com/aliabd) in [PR 2280](https://github.com/gradio-app/gradio/pull/2280)
2. Don't deploy to spaces on release by [@freddyaboulton](https://github.com/freddyaboulton) in [PR 2313](https://github.com/gradio-app/gradio/pull/2313)

## Full Changelog:

- Website fixes and refactoring by [@aliabd](https://github.com/aliabd) in [PR 2280](https://github.com/gradio-app/gradio/pull/2280)
- Fix bug where max concurrency count is not respected in queue by [@freddyaboulton](https://github.com/freddyaboulton) in [PR 2286](https://github.com/gradio-app/gradio/pull/2286)
- Promotes `postprocess` and `preprocess` to documented parameters by [@abidlabs](https://github.com/abidlabs) in [PR 2293](https://github.com/gradio-app/gradio/pull/2293)
- Raise warning when trying to cache examples but not all inputs have examples by [@freddyaboulton](https://github.com/freddyaboulton) in [PR 2279](https://github.com/gradio-app/gradio/pull/2279)
- fix : queue could be blocked by [@SkyTNT](https://github.com/SkyTNT) in [PR 2288](https://github.com/gradio-app/gradio/pull/2288)
- Don't deploy to spaces on release by [@freddyaboulton](https://github.com/freddyaboulton) in [PR 2313](https://github.com/gradio-app/gradio/pull/2313)
- Supports `gr.update()` in example caching by [@abidlabs](https://github.com/abidlabs) in [PR 2309](https://github.com/gradio-app/gradio/pull/2309)
- Respect Upstream Queue when loading interfaces/blocks from Spaces by [@freddyaboulton](https://github.com/freddyaboulton) in [PR 2294](https://github.com/gradio-app/gradio/pull/2294)
- Clipboard fix for iframes by [@abidlabs](https://github.com/abidlabs) in [PR 2321](https://github.com/gradio-app/gradio/pull/2321)
- Sketching + Inpainting Capabilities to Gradio by [@abidlabs](https://github.com/abidlabs) in [PR 2144](https://github.com/gradio-app/gradio/pull/2144)
- Update 2)key_features.md by [@voidxd](https://github.com/voidxd) in [PR 2326](https://github.com/gradio-app/gradio/pull/2326)
- release 3.4b3 by [@abidlabs](https://github.com/abidlabs) in [PR 2328](https://github.com/gradio-app/gradio/pull/2328)
- Fix: Dataframe column headers are reset when you add a new column by [@dawoodkhan82](https://github.com/dawoodkhan82) in [PR 2318](https://github.com/gradio-app/gradio/pull/2318)
- Start queue when gradio is a sub application by [@freddyaboulton](https://github.com/freddyaboulton) in [PR 2319](https://github.com/gradio-app/gradio/pull/2319)
- Fix Web Tracker Script by [@aliabd](https://github.com/aliabd) in [PR 2308](https://github.com/gradio-app/gradio/pull/2308)
- Add docs to blocks context postprocessing function by [@Ian-GL](https://github.com/Ian-GL) in [PR 2332](https://github.com/gradio-app/gradio/pull/2332)
- Fix typo in iterator variable name in run_predict function by [@freddyaboulton](https://github.com/freddyaboulton) in [PR 2340](https://github.com/gradio-app/gradio/pull/2340)
- Add captions to galleries by [@aliabid94](https://github.com/aliabid94) in [PR 2284](https://github.com/gradio-app/gradio/pull/2284)
- Typeable value on gradio.Slider by [@dawoodkhan82](https://github.com/dawoodkhan82) in [PR 2329](https://github.com/gradio-app/gradio/pull/2329)

## Contributors Shoutout:

- [@SkyTNT](https://github.com/SkyTNT) made their first contribution in [PR 2288](https://github.com/gradio-app/gradio/pull/2288)
- [@voidxd](https://github.com/voidxd) made their first contribution in [PR 2326](https://github.com/gradio-app/gradio/pull/2326)

# Version 3.3

## New Features:

### 1. Iterative Outputs ⏳

You can now create an iterative output simply by having your function return a generator!

Here's (part of) an example that was used to generate the interface below it. [See full code](https://colab.research.google.com/drive/1m9bWS6B82CT7bw-m4L6AJR8za7fEK7Ov?usp=sharing).

```python
def predict(steps, seed):
    generator = torch.manual_seed(seed)
    for i in range(1,steps):
        yield pipeline(generator=generator, num_inference_steps=i)["sample"][0]
```

![example](https://user-images.githubusercontent.com/9021060/189086273-f5e7087d-71fa-4158-90a9-08e84da0421c.mp4)

### 2. Accordion Layout 🆕

This version of Gradio introduces a new layout component to Blocks: the Accordion. Wrap your elements in a neat, expandable layout that allows users to toggle them as needed.

Usage: ([Read the docs](https://gradio.app/docs/#accordion))

```python
with gr.Accordion("open up"):
# components here
```

![accordion](https://user-images.githubusercontent.com/9021060/189088465-f0ffd7f0-fc6a-42dc-9249-11c5e1e0529b.gif)

### 3. Skops Integration 📈

Our new integration with [skops](https://huggingface.co/blog/skops) allows you to load tabular classification and regression models directly from the [hub](https://huggingface.co/models).

Here's a classification example showing how quick it is to set up an interface for a [model](https://huggingface.co/scikit-learn/tabular-playground).

```python
import gradio as gr
gr.Interface.load("models/scikit-learn/tabular-playground").launch()
```

![187936493-5c90c01d-a6dd-400f-aa42-833a096156a1](https://user-images.githubusercontent.com/9021060/189090519-328fbcb4-120b-43c8-aa54-d6fccfa6b7e8.png)

## Bug Fixes:

No changes to highlight.

## Documentation Changes:

No changes to highlight.

## Testing and Infrastructure Changes:

No changes to highlight.

## Breaking Changes:

No changes to highlight.

## Full Changelog:

- safari fixes by [@pngwn](https://github.com/pngwn) in [PR 2138](https://github.com/gradio-app/gradio/pull/2138)
- Fix roundedness and form borders by [@aliabid94](https://github.com/aliabid94) in [PR 2147](https://github.com/gradio-app/gradio/pull/2147)
- Better processing of example data prior to creating dataset component by [@freddyaboulton](https://github.com/freddyaboulton) in [PR 2147](https://github.com/gradio-app/gradio/pull/2147)
- Show error on Connection drops by [@aliabid94](https://github.com/aliabid94) in [PR 2147](https://github.com/gradio-app/gradio/pull/2147)
- 3.2 release! by [@abidlabs](https://github.com/abidlabs) in [PR 2139](https://github.com/gradio-app/gradio/pull/2139)
- Fixed Named API Requests by [@abidlabs](https://github.com/abidlabs) in [PR 2151](https://github.com/gradio-app/gradio/pull/2151)
- Quick Fix: Cannot upload Model3D image after clearing it by [@dawoodkhan82](https://github.com/dawoodkhan82) in [PR 2168](https://github.com/gradio-app/gradio/pull/2168)
- Fixed misleading log when server_name is '0.0.0.0' by [@lamhoangtung](https://github.com/lamhoangtung) in [PR 2176](https://github.com/gradio-app/gradio/pull/2176)
- Keep embedded PngInfo metadata by [@cobryan05](https://github.com/cobryan05) in [PR 2170](https://github.com/gradio-app/gradio/pull/2170)
- Skops integration: Load tabular classification and regression models from the hub by [@freddyaboulton](https://github.com/freddyaboulton) in [PR 2126](https://github.com/gradio-app/gradio/pull/2126)
- Respect original filename when cached example files are downloaded by [@freddyaboulton](https://github.com/freddyaboulton) in [PR 2145](https://github.com/gradio-app/gradio/pull/2145)
- Add manual trigger to deploy to pypi by [@abidlabs](https://github.com/abidlabs) in [PR 2192](https://github.com/gradio-app/gradio/pull/2192)
- Fix bugs with gr.update by [@freddyaboulton](https://github.com/freddyaboulton) in [PR 2157](https://github.com/gradio-app/gradio/pull/2157)
- Make queue per app by [@aliabid94](https://github.com/aliabid94) in [PR 2193](https://github.com/gradio-app/gradio/pull/2193)
- Preserve Labels In Interpretation Components by [@freddyaboulton](https://github.com/freddyaboulton) in [PR 2166](https://github.com/gradio-app/gradio/pull/2166)
- Quick Fix: Multiple file download not working by [@dawoodkhan82](https://github.com/dawoodkhan82) in [PR 2169](https://github.com/gradio-app/gradio/pull/2169)
- use correct MIME type for js-script file by [@daspartho](https://github.com/daspartho) in [PR 2200](https://github.com/gradio-app/gradio/pull/2200)
- Add accordion component by [@aliabid94](https://github.com/aliabid94) in [PR 2208](https://github.com/gradio-app/gradio/pull/2208)

## Contributors Shoutout:

- [@lamhoangtung](https://github.com/lamhoangtung) made their first contribution in [PR 2176](https://github.com/gradio-app/gradio/pull/2176)
- [@cobryan05](https://github.com/cobryan05) made their first contribution in [PR 2170](https://github.com/gradio-app/gradio/pull/2170)
- [@daspartho](https://github.com/daspartho) made their first contribution in [PR 2200](https://github.com/gradio-app/gradio/pull/2200)

# Version 3.2

## New Features:

### 1. Improvements to Queuing 🥇

We've implemented a brand new queuing system based on **web sockets** instead of HTTP long polling. Among other things, this allows us to manage queue sizes better on Hugging Face Spaces. There are also additional queue-related parameters you can add:

- Now supports concurrent workers (parallelization)

```python
demo = gr.Interface(...)
demo.queue(concurrency_count=3)
demo.launch()
```

- Configure a maximum queue size

```python
demo = gr.Interface(...)
demo.queue(max_size=100)
demo.launch()
```

- If a user closes their tab / browser, they leave the queue, which means the demo will run faster for everyone else

### 2. Fixes to Examples

- Dataframe examples will render properly, and look much clearer in the UI: (thanks to PR #2125)

![Screen Shot 2022-08-30 at 8 29 58 PM](https://user-images.githubusercontent.com/9021060/187586561-d915bafb-f968-4966-b9a2-ef41119692b2.png)

- Image and Video thumbnails are cropped to look neater and more uniform: (thanks to PR #2109)

![Screen Shot 2022-08-30 at 8 32 15 PM](https://user-images.githubusercontent.com/9021060/187586890-56e1e4f0-1b84-42d9-a82f-911772c41030.png)

- Other fixes in PR #2131 and #2064 make it easier to design and use Examples

### 3. Component Fixes 🧱

- Specify the width and height of an image in its style tag (thanks to PR #2133)

```python
components.Image().style(height=260, width=300)
```

- Automatic conversion of videos so they are playable in the browser (thanks to PR #2003). Gradio will check if a video's format is playable in the browser and, if it isn't, will automatically convert it to a format that is (mp4).
- Pass in a json filepath to the Label component (thanks to PR #2083)
- Randomize the default value of a Slider (thanks to PR #1935)

![slider-random](https://user-images.githubusercontent.com/9021060/187596230-3db9697f-9f4d-42f5-9387-d77573513448.gif)

- Improvements to State in PR #2100

### 4. Ability to Randomize Input Sliders and Reload Data whenever the Page Loads

- In some cases, you want to be able to show a different set of input data to every user as they load the page app. For example, you might want to randomize the value of a "seed" `Slider` input. Or you might want to show a `Textbox` with the current date. We now supporting passing _functions_ as the default value in input components. When you pass in a function, it gets **re-evaluated** every time someone loads the demo, allowing you to reload / change data for different users.

Here's an example loading the current date time into an input Textbox:

```python
import gradio as gr
import datetime

with gr.Blocks() as demo:
    gr.Textbox(datetime.datetime.now)

demo.launch()
```

Note that we don't evaluate the function -- `datetime.datetime.now()` -- we pass in the function itself to get this behavior -- `datetime.datetime.now`

Because randomizing the initial value of `Slider` is a common use case, we've added a `randomize` keyword argument you can use to randomize its initial value:

```python
import gradio as gr
demo = gr.Interface(lambda x:x, gr.Slider(0, 10, randomize=True), "number")
demo.launch()
```

### 5. New Guide 🖊️

- [Gradio and W&B Integration](https://gradio.app/Gradio_and_Wandb_Integration/)

## Full Changelog:

- Reset components to original state by setting value to None by [@freddyaboulton](https://github.com/freddyaboulton) in [PR 2044](https://github.com/gradio-app/gradio/pull/2044)
- Cleaning up the way data is processed for components by [@abidlabs](https://github.com/abidlabs) in [PR 1967](https://github.com/gradio-app/gradio/pull/1967)
- version 3.1.8b by [@abidlabs](https://github.com/abidlabs) in [PR 2063](https://github.com/gradio-app/gradio/pull/2063)
- Wandb guide by [@AK391](https://github.com/AK391) in [PR 1898](https://github.com/gradio-app/gradio/pull/1898)
- Add a flagging callback to save json files to a hugging face dataset by [@chrisemezue](https://github.com/chrisemezue) in [PR 1821](https://github.com/gradio-app/gradio/pull/1821)
- Add data science demos to landing page by [@freddyaboulton](https://github.com/freddyaboulton) in [PR 2067](https://github.com/gradio-app/gradio/pull/2067)
- Hide time series + xgboost demos by default by [@freddyaboulton](https://github.com/freddyaboulton) in [PR 2079](https://github.com/gradio-app/gradio/pull/2079)
- Encourage people to keep trying when queue full by [@apolinario](https://github.com/apolinario) in [PR 2076](https://github.com/gradio-app/gradio/pull/2076)
- Updated our analytics on creation of Blocks/Interface by [@abidlabs](https://github.com/abidlabs) in [PR 2082](https://github.com/gradio-app/gradio/pull/2082)
- `Label` component now accepts file paths to `.json` files by [@abidlabs](https://github.com/abidlabs) in [PR 2083](https://github.com/gradio-app/gradio/pull/2083)
- Fix issues related to demos in Spaces by [@abidlabs](https://github.com/abidlabs) in [PR 2086](https://github.com/gradio-app/gradio/pull/2086)
- Fix TimeSeries examples not properly displayed in UI by [@dawoodkhan82](https://github.com/dawoodkhan82) in [PR 2064](https://github.com/gradio-app/gradio/pull/2064)
- Fix infinite requests when doing tab item select by [@freddyaboulton](https://github.com/freddyaboulton) in [PR 2070](https://github.com/gradio-app/gradio/pull/2070)
- Accept deprecated `file` route as well by [@abidlabs](https://github.com/abidlabs) in [PR 2099](https://github.com/gradio-app/gradio/pull/2099)
- Allow frontend method execution on Block.load event by [@codedealer](https://github.com/codedealer) in [PR 2108](https://github.com/gradio-app/gradio/pull/2108)
- Improvements to `State` by [@abidlabs](https://github.com/abidlabs) in [PR 2100](https://github.com/gradio-app/gradio/pull/2100)
- Catch IndexError, KeyError in video_is_playable by [@freddyaboulton](https://github.com/freddyaboulton) in [PR 2113](https://github.com/gradio-app/gradio/pull/2113)
- Fix: Download button does not respect the filepath returned by the function by [@dawoodkhan82](https://github.com/dawoodkhan82) in [PR 2073](https://github.com/gradio-app/gradio/pull/2073)
- Refactoring Layout: Adding column widths, forms, and more. by [@aliabid94](https://github.com/aliabid94) in [PR 2097](https://github.com/gradio-app/gradio/pull/2097)
- Update CONTRIBUTING.md by [@abidlabs](https://github.com/abidlabs) in [PR 2118](https://github.com/gradio-app/gradio/pull/2118)
- 2092 df ex by [@pngwn](https://github.com/pngwn) in [PR 2125](https://github.com/gradio-app/gradio/pull/2125)
- feat(samples table/gallery): Crop thumbs to square by [@ronvoluted](https://github.com/ronvoluted) in [PR 2109](https://github.com/gradio-app/gradio/pull/2109)
- Some enhancements to `gr.Examples` by [@abidlabs](https://github.com/abidlabs) in [PR 2131](https://github.com/gradio-app/gradio/pull/2131)
- Image size fix by [@aliabid94](https://github.com/aliabid94) in [PR 2133](https://github.com/gradio-app/gradio/pull/2133)

## Contributors Shoutout:

- [@chrisemezue](https://github.com/chrisemezue) made their first contribution in [PR 1821](https://github.com/gradio-app/gradio/pull/1821)
- [@apolinario](https://github.com/apolinario) made their first contribution in [PR 2076](https://github.com/gradio-app/gradio/pull/2076)
- [@codedealer](https://github.com/codedealer) made their first contribution in [PR 2108](https://github.com/gradio-app/gradio/pull/2108)

# Version 3.1

## New Features:

### 1. Embedding Demos on Any Website 💻

With PR #1444, Gradio is now distributed as a web component. This means demos can be natively embedded on websites. You'll just need to add two lines: one to load the gradio javascript, and one to link to the demos backend.

Here's a simple example that embeds the demo from a Hugging Face space:

```html
<script
	type="module"
	src="https://gradio.s3-us-west-2.amazonaws.com/3.0.18/gradio.js"
></script>
<gradio-app space="abidlabs/pytorch-image-classifier"></gradio-app>
```

But you can also embed demos that are running anywhere, you just need to link the demo to `src` instead of `space`. In fact, all the demos on the gradio website are embedded this way:

<img width="1268" alt="Screen Shot 2022-07-14 at 2 41 44 PM" src="https://user-images.githubusercontent.com/9021060/178997124-b2f05af2-c18f-4716-bf1b-cb971d012636.png">

Read more in the [Embedding Gradio Demos](https://gradio.app/embedding_gradio_demos) guide.

### 2. Reload Mode 👨‍💻

Reload mode helps developers create gradio demos faster by automatically reloading the demo whenever the code changes. It can support development on Python IDEs (VS Code, PyCharm, etc), the terminal, as well as Jupyter notebooks.

If your demo code is in a script named `app.py`, instead of running `python app.py` you can now run `gradio app.py` and that will launch the demo in reload mode:

```bash
Launching in reload mode on: http://127.0.0.1:7860 (Press CTRL+C to quit)
Watching...
WARNING: The --reload flag should not be used in production on Windows.
```

If you're working from a Jupyter or Colab Notebook, use these magic commands instead: `%load_ext gradio` when you import gradio, and `%%blocks` in the top of the cell with the demo code. Here's an example that shows how much faster the development becomes:

![Blocks](https://user-images.githubusercontent.com/9021060/178986488-ed378cc8-5141-4330-ba41-672b676863d0.gif)

### 3. Inpainting Support on `gr.Image()` 🎨

We updated the Image component to add support for inpainting demos. It works by adding `tool="sketch"` as a parameter, that passes both an image and a sketchable mask to your prediction function.

Here's an example from the [LAMA space](https://huggingface.co/spaces/akhaliq/lama):

![FXApVlFVsAALSD-](https://user-images.githubusercontent.com/9021060/178989479-549867c8-7fb0-436a-a97d-1e91c9f5e611.jpeg)

### 4. Markdown and HTML support in Dataframes 🔢

We upgraded the Dataframe component in PR #1684 to support rendering Markdown and HTML inside the cells.

This means you can build Dataframes that look like the following:

![image (8)](https://user-images.githubusercontent.com/9021060/178991233-41cb07a5-e7a3-433e-89b8-319bc78eb9c2.png)

### 5. `gr.Examples()` for Blocks 🧱

We've added the `gr.Examples` component helper to allow you to add examples to any Blocks demo. This class is a wrapper over the `gr.Dataset` component.

<img width="1271" alt="Screen Shot 2022-07-14 at 2 23 50 PM" src="https://user-images.githubusercontent.com/9021060/178992715-c8bc7550-bc3d-4ddc-9fcb-548c159cd153.png">

gr.Examples takes two required parameters:

- `examples` which takes in a nested list
- `inputs` which takes in a component or list of components

You can read more in the [Examples docs](https://gradio.app/docs/#examples) or the [Adding Examples to your Demos guide](https://gradio.app/adding_examples_to_your_app/).

### 6. Fixes to Audio Streaming

With [PR 1828](https://github.com/gradio-app/gradio/pull/1828) we now hide the status loading animation, as well as remove the echo in streaming. Check out the [stream_audio](https://github.com/gradio-app/gradio/blob/main/demo/stream_audio/run.py) demo for more or read through our [Real Time Speech Recognition](https://gradio.app/real_time_speech_recognition/) guide.

<img width="785" alt="Screen Shot 2022-07-19 at 6 02 35 PM" src="https://user-images.githubusercontent.com/9021060/179808136-9e84502c-f9ee-4f30-b5e9-1086f678fe91.png">

## Full Changelog:

- File component: list multiple files and allow for download #1446 by [@dawoodkhan82](https://github.com/dawoodkhan82) in [PR 1681](https://github.com/gradio-app/gradio/pull/1681)
- Add ColorPicker to docs by [@freddyaboulton](https://github.com/freddyaboulton) in [PR 1768](https://github.com/gradio-app/gradio/pull/1768)
- Mock out requests in TestRequest unit tests by [@freddyaboulton](https://github.com/freddyaboulton) in [PR 1794](https://github.com/gradio-app/gradio/pull/1794)
- Add requirements.txt and test_files to source dist by [@freddyaboulton](https://github.com/freddyaboulton) in [PR 1817](https://github.com/gradio-app/gradio/pull/1817)
- refactor: f-string for tunneling.py by [@nhankiet](https://github.com/nhankiet) in [PR 1819](https://github.com/gradio-app/gradio/pull/1819)
- Miscellaneous formatting improvements to website by [@aliabd](https://github.com/aliabd) in [PR 1754](https://github.com/gradio-app/gradio/pull/1754)
- `integrate()` method moved to `Blocks` by [@abidlabs](https://github.com/abidlabs) in [PR 1776](https://github.com/gradio-app/gradio/pull/1776)
- Add python-3.7 tests by [@freddyaboulton](https://github.com/freddyaboulton) in [PR 1818](https://github.com/gradio-app/gradio/pull/1818)
- Copy test dir in website dockers by [@aliabd](https://github.com/aliabd) in [PR 1827](https://github.com/gradio-app/gradio/pull/1827)
- Add info to docs on how to set default values for components by [@freddyaboulton](https://github.com/freddyaboulton) in [PR 1788](https://github.com/gradio-app/gradio/pull/1788)
- Embedding Components on Docs by [@aliabd](https://github.com/aliabd) in [PR 1726](https://github.com/gradio-app/gradio/pull/1726)
- Remove usage of deprecated gr.inputs and gr.outputs from website by [@freddyaboulton](https://github.com/freddyaboulton) in [PR 1796](https://github.com/gradio-app/gradio/pull/1796)
- Some cleanups to the docs page by [@abidlabs](https://github.com/abidlabs) in [PR 1822](https://github.com/gradio-app/gradio/pull/1822)

## Contributors Shoutout:

- [@nhankiet](https://github.com/nhankiet) made their first contribution in [PR 1819](https://github.com/gradio-app/gradio/pull/1819)

# Version 3.0

### 🔥 Gradio 3.0 is the biggest update to the library, ever.

## New Features:

### 1. Blocks 🧱

Blocks is a new, low-level API that allows you to have full control over the data flows and layout of your application. It allows you to build very complex, multi-step applications. For example, you might want to:

- Group together related demos as multiple tabs in one web app
- Change the layout of your demo instead of just having all of the inputs on the left and outputs on the right
- Have multi-step interfaces, in which the output of one model becomes the input to the next model, or have more flexible data flows in general
- Change a component's properties (for example, the choices in a Dropdown) or its visibility based on user input

Here's a simple example that creates the demo below it:

```python
import gradio as gr

def update(name):
    return f"Welcome to Gradio, {name}!"

demo = gr.Blocks()

with demo:
    gr.Markdown(
    """
    # Hello World!
    Start typing below to see the output.
    """)
    inp = gr.Textbox(placeholder="What is your name?")
    out = gr.Textbox()

    inp.change(fn=update,
               inputs=inp,
               outputs=out)

demo.launch()
```

![hello-blocks](https://user-images.githubusercontent.com/9021060/168684108-78cbd24b-e6bd-4a04-a8d9-20d535203434.gif)

Read our [Introduction to Blocks](http://gradio.app/introduction_to_blocks/) guide for more, and join the 🎈 [Gradio Blocks Party](https://huggingface.co/spaces/Gradio-Blocks/README)!

### 2. Our Revamped Design 🎨

We've upgraded our design across the entire library: from components, and layouts all the way to dark mode.

![kitchen_sink](https://user-images.githubusercontent.com/9021060/168686333-7a6e3096-3e23-4309-abf2-5cd7736e0463.gif)

### 3. A New Website 💻

We've upgraded [gradio.app](https://gradio.app) to make it cleaner, faster and easier to use. Our docs now come with components and demos embedded directly on the page. So you can quickly get up to speed with what you're looking for.

![website](https://user-images.githubusercontent.com/9021060/168687191-10d6a3bd-101f-423a-8193-48f47a5e077d.gif)

### 4. New Components: Model3D, Dataset, and More..

We've introduced a lot of new components in `3.0`, including `Model3D`, `Dataset`, `Markdown`, `Button` and `Gallery`. You can find all the components and play around with them [here](https://gradio.app/docs/#components).

![Model3d](https://user-images.githubusercontent.com/9021060/168689062-6ad77151-8cc5-467d-916c-f7c78e52ec0c.gif)

## Full Changelog:

- Gradio dash fe by [@pngwn](https://github.com/pngwn) in [PR 807](https://github.com/gradio-app/gradio/pull/807)
- Blocks components by [@FarukOzderim](https://github.com/FarukOzderim) in [PR 765](https://github.com/gradio-app/gradio/pull/765)
- Blocks components V2 by [@FarukOzderim](https://github.com/FarukOzderim) in [PR 843](https://github.com/gradio-app/gradio/pull/843)
- Blocks-Backend-Events by [@FarukOzderim](https://github.com/FarukOzderim) in [PR 844](https://github.com/gradio-app/gradio/pull/844)
- Interfaces from Blocks by [@aliabid94](https://github.com/aliabid94) in [PR 849](https://github.com/gradio-app/gradio/pull/849)
- Blocks dev by [@aliabid94](https://github.com/aliabid94) in [PR 853](https://github.com/gradio-app/gradio/pull/853)
- Started updating demos to use the new `gradio.components` syntax by [@abidlabs](https://github.com/abidlabs) in [PR 848](https://github.com/gradio-app/gradio/pull/848)
- add test infra + add browser tests to CI by [@pngwn](https://github.com/pngwn) in [PR 852](https://github.com/gradio-app/gradio/pull/852)
- 854 textbox by [@pngwn](https://github.com/pngwn) in [PR 859](https://github.com/gradio-app/gradio/pull/859)
- Getting old Python unit tests to pass on `blocks-dev` by [@abidlabs](https://github.com/abidlabs) in [PR 861](https://github.com/gradio-app/gradio/pull/861)
- initialise chatbot with empty array of messages by [@pngwn](https://github.com/pngwn) in [PR 867](https://github.com/gradio-app/gradio/pull/867)
- add test for output to input by [@pngwn](https://github.com/pngwn) in [PR 866](https://github.com/gradio-app/gradio/pull/866)
- More Interface -> Blocks features by [@aliabid94](https://github.com/aliabid94) in [PR 864](https://github.com/gradio-app/gradio/pull/864)
- Fixing external.py in blocks-dev to reflect the new HF Spaces paths by [@abidlabs](https://github.com/abidlabs) in [PR 879](https://github.com/gradio-app/gradio/pull/879)
- backend_default_value_refactoring by [@FarukOzderim](https://github.com/FarukOzderim) in [PR 871](https://github.com/gradio-app/gradio/pull/871)
- fix default_value by [@pngwn](https://github.com/pngwn) in [PR 869](https://github.com/gradio-app/gradio/pull/869)
- fix buttons by [@aliabid94](https://github.com/aliabid94) in [PR 883](https://github.com/gradio-app/gradio/pull/883)
- Checking and updating more demos to use 3.0 syntax by [@abidlabs](https://github.com/abidlabs) in [PR 892](https://github.com/gradio-app/gradio/pull/892)
- Blocks Tests by [@FarukOzderim](https://github.com/FarukOzderim) in [PR 902](https://github.com/gradio-app/gradio/pull/902)
- Interface fix by [@pngwn](https://github.com/pngwn) in [PR 901](https://github.com/gradio-app/gradio/pull/901)
- Quick fix: Issue 893 by [@dawoodkhan82](https://github.com/dawoodkhan82) in [PR 907](https://github.com/gradio-app/gradio/pull/907)
- 3d Image Component by [@dawoodkhan82](https://github.com/dawoodkhan82) in [PR 775](https://github.com/gradio-app/gradio/pull/775)
- fix endpoint url in prod by [@pngwn](https://github.com/pngwn) in [PR 911](https://github.com/gradio-app/gradio/pull/911)
- rename Model3d to Image3D by [@dawoodkhan82](https://github.com/dawoodkhan82) in [PR 912](https://github.com/gradio-app/gradio/pull/912)
- update pypi to 2.9.1 by [@abidlabs](https://github.com/abidlabs) in [PR 916](https://github.com/gradio-app/gradio/pull/916)
- blocks-with-fix by [@FarukOzderim](https://github.com/FarukOzderim) in [PR 917](https://github.com/gradio-app/gradio/pull/917)
- Restore Interpretation, Live, Auth, Queueing by [@aliabid94](https://github.com/aliabid94) in [PR 915](https://github.com/gradio-app/gradio/pull/915)
- Allow `Blocks` instances to be used like a `Block` in other `Blocks` by [@abidlabs](https://github.com/abidlabs) in [PR 919](https://github.com/gradio-app/gradio/pull/919)
- Redesign 1 by [@pngwn](https://github.com/pngwn) in [PR 918](https://github.com/gradio-app/gradio/pull/918)
- blocks-components-tests by [@FarukOzderim](https://github.com/FarukOzderim) in [PR 904](https://github.com/gradio-app/gradio/pull/904)
- fix unit + browser tests by [@pngwn](https://github.com/pngwn) in [PR 926](https://github.com/gradio-app/gradio/pull/926)
- blocks-move-test-data by [@FarukOzderim](https://github.com/FarukOzderim) in [PR 927](https://github.com/gradio-app/gradio/pull/927)
- remove debounce from form inputs by [@pngwn](https://github.com/pngwn) in [PR 932](https://github.com/gradio-app/gradio/pull/932)
- reimplement webcam video by [@pngwn](https://github.com/pngwn) in [PR 928](https://github.com/gradio-app/gradio/pull/928)
- blocks-move-test-data by [@FarukOzderim](https://github.com/FarukOzderim) in [PR 941](https://github.com/gradio-app/gradio/pull/941)
- allow audio components to take a string value by [@pngwn](https://github.com/pngwn) in [PR 930](https://github.com/gradio-app/gradio/pull/930)
- static mode for textbox by [@pngwn](https://github.com/pngwn) in [PR 929](https://github.com/gradio-app/gradio/pull/929)
- fix file upload text by [@pngwn](https://github.com/pngwn) in [PR 931](https://github.com/gradio-app/gradio/pull/931)
- tabbed-interface-rewritten by [@FarukOzderim](https://github.com/FarukOzderim) in [PR 958](https://github.com/gradio-app/gradio/pull/958)
- Gan demo fix by [@abidlabs](https://github.com/abidlabs) in [PR 965](https://github.com/gradio-app/gradio/pull/965)
- Blocks analytics by [@abidlabs](https://github.com/abidlabs) in [PR 947](https://github.com/gradio-app/gradio/pull/947)
- Blocks page load by [@FarukOzderim](https://github.com/FarukOzderim) in [PR 963](https://github.com/gradio-app/gradio/pull/963)
- add frontend for page load events by [@pngwn](https://github.com/pngwn) in [PR 967](https://github.com/gradio-app/gradio/pull/967)
- fix i18n and some tweaks by [@pngwn](https://github.com/pngwn) in [PR 966](https://github.com/gradio-app/gradio/pull/966)
- add jinja2 to reqs by [@FarukOzderim](https://github.com/FarukOzderim) in [PR 969](https://github.com/gradio-app/gradio/pull/969)
- Cleaning up `Launchable()` by [@abidlabs](https://github.com/abidlabs) in [PR 968](https://github.com/gradio-app/gradio/pull/968)
- Fix #944 by [@FarukOzderim](https://github.com/FarukOzderim) in [PR 971](https://github.com/gradio-app/gradio/pull/971)
- New Blocks Demo: neural instrument cloning by [@abidlabs](https://github.com/abidlabs) in [PR 975](https://github.com/gradio-app/gradio/pull/975)
- Add huggingface_hub client library by [@FarukOzderim](https://github.com/FarukOzderim) in [PR 973](https://github.com/gradio-app/gradio/pull/973)
- State and variables by [@aliabid94](https://github.com/aliabid94) in [PR 977](https://github.com/gradio-app/gradio/pull/977)
- update-components by [@FarukOzderim](https://github.com/FarukOzderim) in [PR 986](https://github.com/gradio-app/gradio/pull/986)
- ensure dataframe updates as expected by [@pngwn](https://github.com/pngwn) in [PR 981](https://github.com/gradio-app/gradio/pull/981)
- test-guideline by [@FarukOzderim](https://github.com/FarukOzderim) in [PR 990](https://github.com/gradio-app/gradio/pull/990)
- Issue #785: add footer by [@dawoodkhan82](https://github.com/dawoodkhan82) in [PR 972](https://github.com/gradio-app/gradio/pull/972)
- indentation fix by [@abidlabs](https://github.com/abidlabs) in [PR 993](https://github.com/gradio-app/gradio/pull/993)
- missing quote by [@aliabd](https://github.com/aliabd) in [PR 996](https://github.com/gradio-app/gradio/pull/996)
- added interactive parameter to components by [@abidlabs](https://github.com/abidlabs) in [PR 992](https://github.com/gradio-app/gradio/pull/992)
- custom-components by [@FarukOzderim](https://github.com/FarukOzderim) in [PR 985](https://github.com/gradio-app/gradio/pull/985)
- Refactor component shortcuts by [@FarukOzderim](https://github.com/FarukOzderim) in [PR 995](https://github.com/gradio-app/gradio/pull/995)
- Plot Component by [@dawoodkhan82](https://github.com/dawoodkhan82) in [PR 805](https://github.com/gradio-app/gradio/pull/805)
- updated PyPi version to 2.9.2 by [@abidlabs](https://github.com/abidlabs) in [PR 1002](https://github.com/gradio-app/gradio/pull/1002)
- Release 2.9.3 by [@abidlabs](https://github.com/abidlabs) in [PR 1003](https://github.com/gradio-app/gradio/pull/1003)
- Image3D Examples Fix by [@dawoodkhan82](https://github.com/dawoodkhan82) in [PR 1001](https://github.com/gradio-app/gradio/pull/1001)
- release 2.9.4 by [@abidlabs](https://github.com/abidlabs) in [PR 1006](https://github.com/gradio-app/gradio/pull/1006)
- templates import hotfix by [@FarukOzderim](https://github.com/FarukOzderim) in [PR 1008](https://github.com/gradio-app/gradio/pull/1008)
- Progress indicator bar by [@aliabid94](https://github.com/aliabid94) in [PR 997](https://github.com/gradio-app/gradio/pull/997)
- Fixed image input for absolute path by [@JefferyChiang](https://github.com/JefferyChiang) in [PR 1004](https://github.com/gradio-app/gradio/pull/1004)
- Model3D + Plot Components by [@dawoodkhan82](https://github.com/dawoodkhan82) in [PR 1010](https://github.com/gradio-app/gradio/pull/1010)
- Gradio Guides: Creating CryptoPunks with GANs by [@NimaBoscarino](https://github.com/NimaBoscarino) in [PR 1000](https://github.com/gradio-app/gradio/pull/1000)
- [BIG PR] Gradio blocks & redesigned components by [@abidlabs](https://github.com/abidlabs) in [PR 880](https://github.com/gradio-app/gradio/pull/880)
- fixed failing test on main by [@abidlabs](https://github.com/abidlabs) in [PR 1023](https://github.com/gradio-app/gradio/pull/1023)
- Use smaller ASR model in external test by [@abidlabs](https://github.com/abidlabs) in [PR 1024](https://github.com/gradio-app/gradio/pull/1024)
- updated PyPi version to 2.9.0b by [@abidlabs](https://github.com/abidlabs) in [PR 1026](https://github.com/gradio-app/gradio/pull/1026)
- Fixing import issues so that the package successfully installs on colab notebooks by [@abidlabs](https://github.com/abidlabs) in [PR 1027](https://github.com/gradio-app/gradio/pull/1027)
- Update website tracker slackbot by [@aliabd](https://github.com/aliabd) in [PR 1037](https://github.com/gradio-app/gradio/pull/1037)
- textbox-autoheight by [@FarukOzderim](https://github.com/FarukOzderim) in [PR 1009](https://github.com/gradio-app/gradio/pull/1009)
- Model3D Examples fixes by [@dawoodkhan82](https://github.com/dawoodkhan82) in [PR 1035](https://github.com/gradio-app/gradio/pull/1035)
- GAN Gradio Guide: Adjustments to iframe heights by [@NimaBoscarino](https://github.com/NimaBoscarino) in [PR 1042](https://github.com/gradio-app/gradio/pull/1042)
- added better default labels to form components by [@abidlabs](https://github.com/abidlabs) in [PR 1040](https://github.com/gradio-app/gradio/pull/1040)
- Slackbot web tracker fix by [@aliabd](https://github.com/aliabd) in [PR 1043](https://github.com/gradio-app/gradio/pull/1043)
- Plot fixes by [@dawoodkhan82](https://github.com/dawoodkhan82) in [PR 1044](https://github.com/gradio-app/gradio/pull/1044)
- Small fixes to the demos by [@abidlabs](https://github.com/abidlabs) in [PR 1030](https://github.com/gradio-app/gradio/pull/1030)
- fixing demo issue with website by [@aliabd](https://github.com/aliabd) in [PR 1047](https://github.com/gradio-app/gradio/pull/1047)
- [hotfix] HighlightedText by [@aliabid94](https://github.com/aliabid94) in [PR 1046](https://github.com/gradio-app/gradio/pull/1046)
- Update text by [@ronvoluted](https://github.com/ronvoluted) in [PR 1050](https://github.com/gradio-app/gradio/pull/1050)
- Update CONTRIBUTING.md by [@FarukOzderim](https://github.com/FarukOzderim) in [PR 1052](https://github.com/gradio-app/gradio/pull/1052)
- fix(ui): Increase contrast for footer by [@ronvoluted](https://github.com/ronvoluted) in [PR 1048](https://github.com/gradio-app/gradio/pull/1048)
- UI design update by [@gary149](https://github.com/gary149) in [PR 1041](https://github.com/gradio-app/gradio/pull/1041)
- updated PyPi version to 2.9.0b8 by [@abidlabs](https://github.com/abidlabs) in [PR 1059](https://github.com/gradio-app/gradio/pull/1059)
- Running, testing, and fixing demos by [@abidlabs](https://github.com/abidlabs) in [PR 1060](https://github.com/gradio-app/gradio/pull/1060)
- Form layout by [@pngwn](https://github.com/pngwn) in [PR 1054](https://github.com/gradio-app/gradio/pull/1054)
- inputless-interfaces by [@FarukOzderim](https://github.com/FarukOzderim) in [PR 1038](https://github.com/gradio-app/gradio/pull/1038)
- Update PULL_REQUEST_TEMPLATE.md by [@FarukOzderim](https://github.com/FarukOzderim) in [PR 1068](https://github.com/gradio-app/gradio/pull/1068)
- Upgrading node memory to 4gb in website Docker by [@aliabd](https://github.com/aliabd) in [PR 1069](https://github.com/gradio-app/gradio/pull/1069)
- Website reload error by [@aliabd](https://github.com/aliabd) in [PR 1079](https://github.com/gradio-app/gradio/pull/1079)
- fixed favicon issue by [@abidlabs](https://github.com/abidlabs) in [PR 1064](https://github.com/gradio-app/gradio/pull/1064)
- remove-queue-from-events by [@FarukOzderim](https://github.com/FarukOzderim) in [PR 1056](https://github.com/gradio-app/gradio/pull/1056)
- Enable vertex colors for OBJs files by [@radames](https://github.com/radames) in [PR 1074](https://github.com/gradio-app/gradio/pull/1074)
- Dark text by [@ronvoluted](https://github.com/ronvoluted) in [PR 1049](https://github.com/gradio-app/gradio/pull/1049)
- Scroll to output by [@pngwn](https://github.com/pngwn) in [PR 1077](https://github.com/gradio-app/gradio/pull/1077)
- Explicitly list pnpm version 6 in contributing guide by [@freddyaboulton](https://github.com/freddyaboulton) in [PR 1085](https://github.com/gradio-app/gradio/pull/1085)
- hotfix for encrypt issue by [@abidlabs](https://github.com/abidlabs) in [PR 1096](https://github.com/gradio-app/gradio/pull/1096)
- Release 2.9b9 by [@abidlabs](https://github.com/abidlabs) in [PR 1098](https://github.com/gradio-app/gradio/pull/1098)
- tweak node circleci settings by [@pngwn](https://github.com/pngwn) in [PR 1091](https://github.com/gradio-app/gradio/pull/1091)
- Website Reload Error by [@aliabd](https://github.com/aliabd) in [PR 1099](https://github.com/gradio-app/gradio/pull/1099)
- Website Reload: README in demos docker by [@aliabd](https://github.com/aliabd) in [PR 1100](https://github.com/gradio-app/gradio/pull/1100)
- Flagging fixes by [@abidlabs](https://github.com/abidlabs) in [PR 1081](https://github.com/gradio-app/gradio/pull/1081)
- Backend for optional labels by [@abidlabs](https://github.com/abidlabs) in [PR 1080](https://github.com/gradio-app/gradio/pull/1080)
- Optional labels fe by [@pngwn](https://github.com/pngwn) in [PR 1105](https://github.com/gradio-app/gradio/pull/1105)
- clean-deprecated-parameters by [@FarukOzderim](https://github.com/FarukOzderim) in [PR 1090](https://github.com/gradio-app/gradio/pull/1090)
- Blocks rendering fix by [@abidlabs](https://github.com/abidlabs) in [PR 1102](https://github.com/gradio-app/gradio/pull/1102)
- Redos #1106 by [@abidlabs](https://github.com/abidlabs) in [PR 1112](https://github.com/gradio-app/gradio/pull/1112)
- Interface types: handle input-only, output-only, and unified interfaces by [@abidlabs](https://github.com/abidlabs) in [PR 1108](https://github.com/gradio-app/gradio/pull/1108)
- Hotfix + New pypi release 2.9b11 by [@abidlabs](https://github.com/abidlabs) in [PR 1118](https://github.com/gradio-app/gradio/pull/1118)
- issue-checkbox by [@FarukOzderim](https://github.com/FarukOzderim) in [PR 1122](https://github.com/gradio-app/gradio/pull/1122)
- issue-checkbox-hotfix by [@FarukOzderim](https://github.com/FarukOzderim) in [PR 1127](https://github.com/gradio-app/gradio/pull/1127)
- Fix demos in website by [@aliabd](https://github.com/aliabd) in [PR 1130](https://github.com/gradio-app/gradio/pull/1130)
- Guide for Gradio ONNX model zoo on Huggingface by [@AK391](https://github.com/AK391) in [PR 1073](https://github.com/gradio-app/gradio/pull/1073)
- ONNX guide fixes by [@aliabd](https://github.com/aliabd) in [PR 1131](https://github.com/gradio-app/gradio/pull/1131)
- Stacked form inputs css by [@gary149](https://github.com/gary149) in [PR 1134](https://github.com/gradio-app/gradio/pull/1134)
- made default value in textbox empty string by [@abidlabs](https://github.com/abidlabs) in [PR 1135](https://github.com/gradio-app/gradio/pull/1135)
- Examples UI by [@gary149](https://github.com/gary149) in [PR 1121](https://github.com/gradio-app/gradio/pull/1121)
- Chatbot custom color support by [@dawoodkhan82](https://github.com/dawoodkhan82) in [PR 1092](https://github.com/gradio-app/gradio/pull/1092)
- highlighted text colors by [@pngwn](https://github.com/pngwn) in [PR 1119](https://github.com/gradio-app/gradio/pull/1119)
- pin to pnpm 6 for now by [@pngwn](https://github.com/pngwn) in [PR 1147](https://github.com/gradio-app/gradio/pull/1147)
- Restore queue in Blocks by [@aliabid94](https://github.com/aliabid94) in [PR 1137](https://github.com/gradio-app/gradio/pull/1137)
- add select event for tabitems by [@pngwn](https://github.com/pngwn) in [PR 1154](https://github.com/gradio-app/gradio/pull/1154)
- max_lines + autoheight for textbox by [@pngwn](https://github.com/pngwn) in [PR 1153](https://github.com/gradio-app/gradio/pull/1153)
- use color palette for chatbot by [@pngwn](https://github.com/pngwn) in [PR 1152](https://github.com/gradio-app/gradio/pull/1152)
- Timeseries improvements by [@pngwn](https://github.com/pngwn) in [PR 1149](https://github.com/gradio-app/gradio/pull/1149)
- move styling for interface panels to frontend by [@pngwn](https://github.com/pngwn) in [PR 1146](https://github.com/gradio-app/gradio/pull/1146)
- html tweaks by [@pngwn](https://github.com/pngwn) in [PR 1145](https://github.com/gradio-app/gradio/pull/1145)
- Issue #768: Support passing none to resize and crop image by [@dawoodkhan82](https://github.com/dawoodkhan82) in [PR 1144](https://github.com/gradio-app/gradio/pull/1144)
- image gallery component + img css by [@aliabid94](https://github.com/aliabid94) in [PR 1140](https://github.com/gradio-app/gradio/pull/1140)
- networking tweak by [@abidlabs](https://github.com/abidlabs) in [PR 1143](https://github.com/gradio-app/gradio/pull/1143)
- Allow enabling queue per event listener by [@aliabid94](https://github.com/aliabid94) in [PR 1155](https://github.com/gradio-app/gradio/pull/1155)
- config hotfix and v. 2.9b23 by [@abidlabs](https://github.com/abidlabs) in [PR 1158](https://github.com/gradio-app/gradio/pull/1158)
- Custom JS calls by [@aliabid94](https://github.com/aliabid94) in [PR 1082](https://github.com/gradio-app/gradio/pull/1082)
- Small fixes: queue default fix, ffmpeg installation message by [@abidlabs](https://github.com/abidlabs) in [PR 1159](https://github.com/gradio-app/gradio/pull/1159)
- formatting by [@abidlabs](https://github.com/abidlabs) in [PR 1161](https://github.com/gradio-app/gradio/pull/1161)
- enable flex grow for gr-box by [@radames](https://github.com/radames) in [PR 1165](https://github.com/gradio-app/gradio/pull/1165)
- 1148 loading by [@pngwn](https://github.com/pngwn) in [PR 1164](https://github.com/gradio-app/gradio/pull/1164)
- Put enable_queue kwarg back in launch() by [@aliabid94](https://github.com/aliabid94) in [PR 1167](https://github.com/gradio-app/gradio/pull/1167)
- A few small fixes by [@abidlabs](https://github.com/abidlabs) in [PR 1171](https://github.com/gradio-app/gradio/pull/1171)
- Hotfix for dropdown component by [@abidlabs](https://github.com/abidlabs) in [PR 1172](https://github.com/gradio-app/gradio/pull/1172)
- use secondary buttons in interface by [@pngwn](https://github.com/pngwn) in [PR 1173](https://github.com/gradio-app/gradio/pull/1173)
- 1183 component height by [@pngwn](https://github.com/pngwn) in [PR 1185](https://github.com/gradio-app/gradio/pull/1185)
- 962 dataframe by [@pngwn](https://github.com/pngwn) in [PR 1186](https://github.com/gradio-app/gradio/pull/1186)
- update-contributing by [@FarukOzderim](https://github.com/FarukOzderim) in [PR 1188](https://github.com/gradio-app/gradio/pull/1188)
- Table tweaks by [@pngwn](https://github.com/pngwn) in [PR 1195](https://github.com/gradio-app/gradio/pull/1195)
- wrap tab content in column by [@pngwn](https://github.com/pngwn) in [PR 1200](https://github.com/gradio-app/gradio/pull/1200)
- WIP: Add dark mode support by [@gary149](https://github.com/gary149) in [PR 1187](https://github.com/gradio-app/gradio/pull/1187)
- Restored /api/predict/ endpoint for Interfaces by [@abidlabs](https://github.com/abidlabs) in [PR 1199](https://github.com/gradio-app/gradio/pull/1199)
- hltext-label by [@pngwn](https://github.com/pngwn) in [PR 1204](https://github.com/gradio-app/gradio/pull/1204)
- add copy functionality to json by [@pngwn](https://github.com/pngwn) in [PR 1205](https://github.com/gradio-app/gradio/pull/1205)
- Update component config by [@aliabid94](https://github.com/aliabid94) in [PR 1089](https://github.com/gradio-app/gradio/pull/1089)
- fix placeholder prompt by [@pngwn](https://github.com/pngwn) in [PR 1215](https://github.com/gradio-app/gradio/pull/1215)
- ensure webcam video value is propagated correctly by [@pngwn](https://github.com/pngwn) in [PR 1218](https://github.com/gradio-app/gradio/pull/1218)
- Automatic word-break in highlighted text, combine_adjacent support by [@aliabid94](https://github.com/aliabid94) in [PR 1209](https://github.com/gradio-app/gradio/pull/1209)
- async-function-support by [@FarukOzderim](https://github.com/FarukOzderim) in [PR 1190](https://github.com/gradio-app/gradio/pull/1190)
- Sharing fix for assets by [@aliabid94](https://github.com/aliabid94) in [PR 1208](https://github.com/gradio-app/gradio/pull/1208)
- Hotfixes for course demos by [@abidlabs](https://github.com/abidlabs) in [PR 1222](https://github.com/gradio-app/gradio/pull/1222)
- Allow Custom CSS by [@aliabid94](https://github.com/aliabid94) in [PR 1170](https://github.com/gradio-app/gradio/pull/1170)
- share-hotfix by [@FarukOzderim](https://github.com/FarukOzderim) in [PR 1226](https://github.com/gradio-app/gradio/pull/1226)
- tweaks by [@pngwn](https://github.com/pngwn) in [PR 1229](https://github.com/gradio-app/gradio/pull/1229)
- white space for class concatenation by [@radames](https://github.com/radames) in [PR 1228](https://github.com/gradio-app/gradio/pull/1228)
- Tweaks by [@pngwn](https://github.com/pngwn) in [PR 1230](https://github.com/gradio-app/gradio/pull/1230)
- css tweaks by [@pngwn](https://github.com/pngwn) in [PR 1235](https://github.com/gradio-app/gradio/pull/1235)
- ensure defaults height match for media inputs by [@pngwn](https://github.com/pngwn) in [PR 1236](https://github.com/gradio-app/gradio/pull/1236)
- Default Label label value by [@radames](https://github.com/radames) in [PR 1239](https://github.com/gradio-app/gradio/pull/1239)
- update-shortcut-syntax by [@FarukOzderim](https://github.com/FarukOzderim) in [PR 1234](https://github.com/gradio-app/gradio/pull/1234)
- Update version.txt by [@FarukOzderim](https://github.com/FarukOzderim) in [PR 1244](https://github.com/gradio-app/gradio/pull/1244)
- Layout bugs by [@pngwn](https://github.com/pngwn) in [PR 1246](https://github.com/gradio-app/gradio/pull/1246)
- Update demo by [@FarukOzderim](https://github.com/FarukOzderim) in [PR 1253](https://github.com/gradio-app/gradio/pull/1253)
- Button default name by [@FarukOzderim](https://github.com/FarukOzderim) in [PR 1243](https://github.com/gradio-app/gradio/pull/1243)
- Labels spacing by [@gary149](https://github.com/gary149) in [PR 1254](https://github.com/gradio-app/gradio/pull/1254)
- add global loader for gradio app by [@pngwn](https://github.com/pngwn) in [PR 1251](https://github.com/gradio-app/gradio/pull/1251)
- ui apis for dalle-mini by [@pngwn](https://github.com/pngwn) in [PR 1258](https://github.com/gradio-app/gradio/pull/1258)
- Add precision to Number, backend only by [@freddyaboulton](https://github.com/freddyaboulton) in [PR 1125](https://github.com/gradio-app/gradio/pull/1125)
- Website Design Changes by [@abidlabs](https://github.com/abidlabs) in [PR 1015](https://github.com/gradio-app/gradio/pull/1015)
- Small fixes for multiple demos compatible with 3.0 by [@radames](https://github.com/radames) in [PR 1257](https://github.com/gradio-app/gradio/pull/1257)
- Issue #1160: Model 3D component not destroyed correctly by [@dawoodkhan82](https://github.com/dawoodkhan82) in [PR 1219](https://github.com/gradio-app/gradio/pull/1219)
- Fixes to components by [@abidlabs](https://github.com/abidlabs) in [PR 1260](https://github.com/gradio-app/gradio/pull/1260)
- layout docs by [@abidlabs](https://github.com/abidlabs) in [PR 1263](https://github.com/gradio-app/gradio/pull/1263)
- Static forms by [@pngwn](https://github.com/pngwn) in [PR 1264](https://github.com/gradio-app/gradio/pull/1264)
- Cdn assets by [@pngwn](https://github.com/pngwn) in [PR 1265](https://github.com/gradio-app/gradio/pull/1265)
- update logo by [@gary149](https://github.com/gary149) in [PR 1266](https://github.com/gradio-app/gradio/pull/1266)
- fix slider by [@aliabid94](https://github.com/aliabid94) in [PR 1268](https://github.com/gradio-app/gradio/pull/1268)
- maybe fix auth in iframes by [@pngwn](https://github.com/pngwn) in [PR 1261](https://github.com/gradio-app/gradio/pull/1261)
- Improves "Getting Started" guide by [@abidlabs](https://github.com/abidlabs) in [PR 1269](https://github.com/gradio-app/gradio/pull/1269)
- Add embedded demos to website by [@aliabid94](https://github.com/aliabid94) in [PR 1270](https://github.com/gradio-app/gradio/pull/1270)
- Label hotfixes by [@abidlabs](https://github.com/abidlabs) in [PR 1281](https://github.com/gradio-app/gradio/pull/1281)
- General tweaks by [@pngwn](https://github.com/pngwn) in [PR 1276](https://github.com/gradio-app/gradio/pull/1276)
- only affect links within the document by [@pngwn](https://github.com/pngwn) in [PR 1282](https://github.com/gradio-app/gradio/pull/1282)
- release 3.0b9 by [@abidlabs](https://github.com/abidlabs) in [PR 1283](https://github.com/gradio-app/gradio/pull/1283)
- Dm by [@pngwn](https://github.com/pngwn) in [PR 1284](https://github.com/gradio-app/gradio/pull/1284)
- Website fixes by [@aliabd](https://github.com/aliabd) in [PR 1286](https://github.com/gradio-app/gradio/pull/1286)
- Create Streamables by [@aliabid94](https://github.com/aliabid94) in [PR 1279](https://github.com/gradio-app/gradio/pull/1279)
- ensure table works on mobile by [@pngwn](https://github.com/pngwn) in [PR 1277](https://github.com/gradio-app/gradio/pull/1277)
- changes by [@aliabid94](https://github.com/aliabid94) in [PR 1287](https://github.com/gradio-app/gradio/pull/1287)
- demo alignment on landing page by [@aliabd](https://github.com/aliabd) in [PR 1288](https://github.com/gradio-app/gradio/pull/1288)
- New meta img by [@aliabd](https://github.com/aliabd) in [PR 1289](https://github.com/gradio-app/gradio/pull/1289)
- updated PyPi version to 3.0 by [@abidlabs](https://github.com/abidlabs) in [PR 1290](https://github.com/gradio-app/gradio/pull/1290)
- Fix site by [@aliabid94](https://github.com/aliabid94) in [PR 1291](https://github.com/gradio-app/gradio/pull/1291)
- Mobile responsive guides by [@aliabd](https://github.com/aliabd) in [PR 1293](https://github.com/gradio-app/gradio/pull/1293)
- Update readme by [@abidlabs](https://github.com/abidlabs) in [PR 1292](https://github.com/gradio-app/gradio/pull/1292)
- gif by [@abidlabs](https://github.com/abidlabs) in [PR 1296](https://github.com/gradio-app/gradio/pull/1296)
- Allow decoding headerless b64 string [@1lint](https://github.com/1lint) in [PR 4031](https://github.com/gradio-app/gradio/pull/4031)

## Contributors Shoutout:

- [@JefferyChiang](https://github.com/JefferyChiang) made their first contribution in [PR 1004](https://github.com/gradio-app/gradio/pull/1004)
- [@NimaBoscarino](https://github.com/NimaBoscarino) made their first contribution in [PR 1000](https://github.com/gradio-app/gradio/pull/1000)
- [@ronvoluted](https://github.com/ronvoluted) made their first contribution in [PR 1050](https://github.com/gradio-app/gradio/pull/1050)
- [@radames](https://github.com/radames) made their first contribution in [PR 1074](https://github.com/gradio-app/gradio/pull/1074)
- [@freddyaboulton](https://github.com/freddyaboulton) made their first contribution in [PR 1085](https://github.com/gradio-app/gradio/pull/1085)<|MERGE_RESOLUTION|>--- conflicted
+++ resolved
@@ -24,22 +24,9 @@
 
 ## Bug Fixes:
 
-<<<<<<< HEAD
-- Allow gradio to work offline, by [@aliabid94](https://github.com/aliabid94) in [PR 4398](https://github.com/gradio-app/gradio/pull/4398).  
-- Fixed `validate_url` to check for 403 errors and use a GET request in place of a HEAD by [@alvindaiyan](https://github.com/alvindaiyan) in [PR 4388](https://github.com/gradio-app/gradio/pull/4388).  
-
-## Other Changes:
-
-- More explicit error message when share link binary is blocked by antivirus by [@abidlabs](https://github.com/abidlabs) in [PR 4380](https://github.com/gradio-app/gradio/pull/4380). 
-
-## Breaking Changes:
-
-No changes to highlight.
-=======
 - Remove target="_blank" override on anchor tags with internal targets by [@hannahblair](https://github.com/hannahblair) in [PR 4405](https://github.com/gradio-app/gradio/pull/4405)
 - Fixed bug where `gr.File(file_count='multiple')` could not be cached as output by [@freddyaboulton](https://github.com/freddyaboulton) in [PR 4421](https://github.com/gradio-app/gradio/pull/4421)
 - Restricts the domains that can be proxied via `/proxy` route  by [@abidlabs](https://github.com/abidlabs) in [PR 4406](https://github.com/gradio-app/gradio/pull/4406). 
->>>>>>> 1c48b3e8
 
 ## Other Changes:
 
