--- conflicted
+++ resolved
@@ -2,11 +2,10 @@
 
 ## New Features:
 
-<<<<<<< HEAD
-### The `Chatbot` component now supports Markdown/HTML
-
-You can now pass in Markdown or HTML to the Chatbot component and it will show up, 
-meaning that you can pass in images, videos, or audio files as well! by [@abidlabs](https://github.com/abidlabs) in [PR 2731](https://github.com/gradio-app/gradio/pull/2731) 
+### The `Chatbot` component now supports a subset of Markdown (including bold, italics, code, images)
+
+You can now pass in some Markdown to the Chatbot component and it will show up, 
+meaning that you can pass in images as well! by [@abidlabs](https://github.com/abidlabs) in [PR 2731](https://github.com/gradio-app/gradio/pull/2731) 
 
 Here's a simple example that references a local image `lion.jpg` that is in the same
 folder as the Python script:
@@ -25,7 +24,6 @@
 To see a more realistic example, see the new demo `/demo/chatbot_multimodal/run.py`.
 
 
-=======
 ### Latex support
 Added mathtext (a subset of latex) support to gr.Markdown. Added by [@kashif](https://github.com/kashif) and [@aliabid94](https://github.com/aliabid94) in [PR 2696](https://github.com/gradio-app/gradio/pull/2696).
 
@@ -38,7 +36,6 @@
     """)
 ```
 
->>>>>>> d79039be
 ### Update Accordion properties from the backend
 
 You can now update the Accordion `label` and `open` status with `gr.Accordion.update` by [@freddyaboulton](https://github.com/freddyaboulton) in [PR 2690](https://github.com/gradio-app/gradio/pull/2690)
