--- conflicted
+++ resolved
@@ -6,11 +6,8 @@
 
 ## Bug Fixes:
 
-<<<<<<< HEAD
 - Restored missing imports in `gr.components` by [@abidlabs](https://github.com/abidlabs) in [PR 4566](https://github.com/gradio-app/gradio/pull/4566)
-=======
 - Fix bug where `select` event was not triggered in `gr.Gallery` if `height` was set to be large with `allow_preview=False` by [@freddyaboulton](https://github.com/freddyaboulton) in [PR 4551](https://github.com/gradio-app/gradio/pull/4551)
->>>>>>> 98d1e8d2
 
 ## Other Changes:
 
