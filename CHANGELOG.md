# Upcoming Release

## New Features:

<<<<<<< HEAD
- Add JS client code snippets to use via api page by [@aliabd](https://github.com/aliabd) in [PR 3927](https://github.com/gradio-app/gradio/pull/3927).
=======
- Returning language agnostic types in the `/info` route by [@freddyaboulton](https://github.com/freddyaboulton) in [PR 4039](https://github.com/gradio-app/gradio/pull/4039)

## Bug Fixes:

- Fixes the gradio theme builder error that appeared on launch by [@aliabid94](https://github.com/aliabid94) and [@abidlabs](https://github.com/abidlabs) in [PR 4080](https://github.com/gradio-app/gradio/pull/4080) 
- Keep Accordion content in DOM by [@aliabid94](https://github.com/aliabid94) in [PR 4070](https://github.com/gradio-app/gradio/pull/4073) 
- Fixed bug where type hints in functions caused the event handler to crash by [@freddyaboulton](https://github.com/freddyaboulton) in [PR 4068](https://github.com/gradio-app/gradio/pull/4068)
- Fix dropdown default value not appearing by [@aliabid94](https://github.com/aliabid94) in [PR 4072](https://github.com/gradio-app/gradio/pull/4072).
- Soft theme label color fix by [@aliabid94](https://github.com/aliabid94) in [PR 4070](https://github.com/gradio-app/gradio/pull/4070) 

## Documentation Changes:

No changes to highlight.

## Testing and Infrastructure Changes:

No changes to highlight.

## Breaking Changes:

No changes to highlight.

## Full Changelog:

No changes to highlight.

## Contributors Shoutout:

No changes to highlight.

# 3.28.3

## New Features:

No changes to highlight.
>>>>>>> de7b35ad

## Bug Fixes:

- Fixes issue with indentation in `gr.Code()` component with streaming by [@dawoodkhan82](https://github.com/dawoodkhan82) in [PR 4043](https://github.com/gradio-app/gradio/pull/4043)

## Documentation Changes:

No changes to highlight.

## Testing and Infrastructure Changes:

No changes to highlight.

## Breaking Changes:

No changes to highlight.

## Full Changelog:

No changes to highlight.

## Contributors Shoutout:

No changes to highlight.

# 3.28.2

## Bug Fixes

- Code component visual updates by [@pngwn](https://github.com/pngwn) in [PR 4051](https://github.com/gradio-app/gradio/pull/4051)

## New Features:

- Add support for `visual-question-answering`, `document-question-answering`, and `image-to-text` using `gr.Interface.load("models/...")` and `gr.Interface.from_pipeline` by [@osanseviero](https://github.com/osanseviero) in [PR 3887](https://github.com/gradio-app/gradio/pull/3887)
- Add code block support in `gr.Chatbot()`, by [@dawoodkhan82](https://github.com/dawoodkhan82) in [PR 4048](https://github.com/gradio-app/gradio/pull/4048)
- Adds the ability to blocklist filepaths (and also improves the allowlist mechanism) by [@abidlabs](https://github.com/abidlabs) in [PR 4047](https://github.com/gradio-app/gradio/pull/4047).
- Adds the ability to specify the upload directory via an environment variable by [@abidlabs](https://github.com/abidlabs) in [PR 4047](https://github.com/gradio-app/gradio/pull/4047).

## Bug Fixes:

- Fixes issue with `matplotlib` not rendering correctly if the backend was not set to `Agg` by [@abidlabs](https://github.com/abidlabs) in [PR 4029](https://github.com/gradio-app/gradio/pull/4029)
- Fixes bug where rendering the same `gr.State` across different Interfaces/Blocks within larger Blocks would not work by [@abidlabs](https://github.com/abidlabs) in [PR 4030](https://github.com/gradio-app/gradio/pull/4030)
- Code component visual updates by [@pngwn](https://github.com/pngwn) in [PR 4051](https://github.com/gradio-app/gradio/pull/4051)

## Documentation Changes:

- Adds a Guide on how to use the Python Client within a FastAPI app, by [@abidlabs](https://github.com/abidlabs) in [PR 3892](https://github.com/gradio-app/gradio/pull/3892)

## Testing and Infrastructure Changes:

No changes to highlight.

## Breaking Changes:

- `gr.HuggingFaceDatasetSaver` behavior changed internally. The `flagging/` folder is not a `.git/` folder anymore when using it. `organization` parameter is now ignored in favor of passing a full dataset id as `dataset_name` (e.g. `"username/my-dataset"`).
- New lines (`\n`) are not automatically converted to `<br>` in `gr.Markdown()` or  `gr.Chatbot()`. For multiple new lines, a developer must add multiple `<br>` tags.

## Full Changelog:

- Safer version of `gr.HuggingFaceDatasetSaver` using HTTP methods instead of git pull/push by [@Wauplin](https://github.com/Wauplin) in [PR 3973](https://github.com/gradio-app/gradio/pull/3973)

## Contributors Shoutout:

No changes to highlight.

# 3.28.1

## New Features:

- Add a "clear mask" button to `gr.Image` sketch modes, by [@space-nuko](https://github.com/space-nuko) in [PR 3615](https://github.com/gradio-app/gradio/pull/3615)

## Bug Fixes:

- Fix dropdown default value not appearing by [@aliabid94](https://github.com/aliabid94) in [PR 3996](https://github.com/gradio-app/gradio/pull/3996).
- Fix faded coloring of output textboxes in iOS / Safari by [@aliabid94](https://github.com/aliabid94) in [PR 3993](https://github.com/gradio-app/gradio/pull/3993)

## Documentation Changes:

No changes to highlight.

## Testing and Infrastructure Changes:

- CI: Simplified Python CI workflow by [@akx](https://github.com/akx) in [PR 3982](https://github.com/gradio-app/gradio/pull/3982)
- Upgrade pyright to 1.1.305 by [@akx](https://github.com/akx) in [PR 4042](https://github.com/gradio-app/gradio/pull/4042)
- More Ruff rules are enabled and lint errors fixed by [@akx](https://github.com/akx) in [PR 4038](https://github.com/gradio-app/gradio/pull/4038)

## Breaking Changes:

No changes to highlight.

## Full Changelog:

No changes to highlight.

## Contributors Shoutout:

No changes to highlight.

# 3.28.0

## Bug Fixes:

- Fix duplicate play commands in full-screen mode of 'video'. by [@tomchang25](https://github.com/tomchang25) in [PR 3968](https://github.com/gradio-app/gradio/pull/3968).
- Fix the issue of the UI stuck caused by the 'selected' of DataFrame not being reset. by [@tomchang25](https://github.com/tomchang25) in [PR 3916](https://github.com/gradio-app/gradio/pull/3916).
- Fix issue where `gr.Video()` would not work inside a `gr.Tab()` by [@dawoodkhan82](https://github.com/dawoodkhan82) in [PR 3891](https://github.com/gradio-app/gradio/pull/3891)
- Fixed issue with old_value check in File. by [@tomchang25](https://github.com/tomchang25) in [PR 3859](https://github.com/gradio-app/gradio/pull/3859).
- Fixed bug where all bokeh plots appeared in the same div by [@freddyaboulton](https://github.com/freddyaboulton) in [PR 3896](https://github.com/gradio-app/gradio/pull/3896)
- Fixed image outputs to automatically take full output image height, unless explicitly set, by [@aliabid94](https://github.com/aliabid94) in [PR 3905](https://github.com/gradio-app/gradio/pull/3905)
- Fix issue in `gr.Gallery()` where setting height causes aspect ratio of images to collapse by [@dawoodkhan82](https://github.com/dawoodkhan82) in [PR 3830](https://github.com/gradio-app/gradio/pull/3830)
- Fix issue where requesting for a non-existing file would trigger a 500 error by [@micky2be](https://github.com/micky2be) in `[PR 3895](https://github.com/gradio-app/gradio/pull/3895)`.
- Fix bugs with abspath about symlinks, and unresolvable path on Windows by [@micky2be](https://github.com/micky2be) in `[PR 3895](https://github.com/gradio-app/gradio/pull/3895)`.
- Fixes type in client `Status` enum by [@10zinten](https://github.com/10zinten) in [PR 3931](https://github.com/gradio-app/gradio/pull/3931)
- Fix `gr.ChatBot` to handle image url [tye-singwa](https://github.com/tye-signwa) in [PR 3953](https://github.com/gradio-app/gradio/pull/3953)
- Move Google Tag Manager related initialization code to analytics-enabled block by [@akx](https://github.com/akx) in [PR 3956](https://github.com/gradio-app/gradio/pull/3956)
- Fix bug where port was not reused if the demo was closed and then re-launched by [@freddyaboulton](https://github.com/freddyaboulton) in [PR 3896](https://github.com/gradio-app/gradio/pull/3959)
- Fixes issue where dropdown does not position itself at selected element when opened [@dawoodkhan82](https://github.com/dawoodkhan82) in [PR 3639](https://github.com/gradio-app/gradio/pull/3639)

## Documentation Changes:

- Make use of `gr` consistent across the docs by [@duerrsimon](https://github.com/duerrsimon) in [PR 3901](https://github.com/gradio-app/gradio/pull/3901)
- Fixed typo in theming-guide.md by [@eltociear](https://github.com/eltociear) in [PR 3952](https://github.com/gradio-app/gradio/pull/3952)

## Testing and Infrastructure Changes:

- CI: Python backend lint is only run once, by [@akx](https://github.com/akx) in [PR 3960](https://github.com/gradio-app/gradio/pull/3960)
- Format invocations and concatenations were replaced by f-strings where possible by [@akx](https://github.com/akx) in [PR 3984](https://github.com/gradio-app/gradio/pull/3984)
- Linting rules were made more strict and issues fixed by [@akx](https://github.com/akx) in [PR 3979](https://github.com/gradio-app/gradio/pull/3979).

## Breaking Changes:

- Some re-exports in `gradio.themes` utilities (introduced in 3.24.0) have been eradicated.
  By [@akx](https://github.com/akx) in [PR 3958](https://github.com/gradio-app/gradio/pull/3958)

## Full Changelog:

- Add DESCRIPTION.md to image_segmentation demo by [@aliabd](https://github.com/aliabd) in [PR 3866](https://github.com/gradio-app/gradio/pull/3866)
- Fix error in running `gr.themes.builder()` by [@deepkyu](https://github.com/deepkyu) in [PR 3869](https://github.com/gradio-app/gradio/pull/3869)
- Fixed a JavaScript TypeError when loading custom JS with `_js` and setting `outputs` to `None` in `gradio.Blocks()` by [@DavG25](https://github.com/DavG25) in [PR 3883](https://github.com/gradio-app/gradio/pull/3883)
- Fixed bg_background_fill theme property to expand to whole background, block_radius to affect form elements as well, and added block_label_shadow theme property by [@aliabid94](https://github.com/aliabid94) in [PR 3590](https://github.com/gradio-app/gradio/pull/3590)

## Contributors Shoutout:

No changes to highlight.

# Version 3.27.0

## New Features:

### AnnotatedImage Component

New AnnotatedImage component allows users to highlight regions of an image, either by providing bounding boxes, or 0-1 pixel masks. This component is useful for tasks such as image segmentation, object detection, and image captioning.

![AnnotatedImage screenshot](https://user-images.githubusercontent.com/7870876/232142720-86e0020f-beaf-47b9-a843-689c9621f09c.gif)

Example usage:

```python
with gr.Blocks() as demo:
    img = gr.Image()
    img_section = gr.AnnotatedImage()
    def mask(img):
        top_left_corner = [0, 0, 20, 20]
        random_mask = np.random.randint(0, 2, img.shape[:2])
        return (img, [(top_left_corner, "left corner"), (random_mask, "random")])
    img.change(mask, img, img_section)
```

See the [image_segmentation demo](https://github.com/gradio-app/gradio/tree/main/demo/image_segmentation) for a full example. By [@aliabid94](https://github.com/aliabid94) in [PR 3836](https://github.com/gradio-app/gradio/pull/3836)

## Bug Fixes:

No changes to highlight.

## Documentation Changes:

No changes to highlight.

## Testing and Infrastructure Changes:

No changes to highlight.

## Breaking Changes:

No changes to highlight.

## Full Changelog:

No changes to highlight.

## Contributors Shoutout:

No changes to highlight.

# Version 3.26.0

## New Features:

### `Video` component supports subtitles

- Allow the video component to accept subtitles as input, by [@tomchang25](https://github.com/tomchang25) in [PR 3673](https://github.com/gradio-app/gradio/pull/3673). To provide subtitles, simply return a tuple consisting of `(path_to_video, path_to_subtitles)` from your function. Both `.srt` and `.vtt` formats are supported:

```py
with gr.Blocks() as demo:
    gr.Video(("video.mp4", "captions.srt"))
```

## Bug Fixes:

- Fix code markdown support in `gr.Chatbot()` component by [@dawoodkhan82](https://github.com/dawoodkhan82) in [PR 3816](https://github.com/gradio-app/gradio/pull/3816)

## Documentation Changes:

- Updates the "view API" page in Gradio apps to use the `gradio_client` library by [@aliabd](https://github.com/aliabd) in [PR 3765](https://github.com/gradio-app/gradio/pull/3765)

- Read more about how to use the `gradio_client` library here: https://gradio.app/getting-started-with-the-python-client/

## Testing and Infrastructure Changes:

No changes to highlight.

## Breaking Changes:

No changes to highlight.

## Full Changelog:

No changes to highlight.

## Contributors Shoutout:

No changes to highlight.

# Version 3.25.0

## New Features:

- Improve error messages when number of inputs/outputs to event handlers mismatch, by [@space-nuko](https://github.com/space-nuko) in [PR 3519](https://github.com/gradio-app/gradio/pull/3519)

- Add `select` listener to Images, allowing users to click on any part of an image and get the coordinates of the click by [@aliabid94](https://github.com/aliabid94) in [PR 3786](https://github.com/gradio-app/gradio/pull/3786).

```python
with gr.Blocks() as demo:
    img = gr.Image()
    textbox = gr.Textbox()

    def select_handler(img, evt: gr.SelectData):
        selected_pixel = img[evt.index[1], evt.index[0]]
        return f"Selected pixel: {selected_pixel}"

    img.select(select_handler, img, textbox)
```

![Recording 2023-04-08 at 17 44 39](https://user-images.githubusercontent.com/7870876/230748572-90a2a8d5-116d-4769-bb53-5516555fbd0f.gif)

## Bug Fixes:

- Increase timeout for sending analytics data by [@dawoodkhan82](https://github.com/dawoodkhan82) in [PR 3647](https://github.com/gradio-app/gradio/pull/3647)
- Fix bug where http token was not accessed over websocket connections by [@freddyaboulton](https://github.com/freddyaboulton) in [PR 3735](https://github.com/gradio-app/gradio/pull/3735)
- Add ability to specify `rows`, `columns` and `object-fit` in `style()` for `gr.Gallery()` component by [@dawoodkhan82](https://github.com/dawoodkhan82) in [PR 3586](https://github.com/gradio-app/gradio/pull/3586)
- Fix bug where recording an audio file through the microphone resulted in a corrupted file name by [@abidlabs](https://github.com/abidlabs) in [PR 3770](https://github.com/gradio-app/gradio/pull/3770)
- Added "ssl_verify" to blocks.launch method to allow for use of self-signed certs by [@garrettsutula](https://github.com/garrettsutula) in [PR 3873](https://github.com/gradio-app/gradio/pull/3873)
- Fix bug where iterators where not being reset for processes that terminated early by [@freddyaboulton](https://github.com/freddyaboulton) in [PR 3777](https://github.com/gradio-app/gradio/pull/3777)
- Fix bug where the upload button was not properly handling the `file_count='multiple'` case by [@freddyaboulton](https://github.com/freddyaboulton) in [PR 3782](https://github.com/gradio-app/gradio/pull/3782)
- Fix bug where use Via API button was giving error by [@Devang-C](https://github.com/Devang-C) in [PR 3783](https://github.com/gradio-app/gradio/pull/3783)

## Documentation Changes:

- Fix invalid argument docstrings, by [@akx](https://github.com/akx) in [PR 3740](https://github.com/gradio-app/gradio/pull/3740)

## Testing and Infrastructure Changes:

No changes to highlight.

## Breaking Changes:

No changes to highlight.

## Full Changelog:

- Fixed IPv6 listening to work with bracket [::1] notation, by [@dsully](https://github.com/dsully) in [PR 3695](https://github.com/gradio-app/gradio/pull/3695)

## Contributors Shoutout:

No changes to highlight.

# Version 3.24.1

## New Features:

- No changes to highlight.

## Bug Fixes:

- Fixes Chatbot issue where new lines were being created every time a message was sent back and forth by [@aliabid94](https://github.com/aliabid94) in [PR 3717](https://github.com/gradio-app/gradio/pull/3717).
- Fixes data updating in DataFrame invoking a `select` event once the dataframe has been selected. By [@yiyuezhuo](https://github.com/yiyuezhuo) in [PR 3861](https://github.com/gradio-app/gradio/pull/3861)
- Fixes false postive warning which is due to too strict type checking by [@yiyuezhuo](https://github.com/yiyuezhuo) in [PR 3837](https://github.com/gradio-app/gradio/pull/3837).

## Documentation Changes:

No changes to highlight.

## Testing and Infrastructure Changes:

No changes to highlight.

## Breaking Changes:

No changes to highlight.

## Full Changelog:

No changes to highlight.

## Contributors Shoutout:

No changes to highlight.

# Version 3.24.0

## New Features:

- Trigger the release event when Slider number input is released or unfocused by [@freddyaboulton](https://github.com/freddyaboulton) in [PR 3589](https://github.com/gradio-app/gradio/pull/3589)
- Created Theme Builder, which allows users to create themes without writing any code, by [@aliabid94](https://github.com/aliabid94) in [PR 3664](https://github.com/gradio-app/gradio/pull/3664). Launch by:

  ```python
  import gradio as gr
  gr.themes.builder()
  ```

  ![Theme Builder](https://user-images.githubusercontent.com/7870876/228204929-d71cbba5-69c2-45b3-bd20-e3a201d98b12.png)

- The `Dropdown` component now has a `allow_custom_value` parameter that lets users type in custom values not in the original list of choices.
- The `Colorpicker` component now has a `.blur()` event

### Added a download button for videos! 📥

![download_video](https://user-images.githubusercontent.com/41651716/227009612-9bc5fb72-2a44-4c55-9b7b-a0fa098e7f25.gif)

By [@freddyaboulton](https://github.com/freddyaboulton) in [PR 3581](https://github.com/gradio-app/gradio/pull/3581).

- Trigger the release event when Slider number input is released or unfocused by [@freddyaboulton](https://github.com/freddyaboulton) in [PR 3589](https://github.com/gradio-app/gradio/pull/3589)

## Bug Fixes:

- Fixed bug where text for altair plots was not legible in dark mode by [@freddyaboulton](https://github.com/freddyaboulton) in [PR 3555](https://github.com/gradio-app/gradio/pull/3555)
- Fixes `Chatbot` and `Image` components so that files passed during processing are added to a directory where they can be served from, by [@abidlabs](https://github.com/abidlabs) in [PR 3523](https://github.com/gradio-app/gradio/pull/3523)
- Use Gradio API server to send telemetry using `huggingface_hub` [@dawoodkhan82](https://github.com/dawoodkhan82) in [PR 3488](https://github.com/gradio-app/gradio/pull/3488)
- Fixes an an issue where if the Blocks scope was not exited, then State could be shared across sessions, by [@abidlabs](https://github.com/abidlabs) in [PR 3600](https://github.com/gradio-app/gradio/pull/3600)
- Ensures that `gr.load()` loads and applies the upstream theme, by [@abidlabs](https://github.com/abidlabs) in [PR 3641](https://github.com/gradio-app/gradio/pull/3641)
- Fixed bug where "or" was not being localized in file upload text by [@freddyaboulton](https://github.com/freddyaboulton) in [PR 3599](https://github.com/gradio-app/gradio/pull/3599)
- Fixed bug where chatbot does not autoscroll inside of a tab, row or column by [@dawoodkhan82](https://github.com/dawoodkhan82) in [PR 3637](https://github.com/gradio-app/gradio/pull/3637)
- Fixed bug where textbox shrinks when `lines` set to larger than 20 by [@dawoodkhan82](https://github.com/dawoodkhan82) in [PR 3637](https://github.com/gradio-app/gradio/pull/3637)
- Ensure CSS has fully loaded before rendering the application, by [@pngwn](https://github.com/pngwn) in [PR 3573](https://github.com/gradio-app/gradio/pull/3573)
- Support using an empty list as `gr.Dataframe` value, by [@space-nuko](https://github.com/space-nuko) in [PR 3646](https://github.com/gradio-app/gradio/pull/3646)
- Fixed `gr.Image` not filling the entire element size, by [@space-nuko](https://github.com/space-nuko) in [PR 3649](https://github.com/gradio-app/gradio/pull/3649)
- Make `gr.Code` support the `lines` property, by [@space-nuko](https://github.com/space-nuko) in [PR 3651](https://github.com/gradio-app/gradio/pull/3651)
- Fixes certain `_js` return values being double wrapped in an array, by [@space-nuko](https://github.com/space-nuko) in [PR 3594](https://github.com/gradio-app/gradio/pull/3594)
- Correct the documentation of `gr.File` component to state that its preprocessing method converts the uploaded file to a temporary file, by @RussellLuo in [PR 3660](https://github.com/gradio-app/gradio/pull/3660)
- Fixed bug in Serializer ValueError text by [@osanseviero](https://github.com/osanseviero) in [PR 3669](https://github.com/gradio-app/gradio/pull/3669)
- Fix default parameter argument and `gr.Progress` used in same function, by [@space-nuko](https://github.com/space-nuko) in [PR 3671](https://github.com/gradio-app/gradio/pull/3671)
- Hide `Remove All` button in `gr.Dropdown` single-select mode by [@space-nuko](https://github.com/space-nuko) in [PR 3678](https://github.com/gradio-app/gradio/pull/3678)
- Fix broken spaces in docs by [@aliabd](https://github.com/aliabd) in [PR 3698](https://github.com/gradio-app/gradio/pull/3698)
- Fix items in `gr.Dropdown` besides the selected item receiving a checkmark, by [@space-nuko](https://github.com/space-nuko) in [PR 3644](https://github.com/gradio-app/gradio/pull/3644)
- Fix several `gr.Dropdown` issues and improve usability, by [@space-nuko](https://github.com/space-nuko) in [PR 3705](https://github.com/gradio-app/gradio/pull/3705)

## Documentation Changes:

- Makes some fixes to the Theme Guide related to naming of variables, by [@abidlabs](https://github.com/abidlabs) in [PR 3561](https://github.com/gradio-app/gradio/pull/3561)
- Documented `HuggingFaceDatasetJSONSaver` by [@osanseviero](https://github.com/osanseviero) in [PR 3604](https://github.com/gradio-app/gradio/pull/3604)
- Makes some additions to documentation of `Audio` and `State` components, and fixes the `pictionary` demo by [@abidlabs](https://github.com/abidlabs) in [PR 3611](https://github.com/gradio-app/gradio/pull/3611)
- Fix outdated sharing your app guide by [@aliabd](https://github.com/aliabd) in [PR 3699](https://github.com/gradio-app/gradio/pull/3699)

## Testing and Infrastructure Changes:

- Removed heavily-mocked tests related to comet_ml, wandb, and mlflow as they added a significant amount of test dependencies that prevented installation of test dependencies on Windows environemnts. By [@abidlabs](https://github.com/abidlabs) in [PR 3608](https://github.com/gradio-app/gradio/pull/3608)
- Added Windows continuous integration, by [@space-nuko](https://github.com/space-nuko) in [PR 3628](https://github.com/gradio-app/gradio/pull/3628)
- Switched linting from flake8 + isort to `ruff`, by [@akx](https://github.com/akx) in [PR 3710](https://github.com/gradio-app/gradio/pull/3710)

## Breaking Changes:

No changes to highlight.

## Full Changelog:

- Mobile responsive iframes in themes guide by [@aliabd](https://github.com/aliabd) in [PR 3562](https://github.com/gradio-app/gradio/pull/3562)
- Remove extra $demo from theme guide by [@aliabd](https://github.com/aliabd) in [PR 3563](https://github.com/gradio-app/gradio/pull/3563)
- Set the theme name to be the upstream repo name when loading from the hub by [@freddyaboulton](https://github.com/freddyaboulton) in [PR 3595](https://github.com/gradio-app/gradio/pull/3595)
- Copy everything in website Dockerfile, fix build issues by [@aliabd](https://github.com/aliabd) in [PR 3659](https://github.com/gradio-app/gradio/pull/3659)
- Raise error when an event is queued but the queue is not configured by [@freddyaboulton](https://github.com/freddyaboulton) in [PR 3640](https://github.com/gradio-app/gradio/pull/3640)
- Allows users to apss in a string name for a built-in theme, by [@abidlabs](https://github.com/abidlabs) in [PR 3641](https://github.com/gradio-app/gradio/pull/3641)
- Added `orig_name` to Video output in the backend so that the front end can set the right name for downloaded video files by [@freddyaboulton](https://github.com/freddyaboulton) in [PR 3700](https://github.com/gradio-app/gradio/pull/3700)

## Contributors Shoutout:

No changes to highlight.

# Version 3.23.0

## New Features:

### Theme Sharing!

Once you have created a theme, you can upload it to the HuggingFace Hub to let others view it, use it, and build off of it! You can also download, reuse, and remix other peoples' themes. See https://gradio.app/theming-guide/ for more details.

By [@freddyaboulton](https://github.com/freddyaboulton) in [PR 3428](https://github.com/gradio-app/gradio/pull/3428)

## Bug Fixes:

- Removes leading spaces from all lines of code uniformly in the `gr.Code()` component. By [@abidlabs](https://github.com/abidlabs) in [PR 3556](https://github.com/gradio-app/gradio/pull/3556)
- Fixed broken login page, by [@aliabid94](https://github.com/aliabid94) in [PR 3529](https://github.com/gradio-app/gradio/pull/3529)

## Documentation Changes:

No changes to highlight.

## Testing and Infrastructure Changes:

No changes to highlight.

## Breaking Changes:

No changes to highlight.

## Full Changelog:

- Fix rendering of dropdowns to take more space, and related bugs, by [@aliabid94](https://github.com/aliabid94) in [PR 3549](https://github.com/gradio-app/gradio/pull/3549)

## Contributors Shoutout:

No changes to highlight.

# Version 3.22.1

## New Features:

No changes to highlight.

## Bug Fixes:

- Restore label bars by [@aliabid94](https://github.com/aliabid94) in [PR 3507](https://github.com/gradio-app/gradio/pull/3507)

## Documentation Changes:

No changes to highlight.

## Testing and Infrastructure Changes:

No changes to highlight.

## Breaking Changes:

No changes to highlight.

## Full Changelog:

No changes to highlight.

## Contributors Shoutout:

No changes to highlight.

# Version 3.22.0

## New Features:

### Official Theme release

Gradio now supports a new theme system, which allows you to customize the look and feel of your app. You can now use the `theme=` kwarg to pass in a prebuilt theme, or customize your own! See https://gradio.app/theming-guide/ for more details. By [@aliabid94](https://github.com/aliabid94) in [PR 3470](https://github.com/gradio-app/gradio/pull/3470) and [PR 3497](https://github.com/gradio-app/gradio/pull/3497)

### `elem_classes`

Add keyword argument `elem_classes` to Components to control class names of components, in the same manner as existing `elem_id`.
By [@aliabid94](https://github.com/aliabid94) in [PR 3466](https://github.com/gradio-app/gradio/pull/3466)

## Bug Fixes:

- Fixes the File.upload() event trigger which broke as part of the change in how we uploaded files by [@abidlabs](https://github.com/abidlabs) in [PR 3462](https://github.com/gradio-app/gradio/pull/3462)
- Fixed issue with `gr.Request` object failing to handle dictionaries when nested keys couldn't be converted to variable names [#3454](https://github.com/gradio-app/gradio/issues/3454) by [@radames](https://github.com/radames) in [PR 3459](https://github.com/gradio-app/gradio/pull/3459)
- Fixed bug where css and client api was not working properly when mounted in a subpath by [@freddyaboulton](https://github.com/freddyaboulton) in [PR 3482](https://github.com/gradio-app/gradio/pull/3482)

## Documentation Changes:

- Document gr.Error in the docs by [@aliabd](https://github.com/aliabd) in [PR 3465](https://github.com/gradio-app/gradio/pull/3465)

## Testing and Infrastructure Changes:

- Pinned `pyright==1.1.298` for stability by [@abidlabs](https://github.com/abidlabs) in [PR 3475](https://github.com/gradio-app/gradio/pull/3475)
- Removed `IOComponent.add_interactive_to_config()` by [@space-nuko](https://github.com/space-nuko) in [PR 3476](https://github.com/gradio-app/gradio/pull/3476)
- Removed `IOComponent.generate_sample()` by [@space-nuko](https://github.com/space-nuko) in [PR 3475](https://github.com/gradio-app/gradio/pull/3483)

## Breaking Changes:

No changes to highlight.

## Full Changelog:

- Revert primary button background color in dark mode by [@aliabid94](https://github.com/aliabid94) in [PR 3468](https://github.com/gradio-app/gradio/pull/3468)

## Contributors Shoutout:

No changes to highlight.

# Version 3.21.0

## New Features:

### Theme Sharing 🎨 🤝

You can now share your gradio themes with the world!

After creating a theme, you can upload it to the HuggingFace Hub to let others view it, use it, and build off of it!

### Uploading

There are two ways to upload a theme, via the theme class instance or the command line.

1. Via the class instance

```python
my_theme.push_to_hub(repo_name="my_theme",
                     version="0.2.0",
                     hf_token="...")
```

2. Via the command line

First save the theme to disk

```python
my_theme.dump(filename="my_theme.json")
```

Then use the `upload_theme` command:

```bash
upload_theme\
"my_theme.json"\
"my_theme"\
"0.2.0"\
"<hf-token>"
```

The `version` must be a valid [semantic version](https://www.geeksforgeeks.org/introduction-semantic-versioning/) string.

This creates a space on the huggingface hub to host the theme files and show potential users a preview of your theme.

An example theme space is here: https://huggingface.co/spaces/freddyaboulton/dracula_revamped

### Downloading

To use a theme from the hub, use the `from_hub` method on the `ThemeClass` and pass it to your app:

```python
my_theme = gr.Theme.from_hub("freddyaboulton/my_theme")

with gr.Blocks(theme=my_theme) as demo:
    ....
```

You can also pass the theme string directly to `Blocks` or `Interface` (`gr.Blocks(theme="freddyaboulton/my_theme")`)

You can pin your app to an upstream theme version by using semantic versioning expressions.

For example, the following would ensure the theme we load from the `my_theme` repo was between versions `0.1.0` and `0.2.0`:

```python
with gr.Blocks(theme="freddyaboulton/my_theme@>=0.1.0,<0.2.0") as demo:
    ....
```

by [@freddyaboulton](https://github.com/freddyaboulton) in [PR 3428](https://github.com/gradio-app/gradio/pull/3428)

### Code component 🦾

New code component allows you to enter, edit and display code with full syntax highlighting by [@pngwn](https://github.com/pngwn) in [PR 3421](https://github.com/gradio-app/gradio/pull/3421)

### The `Chatbot` component now supports audio, video, and images

The `Chatbot` component now supports audio, video, and images with a simple syntax: simply
pass in a tuple with the URL or filepath (the second optional element of the tuple is alt text), and the image/audio/video will be displayed:

```python
gr.Chatbot([
    (("driving.mp4",), "cool video"),
    (("cantina.wav",), "cool audio"),
    (("lion.jpg", "A lion"), "cool pic"),
]).style(height=800)
```

<img width="1054" alt="image" src="https://user-images.githubusercontent.com/1778297/224116682-5908db47-f0fa-405c-82ab-9c7453e8c4f1.png">

Note: images were previously supported via Markdown syntax and that is still supported for backwards compatibility. By [@dawoodkhan82](https://github.com/dawoodkhan82) in [PR 3413](https://github.com/gradio-app/gradio/pull/3413)

- Allow consecutive function triggers with `.then` and `.success` by [@aliabid94](https://github.com/aliabid94) in [PR 3430](https://github.com/gradio-app/gradio/pull/3430)

- New code component allows you to enter, edit and display code with full syntax highlighting by [@pngwn](https://github.com/pngwn) in [PR 3421](https://github.com/gradio-app/gradio/pull/3421)

![](https://user-images.githubusercontent.com/12937446/224116643-5cfb94b3-93ce-43ee-bb7b-c25c3b66e0a1.png)

- Added the `.select()` event listener, which also includes event data that can be passed as an argument to a function with type hint `gr.SelectData`. The following components support the `.select()` event listener: Chatbot, CheckboxGroup, Dataframe, Dropdown, File, Gallery, HighlightedText, Label, Radio, TabItem, Tab, Textbox. Example usage:

```python
import gradio as gr

with gr.Blocks() as demo:
    gallery = gr.Gallery(["images/1.jpg", "images/2.jpg", "images/3.jpg"])
    selected_index = gr.Textbox()

    def on_select(evt: gr.SelectData):
        return evt.index

    gallery.select(on_select, None, selected_index)
```

By [@aliabid94](https://github.com/aliabid94) in [PR 3399](https://github.com/gradio-app/gradio/pull/3399)

- The `Textbox` component now includes a copy button by [@abidlabs](https://github.com/abidlabs) in [PR 3452](https://github.com/gradio-app/gradio/pull/3452)

## Bug Fixes:

- Use `huggingface_hub` to send telemetry on `interface` and `blocks`; eventually to replace segment by [@dawoodkhan82](https://github.com/dawoodkhan82) in [PR 3342](https://github.com/gradio-app/gradio/pull/3342)
- Ensure load events created by components (randomize for slider, callable values) are never queued unless every is passed by [@freddyaboulton](https://github.com/freddyaboulton) in [PR 3391](https://github.com/gradio-app/gradio/pull/3391)
- Prevent in-place updates of `generic_update` by shallow copying by [@gitgithan](https://github.com/gitgithan) in [PR 3405](https://github.com/gradio-app/gradio/pull/3405) to fix [#3282](https://github.com/gradio-app/gradio/issues/3282)
- Fix bug caused by not importing `BlockContext` in `utils.py` by [@freddyaboulton](https://github.com/freddyaboulton) in [PR 3424](https://github.com/gradio-app/gradio/pull/3424)
- Ensure dropdown does not highlight partial matches by [@pngwn](https://github.com/pngwn) in [PR 3421](https://github.com/gradio-app/gradio/pull/3421)
- Fix mic button display by [@aliabid94](https://github.com/aliabid94) in [PR 3456](https://github.com/gradio-app/gradio/pull/3456)

## Documentation Changes:

- Added a section on security and access when sharing Gradio apps by [@abidlabs](https://github.com/abidlabs) in [PR 3408](https://github.com/gradio-app/gradio/pull/3408)
- Add Chinese README by [@uanu2002](https://github.com/uanu2002) in [PR 3394](https://github.com/gradio-app/gradio/pull/3394)
- Adds documentation for web components by [@abidlabs](https://github.com/abidlabs) in [PR 3407](https://github.com/gradio-app/gradio/pull/3407)
- Fixed link in Chinese readme by [@eltociear](https://github.com/eltociear) in [PR 3417](https://github.com/gradio-app/gradio/pull/3417)
- Document Blocks methods by [@aliabd](https://github.com/aliabd) in [PR 3427](https://github.com/gradio-app/gradio/pull/3427)
- Fixed bug where event handlers were not showing up in documentation by [@freddyaboulton](https://github.com/freddyaboulton) in [PR 3434](https://github.com/gradio-app/gradio/pull/3434)

## Testing and Infrastructure Changes:

- Fixes tests that were failing locally but passing on CI by [@abidlabs](https://github.com/abidlabs) in [PR 3411](https://github.com/gradio-app/gradio/pull/3411)
- Remove codecov from the repo by [@aliabd](https://github.com/aliabd) in [PR 3415](https://github.com/gradio-app/gradio/pull/3415)

## Breaking Changes:

No changes to highlight.

## Full Changelog:

- Prevent in-place updates of `generic_update` by shallow copying by [@gitgithan](https://github.com/gitgithan) in [PR 3405](https://github.com/gradio-app/gradio/pull/3405) to fix [#3282](https://github.com/gradio-app/gradio/issues/3282)
- Persist file names of files uploaded through any Gradio component by [@abidlabs](https://github.com/abidlabs) in [PR 3412](https://github.com/gradio-app/gradio/pull/3412)
- Fix markdown embedded component in docs by [@aliabd](https://github.com/aliabd) in [PR 3410](https://github.com/gradio-app/gradio/pull/3410)
- Clean up event listeners code by [@aliabid94](https://github.com/aliabid94) in [PR 3420](https://github.com/gradio-app/gradio/pull/3420)
- Fix css issue with spaces logo by [@aliabd](https://github.com/aliabd) in [PR 3422](https://github.com/gradio-app/gradio/pull/3422)
- Makes a few fixes to the `JSON` component (show_label parameter, icons) in [@abidlabs](https://github.com/abidlabs) in [PR 3451](https://github.com/gradio-app/gradio/pull/3451)

## Contributors Shoutout:

No changes to highlight.

# Version 3.20.1

## New Features:

- Add `height` kwarg to style in `gr.Chatbot()` component by [@dawoodkhan82](https://github.com/dawoodkhan82) in [PR 3369](https://github.com/gradio-app/gradio/pull/3369)

```python
chatbot = gr.Chatbot().style(height=500)
```

## Bug Fixes:

- Ensure uploaded images are always shown in the sketch tool by [@pngwn](https://github.com/pngwn) in [PR 3386](https://github.com/gradio-app/gradio/pull/3386)
- Fixes bug where when if fn is a non-static class member, then self should be ignored as the first param of the fn by [@or25](https://github.com/or25) in [PR #3227](https://github.com/gradio-app/gradio/pull/3227)

## Documentation Changes:

No changes to highlight.

## Testing and Infrastructure Changes:

No changes to highlight.

## Breaking Changes:

No changes to highlight.

## Full Changelog:

No changes to highlight.

## Contributors Shoutout:

No changes to highlight.

# Version 3.20.0

## New Features:

### Release event for Slider

Now you can trigger your python function to run when the slider is released as opposed to every slider change value!

Simply use the `release` method on the slider

```python
slider.release(function, inputs=[...], outputs=[...], api_name="predict")
```

By [@freddyaboulton](https://github.com/freddyaboulton) in [PR 3353](https://github.com/gradio-app/gradio/pull/3353)

### Dropdown Component Updates

The standard dropdown component now supports searching for choices. Also when `multiselect` is `True`, you can specify `max_choices` to set the maximum number of choices you want the user to be able to select from the dropdown component.

```python
gr.Dropdown(label="Choose your favorite colors", choices=["red", "blue", "green", "yellow", "orange"], multiselect=True, max_choices=2)
```

by [@dawoodkhan82](https://github.com/dawoodkhan82) in [PR 3211](https://github.com/gradio-app/gradio/pull/3211)

### Download button for images 🖼️

Output images will now automatically have a download button displayed to make it easier to save and share
the results of Machine Learning art models.

![download_sketch](https://user-images.githubusercontent.com/41651716/221025113-e693bf41-eabd-42b3-a4f2-26f2708d98fe.gif)

By [@freddyaboulton](https://github.com/freddyaboulton) in [PR 3297](https://github.com/gradio-app/gradio/pull/3297)

- Updated image upload component to accept all image formats, including lossless formats like .webp by [@fienestar](https://github.com/fienestar) in [PR 3225](https://github.com/gradio-app/gradio/pull/3225)
- Adds a disabled mode to the `gr.Button` component by setting `interactive=False` by [@abidlabs](https://github.com/abidlabs) in [PR 3266](https://github.com/gradio-app/gradio/pull/3266) and [PR 3288](https://github.com/gradio-app/gradio/pull/3288)
- Adds visual feedback to the when the Flag button is clicked, by [@abidlabs](https://github.com/abidlabs) in [PR 3289](https://github.com/gradio-app/gradio/pull/3289)
- Adds ability to set `flagging_options` display text and saved flag separately by [@abidlabs](https://github.com/abidlabs) in [PR 3289](https://github.com/gradio-app/gradio/pull/3289)
- Allow the setting of `brush_radius` for the `Image` component both as a default and via `Image.update()` by [@pngwn](https://github.com/pngwn) in [PR 3277](https://github.com/gradio-app/gradio/pull/3277)
- Added `info=` argument to form components to enable extra context provided to users, by [@aliabid94](https://github.com/aliabid94) in [PR 3291](https://github.com/gradio-app/gradio/pull/3291)
- Allow developers to access the username of a logged-in user from the `gr.Request()` object using the `.username` attribute by [@abidlabs](https://github.com/abidlabs) in [PR 3296](https://github.com/gradio-app/gradio/pull/3296)
- Add `preview` option to `Gallery.style` that launches the gallery in preview mode when first loaded by [@freddyaboulton](https://github.com/freddyaboulton) in [PR 3345](https://github.com/gradio-app/gradio/pull/3345)

## Bug Fixes:

- Ensure `mirror_webcam` is always respected by [@pngwn](https://github.com/pngwn) in [PR 3245](https://github.com/gradio-app/gradio/pull/3245)
- Fix issue where updated markdown links were not being opened in a new tab by [@gante](https://github.com/gante) in [PR 3236](https://github.com/gradio-app/gradio/pull/3236)
- API Docs Fixes by [@aliabd](https://github.com/aliabd) in [PR 3287](https://github.com/gradio-app/gradio/pull/3287)
- Added a timeout to queue messages as some demos were experiencing infinitely growing queues from active jobs waiting forever for clients to respond by [@freddyaboulton](https://github.com/freddyaboulton) in [PR 3196](https://github.com/gradio-app/gradio/pull/3196)
- Fixes the height of rendered LaTeX images so that they match the height of surrounding text by [@abidlabs](https://github.com/abidlabs) in [PR 3258](https://github.com/gradio-app/gradio/pull/3258) and in [PR 3276](https://github.com/gradio-app/gradio/pull/3276)
- Fix bug where matplotlib images where always too small on the front end by [@freddyaboulton](https://github.com/freddyaboulton) in [PR 3274](https://github.com/gradio-app/gradio/pull/3274)
- Remove embed's `initial_height` when loading is complete so the embed finds its natural height once it is loaded [@pngwn](https://github.com/pngwn) in [PR 3292](https://github.com/gradio-app/gradio/pull/3292)
- Prevent Sketch from crashing when a default image is provided by [@pngwn](https://github.com/pngwn) in [PR 3277](https://github.com/gradio-app/gradio/pull/3277)
- Respect the `shape` argument on the front end when creating Image Sketches by [@pngwn](https://github.com/pngwn) in [PR 3277](https://github.com/gradio-app/gradio/pull/3277)
- Fix infinite loop caused by setting `Dropdown's` value to be `[]` and adding a change event on the dropdown by [@freddyaboulton](https://github.com/freddyaboulton) in [PR 3295](https://github.com/gradio-app/gradio/pull/3295)
- Fix change event listed twice in image docs by [@aliabd](https://github.com/aliabd) in [PR 3318](https://github.com/gradio-app/gradio/pull/3318)
- Fix bug that cause UI to be vertically centered at all times by [@pngwn](https://github.com/pngwn) in [PR 3336](https://github.com/gradio-app/gradio/pull/3336)
- Fix bug where `height` set in `Gallery.style` was not respected by the front-end by [@freddyaboulton](https://github.com/freddyaboulton) in [PR 3343](https://github.com/gradio-app/gradio/pull/3343)
- Ensure markdown lists are rendered correctly by [@pngwn](https://github.com/pngwn) in [PR 3341](https://github.com/gradio-app/gradio/pull/3341)
- Ensure that the initial empty value for `gr.Dropdown(Multiselect=True)` is an empty list and the initial value for `gr.Dropdown(Multiselect=False)` is an empty string by [@pngwn](https://github.com/pngwn) in [PR 3338](https://github.com/gradio-app/gradio/pull/3338)
- Ensure uploaded images respect the shape property when the canvas is also enabled by [@pngwn](https://github.com/pngwn) in [PR 3351](https://github.com/gradio-app/gradio/pull/3351)
- Ensure that Google Analytics works correctly when gradio apps are created with `analytics_enabled=True` by [@abidlabs](https://github.com/abidlabs) in [PR 3349](https://github.com/gradio-app/gradio/pull/3349)
- Fix bug where files were being re-uploaded after updates by [@freddyaboulton](https://github.com/freddyaboulton) in [PR 3375](https://github.com/gradio-app/gradio/pull/3375)
- Fix error when using backen_fn and custom js at the same time by [@jialeicui](https://github.com/jialeicui) in [PR 3358](https://github.com/gradio-app/gradio/pull/3358)
- Support new embeds for huggingface spaces subdomains by [@pngwn](https://github.com/pngwn) in [PR 3367](https://github.com/gradio-app/gradio/pull/3367)

## Documentation Changes:

- Added the `types` field to the dependency field in the config by [@freddyaboulton](https://github.com/freddyaboulton) in [PR 3315](https://github.com/gradio-app/gradio/pull/3315)
- Gradio Status Page by [@aliabd](https://github.com/aliabd) in [PR 3331](https://github.com/gradio-app/gradio/pull/3331)
- Adds a Guide on setting up a dashboard from Supabase data using the `gr.BarPlot`
  component by [@abidlabs](https://github.com/abidlabs) in [PR 3275](https://github.com/gradio-app/gradio/pull/3275)

## Testing and Infrastructure Changes:

- Adds a script to benchmark the performance of the queue and adds some instructions on how to use it. By [@freddyaboulton](https://github.com/freddyaboulton) and [@abidlabs](https://github.com/abidlabs) in [PR 3272](https://github.com/gradio-app/gradio/pull/3272)
- Flaky python tests no longer cancel non-flaky tests by [@freddyaboulton](https://github.com/freddyaboulton) in [PR 3344](https://github.com/gradio-app/gradio/pull/3344)

## Breaking Changes:

- Chatbot bubble colors can no longer be set by `chatbot.style(color_map=)` by [@aliabid94] in [PR 3370](https://github.com/gradio-app/gradio/pull/3370)

## Full Changelog:

- Fixed comment typo in components.py by [@eltociear](https://github.com/eltociear) in [PR 3235](https://github.com/gradio-app/gradio/pull/3235)
- Cleaned up chatbot ui look and feel by [@aliabid94] in [PR 3370](https://github.com/gradio-app/gradio/pull/3370)

## Contributors Shoutout:

No changes to highlight.

# Version 3.19.1

## New Features:

No changes to highlight.

## Bug Fixes:

- UI fixes including footer and API docs by [@aliabid94](https://github.com/aliabid94) in [PR 3242](https://github.com/gradio-app/gradio/pull/3242)
- Updated image upload component to accept all image formats, including lossless formats like .webp by [@fienestar](https://github.com/fienestar) in [PR 3225](https://github.com/gradio-app/gradio/pull/3225)

## Documentation Changes:

No changes to highlight.

## Testing and Infrastructure Changes:

No changes to highlight.

## Breaking Changes:

No changes to highlight.

## Full Changelog:

- Added backend support for themes by [@aliabid94](https://github.com/aliabid94) in [PR 2931](https://github.com/gradio-app/gradio/pull/2931)
- Added support for button sizes "lg" (default) and "sm".

## Contributors Shoutout:

No changes to highlight.

# Version 3.19.0

## New Features:

### Improved embedding experience

When embedding a spaces-hosted gradio app as a web component, you now get an improved UI linking back to the original space, better error handling and more intelligent load performance. No changes are required to your code to benefit from this enhanced experience; simply upgrade your gradio SDK to the latest version.

![](https://user-images.githubusercontent.com/12937446/219653294-86937632-72c1-4e93-a77c-af705d49382a.png)

This behaviour is configurable. You can disable the info panel at the bottom by passing `info="false"`. You can disable the container entirely by passing `container="false"`.

Error statuses are reported in the UI with an easy way for end-users to report problems to the original space author via the community tab of that Hugginface space:

![](https://user-images.githubusercontent.com/12937446/219655499-88019443-d694-44e7-9e6d-242e19d10a5c.png)

By default, gradio apps are lazy loaded, vastly improving performance when there are several demos on the page. Metadata is loaded ahead of time, but the space will only be loaded and rendered when it is in view.

This behaviour is configurable. You can pass `eager="true"` to load and render the space regardless of whether or not it is currently on the screen.

by [@pngwn](https://github.com/pngwn) in [PR 3205](https://github.com/gradio-app/gradio/pull/3205)

### New `gr.BarPlot` component! 📊

Create interactive bar plots from a high-level interface with `gr.BarPlot`.
No need to remember matplotlib syntax anymore!

Example usage:

```python
import gradio as gr
import pandas as pd

simple = pd.DataFrame({
    'a': ['A', 'B', 'C', 'D', 'E', 'F', 'G', 'H', 'I'],
    'b': [28, 55, 43, 91, 81, 53, 19, 87, 52]
})

with gr.Blocks() as demo:
    gr.BarPlot(
        simple,
        x="a",
        y="b",
        title="Simple Bar Plot with made up data",
        tooltip=['a', 'b'],
    )

demo.launch()
```

By [@freddyaboulton](https://github.com/freddyaboulton) in [PR 3157](https://github.com/gradio-app/gradio/pull/3157)

### Bokeh plots are back! 🌠

Fixed a bug that prevented bokeh plots from being displayed on the front end and extended support for both 2.x and 3.x versions of bokeh!

![image](https://user-images.githubusercontent.com/41651716/219468324-0d82e07f-8fb4-4ff9-b40c-8250b29e45f7.png)

By [@freddyaboulton](https://github.com/freddyaboulton) in [PR 3212](https://github.com/gradio-app/gradio/pull/3212)

## Bug Fixes:

- Adds ability to add a single message from the bot or user side. Ex: specify `None` as the second value in the tuple, to add a single message in the chatbot from the "bot" side.

```python
gr.Chatbot([("Hi, I'm DialoGPT. Try asking me a question.", None)])
```

By [@dawoodkhan82](https://github.com/dawoodkhan82) in [PR 3165](https://github.com/gradio-app/gradio/pull/3165)

- Fixes `gr.utils.delete_none` to only remove props whose values are `None` from the config by [@abidlabs](https://github.com/abidlabs) in [PR 3188](https://github.com/gradio-app/gradio/pull/3188)
- Fix bug where embedded demos were not loading files properly by [@freddyaboulton](https://github.com/freddyaboulton) in [PR 3177](https://github.com/gradio-app/gradio/pull/3177)
- The `change` event is now triggered when users click the 'Clear All' button of the multiselect DropDown component by [@freddyaboulton](https://github.com/freddyaboulton) in [PR 3195](https://github.com/gradio-app/gradio/pull/3195)
- Stops File component from freezing when a large file is uploaded by [@aliabid94](https://github.com/aliabid94) in [PR 3191](https://github.com/gradio-app/gradio/pull/3191)
- Support Chinese pinyin in Dataframe by [@aliabid94](https://github.com/aliabid94) in [PR 3206](https://github.com/gradio-app/gradio/pull/3206)
- The `clear` event is now triggered when images are cleared by [@freddyaboulton](https://github.com/freddyaboulton) in [PR 3218](https://github.com/gradio-app/gradio/pull/3218)
- Fix bug where auth cookies where not sent when connecting to an app via http by [@freddyaboulton](https://github.com/freddyaboulton) in [PR 3223](https://github.com/gradio-app/gradio/pull/3223)
- Ensure latext CSS is always applied in light and dark mode by [@pngwn](https://github.com/pngwn) in [PR 3233](https://github.com/gradio-app/gradio/pull/3233)

## Documentation Changes:

- Sort components in docs by alphabetic order by [@aliabd](https://github.com/aliabd) in [PR 3152](https://github.com/gradio-app/gradio/pull/3152)
- Changes to W&B guide by [@scottire](https://github.com/scottire) in [PR 3153](https://github.com/gradio-app/gradio/pull/3153)
- Keep pnginfo metadata for gallery by [@wfng92](https://github.com/wfng92) in [PR 3150](https://github.com/gradio-app/gradio/pull/3150)
- Add a section on how to run a Gradio app locally [@osanseviero](https://github.com/osanseviero) in [PR 3170](https://github.com/gradio-app/gradio/pull/3170)
- Fixed typos in gradio events function documentation by [@vidalmaxime](https://github.com/vidalmaxime) in [PR 3168](https://github.com/gradio-app/gradio/pull/3168)
- Added an example using Gradio's batch mode with the diffusers library by [@abidlabs](https://github.com/abidlabs) in [PR 3224](https://github.com/gradio-app/gradio/pull/3224)

## Testing and Infrastructure Changes:

No changes to highlight.

## Breaking Changes:

No changes to highlight.

## Full Changelog:

- Fix demos page css and add close demos button by [@aliabd](https://github.com/aliabd) in [PR 3151](https://github.com/gradio-app/gradio/pull/3151)
- Caches temp files from base64 input data by giving them a deterministic path based on the contents of data by [@abidlabs](https://github.com/abidlabs) in [PR 3197](https://github.com/gradio-app/gradio/pull/3197)
- Better warnings (when there is a mismatch between the number of output components and values returned by a function, or when the `File` component or `UploadButton` component includes a `file_types` parameter along with `file_count=="dir"`) by [@abidlabs](https://github.com/abidlabs) in [PR 3194](https://github.com/gradio-app/gradio/pull/3194)
- Raises a `gr.Error` instead of a regular Python error when you use `gr.Interface.load()` to load a model and there's an error querying the HF API by [@abidlabs](https://github.com/abidlabs) in [PR 3194](https://github.com/gradio-app/gradio/pull/3194)
- Fixed gradio share links so that they are persistent and do not reset if network
  connection is disrupted by by [XciD](https://github.com/XciD), [Wauplin](https://github.com/Wauplin), and [@abidlabs](https://github.com/abidlabs) in [PR 3149](https://github.com/gradio-app/gradio/pull/3149) and a follow-up to allow it to work for users upgrading from a previous Gradio version in [PR 3221](https://github.com/gradio-app/gradio/pull/3221)

## Contributors Shoutout:

No changes to highlight.

# Version 3.18.0

## New Features:

### Revamped Stop Button for Interfaces 🛑

If your Interface function is a generator, there used to be a separate `Stop` button displayed next
to the `Submit` button.

We've revamed the `Submit` button so that it turns into a `Stop` button during the generation process.
Clicking on the `Stop` button will cancel the generation and turn it back to a `Submit` button.
The `Stop` button will automatically turn back to a `Submit` button at the end of the generation if you don't use it!

By [@freddyaboulton](https://github.com/freddyaboulton) in [PR 3124](https://github.com/gradio-app/gradio/pull/3124)

### Queue now works with reload mode!

You can now call `queue` on your `demo` outside of the `if __name__ == "__main__"` block and
run the script in reload mode with the `gradio` command.

Any changes to the `app.py` file will be reflected in the webpage automatically and the queue will work
properly!

By [@freddyaboulton](https://github.com/freddyaboulton) in [PR 3089](https://github.com/gradio-app/gradio/pull/3089)

### Allow serving files from additional directories

```python
demo = gr.Interface(...)
demo.launch(
  file_directories=["/var/lib/demo/path/to/resources"]
)
```

By [@maxaudron](https://github.com/maxaudron) in [PR 3075](https://github.com/gradio-app/gradio/pull/3075)

## Bug Fixes:

- Fixes URL resolution on Windows by [@abidlabs](https://github.com/abidlabs) in [PR 3108](https://github.com/gradio-app/gradio/pull/3108)
- Example caching now works with components without a label attribute (e.g. `Column`) by [@abidlabs](https://github.com/abidlabs) in [PR 3123](https://github.com/gradio-app/gradio/pull/3123)
- Ensure the Video component correctly resets the UI state whe a new video source is loaded and reduce choppiness of UI by [@pngwn](https://github.com/abidlabs) in [PR 3117](https://github.com/gradio-app/gradio/pull/3117)
- Fixes loading private Spaces by [@abidlabs](https://github.com/abidlabs) in [PR 3068](https://github.com/gradio-app/gradio/pull/3068)
- Added a warning when attempting to launch an `Interface` via the `%%blocks` jupyter notebook magic command by [@freddyaboulton](https://github.com/freddyaboulton) in [PR 3126](https://github.com/gradio-app/gradio/pull/3126)
- Fixes bug where interactive output image cannot be set when in edit mode by [@dawoodkhan82](https://github.com/@dawoodkhan82) in [PR 3135](https://github.com/gradio-app/gradio/pull/3135)
- A share link will automatically be created when running on Sagemaker notebooks so that the front-end is properly displayed by [@abidlabs](https://github.com/abidlabs) in [PR 3137](https://github.com/gradio-app/gradio/pull/3137)
- Fixes a few dropdown component issues; hide checkmark next to options as expected, and keyboard hover is visible by [@dawoodkhan82](https://github.com/dawoodkhan82) in [PR 3145]https://github.com/gradio-app/gradio/pull/3145)
- Fixed bug where example pagination buttons were not visible in dark mode or displayed under the examples table. By [@freddyaboulton](https://github.com/freddyaboulton) in [PR 3144](https://github.com/gradio-app/gradio/pull/3144)
- Fixed bug where the font color of axis labels and titles for native plots did not respond to dark mode preferences. By [@freddyaboulton](https://github.com/freddyaboulton) in [PR 3146](https://github.com/gradio-app/gradio/pull/3146)

## Documentation Changes:

- Added a guide on the 4 kinds of Gradio Interfaces by [@yvrjsharma](https://github.com/yvrjsharma) and [@abidlabs](https://github.com/abidlabs) in [PR 3003](https://github.com/gradio-app/gradio/pull/3003)
- Explained that the parameters in `launch` will not be respected when using reload mode, e.g. `gradio` command by [@freddyaboulton](https://github.com/freddyaboulton) in [PR 3089](https://github.com/gradio-app/gradio/pull/3089)
- Added a demo to show how to set up variable numbers of outputs in Gradio by [@abidlabs](https://github.com/abidlabs) in [PR 3127](https://github.com/gradio-app/gradio/pull/3127)
- Updated docs to reflect that the `equal_height` parameter should be passed to the `.style()` method of `gr.Row()` by [@freddyaboulton](https://github.com/freddyaboulton) in [PR 3125](https://github.com/gradio-app/gradio/pull/3125)

## Testing and Infrastructure Changes:

No changes to highlight.

## Breaking Changes:

No changes to highlight.

## Full Changelog:

- Changed URL of final image for `fake_diffusion` demos by [@freddyaboulton](https://github.com/freddyaboulton) in [PR 3120](https://github.com/gradio-app/gradio/pull/3120)

## Contributors Shoutout:

No changes to highlight.

# Version 3.17.1

## New Features:

### iOS image rotation fixed 🔄

Previously photos uploaded via iOS would be rotated after processing. This has been fixed by [@freddyaboulton](https://github.com/freddyaboulton) in [PR 3089](https://github.com/gradio-app/gradio/pull/3091)

#### Before

![image](https://user-images.githubusercontent.com/41651716/215846507-a36e9d05-1ac2-4867-8ab3-ce045a9415d9.png)

#### After

![image](https://user-images.githubusercontent.com/41651716/215846554-e41773ed-70f0-491a-9952-6a18babf91ef.png)

### Run on Kaggle kernels 🧪

A share link will automatically be created when running on Kaggle kernels (notebooks) so that the front-end is properly displayed.

![image](https://user-images.githubusercontent.com/41651716/216104254-2cf55599-449c-436c-b57e-40f6a83f9eee.png)

By [@freddyaboulton](https://github.com/freddyaboulton) in [PR 3101](https://github.com/gradio-app/gradio/pull/3101)

## Bug Fixes:

- Fix bug where examples were not rendered correctly for demos created with Blocks api that had multiple input compinents by [@freddyaboulton](https://github.com/freddyaboulton) in [PR 3090](https://github.com/gradio-app/gradio/pull/3090)
- Fix change event listener for JSON, HighlightedText, Chatbot by [@aliabid94](https://github.com/aliabid94) in [PR 3095](https://github.com/gradio-app/gradio/pull/3095)
- Fixes bug where video and file change event not working [@tomchang25](https://github.com/tomchang25) in [PR 3098](https://github.com/gradio-app/gradio/pull/3098)
- Fixes bug where static_video play and pause event not working [@tomchang25](https://github.com/tomchang25) in [PR 3098](https://github.com/gradio-app/gradio/pull/3098)
- Fixed `Gallery.style(grid=...)` by by [@aliabd](https://github.com/aliabd) in [PR 3107](https://github.com/gradio-app/gradio/pull/3107)

## Documentation Changes:

- Update chatbot guide to include blocks demo and markdown support section by [@dawoodkhan82](https://github.com/dawoodkhan82) in [PR 3023](https://github.com/gradio-app/gradio/pull/3023)

* Fix a broken link in the Quick Start guide, by [@cakiki](https://github.com/cakiki) in [PR 3109](https://github.com/gradio-app/gradio/pull/3109)
* Better docs navigation on mobile by [@aliabd](https://github.com/aliabd) in [PR 3112](https://github.com/gradio-app/gradio/pull/3112)
* Add a guide on using Gradio with [Comet](https://comet.com/), by [@DN6](https://github.com/DN6/) in [PR 3058](https://github.com/gradio-app/gradio/pull/3058)

## Testing and Infrastructure Changes:

No changes to highlight.

## Breaking Changes:

No changes to highlight.

## Full Changelog:

- Set minimum `markdown-it-py` version to `2.0.0` so that the dollar math plugin is compatible by [@freddyaboulton](https://github.com/freddyaboulton) in [PR 3102](https://github.com/gradio-app/gradio/pull/3102)

## Contributors Shoutout:

No changes to highlight.

# Version 3.17.0

## New Features:

### Extended support for Interface.load! 🏗️

You can now load `image-to-text` and `conversational` pipelines from the hub!

### Image-to-text Demo

```python
io = gr.Interface.load("models/nlpconnect/vit-gpt2-image-captioning",
                       api_key="<optional-api-key>")
io.launch()
```

<img width="1087" alt="image" src="https://user-images.githubusercontent.com/41651716/213260197-dc5d80b4-6e50-4b3a-a764-94980930ac38.png">

### conversational Demo

```python
chatbot = gr.Interface.load("models/microsoft/DialoGPT-medium",
                           api_key="<optional-api-key>")
chatbot.launch()
```

![chatbot_load](https://user-images.githubusercontent.com/41651716/213260220-3eaa25b7-a38b-48c6-adeb-2718bdf297a2.gif)

By [@freddyaboulton](https://github.com/freddyaboulton) in [PR 3011](https://github.com/gradio-app/gradio/pull/3011)

### Download Button added to Model3D Output Component 📥

No need for an additional file output component to enable model3d file downloads anymore. We now added a download button to the model3d component itself.

<img width="739" alt="Screenshot 2023-01-18 at 3 52 45 PM" src="https://user-images.githubusercontent.com/12725292/213294198-5f4fda35-bde7-450c-864f-d5683e7fa29a.png">

By [@dawoodkhan82](https://github.com/dawoodkhan82) in [PR 3014](https://github.com/gradio-app/gradio/pull/3014)

### Fixing Auth on Spaces 🔑

Authentication on spaces works now! Third party cookies must be enabled on your browser to be able
to log in. Some browsers disable third party cookies by default (Safari, Chrome Incognito).

![auth_spaces](https://user-images.githubusercontent.com/41651716/215528417-09538933-0576-4d1d-b3b9-1e877ab01905.gif)

## Bug Fixes:

- Fixes bug where interpretation event was not configured correctly by [@freddyaboulton](https://github.com/freddyaboulton) in [PR 2993](https://github.com/gradio-app/gradio/pull/2993)
- Fix relative import bug in reload mode by [@freddyaboulton](https://github.com/freddyaboulton) in [PR 2992](https://github.com/gradio-app/gradio/pull/2992)
- Fixes bug where png files were not being recognized when uploading images by [@abidlabs](https://github.com/abidlabs) in [PR 3002](https://github.com/gradio-app/gradio/pull/3002)
- Fixes bug where external Spaces could not be loaded and used as functions if they returned files by [@abidlabs](https://github.com/abidlabs) in [PR 3004](https://github.com/gradio-app/gradio/pull/3004)
- Fix bug where file serialization output was not JSON serializable by [@freddyaboulton](https://github.com/freddyaboulton) in [PR 2999](https://github.com/gradio-app/gradio/pull/2999)
- Fixes bug where png files were not being recognized when uploading images by [@abidlabs](https://github.com/abidlabs) in [PR 3002](https://github.com/gradio-app/gradio/pull/3002)
- Fixes bug where temporary uploaded files were not being added to temp sets by [@abidlabs](https://github.com/abidlabs) in [PR 3005](https://github.com/gradio-app/gradio/pull/3005)
- Fixes issue where markdown support in chatbot breaks older demos [@dawoodkhan82](https://github.com/dawoodkhan82) in [PR 3006](https://github.com/gradio-app/gradio/pull/3006)
- Fixes the `/file/` route that was broken in a recent change in [PR 3010](https://github.com/gradio-app/gradio/pull/3010)
- Fix bug where the Image component could not serialize image urls by [@freddyaboulton](https://github.com/freddyaboulton) in [PR 2957](https://github.com/gradio-app/gradio/pull/2957)
- Fix forwarding for guides after SEO renaming by [@aliabd](https://github.com/aliabd) in [PR 3017](https://github.com/gradio-app/gradio/pull/3017)
- Switch all pages on the website to use latest stable gradio by [@aliabd](https://github.com/aliabd) in [PR 3016](https://github.com/gradio-app/gradio/pull/3016)
- Fix bug related to deprecated parameters in `huggingface_hub` for the HuggingFaceDatasetSaver in [PR 3025](https://github.com/gradio-app/gradio/pull/3025)
- Added better support for symlinks in the way absolute paths are resolved by [@abidlabs](https://github.com/abidlabs) in [PR 3037](https://github.com/gradio-app/gradio/pull/3037)
- Fix several minor frontend bugs (loading animation, examples as gallery) frontend [@aliabid94](https://github.com/3026) in [PR 2961](https://github.com/gradio-app/gradio/pull/3026).
- Fixes bug that the chatbot sample code does not work with certain input value by [@petrov826](https://github.com/petrov826) in [PR 3039](https://github.com/gradio-app/gradio/pull/3039).
- Fix shadows for form element and ensure focus styles more visible in dark mode [@pngwn](https://github.com/pngwn) in [PR 3042](https://github.com/gradio-app/gradio/pull/3042).
- Fixed bug where the Checkbox and Dropdown change events were not triggered in response to other component changes by [@freddyaboulton](https://github.com/freddyaboulton) in [PR 3045](https://github.com/gradio-app/gradio/pull/3045)
- Fix bug where the queue was not properly restarted after launching a `closed` app by [@freddyaboulton](https://github.com/freddyaboulton) in [PR 3022](https://github.com/gradio-app/gradio/pull/3022)
- Adding missing embedded components on docs by [@aliabd](https://github.com/aliabd) in [PR 3027](https://github.com/gradio-app/gradio/pull/3027)
- Fixes bug where app would crash if the `file_types` parameter of `gr.File` or `gr.UploadButton` was not a list by [@freddyaboulton](https://github.com/freddyaboulton) in [PR 3048](https://github.com/gradio-app/gradio/pull/3048)
- Ensure CSS mounts correctly regardless of how many Gradio instances are on the page [@pngwn](https://github.com/pngwn) in [PR 3059](https://github.com/gradio-app/gradio/pull/3059).
- Fix bug where input component was not hidden in the frontend for `UploadButton` by [@freddyaboulton](https://github.com/freddyaboulton) in [PR 3053](https://github.com/gradio-app/gradio/pull/3053)
- Fixes issue where after clicking submit or undo, the sketch output wouldn't clear. [@dawoodkhan82](https://github.com/dawoodkhan82) in [PR 3047](https://github.com/gradio-app/gradio/pull/3047)
- Ensure spaces embedded via the web component always use the correct URLs for server requests and change ports for testing to avoid strange collisions when users are working with embedded apps locally by [@pngwn](https://github.com/pngwn) in [PR 3065](https://github.com/gradio-app/gradio/pull/3065)
- Preserve selected image of Gallery through updated by [@freddyaboulton](https://github.com/freddyaboulton) in [PR 3061](https://github.com/gradio-app/gradio/pull/3061)
- Fix bug where auth was not respected on HF spaces by [@freddyaboulton](https://github.com/freddyaboulton) and [@aliabid94](https://github.com/aliabid94) in [PR 3049](https://github.com/gradio-app/gradio/pull/3049)
- Fixes bug where tabs selected attribute not working if manually change tab by [@tomchang25](https://github.com/tomchang25) in [3055](https://github.com/gradio-app/gradio/pull/3055)
- Change chatbot to show dots on progress, and fix bug where chatbot would not stick to bottom in the case of images by [@aliabid94](https://github.com/aliabid94) in [PR 3067](https://github.com/gradio-app/gradio/pull/3079)

## Documentation Changes:

- SEO improvements to guides by[@aliabd](https://github.com/aliabd) in [PR 2915](https://github.com/gradio-app/gradio/pull/2915)
- Use `gr.LinePlot` for the `blocks_kinematics` demo by [@freddyaboulton](https://github.com/freddyaboulton) in [PR 2998](https://github.com/gradio-app/gradio/pull/2998)
- Updated the `interface_series_load` to include some inline markdown code by [@abidlabs](https://github.com/abidlabs) in [PR 3051](https://github.com/gradio-app/gradio/pull/3051)

## Testing and Infrastructure Changes:

- Adds a GitHub action to test if any large files (> 5MB) are present by [@abidlabs](https://github.com/abidlabs) in [PR 3013](https://github.com/gradio-app/gradio/pull/3013)

## Breaking Changes:

No changes to highlight.

## Full Changelog:

- Rewrote frontend using CSS variables for themes by [@pngwn](https://github.com/pngwn) in [PR 2840](https://github.com/gradio-app/gradio/pull/2840)
- Moved telemetry requests to run on background threads by [@abidlabs](https://github.com/abidlabs) in [PR 3054](https://github.com/gradio-app/gradio/pull/3054)

## Contributors Shoutout:

No changes to highlight.

# Version 3.16.2

## New Features:

No changes to highlight.

## Bug Fixes:

- Fixed file upload fails for files with zero size by [@dawoodkhan82](https://github.com/dawoodkhan82) in [PR 2923](https://github.com/gradio-app/gradio/pull/2923)
- Fixed bug where `mount_gradio_app` would not launch if the queue was enabled in a gradio app by [@freddyaboulton](https://github.com/freddyaboulton) in [PR 2939](https://github.com/gradio-app/gradio/pull/2939)
- Fix custom long CSS handling in Blocks by [@anton-l](https://github.com/anton-l) in [PR 2953](https://github.com/gradio-app/gradio/pull/2953)
- Recovers the dropdown change event by [@abidlabs](https://github.com/abidlabs) in [PR 2954](https://github.com/gradio-app/gradio/pull/2954).
- Fix audio file output by [@aliabid94](https://github.com/aliabid94) in [PR 2961](https://github.com/gradio-app/gradio/pull/2961).
- Fixed bug where file extensions of really long files were not kept after download by [@freddyaboulton](https://github.com/freddyaboulton) in [PR 2929](https://github.com/gradio-app/gradio/pull/2929)
- Fix bug where outputs for examples where not being returned by the backend by [@freddyaboulton](https://github.com/freddyaboulton) in [PR 2955](https://github.com/gradio-app/gradio/pull/2955)
- Fix bug in `blocks_plug` demo that prevented switching tabs programmatically with python [@TashaSkyUp](https://github.com/https://github.com/TashaSkyUp) in [PR 2971](https://github.com/gradio-app/gradio/pull/2971).

## Documentation Changes:

No changes to highlight.

## Testing and Infrastructure Changes:

No changes to highlight.

## Breaking Changes:

No changes to highlight.

## Full Changelog:

No changes to highlight.

## Contributors Shoutout:

No changes to highlight.

# Version 3.16.1

## New Features:

No changes to highlight.

## Bug Fixes:

- Fix audio file output by [@aliabid94](https://github.com/aliabid94) in [PR 2950](https://github.com/gradio-app/gradio/pull/2950).

## Documentation Changes:

No changes to highlight.

## Testing and Infrastructure Changes:

No changes to highlight.

## Breaking Changes:

No changes to highlight.

## Full Changelog:

No changes to highlight.

## Contributors Shoutout:

No changes to highlight.

# Version 3.16.0

## New Features:

### Send custom progress updates by adding a `gr.Progress` argument after the input arguments to any function. Example:

```python
def reverse(word, progress=gr.Progress()):
    progress(0, desc="Starting")
    time.sleep(1)
    new_string = ""
    for letter in progress.tqdm(word, desc="Reversing"):
        time.sleep(0.25)
        new_string = letter + new_string
    return new_string

demo = gr.Interface(reverse, gr.Text(), gr.Text())
```

Progress indicator bar by [@aliabid94](https://github.com/aliabid94) in [PR 2750](https://github.com/gradio-app/gradio/pull/2750).

- Added `title` argument to `TabbedInterface` by @MohamedAliRashad in [#2888](https://github.com/gradio-app/gradio/pull/2888)
- Add support for specifying file extensions for `gr.File` and `gr.UploadButton`, using `file_types` parameter (e.g `gr.File(file_count="multiple", file_types=["text", ".json", ".csv"])`) by @dawoodkhan82 in [#2901](https://github.com/gradio-app/gradio/pull/2901)
- Added `multiselect` option to `Dropdown` by @dawoodkhan82 in [#2871](https://github.com/gradio-app/gradio/pull/2871)

### With `multiselect` set to `true` a user can now select multiple options from the `gr.Dropdown` component.

```python
gr.Dropdown(["angola", "pakistan", "canada"], multiselect=True, value=["angola"])
```

<img width="610" alt="Screenshot 2023-01-03 at 4 14 36 PM" src="https://user-images.githubusercontent.com/12725292/210442547-c86975c9-4b4f-4b8e-8803-9d96e6a8583a.png">

## Bug Fixes:

- Fixed bug where an error opening an audio file led to a crash by [@FelixDombek](https://github.com/FelixDombek) in [PR 2898](https://github.com/gradio-app/gradio/pull/2898)
- Fixed bug where setting `default_enabled=False` made it so that the entire queue did not start by [@freddyaboulton](https://github.com/freddyaboulton) in [PR 2876](https://github.com/gradio-app/gradio/pull/2876)
- Fixed bug where csv preview for DataFrame examples would show filename instead of file contents by [@freddyaboulton](https://github.com/freddyaboulton) in [PR 2877](https://github.com/gradio-app/gradio/pull/2877)
- Fixed bug where an error raised after yielding iterative output would not be displayed in the browser by
  [@JaySmithWpg](https://github.com/JaySmithWpg) in [PR 2889](https://github.com/gradio-app/gradio/pull/2889)
- Fixed bug in `blocks_style` demo that was preventing it from launching by [@freddyaboulton](https://github.com/freddyaboulton) in [PR 2890](https://github.com/gradio-app/gradio/pull/2890)
- Fixed bug where files could not be downloaded by [@freddyaboulton](https://github.com/freddyaboulton) in [PR 2926](https://github.com/gradio-app/gradio/pull/2926)
- Fixed bug where cached examples were not displaying properly by [@a-rogalska](https://github.com/a-rogalska) in [PR 2974](https://github.com/gradio-app/gradio/pull/2974)

## Documentation Changes:

- Added a Guide on using Google Sheets to create a real-time dashboard with Gradio's `DataFrame` and `LinePlot` component, by [@abidlabs](https://github.com/abidlabs) in [PR 2816](https://github.com/gradio-app/gradio/pull/2816)
- Add a components - events matrix on the docs by [@aliabd](https://github.com/aliabd) in [PR 2921](https://github.com/gradio-app/gradio/pull/2921)

## Testing and Infrastructure Changes:

- Deployed PRs from forks to spaces by [@freddyaboulton](https://github.com/freddyaboulton) in [PR 2895](https://github.com/gradio-app/gradio/pull/2895)

## Breaking Changes:

No changes to highlight.

## Full Changelog:

- The `default_enabled` parameter of the `Blocks.queue` method has no effect by [@freddyaboulton](https://github.com/freddyaboulton) in [PR 2876](https://github.com/gradio-app/gradio/pull/2876)
- Added typing to several Python files in codebase by [@abidlabs](https://github.com/abidlabs) in [PR 2887](https://github.com/gradio-app/gradio/pull/2887)
- Excluding untracked files from demo notebook check action by [@aliabd](https://github.com/aliabd) in [PR 2897](https://github.com/gradio-app/gradio/pull/2897)
- Optimize images and gifs by [@aliabd](https://github.com/aliabd) in [PR 2922](https://github.com/gradio-app/gradio/pull/2922)
- Updated typing by [@1nF0rmed](https://github.com/1nF0rmed) in [PR 2904](https://github.com/gradio-app/gradio/pull/2904)

## Contributors Shoutout:

- @JaySmithWpg for making their first contribution to gradio!
- @MohamedAliRashad for making their first contribution to gradio!

# Version 3.15.0

## New Features:

Gradio's newest plotting component `gr.LinePlot`! 📈

With this component you can easily create time series visualizations with customizable
appearance for your demos and dashboards ... all without having to know an external plotting library.

For an example of the api see below:

```python
gr.LinePlot(stocks,
            x="date",
            y="price",
            color="symbol",
            color_legend_position="bottom",
            width=600, height=400, title="Stock Prices")
```

![image](https://user-images.githubusercontent.com/41651716/208711646-81ae3745-149b-46a3-babd-0569aecdd409.png)

By [@freddyaboulton](https://github.com/freddyaboulton) in [PR 2807](https://github.com/gradio-app/gradio/pull/2807)

## Bug Fixes:

- Fixed bug where the `examples_per_page` parameter of the `Examples` component was not passed to the internal `Dataset` component by [@freddyaboulton](https://github.com/freddyaboulton) in [PR 2861](https://github.com/gradio-app/gradio/pull/2861)
- Fixes loading Spaces that have components with default values by [@abidlabs](https://github.com/abidlabs) in [PR 2855](https://github.com/gradio-app/gradio/pull/2855)
- Fixes flagging when `allow_flagging="auto"` in `gr.Interface()` by [@abidlabs](https://github.com/abidlabs) in [PR 2695](https://github.com/gradio-app/gradio/pull/2695)
- Fixed bug where passing a non-list value to `gr.CheckboxGroup` would crash the entire app by [@freddyaboulton](https://github.com/freddyaboulton) in [PR 2866](https://github.com/gradio-app/gradio/pull/2866)

## Documentation Changes:

- Added a Guide on using BigQuery with Gradio's `DataFrame` and `ScatterPlot` component,
  by [@abidlabs](https://github.com/abidlabs) in [PR 2794](https://github.com/gradio-app/gradio/pull/2794)

## Testing and Infrastructure Changes:

No changes to highlight.

## Breaking Changes:

No changes to highlight.

## Full Changelog:

- Fixed importing gradio can cause PIL.Image.registered_extensions() to break by `[@aliencaocao](https://github.com/aliencaocao)` in `[PR 2846](https://github.com/gradio-app/gradio/pull/2846)`
- Fix css glitch and navigation in docs by [@aliabd](https://github.com/aliabd) in [PR 2856](https://github.com/gradio-app/gradio/pull/2856)
- Added the ability to set `x_lim`, `y_lim` and legend positions for `gr.ScatterPlot` by [@freddyaboulton](https://github.com/freddyaboulton) in [PR 2807](https://github.com/gradio-app/gradio/pull/2807)
- Remove footers and min-height the correct way by [@aliabd](https://github.com/aliabd) in [PR 2860](https://github.com/gradio-app/gradio/pull/2860)

## Contributors Shoutout:

No changes to highlight.

# Version 3.14.0

## New Features:

### Add Waveform Visual Support to Audio

Adds a `gr.make_waveform()` function that creates a waveform video by combining an audio and an optional background image by [@dawoodkhan82](http://github.com/dawoodkhan82) and [@aliabid94](http://github.com/aliabid94) in [PR 2706](https://github.com/gradio-app/gradio/pull/2706. Helpful for making audio outputs much more shareable.

![waveform screenrecording](https://user-images.githubusercontent.com/7870876/206062396-164a5e71-451a-4fe0-94a7-cbe9269d57e6.gif)

### Allows Every Component to Accept an `every` Parameter

When a component's initial value is a function, the `every` parameter re-runs the function every `every` seconds. By [@abidlabs](https://github.com/abidlabs) in [PR 2806](https://github.com/gradio-app/gradio/pull/2806). Here's a code example:

```py
import gradio as gr

with gr.Blocks() as demo:
    df = gr.DataFrame(run_query, every=60*60)

demo.queue().launch()
```

## Bug Fixes:

- Fixed issue where too many temporary files were created, all with randomly generated
  filepaths. Now fewer temporary files are created and are assigned a path that is a
  hash based on the file contents by [@abidlabs](https://github.com/abidlabs) in [PR 2758](https://github.com/gradio-app/gradio/pull/2758)

## Documentation Changes:

No changes to highlight.

## Testing and Infrastructure Changes:

No changes to highlight.

## Breaking Changes:

No changes to highlight.

## Full Changelog:

No changes to highlight.

## Contributors Shoutout:

No changes to highlight.

# Version 3.13.2

## New Features:

No changes to highlight.

## Bug Fixes:

\*No changes to highlight.

-

## Documentation Changes:

- Improves documentation of several queuing-related parameters by [@abidlabs](https://github.com/abidlabs) in [PR 2825](https://github.com/gradio-app/gradio/pull/2825)

## Testing and Infrastructure Changes:

- Remove h11 pinning by [@ecederstrand](<[https://github.com/abidlabs](https://github.com/ecederstrand)>) in [PR 2820](<[https://github.com/gradio-app/gradio/pull/2808](https://github.com/gradio-app/gradio/pull/2820)>)

## Breaking Changes:

No changes to highlight.

## Full Changelog:

No changes to highlight.

## Contributors Shoutout:

No changes to highlight.

# Version 3.13.1

## New Features:

### New Shareable Links

Replaces tunneling logic based on ssh port-forwarding to that based on `frp` by [XciD](https://github.com/XciD) and [Wauplin](https://github.com/Wauplin) in [PR 2509](https://github.com/gradio-app/gradio/pull/2509)

You don't need to do anything differently, but when you set `share=True` in `launch()`,
you'll get this message and a public link that look a little bit different:

```bash
Setting up a public link... we have recently upgraded the way public links are generated. If you encounter any problems, please downgrade to gradio version 3.13.0
.
Running on public URL: https://bec81a83-5b5c-471e.gradio.live
```

These links are a more secure and scalable way to create shareable demos!

## Bug Fixes:

- Allows `gr.Dataframe()` to take a `pandas.DataFrame` that includes numpy array and other types as its initial value, by [@abidlabs](https://github.com/abidlabs) in [PR 2804](https://github.com/gradio-app/gradio/pull/2804)
- Add `altair` to requirements.txt by [@freddyaboulton](https://github.com/freddyaboulton) in [PR 2811](https://github.com/gradio-app/gradio/pull/2811)
- Added aria-labels to icon buttons that are built into UI components by [@emilyuhde](http://github.com/emilyuhde) in [PR 2791](https://github.com/gradio-app/gradio/pull/2791)

## Documentation Changes:

- Fixed some typos in the "Plot Component for Maps" guide by [@freddyaboulton](https://github.com/freddyaboulton) in [PR 2811](https://github.com/gradio-app/gradio/pull/2811)

## Testing and Infrastructure Changes:

- Fixed test for IP address by [@abidlabs](https://github.com/abidlabs) in [PR 2808](https://github.com/gradio-app/gradio/pull/2808)

## Breaking Changes:

No changes to highlight.

## Full Changelog:

- Fixed typo in parameter `visible` in classes in `templates.py` by [@abidlabs](https://github.com/abidlabs) in [PR 2805](https://github.com/gradio-app/gradio/pull/2805)
- Switched external service for getting IP address from `https://api.ipify.org` to `https://checkip.amazonaws.com/` by [@abidlabs](https://github.com/abidlabs) in [PR 2810](https://github.com/gradio-app/gradio/pull/2810)

## Contributors Shoutout:

No changes to highlight.

- Fixed typo in parameter `visible` in classes in `templates.py` by [@abidlabs](https://github.com/abidlabs) in [PR 2805](https://github.com/gradio-app/gradio/pull/2805)
- Switched external service for getting IP address from `https://api.ipify.org` to `https://checkip.amazonaws.com/` by [@abidlabs](https://github.com/abidlabs) in [PR 2810](https://github.com/gradio-app/gradio/pull/2810)

# Version 3.13.0

## New Features:

### Scatter plot component

It is now possible to create a scatter plot natively in Gradio!

The `gr.ScatterPlot` component accepts a pandas dataframe and some optional configuration parameters
and will automatically create a plot for you!

This is the first of many native plotting components in Gradio!

For an example of how to use `gr.ScatterPlot` see below:

```python
import gradio as gr
from vega_datasets import data

cars = data.cars()

with gr.Blocks() as demo:
    gr.ScatterPlot(show_label=False,
                   value=cars,
                   x="Horsepower",
                   y="Miles_per_Gallon",
                   color="Origin",
                   tooltip="Name",
                   title="Car Data",
                   y_title="Miles per Gallon",
                   color_legend_title="Origin of Car").style(container=False)

demo.launch()
```

<img width="404" alt="image" src="https://user-images.githubusercontent.com/41651716/206737726-4c4da5f0-dee8-4f0a-b1e1-e2b75c4638e9.png">

By [@freddyaboulton](https://github.com/freddyaboulton) in [PR 2764](https://github.com/gradio-app/gradio/pull/2764)

### Support for altair plots

The `Plot` component can now accept altair plots as values!
Simply return an altair plot from your event listener and gradio will display it in the front-end.
See the example below:

```python
import gradio as gr
import altair as alt
from vega_datasets import data

cars = data.cars()
chart = (
    alt.Chart(cars)
    .mark_point()
    .encode(
        x="Horsepower",
        y="Miles_per_Gallon",
        color="Origin",
    )
)

with gr.Blocks() as demo:
    gr.Plot(value=chart)
demo.launch()
```

<img width="1366" alt="image" src="https://user-images.githubusercontent.com/41651716/204660697-f994316f-5ca7-4e8a-93bc-eb5e0d556c91.png">

By [@freddyaboulton](https://github.com/freddyaboulton) in [PR 2741](https://github.com/gradio-app/gradio/pull/2741)

### Set the background color of a Label component

The `Label` component now accepts a `color` argument by [@freddyaboulton](https://github.com/freddyaboulton) in [PR 2736](https://github.com/gradio-app/gradio/pull/2736).
The `color` argument should either be a valid css color name or hexadecimal string.
You can update the color with `gr.Label.update`!

This lets you create Alert and Warning boxes with the `Label` component. See below:

```python
import gradio as gr
import random

def update_color(value):
    if value < 0:
        # This is bad so use red
        return "#FF0000"
    elif 0 <= value <= 20:
        # Ok but pay attention (use orange)
        return "#ff9966"
    else:
        # Nothing to worry about
        return None

def update_value():
    choice = random.choice(['good', 'bad', 'so-so'])
    color = update_color(choice)
    return gr.Label.update(value=choice, color=color)


with gr.Blocks() as demo:
    label = gr.Label(value=-10)
    demo.load(lambda: update_value(), inputs=None, outputs=[label], every=1)
demo.queue().launch()
```

![label_bg_color_update](https://user-images.githubusercontent.com/41651716/204400372-80e53857-f26f-4a38-a1ae-1acadff75e89.gif)

### Add Brazilian Portuguese translation

Add Brazilian Portuguese translation (pt-BR.json) by [@pstwh](http://github.com/pstwh) in [PR 2753](https://github.com/gradio-app/gradio/pull/2753):

<img width="951" alt="image" src="https://user-images.githubusercontent.com/1778297/206615305-4c52031e-3f7d-4df2-8805-a79894206911.png">

## Bug Fixes:

- Fixed issue where image thumbnails were not showing when an example directory was provided
  by [@abidlabs](https://github.com/abidlabs) in [PR 2745](https://github.com/gradio-app/gradio/pull/2745)
- Fixed bug loading audio input models from the hub by [@freddyaboulton](https://github.com/freddyaboulton) in [PR 2779](https://github.com/gradio-app/gradio/pull/2779).
- Fixed issue where entities were not merged when highlighted text was generated from the
  dictionary inputs [@payoto](https://github.com/payoto) in [PR 2767](https://github.com/gradio-app/gradio/pull/2767)
- Fixed bug where generating events did not finish running even if the websocket connection was closed by [@freddyaboulton](https://github.com/freddyaboulton) in [PR 2783](https://github.com/gradio-app/gradio/pull/2783).

## Documentation Changes:

No changes to highlight.

## Testing and Infrastructure Changes:

No changes to highlight.

## Breaking Changes:

No changes to highlight.

## Full Changelog:

- Images in the chatbot component are now resized if they exceed a max width by [@abidlabs](https://github.com/abidlabs) in [PR 2748](https://github.com/gradio-app/gradio/pull/2748)
- Missing parameters have been added to `gr.Blocks().load()` by [@abidlabs](https://github.com/abidlabs) in [PR 2755](https://github.com/gradio-app/gradio/pull/2755)
- Deindex share URLs from search by [@aliabd](https://github.com/aliabd) in [PR 2772](https://github.com/gradio-app/gradio/pull/2772)
- Redirect old links and fix broken ones by [@aliabd](https://github.com/aliabd) in [PR 2774](https://github.com/gradio-app/gradio/pull/2774)

## Contributors Shoutout:

No changes to highlight.

# Version 3.12.0

## New Features:

### The `Chatbot` component now supports a subset of Markdown (including bold, italics, code, images)

You can now pass in some Markdown to the Chatbot component and it will show up,
meaning that you can pass in images as well! by [@abidlabs](https://github.com/abidlabs) in [PR 2731](https://github.com/gradio-app/gradio/pull/2731)

Here's a simple example that references a local image `lion.jpg` that is in the same
folder as the Python script:

```py
import gradio as gr

with gr.Blocks() as demo:
    gr.Chatbot([("hi", "hello **abubakar**"), ("![](/file=lion.jpg)", "cool pic")])

demo.launch()
```

![Alt text](https://user-images.githubusercontent.com/1778297/204357455-5c1a4002-eee7-479d-9a1e-ba2c12522723.png)

To see a more realistic example, see the new demo `/demo/chatbot_multimodal/run.py`.

### Latex support

Added mathtext (a subset of latex) support to gr.Markdown. Added by [@kashif](https://github.com/kashif) and [@aliabid94](https://github.com/aliabid94) in [PR 2696](https://github.com/gradio-app/gradio/pull/2696).

Example of how it can be used:

```python
gr.Markdown(
    r"""
    # Hello World! $\frac{\sqrt{x + y}}{4}$ is today's lesson.
    """)
```

### Update Accordion properties from the backend

You can now update the Accordion `label` and `open` status with `gr.Accordion.update` by [@freddyaboulton](https://github.com/freddyaboulton) in [PR 2690](https://github.com/gradio-app/gradio/pull/2690)

```python
import gradio as gr

with gr.Blocks() as demo:
    with gr.Accordion(label="Open for greeting", open=False) as accordion:
        gr.Textbox("Hello!")
    open_btn = gr.Button(value="Open Accordion")
    close_btn = gr.Button(value="Close Accordion")
    open_btn.click(
        lambda: gr.Accordion.update(open=True, label="Open Accordion"),
        inputs=None,
        outputs=[accordion],
    )
    close_btn.click(
        lambda: gr.Accordion.update(open=False, label="Closed Accordion"),
        inputs=None,
        outputs=[accordion],
    )
demo.launch()
```

![update_accordion](https://user-images.githubusercontent.com/41651716/203164176-b102eae3-babe-4986-ae30-3ab4f400cedc.gif)

## Bug Fixes:

- Fixed bug where requests timeout is missing from utils.version_check() by [@yujiehecs](https://github.com/yujiehecs) in [PR 2729](https://github.com/gradio-app/gradio/pull/2729)
- Fixed bug where so that the `File` component can properly preprocess files to "binary" byte-string format by [CoffeeVampir3](https://github.com/CoffeeVampir3) in [PR 2727](https://github.com/gradio-app/gradio/pull/2727)
- Fixed bug to ensure that filenames are less than 200 characters even for non-English languages by [@SkyTNT](https://github.com/SkyTNT) in [PR 2685](https://github.com/gradio-app/gradio/pull/2685)

## Documentation Changes:

- Performance improvements to docs on mobile by [@aliabd](https://github.com/aliabd) in [PR 2730](https://github.com/gradio-app/gradio/pull/2730)

## Testing and Infrastructure Changes:

No changes to highlight.

## Breaking Changes:

No changes to highlight.

## Full Changelog:

- Make try examples button more prominent by [@aliabd](https://github.com/aliabd) in [PR 2705](https://github.com/gradio-app/gradio/pull/2705)
- Fix id clashes in docs by [@aliabd](https://github.com/aliabd) in [PR 2713](https://github.com/gradio-app/gradio/pull/2713)
- Fix typos in guide docs by [@andridns](https://github.com/andridns) in [PR 2722](https://github.com/gradio-app/gradio/pull/2722)
- Add option to `include_audio` in Video component. When `True`, for `source="webcam"` this will record audio and video, for `source="upload"` this will retain the audio in an uploaded video by [@mandargogate](https://github.com/MandarGogate) in [PR 2721](https://github.com/gradio-app/gradio/pull/2721)

## Contributors Shoutout:

- [@andridns](https://github.com/andridns) made their first contribution in [PR 2722](https://github.com/gradio-app/gradio/pull/2722)!

# Version 3.11.0

## New Features:

### Upload Button

There is now a new component called the `UploadButton` which is a file upload component but in button form! You can also specify what file types it should accept in the form of a list (ex: `image`, `video`, `audio`, `text`, or generic `file`). Added by [@dawoodkhan82](https://github.com/dawoodkhan82) in [PR 2591](https://github.com/gradio-app/gradio/pull/2591).

Example of how it can be used:

```python
import gradio as gr

def upload_file(files):
    file_paths = [file.name for file in files]
    return file_paths

with gr.Blocks() as demo:
    file_output = gr.File()
    upload_button = gr.UploadButton("Click to Upload a File", file_types=["image", "video"], file_count="multiple")
    upload_button.upload(upload_file, upload_button, file_output)

demo.launch()
```

### Revamped API documentation page

New API Docs page with in-browser playground and updated aesthetics. [@gary149](https://github.com/gary149) in [PR 2652](https://github.com/gradio-app/gradio/pull/2652)

### Revamped Login page

Previously our login page had its own CSS, had no dark mode, and had an ugly json message on the wrong credentials. Made the page more aesthetically consistent, added dark mode support, and a nicer error message. [@aliabid94](https://github.com/aliabid94) in [PR 2684](https://github.com/gradio-app/gradio/pull/2684)

### Accessing the Requests Object Directly

You can now access the Request object directly in your Python function by [@abidlabs](https://github.com/abidlabs) in [PR 2641](https://github.com/gradio-app/gradio/pull/2641). This means that you can access request headers, the client IP address, and so on. In order to use it, add a parameter to your function and set its type hint to be `gr.Request`. Here's a simple example:

```py
import gradio as gr

def echo(name, request: gr.Request):
    if request:
        print("Request headers dictionary:", request.headers)
        print("IP address:", request.client.host)
    return name

io = gr.Interface(echo, "textbox", "textbox").launch()
```

## Bug Fixes:

- Fixed bug that limited files from being sent over websockets to 16MB. The new limit
  is now 1GB by [@abidlabs](https://github.com/abidlabs) in [PR 2709](https://github.com/gradio-app/gradio/pull/2709)

## Documentation Changes:

- Updated documentation for embedding Gradio demos on Spaces as web components by
  [@julien-c](https://github.com/julien-c) in [PR 2698](https://github.com/gradio-app/gradio/pull/2698)
- Updated IFrames in Guides to use the host URL instead of the Space name to be consistent with the new method for embedding Spaces, by
  [@julien-c](https://github.com/julien-c) in [PR 2692](https://github.com/gradio-app/gradio/pull/2692)
- Colab buttons on every demo in the website! Just click open in colab, and run the demo there.

https://user-images.githubusercontent.com/9021060/202878400-cb16ed47-f4dd-4cb0-b2f0-102a9ff64135.mov

## Testing and Infrastructure Changes:

No changes to highlight.

## Breaking Changes:

No changes to highlight.

## Full Changelog:

- Better warnings and error messages for `gr.Interface.load()` by [@abidlabs](https://github.com/abidlabs) in [PR 2694](https://github.com/gradio-app/gradio/pull/2694)
- Add open in colab buttons to demos in docs and /demos by [@aliabd](https://github.com/aliabd) in [PR 2608](https://github.com/gradio-app/gradio/pull/2608)
- Apply different formatting for the types in component docstrings by [@aliabd](https://github.com/aliabd) in [PR 2707](https://github.com/gradio-app/gradio/pull/2707)

## Contributors Shoutout:

No changes to highlight.

# Version 3.10.1

## New Features:

No changes to highlight.

## Bug Fixes:

- Passes kwargs into `gr.Interface.load()` by [@abidlabs](https://github.com/abidlabs) in [PR 2669](https://github.com/gradio-app/gradio/pull/2669)

## Documentation Changes:

No changes to highlight.

## Testing and Infrastructure Changes:

No changes to highlight.

## Breaking Changes:

No changes to highlight.

## Full Changelog:

- Clean up printed statements in Embedded Colab Mode by [@aliabid94](https://github.com/aliabid94) in [PR 2612](https://github.com/gradio-app/gradio/pull/2612)

## Contributors Shoutout:

No changes to highlight.

# Version 3.10.0

- Add support for `'password'` and `'email'` types to `Textbox`. [@pngwn](https://github.com/pngwn) in [PR 2653](https://github.com/gradio-app/gradio/pull/2653)
- `gr.Textbox` component will now raise an exception if `type` is not "text", "email", or "password" [@pngwn](https://github.com/pngwn) in [PR 2653](https://github.com/gradio-app/gradio/pull/2653). This will cause demos using the deprecated `gr.Textbox(type="number")` to raise an exception.

## Bug Fixes:

- Updated the minimum FastApi used in tests to version 0.87 by [@freddyaboulton](https://github.com/freddyaboulton) in [PR 2647](https://github.com/gradio-app/gradio/pull/2647)
- Fixed bug where interfaces with examples could not be loaded with `gr.Interface.load` by [@freddyaboulton](https://github.com/freddyaboulton) [PR 2640](https://github.com/gradio-app/gradio/pull/2640)
- Fixed bug where the `interactive` property of a component could not be updated by [@freddyaboulton](https://github.com/freddyaboulton) in [PR 2639](https://github.com/gradio-app/gradio/pull/2639)
- Fixed bug where some URLs were not being recognized as valid URLs and thus were not
  loading correctly in various components by [@abidlabs](https://github.com/abidlabs) in [PR 2659](https://github.com/gradio-app/gradio/pull/2659)

## Documentation Changes:

- Fix some typos in the embedded demo names in "05_using_blocks_like_functions.md" by [@freddyaboulton](https://github.com/freddyaboulton) in [PR 2656](https://github.com/gradio-app/gradio/pull/2656)

## Testing and Infrastructure Changes:

No changes to highlight.

## Breaking Changes:

No changes to highlight.

## Full Changelog:

- Add support for `'password'` and `'email'` types to `Textbox`. [@pngwn](https://github.com/pngwn) in [PR 2653](https://github.com/gradio-app/gradio/pull/2653)

## Contributors Shoutout:

No changes to highlight.

# Version 3.9.1

## New Features:

No changes to highlight.

## Bug Fixes:

- Only set a min height on md and html when loading by [@pngwn](https://github.com/pngwn) in [PR 2623](https://github.com/gradio-app/gradio/pull/2623)

## Documentation Changes:

- See docs for the latest gradio commit to main as well the latest pip release:

![main-vs-pip](https://user-images.githubusercontent.com/9021060/199607887-aab1ae4e-a070-4527-966d-024397abe15b.gif)

- Modified the "Connecting To a Database Guide" to use `pd.read_sql` as opposed to low-level postgres connector by [@freddyaboulton](https://github.com/freddyaboulton) in [PR 2604](https://github.com/gradio-app/gradio/pull/2604)

## Testing and Infrastructure Changes:

No changes to highlight.

## Breaking Changes:

No changes to highlight.

## Full Changelog:

- Dropdown for seeing docs as latest or main by [@aliabd](https://github.com/aliabd) in [PR 2544](https://github.com/gradio-app/gradio/pull/2544)
- Allow `gr.Templates` to accept parameters to override the defaults by [@abidlabs](https://github.com/abidlabs) in [PR 2600](https://github.com/gradio-app/gradio/pull/2600)
- Components now throw a `ValueError()` if constructed with invalid parameters for `type` or `source` (for components that take those parameters) in [PR 2610](https://github.com/gradio-app/gradio/pull/2610)
- Allow auth with using queue by [@GLGDLY](https://github.com/GLGDLY) in [PR 2611](https://github.com/gradio-app/gradio/pull/2611)

## Contributors Shoutout:

No changes to highlight.

# Version 3.9

## New Features:

- Gradio is now embedded directly in colab without requiring the share link by [@aliabid94](https://github.com/aliabid94) in [PR 2455](https://github.com/gradio-app/gradio/pull/2455)

### Calling functions by api_name in loaded apps

When you load an upstream app with `gr.Blocks.load`, you can now specify which fn
to call with the `api_name` parameter.

```python
import gradio as gr
english_translator = gr.Blocks.load(name="spaces/gradio/english-translator")
german = english_translator("My name is Freddy", api_name='translate-to-german')
```

The `api_name` parameter will take precendence over the `fn_index` parameter.

## Bug Fixes:

- Fixed bug where None could not be used for File,Model3D, and Audio examples by [@freddyaboulton](https://github.com/freddyaboulton) in [PR 2588](https://github.com/gradio-app/gradio/pull/2588)
- Fixed links in Plotly map guide + demo by [@dawoodkhan82](https://github.com/dawoodkhan82) in [PR 2578](https://github.com/gradio-app/gradio/pull/2578)
- `gr.Blocks.load()` now correctly loads example files from Spaces [@abidlabs](https://github.com/abidlabs) in [PR 2594](https://github.com/gradio-app/gradio/pull/2594)
- Fixed bug when image clear started upload dialog [@mezotaken](https://github.com/mezotaken) in [PR 2577](https://github.com/gradio-app/gradio/pull/2577)

## Documentation Changes:

- Added a Guide on how to configure the queue for maximum performance by [@abidlabs](https://github.com/abidlabs) in [PR 2558](https://github.com/gradio-app/gradio/pull/2558)

## Testing and Infrastructure Changes:

No changes to highlight.

## Breaking Changes:

No changes to highlight.

## Full Changelog:

- Add `api_name` to `Blocks.__call__` by [@freddyaboulton](https://github.com/freddyaboulton) in [PR 2593](https://github.com/gradio-app/gradio/pull/2593)
- Update queue with using deque & update requirements by [@GLGDLY](https://github.com/GLGDLY) in [PR 2428](https://github.com/gradio-app/gradio/pull/2428)

## Contributors Shoutout:

No changes to highlight.

# Version 3.8.2

## Bug Fixes:

- Ensure gradio apps embedded via spaces use the correct endpoint for predictions. [@pngwn](https://github.com/pngwn) in [PR 2567](https://github.com/gradio-app/gradio/pull/2567)
- Ensure gradio apps embedded via spaces use the correct websocket protocol. [@pngwn](https://github.com/pngwn) in [PR 2571](https://github.com/gradio-app/gradio/pull/2571)

## New Features:

### Running Events Continuously

Gradio now supports the ability to run an event continuously on a fixed schedule. To use this feature,
pass `every=# of seconds` to the event definition. This will run the event every given number of seconds!

This can be used to:

- Create live visualizations that show the most up to date data
- Refresh the state of the frontend automatically in response to changes in the backend

Here is an example of a live plot that refreshes every half second:

```python
import math
import gradio as gr
import plotly.express as px
import numpy as np


plot_end = 2 * math.pi


def get_plot(period=1):
    global plot_end
    x = np.arange(plot_end - 2 * math.pi, plot_end, 0.02)
    y = np.sin(2*math.pi*period * x)
    fig = px.line(x=x, y=y)
    plot_end += 2 * math.pi
    return fig


with gr.Blocks() as demo:
    with gr.Row():
        with gr.Column():
            gr.Markdown("Change the value of the slider to automatically update the plot")
            period = gr.Slider(label="Period of plot", value=1, minimum=0, maximum=10, step=1)
            plot = gr.Plot(label="Plot (updates every half second)")

    dep = demo.load(get_plot, None, plot, every=0.5)
    period.change(get_plot, period, plot, every=0.5, cancels=[dep])

demo.queue().launch()
```

![live_demo](https://user-images.githubusercontent.com/41651716/198357377-633ce460-4e31-47bd-8202-1440cdd6fe19.gif)

## Bug Fixes:

No changes to highlight.

## Documentation Changes:

- Explained how to set up `queue` and `auth` when working with reload mode by by [@freddyaboulton](https://github.com/freddyaboulton) in [PR 3089](https://github.com/gradio-app/gradio/pull/3089)

## Testing and Infrastructure Changes:

No changes to highlight.

## Breaking Changes:

No changes to highlight.

## Full Changelog:

- Allows loading private Spaces by passing an an `api_key` to `gr.Interface.load()`
  by [@abidlabs](https://github.com/abidlabs) in [PR 2568](https://github.com/gradio-app/gradio/pull/2568)

## Contributors Shoutout:

No changes to highlight.

# Version 3.8

## New Features:

- Allows event listeners to accept a single dictionary as its argument, where the keys are the components and the values are the component values. This is set by passing the input components in the event listener as a set instead of a list. [@aliabid94](https://github.com/aliabid94) in [PR 2550](https://github.com/gradio-app/gradio/pull/2550)

## Bug Fixes:

- Fix whitespace issue when using plotly. [@dawoodkhan82](https://github.com/dawoodkhan82) in [PR 2548](https://github.com/gradio-app/gradio/pull/2548)
- Apply appropriate alt text to all gallery images. [@camenduru](https://github.com/camenduru) in [PR 2358](https://github.com/gradio-app/gradio/pull/2538)
- Removed erroneous tkinter import in gradio.blocks by [@freddyaboulton](https://github.com/freddyaboulton) in [PR 2555](https://github.com/gradio-app/gradio/pull/2555)

## Documentation Changes:

No changes to highlight.

## Testing and Infrastructure Changes:

No changes to highlight.

## Breaking Changes:

No changes to highlight.

## Full Changelog:

- Added the `every` keyword to event listeners that runs events on a fixed schedule by [@freddyaboulton](https://github.com/freddyaboulton) in [PR 2512](https://github.com/gradio-app/gradio/pull/2512)
- Fix whitespace issue when using plotly. [@dawoodkhan82](https://github.com/dawoodkhan82) in [PR 2548](https://github.com/gradio-app/gradio/pull/2548)
- Apply appropriate alt text to all gallery images. [@camenduru](https://github.com/camenduru) in [PR 2358](https://github.com/gradio-app/gradio/pull/2538)

## Contributors Shoutout:

No changes to highlight.

# Version 3.7

## New Features:

### Batched Functions

Gradio now supports the ability to pass _batched_ functions. Batched functions are just
functions which take in a list of inputs and return a list of predictions.

For example, here is a batched function that takes in two lists of inputs (a list of
words and a list of ints), and returns a list of trimmed words as output:

```py
import time

def trim_words(words, lens):
    trimmed_words = []
    time.sleep(5)
    for w, l in zip(words, lens):
        trimmed_words.append(w[:l])
    return [trimmed_words]
```

The advantage of using batched functions is that if you enable queuing, the Gradio
server can automatically _batch_ incoming requests and process them in parallel,
potentially speeding up your demo. Here's what the Gradio code looks like (notice
the `batch=True` and `max_batch_size=16` -- both of these parameters can be passed
into event triggers or into the `Interface` class)

```py
import gradio as gr

with gr.Blocks() as demo:
    with gr.Row():
        word = gr.Textbox(label="word", value="abc")
        leng = gr.Number(label="leng", precision=0, value=1)
        output = gr.Textbox(label="Output")
    with gr.Row():
        run = gr.Button()

    event = run.click(trim_words, [word, leng], output, batch=True, max_batch_size=16)

demo.queue()
demo.launch()
```

In the example above, 16 requests could be processed in parallel (for a total inference
time of 5 seconds), instead of each request being processed separately (for a total
inference time of 80 seconds).

### Upload Event

`Video`, `Audio`, `Image`, and `File` components now support a `upload()` event that is triggered when a user uploads a file into any of these components.

Example usage:

```py
import gradio as gr

with gr.Blocks() as demo:
    with gr.Row():
        input_video = gr.Video()
        output_video = gr.Video()

     # Clears the output video when an input video is uploaded
    input_video.upload(lambda : None, None, output_video)
```

## Bug Fixes:

- Fixes issue where plotly animations, interactivity, titles, legends, were not working properly. [@dawoodkhan82](https://github.com/dawoodkhan82) in [PR 2486](https://github.com/gradio-app/gradio/pull/2486)
- Prevent requests to the `/api` endpoint from skipping the queue if the queue is enabled for that event by [@freddyaboulton](https://github.com/freddyaboulton) in [PR 2493](https://github.com/gradio-app/gradio/pull/2493)
- Fixes a bug with `cancels` in event triggers so that it works properly if multiple
  Blocks are rendered by [@abidlabs](https://github.com/abidlabs) in [PR 2530](https://github.com/gradio-app/gradio/pull/2530)
- Prevent invalid targets of events from crashing the whole application. [@pngwn](https://github.com/pngwn) in [PR 2534](https://github.com/gradio-app/gradio/pull/2534)
- Properly dequeue cancelled events when multiple apps are rendered by [@freddyaboulton](https://github.com/freddyaboulton) in [PR 2540](https://github.com/gradio-app/gradio/pull/2540)

## Documentation Changes:

- Added an example interactive dashboard to the "Tabular & Plots" section of the Demos page by [@freddyaboulton](https://github.com/freddyaboulton) in [PR 2508](https://github.com/gradio-app/gradio/pull/2508)

## Testing and Infrastructure Changes:

No changes to highlight.

## Breaking Changes:

No changes to highlight.

## Full Changelog:

- Fixes the error message if a user builds Gradio locally and tries to use `share=True` by [@abidlabs](https://github.com/abidlabs) in [PR 2502](https://github.com/gradio-app/gradio/pull/2502)
- Allows the render() function to return self by [@Raul9595](https://github.com/Raul9595) in [PR 2514](https://github.com/gradio-app/gradio/pull/2514)
- Fixes issue where plotly animations, interactivity, titles, legends, were not working properly. [@dawoodkhan82](https://github.com/dawoodkhan82) in [PR 2486](https://github.com/gradio-app/gradio/pull/2486)
- Gradio now supports batched functions by [@abidlabs](https://github.com/abidlabs) in [PR 2218](https://github.com/gradio-app/gradio/pull/2218)
- Add `upload` event for `Video`, `Audio`, `Image`, and `File` components [@dawoodkhan82](https://github.com/dawoodkhan82) in [PR 2448](https://github.com/gradio-app/gradio/pull/2456)
- Changes websocket path for Spaces as it is no longer necessary to have a different URL for websocket connections on Spaces by [@abidlabs](https://github.com/abidlabs) in [PR 2528](https://github.com/gradio-app/gradio/pull/2528)
- Clearer error message when events are defined outside of a Blocks scope, and a warning if you
  try to use `Series` or `Parallel` with `Blocks` by [@abidlabs](https://github.com/abidlabs) in [PR 2543](https://github.com/gradio-app/gradio/pull/2543)
- Adds support for audio samples that are in `float64`, `float16`, or `uint16` formats by [@abidlabs](https://github.com/abidlabs) in [PR 2545](https://github.com/gradio-app/gradio/pull/2545)

## Contributors Shoutout:

No changes to highlight.

# Version 3.6

## New Features:

### Cancelling Running Events

Running events can be cancelled when other events are triggered! To test this feature, pass the `cancels` parameter to the event listener.
For this feature to work, the queue must be enabled.

![cancel_on_change_rl](https://user-images.githubusercontent.com/41651716/195952623-61a606bd-e82b-4e1a-802e-223154cb8727.gif)

Code:

```python
import time
import gradio as gr

def fake_diffusion(steps):
    for i in range(steps):
        time.sleep(1)
        yield str(i)

def long_prediction(*args, **kwargs):
    time.sleep(10)
    return 42


with gr.Blocks() as demo:
    with gr.Row():
        with gr.Column():
            n = gr.Slider(1, 10, value=9, step=1, label="Number Steps")
            run = gr.Button()
            output = gr.Textbox(label="Iterative Output")
            stop = gr.Button(value="Stop Iterating")
        with gr.Column():
            prediction = gr.Number(label="Expensive Calculation")
            run_pred = gr.Button(value="Run Expensive Calculation")
        with gr.Column():
            cancel_on_change = gr.Textbox(label="Cancel Iteration and Expensive Calculation on Change")

    click_event = run.click(fake_diffusion, n, output)
    stop.click(fn=None, inputs=None, outputs=None, cancels=[click_event])
    pred_event = run_pred.click(fn=long_prediction, inputs=None, outputs=prediction)

    cancel_on_change.change(None, None, None, cancels=[click_event, pred_event])


demo.queue(concurrency_count=1, max_size=20).launch()
```

For interfaces, a stop button will be added automatically if the function uses a `yield` statement.

```python
import gradio as gr
import time

def iteration(steps):
    for i in range(steps):
       time.sleep(0.5)
       yield i

gr.Interface(iteration,
             inputs=gr.Slider(minimum=1, maximum=10, step=1, value=5),
             outputs=gr.Number()).queue().launch()
```

![stop_interface_rl](https://user-images.githubusercontent.com/41651716/195952883-e7ca4235-aae3-4852-8f28-96d01d0c5822.gif)

## Bug Fixes:

- Add loading status tracker UI to HTML and Markdown components. [@pngwn](https://github.com/pngwn) in [PR 2474](https://github.com/gradio-app/gradio/pull/2474)
- Fixed videos being mirrored in the front-end if source is not webcam by [@freddyaboulton](https://github.com/freddyaboulton) in [PR 2475](https://github.com/gradio-app/gradio/pull/2475)
- Add clear button for timeseries component [@dawoodkhan82](https://github.com/dawoodkhan82) in [PR 2487](https://github.com/gradio-app/gradio/pull/2487)
- Removes special characters from temporary filenames so that the files can be served by components [@abidlabs](https://github.com/abidlabs) in [PR 2480](https://github.com/gradio-app/gradio/pull/2480)
- Fixed infinite reload loop when mounting gradio as a sub application by [@freddyaboulton](https://github.com/freddyaboulton) in [PR 2477](https://github.com/gradio-app/gradio/pull/2477)

## Documentation Changes:

- Adds a demo to show how a sound alert can be played upon completion of a prediction by [@abidlabs](https://github.com/abidlabs) in [PR 2478](https://github.com/gradio-app/gradio/pull/2478)

## Testing and Infrastructure Changes:

No changes to highlight.

## Breaking Changes:

No changes to highlight.

## Full Changelog:

- Enable running events to be cancelled from other events by [@freddyaboulton](https://github.com/freddyaboulton) in [PR 2433](https://github.com/gradio-app/gradio/pull/2433)
- Small fix for version check before reuploading demos by [@aliabd](https://github.com/aliabd) in [PR 2469](https://github.com/gradio-app/gradio/pull/2469)
- Add loading status tracker UI to HTML and Markdown components. [@pngwn](https://github.com/pngwn) in [PR 2400](https://github.com/gradio-app/gradio/pull/2474)
- Add clear button for timeseries component [@dawoodkhan82](https://github.com/dawoodkhan82) in [PR 2487](https://github.com/gradio-app/gradio/pull/2487)

## Contributors Shoutout:

No changes to highlight.

# Version 3.5

## Bug Fixes:

- Ensure that Gradio does not take control of the HTML page title when embedding a gradio app as a web component, this behaviour flipped by adding `control_page_title="true"` to the webcomponent. [@pngwn](https://github.com/pngwn) in [PR 2400](https://github.com/gradio-app/gradio/pull/2400)
- Decreased latency in iterative-output demos by making the iteration asynchronous [@freddyaboulton](https://github.com/freddyaboulton) in [PR 2409](https://github.com/gradio-app/gradio/pull/2409)
- Fixed queue getting stuck under very high load by [@freddyaboulton](https://github.com/freddyaboulton) in [PR 2374](https://github.com/gradio-app/gradio/pull/2374)
- Ensure that components always behave as if `interactive=True` were set when the following conditions are true:

  - no default value is provided,
  - they are not set as the input or output of an event,
  - `interactive` kwarg is not set.

  [@pngwn](https://github.com/pngwn) in [PR 2459](https://github.com/gradio-app/gradio/pull/2459)

## New Features:

- When an `Image` component is set to `source="upload"`, it is now possible to drag and drop and image to replace a previously uploaded image by [@pngwn](https://github.com/pngwn) in [PR 1711](https://github.com/gradio-app/gradio/issues/1711)
- The `gr.Dataset` component now accepts `HTML` and `Markdown` components by [@abidlabs](https://github.com/abidlabs) in [PR 2437](https://github.com/gradio-app/gradio/pull/2437)

## Documentation Changes:

- Improved documentation for the `gr.Dataset` component by [@abidlabs](https://github.com/abidlabs) in [PR 2437](https://github.com/gradio-app/gradio/pull/2437)

## Testing and Infrastructure Changes:

No changes to highlight.

## Breaking Changes:

- The `Carousel` component is officially deprecated. Since gradio 3.0, code containing the `Carousel` component would throw warnings. As of the next release, the `Carousel` component will raise an exception.

## Full Changelog:

- Speeds up Gallery component by using temporary files instead of base64 representation in the front-end by [@proxyphi](https://github.com/proxyphi), [@pngwn](https://github.com/pngwn), and [@abidlabs](https://github.com/abidlabs) in [PR 2265](https://github.com/gradio-app/gradio/pull/2265)
- Fixed some embedded demos in the guides by not loading the gradio web component in some guides by [@freddyaboulton](https://github.com/freddyaboulton) in [PR 2403](https://github.com/gradio-app/gradio/pull/2403)
- When an `Image` component is set to `source="upload"`, it is now possible to drag and drop and image to replace a previously uploaded image by [@pngwn](https://github.com/pngwn) in [PR 2400](https://github.com/gradio-app/gradio/pull/2410)
- Improve documentation of the `Blocks.load()` event by [@abidlabs](https://github.com/abidlabs) in [PR 2413](https://github.com/gradio-app/gradio/pull/2413)
- Decreased latency in iterative-output demos by making the iteration asynchronous [@freddyaboulton](https://github.com/freddyaboulton) in [PR 2409](https://github.com/gradio-app/gradio/pull/2409)
- Updated share link message to reference new Spaces Hardware [@abidlabs](https://github.com/abidlabs) in [PR 2423](https://github.com/gradio-app/gradio/pull/2423)
- Automatically restart spaces if they're down by [@aliabd](https://github.com/aliabd) in [PR 2405](https://github.com/gradio-app/gradio/pull/2405)
- Carousel component is now deprecated by [@abidlabs](https://github.com/abidlabs) in [PR 2434](https://github.com/gradio-app/gradio/pull/2434)
- Build Gradio from source in ui tests by by [@freddyaboulton](https://github.com/freddyaboulton) in [PR 2440](https://github.com/gradio-app/gradio/pull/2440)
- Change "return ValueError" to "raise ValueError" by [@vzakharov](https://github.com/vzakharov) in [PR 2445](https://github.com/gradio-app/gradio/pull/2445)
- Add guide on creating a map demo using the `gr.Plot()` component [@dawoodkhan82](https://github.com/dawoodkhan82) in [PR 2402](https://github.com/gradio-app/gradio/pull/2402)
- Add blur event for `Textbox` and `Number` components [@dawoodkhan82](https://github.com/dawoodkhan82) in [PR 2448](https://github.com/gradio-app/gradio/pull/2448)
- Stops a gradio launch from hogging a port even after it's been killed [@aliabid94](https://github.com/aliabid94) in [PR 2453](https://github.com/gradio-app/gradio/pull/2453)
- Fix embedded interfaces on touch screen devices by [@aliabd](https://github.com/aliabd) in [PR 2457](https://github.com/gradio-app/gradio/pull/2457)
- Upload all demos to spaces by [@aliabd](https://github.com/aliabd) in [PR 2281](https://github.com/gradio-app/gradio/pull/2281)

## Contributors Shoutout:

No changes to highlight.

# Version 3.4.1

## New Features:

### 1. See Past and Upcoming Changes in the Release History 👀

You can now see gradio's release history directly on the website, and also keep track of upcoming changes. Just go [here](https://gradio.app/changelog/).

![release-history](https://user-images.githubusercontent.com/9021060/193145458-3de699f7-7620-45de-aa73-a1c1b9b96257.gif)

## Bug Fixes:

1. Fix typo in guide image path by [@freddyaboulton](https://github.com/freddyaboulton) in [PR 2357](https://github.com/gradio-app/gradio/pull/2357)
2. Raise error if Blocks has duplicate component with same IDs by [@abidlabs](https://github.com/abidlabs) in [PR 2359](https://github.com/gradio-app/gradio/pull/2359)
3. Catch the permission exception on the audio component by [@Ian-GL](https://github.com/Ian-GL) in [PR 2330](https://github.com/gradio-app/gradio/pull/2330)
4. Fix image_classifier_interface_load demo by [@freddyaboulton](https://github.com/freddyaboulton) in [PR 2365](https://github.com/gradio-app/gradio/pull/2365)
5. Fix combining adjacent components without gaps by introducing `gr.Row(variant="compact")` by [@aliabid94](https://github.com/aliabid94) in [PR 2291](https://github.com/gradio-app/gradio/pull/2291) This comes with deprecation of the following arguments for `Component.style`: `round`, `margin`, `border`.
6. Fix audio streaming, which was previously choppy in [PR 2351](https://github.com/gradio-app/gradio/pull/2351). Big thanks to [@yannickfunk](https://github.com/yannickfunk) for the proposed solution.
7. Fix bug where new typeable slider doesn't respect the minimum and maximum values [@dawoodkhan82](https://github.com/dawoodkhan82) in [PR 2380](https://github.com/gradio-app/gradio/pull/2380)

## Documentation Changes:

1. New Guide: Connecting to a Database 🗄️

   A new guide by [@freddyaboulton](https://github.com/freddyaboulton) that explains how you can use Gradio to connect your app to a database. Read more [here](https://gradio.app/connecting_to_a_database/).

2. New Guide: Running Background Tasks 🥷

   A new guide by [@freddyaboulton](https://github.com/freddyaboulton) that explains how you can run background tasks from your gradio app. Read more [here](https://gradio.app/running_background_tasks/).

3. Small fixes to docs for `Image` component by [@abidlabs](https://github.com/abidlabs) in [PR 2372](https://github.com/gradio-app/gradio/pull/2372)

## Testing and Infrastructure Changes:

No changes to highlight.

## Breaking Changes:

No changes to highlight.

## Full Changelog:

- Create a guide on how to connect an app to a database hosted on the cloud by [@freddyaboulton](https://github.com/freddyaboulton) in [PR 2341](https://github.com/gradio-app/gradio/pull/2341)
- Removes `analytics` dependency by [@abidlabs](https://github.com/abidlabs) in [PR 2347](https://github.com/gradio-app/gradio/pull/2347)
- Add guide on launching background tasks from your app by [@freddyaboulton](https://github.com/freddyaboulton) in [PR 2350](https://github.com/gradio-app/gradio/pull/2350)
- Fix typo in guide image path by [@freddyaboulton](https://github.com/freddyaboulton) in [PR 2357](https://github.com/gradio-app/gradio/pull/2357)
- Raise error if Blocks has duplicate component with same IDs by [@abidlabs](https://github.com/abidlabs) in [PR 2359](https://github.com/gradio-app/gradio/pull/2359)
- Hotfix: fix version back to 3.4 by [@abidlabs](https://github.com/abidlabs) in [PR 2361](https://github.com/gradio-app/gradio/pull/2361)
- Change version.txt to 3.4 instead of 3.4.0 by [@aliabd](https://github.com/aliabd) in [PR 2363](https://github.com/gradio-app/gradio/pull/2363)
- Catch the permission exception on the audio component by [@Ian-GL](https://github.com/Ian-GL) in [PR 2330](https://github.com/gradio-app/gradio/pull/2330)
- Fix image_classifier_interface_load demo by [@freddyaboulton](https://github.com/freddyaboulton) in [PR 2365](https://github.com/gradio-app/gradio/pull/2365)
- Small fixes to docs for `Image` component by [@abidlabs](https://github.com/abidlabs) in [PR 2372](https://github.com/gradio-app/gradio/pull/2372)
- Automated Release Notes by [@freddyaboulton](https://github.com/freddyaboulton) in [PR 2306](https://github.com/gradio-app/gradio/pull/2306)
- Fixed small typos in the docs [@julien-c](https://github.com/julien-c) in [PR 2373](https://github.com/gradio-app/gradio/pull/2373)
- Adds ability to disable pre/post-processing for examples [@abidlabs](https://github.com/abidlabs) in [PR 2383](https://github.com/gradio-app/gradio/pull/2383)
- Copy changelog file in website docker by [@aliabd](https://github.com/aliabd) in [PR 2384](https://github.com/gradio-app/gradio/pull/2384)
- Lets users provide a `gr.update()` dictionary even if post-processing is diabled [@abidlabs](https://github.com/abidlabs) in [PR 2385](https://github.com/gradio-app/gradio/pull/2385)
- Fix bug where errors would cause apps run in reload mode to hang forever by [@freddyaboulton](https://github.com/freddyaboulton) in [PR 2394](https://github.com/gradio-app/gradio/pull/2394)
- Fix bug where new typeable slider doesn't respect the minimum and maximum values [@dawoodkhan82](https://github.com/dawoodkhan82) in [PR 2380](https://github.com/gradio-app/gradio/pull/2380)

## Contributors Shoutout:

No changes to highlight.

# Version 3.4

## New Features:

### 1. Gallery Captions 🖼️

You can now pass captions to images in the Gallery component. To do so you need to pass a {List} of (image, {str} caption) tuples. This is optional and the component also accepts just a list of the images.

Here's an example:

```python
import gradio as gr

images_with_captions = [
    ("https://images.unsplash.com/photo-1551969014-7d2c4cddf0b6", "Cheetah by David Groves"),
    ("https://images.unsplash.com/photo-1546182990-dffeafbe841d", "Lion by Francesco"),
    ("https://images.unsplash.com/photo-1561731216-c3a4d99437d5", "Tiger by Mike Marrah")
    ]

with gr.Blocks() as demo:
    gr.Gallery(value=images_with_captions)

demo.launch()
```

<img src="https://user-images.githubusercontent.com/9021060/192399521-7360b1a9-7ce0-443e-8e94-863a230a7dbe.gif" alt="gallery_captions" width="1000"/>

### 2. Type Values into the Slider 🔢

You can now type values directly on the Slider component! Here's what it looks like:

![type-slider](https://user-images.githubusercontent.com/9021060/192399877-76b662a1-fede-4417-a932-fc15f0da7360.gif)

### 3. Better Sketching and Inpainting 🎨

We've made a lot of changes to our Image component so that it can support better sketching and inpainting.

Now supports:

- A standalone black-and-white sketch

```python
import gradio as gr
demo = gr.Interface(lambda x: x, gr.Sketchpad(), gr.Image())
demo.launch()
```

![bw](https://user-images.githubusercontent.com/9021060/192410264-b08632b5-7b2a-4f86-afb0-5760e7b474cf.gif)

- A standalone color sketch

```python
import gradio as gr
demo = gr.Interface(lambda x: x, gr.Paint(), gr.Image())
demo.launch()
```

![color-sketch](https://user-images.githubusercontent.com/9021060/192410500-3c8c3e64-a5fd-4df2-a991-f0a5cef93728.gif)

- An uploadable image with black-and-white or color sketching

```python
import gradio as gr
demo = gr.Interface(lambda x: x, gr.Image(source='upload', tool='color-sketch'), gr.Image()) # for black and white, tool = 'sketch'
demo.launch()
```

![sketch-new](https://user-images.githubusercontent.com/9021060/192402422-e53cb7b6-024e-448c-87eb-d6a35a63c476.gif)

- Webcam with black-and-white or color sketching

```python
import gradio as gr
demo = gr.Interface(lambda x: x, gr.Image(source='webcam', tool='color-sketch'), gr.Image()) # for black and white, tool = 'sketch'
demo.launch()
```

![webcam-sketch](https://user-images.githubusercontent.com/9021060/192410820-0ffaf324-776e-4e1f-9de6-0fdbbf4940fa.gif)

As well as other fixes

## Bug Fixes:

1. Fix bug where max concurrency count is not respected in queue by [@freddyaboulton](https://github.com/freddyaboulton) in [PR 2286](https://github.com/gradio-app/gradio/pull/2286)
2. fix : queue could be blocked by [@SkyTNT](https://github.com/SkyTNT) in [PR 2288](https://github.com/gradio-app/gradio/pull/2288)
3. Supports `gr.update()` in example caching by [@abidlabs](https://github.com/abidlabs) in [PR 2309](https://github.com/gradio-app/gradio/pull/2309)
4. Clipboard fix for iframes by [@abidlabs](https://github.com/abidlabs) in [PR 2321](https://github.com/gradio-app/gradio/pull/2321)
5. Fix: Dataframe column headers are reset when you add a new column by [@dawoodkhan82](https://github.com/dawoodkhan82) in [PR 2318](https://github.com/gradio-app/gradio/pull/2318)
6. Added support for URLs for Video, Audio, and Image by [@abidlabs](https://github.com/abidlabs) in [PR 2256](https://github.com/gradio-app/gradio/pull/2256)
7. Add documentation about how to create and use the Gradio FastAPI app by [@abidlabs](https://github.com/abidlabs) in [PR 2263](https://github.com/gradio-app/gradio/pull/2263)

## Documentation Changes:

1. Adding a Playground Tab to the Website by [@aliabd](https://github.com/aliabd) in [PR 1860](https://github.com/gradio-app/gradio/pull/1860)
2. Gradio for Tabular Data Science Workflows Guide by [@merveenoyan](https://github.com/merveenoyan) in [PR 2199](https://github.com/gradio-app/gradio/pull/2199)
3. Promotes `postprocess` and `preprocess` to documented parameters by [@abidlabs](https://github.com/abidlabs) in [PR 2293](https://github.com/gradio-app/gradio/pull/2293)
4. Update 2)key_features.md by [@voidxd](https://github.com/voidxd) in [PR 2326](https://github.com/gradio-app/gradio/pull/2326)
5. Add docs to blocks context postprocessing function by [@Ian-GL](https://github.com/Ian-GL) in [PR 2332](https://github.com/gradio-app/gradio/pull/2332)

## Testing and Infrastructure Changes

1. Website fixes and refactoring by [@aliabd](https://github.com/aliabd) in [PR 2280](https://github.com/gradio-app/gradio/pull/2280)
2. Don't deploy to spaces on release by [@freddyaboulton](https://github.com/freddyaboulton) in [PR 2313](https://github.com/gradio-app/gradio/pull/2313)

## Full Changelog:

- Website fixes and refactoring by [@aliabd](https://github.com/aliabd) in [PR 2280](https://github.com/gradio-app/gradio/pull/2280)
- Fix bug where max concurrency count is not respected in queue by [@freddyaboulton](https://github.com/freddyaboulton) in [PR 2286](https://github.com/gradio-app/gradio/pull/2286)
- Promotes `postprocess` and `preprocess` to documented parameters by [@abidlabs](https://github.com/abidlabs) in [PR 2293](https://github.com/gradio-app/gradio/pull/2293)
- Raise warning when trying to cache examples but not all inputs have examples by [@freddyaboulton](https://github.com/freddyaboulton) in [PR 2279](https://github.com/gradio-app/gradio/pull/2279)
- fix : queue could be blocked by [@SkyTNT](https://github.com/SkyTNT) in [PR 2288](https://github.com/gradio-app/gradio/pull/2288)
- Don't deploy to spaces on release by [@freddyaboulton](https://github.com/freddyaboulton) in [PR 2313](https://github.com/gradio-app/gradio/pull/2313)
- Supports `gr.update()` in example caching by [@abidlabs](https://github.com/abidlabs) in [PR 2309](https://github.com/gradio-app/gradio/pull/2309)
- Respect Upstream Queue when loading interfaces/blocks from Spaces by [@freddyaboulton](https://github.com/freddyaboulton) in [PR 2294](https://github.com/gradio-app/gradio/pull/2294)
- Clipboard fix for iframes by [@abidlabs](https://github.com/abidlabs) in [PR 2321](https://github.com/gradio-app/gradio/pull/2321)
- Sketching + Inpainting Capabilities to Gradio by [@abidlabs](https://github.com/abidlabs) in [PR 2144](https://github.com/gradio-app/gradio/pull/2144)
- Update 2)key_features.md by [@voidxd](https://github.com/voidxd) in [PR 2326](https://github.com/gradio-app/gradio/pull/2326)
- release 3.4b3 by [@abidlabs](https://github.com/abidlabs) in [PR 2328](https://github.com/gradio-app/gradio/pull/2328)
- Fix: Dataframe column headers are reset when you add a new column by [@dawoodkhan82](https://github.com/dawoodkhan82) in [PR 2318](https://github.com/gradio-app/gradio/pull/2318)
- Start queue when gradio is a sub application by [@freddyaboulton](https://github.com/freddyaboulton) in [PR 2319](https://github.com/gradio-app/gradio/pull/2319)
- Fix Web Tracker Script by [@aliabd](https://github.com/aliabd) in [PR 2308](https://github.com/gradio-app/gradio/pull/2308)
- Add docs to blocks context postprocessing function by [@Ian-GL](https://github.com/Ian-GL) in [PR 2332](https://github.com/gradio-app/gradio/pull/2332)
- Fix typo in iterator variable name in run_predict function by [@freddyaboulton](https://github.com/freddyaboulton) in [PR 2340](https://github.com/gradio-app/gradio/pull/2340)
- Add captions to galleries by [@aliabid94](https://github.com/aliabid94) in [PR 2284](https://github.com/gradio-app/gradio/pull/2284)
- Typeable value on gradio.Slider by [@dawoodkhan82](https://github.com/dawoodkhan82) in [PR 2329](https://github.com/gradio-app/gradio/pull/2329)

## Contributors Shoutout:

- [@SkyTNT](https://github.com/SkyTNT) made their first contribution in [PR 2288](https://github.com/gradio-app/gradio/pull/2288)
- [@voidxd](https://github.com/voidxd) made their first contribution in [PR 2326](https://github.com/gradio-app/gradio/pull/2326)

# Version 3.3

## New Features:

### 1. Iterative Outputs ⏳

You can now create an iterative output simply by having your function return a generator!

Here's (part of) an example that was used to generate the interface below it. [See full code](https://colab.research.google.com/drive/1m9bWS6B82CT7bw-m4L6AJR8za7fEK7Ov?usp=sharing).

```python
def predict(steps, seed):
    generator = torch.manual_seed(seed)
    for i in range(1,steps):
        yield pipeline(generator=generator, num_inference_steps=i)["sample"][0]
```

![example](https://user-images.githubusercontent.com/9021060/189086273-f5e7087d-71fa-4158-90a9-08e84da0421c.mp4)

### 2. Accordion Layout 🆕

This version of Gradio introduces a new layout component to Blocks: the Accordion. Wrap your elements in a neat, expandable layout that allows users to toggle them as needed.

Usage: ([Read the docs](https://gradio.app/docs/#accordion))

```python
with gr.Accordion("open up"):
# components here
```

![accordion](https://user-images.githubusercontent.com/9021060/189088465-f0ffd7f0-fc6a-42dc-9249-11c5e1e0529b.gif)

### 3. Skops Integration 📈

Our new integration with [skops](https://huggingface.co/blog/skops) allows you to load tabular classification and regression models directly from the [hub](https://huggingface.co/models).

Here's a classification example showing how quick it is to set up an interface for a [model](https://huggingface.co/scikit-learn/tabular-playground).

```python
import gradio as gr
gr.Interface.load("models/scikit-learn/tabular-playground").launch()
```

![187936493-5c90c01d-a6dd-400f-aa42-833a096156a1](https://user-images.githubusercontent.com/9021060/189090519-328fbcb4-120b-43c8-aa54-d6fccfa6b7e8.png)

## Bug Fixes:

No changes to highlight.

## Documentation Changes:

No changes to highlight.

## Testing and Infrastructure Changes:

No changes to highlight.

## Breaking Changes:

No changes to highlight.

## Full Changelog:

- safari fixes by [@pngwn](https://github.com/pngwn) in [PR 2138](https://github.com/gradio-app/gradio/pull/2138)
- Fix roundedness and form borders by [@aliabid94](https://github.com/aliabid94) in [PR 2147](https://github.com/gradio-app/gradio/pull/2147)
- Better processing of example data prior to creating dataset component by [@freddyaboulton](https://github.com/freddyaboulton) in [PR 2147](https://github.com/gradio-app/gradio/pull/2147)
- Show error on Connection drops by [@aliabid94](https://github.com/aliabid94) in [PR 2147](https://github.com/gradio-app/gradio/pull/2147)
- 3.2 release! by [@abidlabs](https://github.com/abidlabs) in [PR 2139](https://github.com/gradio-app/gradio/pull/2139)
- Fixed Named API Requests by [@abidlabs](https://github.com/abidlabs) in [PR 2151](https://github.com/gradio-app/gradio/pull/2151)
- Quick Fix: Cannot upload Model3D image after clearing it by [@dawoodkhan82](https://github.com/dawoodkhan82) in [PR 2168](https://github.com/gradio-app/gradio/pull/2168)
- Fixed misleading log when server_name is '0.0.0.0' by [@lamhoangtung](https://github.com/lamhoangtung) in [PR 2176](https://github.com/gradio-app/gradio/pull/2176)
- Keep embedded PngInfo metadata by [@cobryan05](https://github.com/cobryan05) in [PR 2170](https://github.com/gradio-app/gradio/pull/2170)
- Skops integration: Load tabular classification and regression models from the hub by [@freddyaboulton](https://github.com/freddyaboulton) in [PR 2126](https://github.com/gradio-app/gradio/pull/2126)
- Respect original filename when cached example files are downloaded by [@freddyaboulton](https://github.com/freddyaboulton) in [PR 2145](https://github.com/gradio-app/gradio/pull/2145)
- Add manual trigger to deploy to pypi by [@abidlabs](https://github.com/abidlabs) in [PR 2192](https://github.com/gradio-app/gradio/pull/2192)
- Fix bugs with gr.update by [@freddyaboulton](https://github.com/freddyaboulton) in [PR 2157](https://github.com/gradio-app/gradio/pull/2157)
- Make queue per app by [@aliabid94](https://github.com/aliabid94) in [PR 2193](https://github.com/gradio-app/gradio/pull/2193)
- Preserve Labels In Interpretation Components by [@freddyaboulton](https://github.com/freddyaboulton) in [PR 2166](https://github.com/gradio-app/gradio/pull/2166)
- Quick Fix: Multiple file download not working by [@dawoodkhan82](https://github.com/dawoodkhan82) in [PR 2169](https://github.com/gradio-app/gradio/pull/2169)
- use correct MIME type for js-script file by [@daspartho](https://github.com/daspartho) in [PR 2200](https://github.com/gradio-app/gradio/pull/2200)
- Add accordion component by [@aliabid94](https://github.com/aliabid94) in [PR 2208](https://github.com/gradio-app/gradio/pull/2208)

## Contributors Shoutout:

- [@lamhoangtung](https://github.com/lamhoangtung) made their first contribution in [PR 2176](https://github.com/gradio-app/gradio/pull/2176)
- [@cobryan05](https://github.com/cobryan05) made their first contribution in [PR 2170](https://github.com/gradio-app/gradio/pull/2170)
- [@daspartho](https://github.com/daspartho) made their first contribution in [PR 2200](https://github.com/gradio-app/gradio/pull/2200)

# Version 3.2

## New Features:

### 1. Improvements to Queuing 🥇

We've implemented a brand new queuing system based on **web sockets** instead of HTTP long polling. Among other things, this allows us to manage queue sizes better on Hugging Face Spaces. There are also additional queue-related parameters you can add:

- Now supports concurrent workers (parallelization)

```python
demo = gr.Interface(...)
demo.queue(concurrency_count=3)
demo.launch()
```

- Configure a maximum queue size

```python
demo = gr.Interface(...)
demo.queue(max_size=100)
demo.launch()
```

- If a user closes their tab / browser, they leave the queue, which means the demo will run faster for everyone else

### 2. Fixes to Examples

- Dataframe examples will render properly, and look much clearer in the UI: (thanks to PR #2125)

![Screen Shot 2022-08-30 at 8 29 58 PM](https://user-images.githubusercontent.com/9021060/187586561-d915bafb-f968-4966-b9a2-ef41119692b2.png)

- Image and Video thumbnails are cropped to look neater and more uniform: (thanks to PR #2109)

![Screen Shot 2022-08-30 at 8 32 15 PM](https://user-images.githubusercontent.com/9021060/187586890-56e1e4f0-1b84-42d9-a82f-911772c41030.png)

- Other fixes in PR #2131 and #2064 make it easier to design and use Examples

### 3. Component Fixes 🧱

- Specify the width and height of an image in its style tag (thanks to PR #2133)

```python
components.Image().style(height=260, width=300)
```

- Automatic conversion of videos so they are playable in the browser (thanks to PR #2003). Gradio will check if a video's format is playable in the browser and, if it isn't, will automatically convert it to a format that is (mp4).
- Pass in a json filepath to the Label component (thanks to PR #2083)
- Randomize the default value of a Slider (thanks to PR #1935)

![slider-random](https://user-images.githubusercontent.com/9021060/187596230-3db9697f-9f4d-42f5-9387-d77573513448.gif)

- Improvements to State in PR #2100

### 4. Ability to Randomize Input Sliders and Reload Data whenever the Page Loads

- In some cases, you want to be able to show a different set of input data to every user as they load the page app. For example, you might want to randomize the value of a "seed" `Slider` input. Or you might want to show a `Textbox` with the current date. We now supporting passing _functions_ as the default value in input components. When you pass in a function, it gets **re-evaluated** every time someone loads the demo, allowing you to reload / change data for different users.

Here's an example loading the current date time into an input Textbox:

```python
import gradio as gr
import datetime

with gr.Blocks() as demo:
    gr.Textbox(datetime.datetime.now)

demo.launch()
```

Note that we don't evaluate the function -- `datetime.datetime.now()` -- we pass in the function itself to get this behavior -- `datetime.datetime.now`

Because randomizing the initial value of `Slider` is a common use case, we've added a `randomize` keyword argument you can use to randomize its initial value:

```python
import gradio as gr
demo = gr.Interface(lambda x:x, gr.Slider(0, 10, randomize=True), "number")
demo.launch()
```

### 5. New Guide 🖊️

- [Gradio and W&B Integration](https://gradio.app/Gradio_and_Wandb_Integration/)

## Full Changelog:

- Reset components to original state by setting value to None by [@freddyaboulton](https://github.com/freddyaboulton) in [PR 2044](https://github.com/gradio-app/gradio/pull/2044)
- Cleaning up the way data is processed for components by [@abidlabs](https://github.com/abidlabs) in [PR 1967](https://github.com/gradio-app/gradio/pull/1967)
- version 3.1.8b by [@abidlabs](https://github.com/abidlabs) in [PR 2063](https://github.com/gradio-app/gradio/pull/2063)
- Wandb guide by [@AK391](https://github.com/AK391) in [PR 1898](https://github.com/gradio-app/gradio/pull/1898)
- Add a flagging callback to save json files to a hugging face dataset by [@chrisemezue](https://github.com/chrisemezue) in [PR 1821](https://github.com/gradio-app/gradio/pull/1821)
- Add data science demos to landing page by [@freddyaboulton](https://github.com/freddyaboulton) in [PR 2067](https://github.com/gradio-app/gradio/pull/2067)
- Hide time series + xgboost demos by default by [@freddyaboulton](https://github.com/freddyaboulton) in [PR 2079](https://github.com/gradio-app/gradio/pull/2079)
- Encourage people to keep trying when queue full by [@apolinario](https://github.com/apolinario) in [PR 2076](https://github.com/gradio-app/gradio/pull/2076)
- Updated our analytics on creation of Blocks/Interface by [@abidlabs](https://github.com/abidlabs) in [PR 2082](https://github.com/gradio-app/gradio/pull/2082)
- `Label` component now accepts file paths to `.json` files by [@abidlabs](https://github.com/abidlabs) in [PR 2083](https://github.com/gradio-app/gradio/pull/2083)
- Fix issues related to demos in Spaces by [@abidlabs](https://github.com/abidlabs) in [PR 2086](https://github.com/gradio-app/gradio/pull/2086)
- Fix TimeSeries examples not properly displayed in UI by [@dawoodkhan82](https://github.com/dawoodkhan82) in [PR 2064](https://github.com/gradio-app/gradio/pull/2064)
- Fix infinite requests when doing tab item select by [@freddyaboulton](https://github.com/freddyaboulton) in [PR 2070](https://github.com/gradio-app/gradio/pull/2070)
- Accept deprecated `file` route as well by [@abidlabs](https://github.com/abidlabs) in [PR 2099](https://github.com/gradio-app/gradio/pull/2099)
- Allow frontend method execution on Block.load event by [@codedealer](https://github.com/codedealer) in [PR 2108](https://github.com/gradio-app/gradio/pull/2108)
- Improvements to `State` by [@abidlabs](https://github.com/abidlabs) in [PR 2100](https://github.com/gradio-app/gradio/pull/2100)
- Catch IndexError, KeyError in video_is_playable by [@freddyaboulton](https://github.com/freddyaboulton) in [PR 2113](https://github.com/gradio-app/gradio/pull/2113)
- Fix: Download button does not respect the filepath returned by the function by [@dawoodkhan82](https://github.com/dawoodkhan82) in [PR 2073](https://github.com/gradio-app/gradio/pull/2073)
- Refactoring Layout: Adding column widths, forms, and more. by [@aliabid94](https://github.com/aliabid94) in [PR 2097](https://github.com/gradio-app/gradio/pull/2097)
- Update CONTRIBUTING.md by [@abidlabs](https://github.com/abidlabs) in [PR 2118](https://github.com/gradio-app/gradio/pull/2118)
- 2092 df ex by [@pngwn](https://github.com/pngwn) in [PR 2125](https://github.com/gradio-app/gradio/pull/2125)
- feat(samples table/gallery): Crop thumbs to square by [@ronvoluted](https://github.com/ronvoluted) in [PR 2109](https://github.com/gradio-app/gradio/pull/2109)
- Some enhancements to `gr.Examples` by [@abidlabs](https://github.com/abidlabs) in [PR 2131](https://github.com/gradio-app/gradio/pull/2131)
- Image size fix by [@aliabid94](https://github.com/aliabid94) in [PR 2133](https://github.com/gradio-app/gradio/pull/2133)

## Contributors Shoutout:

- [@chrisemezue](https://github.com/chrisemezue) made their first contribution in [PR 1821](https://github.com/gradio-app/gradio/pull/1821)
- [@apolinario](https://github.com/apolinario) made their first contribution in [PR 2076](https://github.com/gradio-app/gradio/pull/2076)
- [@codedealer](https://github.com/codedealer) made their first contribution in [PR 2108](https://github.com/gradio-app/gradio/pull/2108)

# Version 3.1

## New Features:

### 1. Embedding Demos on Any Website 💻

With PR #1444, Gradio is now distributed as a web component. This means demos can be natively embedded on websites. You'll just need to add two lines: one to load the gradio javascript, and one to link to the demos backend.

Here's a simple example that embeds the demo from a Hugging Face space:

```html
<script
	type="module"
	src="https://gradio.s3-us-west-2.amazonaws.com/3.0.18/gradio.js"
></script>
<gradio-app space="abidlabs/pytorch-image-classifier"></gradio-app>
```

But you can also embed demos that are running anywhere, you just need to link the demo to `src` instead of `space`. In fact, all the demos on the gradio website are embedded this way:

<img width="1268" alt="Screen Shot 2022-07-14 at 2 41 44 PM" src="https://user-images.githubusercontent.com/9021060/178997124-b2f05af2-c18f-4716-bf1b-cb971d012636.png">

Read more in the [Embedding Gradio Demos](https://gradio.app/embedding_gradio_demos) guide.

### 2. Reload Mode 👨‍💻

Reload mode helps developers create gradio demos faster by automatically reloading the demo whenever the code changes. It can support development on Python IDEs (VS Code, PyCharm, etc), the terminal, as well as Jupyter notebooks.

If your demo code is in a script named `app.py`, instead of running `python app.py` you can now run `gradio app.py` and that will launch the demo in reload mode:

```bash
Launching in reload mode on: http://127.0.0.1:7860 (Press CTRL+C to quit)
Watching...
WARNING: The --reload flag should not be used in production on Windows.
```

If you're working from a Jupyter or Colab Notebook, use these magic commands instead: `%load_ext gradio` when you import gradio, and `%%blocks` in the top of the cell with the demo code. Here's an example that shows how much faster the development becomes:

![Blocks](https://user-images.githubusercontent.com/9021060/178986488-ed378cc8-5141-4330-ba41-672b676863d0.gif)

### 3. Inpainting Support on `gr.Image()` 🎨

We updated the Image component to add support for inpainting demos. It works by adding `tool="sketch"` as a parameter, that passes both an image and a sketchable mask to your prediction function.

Here's an example from the [LAMA space](https://huggingface.co/spaces/akhaliq/lama):

![FXApVlFVsAALSD-](https://user-images.githubusercontent.com/9021060/178989479-549867c8-7fb0-436a-a97d-1e91c9f5e611.jpeg)

### 4. Markdown and HTML support in Dataframes 🔢

We upgraded the Dataframe component in PR #1684 to support rendering Markdown and HTML inside the cells.

This means you can build Dataframes that look like the following:

![image (8)](https://user-images.githubusercontent.com/9021060/178991233-41cb07a5-e7a3-433e-89b8-319bc78eb9c2.png)

### 5. `gr.Examples()` for Blocks 🧱

We've added the `gr.Examples` component helper to allow you to add examples to any Blocks demo. This class is a wrapper over the `gr.Dataset` component.

<img width="1271" alt="Screen Shot 2022-07-14 at 2 23 50 PM" src="https://user-images.githubusercontent.com/9021060/178992715-c8bc7550-bc3d-4ddc-9fcb-548c159cd153.png">

gr.Examples takes two required parameters:

- `examples` which takes in a nested list
- `inputs` which takes in a component or list of components

You can read more in the [Examples docs](https://gradio.app/docs/#examples) or the [Adding Examples to your Demos guide](https://gradio.app/adding_examples_to_your_app/).

### 6. Fixes to Audio Streaming

With [PR 1828](https://github.com/gradio-app/gradio/pull/1828) we now hide the status loading animation, as well as remove the echo in streaming. Check out the [stream_audio](https://github.com/gradio-app/gradio/blob/main/demo/stream_audio/run.py) demo for more or read through our [Real Time Speech Recognition](https://gradio.app/real_time_speech_recognition/) guide.

<img width="785" alt="Screen Shot 2022-07-19 at 6 02 35 PM" src="https://user-images.githubusercontent.com/9021060/179808136-9e84502c-f9ee-4f30-b5e9-1086f678fe91.png">

## Full Changelog:

- File component: list multiple files and allow for download #1446 by [@dawoodkhan82](https://github.com/dawoodkhan82) in [PR 1681](https://github.com/gradio-app/gradio/pull/1681)
- Add ColorPicker to docs by [@freddyaboulton](https://github.com/freddyaboulton) in [PR 1768](https://github.com/gradio-app/gradio/pull/1768)
- Mock out requests in TestRequest unit tests by [@freddyaboulton](https://github.com/freddyaboulton) in [PR 1794](https://github.com/gradio-app/gradio/pull/1794)
- Add requirements.txt and test_files to source dist by [@freddyaboulton](https://github.com/freddyaboulton) in [PR 1817](https://github.com/gradio-app/gradio/pull/1817)
- refactor: f-string for tunneling.py by [@nhankiet](https://github.com/nhankiet) in [PR 1819](https://github.com/gradio-app/gradio/pull/1819)
- Miscellaneous formatting improvements to website by [@aliabd](https://github.com/aliabd) in [PR 1754](https://github.com/gradio-app/gradio/pull/1754)
- `integrate()` method moved to `Blocks` by [@abidlabs](https://github.com/abidlabs) in [PR 1776](https://github.com/gradio-app/gradio/pull/1776)
- Add python-3.7 tests by [@freddyaboulton](https://github.com/freddyaboulton) in [PR 1818](https://github.com/gradio-app/gradio/pull/1818)
- Copy test dir in website dockers by [@aliabd](https://github.com/aliabd) in [PR 1827](https://github.com/gradio-app/gradio/pull/1827)
- Add info to docs on how to set default values for components by [@freddyaboulton](https://github.com/freddyaboulton) in [PR 1788](https://github.com/gradio-app/gradio/pull/1788)
- Embedding Components on Docs by [@aliabd](https://github.com/aliabd) in [PR 1726](https://github.com/gradio-app/gradio/pull/1726)
- Remove usage of deprecated gr.inputs and gr.outputs from website by [@freddyaboulton](https://github.com/freddyaboulton) in [PR 1796](https://github.com/gradio-app/gradio/pull/1796)
- Some cleanups to the docs page by [@abidlabs](https://github.com/abidlabs) in [PR 1822](https://github.com/gradio-app/gradio/pull/1822)

## Contributors Shoutout:

- [@nhankiet](https://github.com/nhankiet) made their first contribution in [PR 1819](https://github.com/gradio-app/gradio/pull/1819)

# Version 3.0

### 🔥 Gradio 3.0 is the biggest update to the library, ever.

## New Features:

### 1. Blocks 🧱

Blocks is a new, low-level API that allows you to have full control over the data flows and layout of your application. It allows you to build very complex, multi-step applications. For example, you might want to:

- Group together related demos as multiple tabs in one web app
- Change the layout of your demo instead of just having all of the inputs on the left and outputs on the right
- Have multi-step interfaces, in which the output of one model becomes the input to the next model, or have more flexible data flows in general
- Change a component's properties (for example, the choices in a Dropdown) or its visibility based on user input

Here's a simple example that creates the demo below it:

```python
import gradio as gr

def update(name):
    return f"Welcome to Gradio, {name}!"

demo = gr.Blocks()

with demo:
    gr.Markdown(
    """
    # Hello World!
    Start typing below to see the output.
    """)
    inp = gr.Textbox(placeholder="What is your name?")
    out = gr.Textbox()

    inp.change(fn=update,
               inputs=inp,
               outputs=out)

demo.launch()
```

![hello-blocks](https://user-images.githubusercontent.com/9021060/168684108-78cbd24b-e6bd-4a04-a8d9-20d535203434.gif)

Read our [Introduction to Blocks](http://gradio.app/introduction_to_blocks/) guide for more, and join the 🎈 [Gradio Blocks Party](https://huggingface.co/spaces/Gradio-Blocks/README)!

### 2. Our Revamped Design 🎨

We've upgraded our design across the entire library: from components, and layouts all the way to dark mode.

![kitchen_sink](https://user-images.githubusercontent.com/9021060/168686333-7a6e3096-3e23-4309-abf2-5cd7736e0463.gif)

### 3. A New Website 💻

We've upgraded [gradio.app](https://gradio.app) to make it cleaner, faster and easier to use. Our docs now come with components and demos embedded directly on the page. So you can quickly get up to speed with what you're looking for.

![website](https://user-images.githubusercontent.com/9021060/168687191-10d6a3bd-101f-423a-8193-48f47a5e077d.gif)

### 4. New Components: Model3D, Dataset, and More..

We've introduced a lot of new components in `3.0`, including `Model3D`, `Dataset`, `Markdown`, `Button` and `Gallery`. You can find all the components and play around with them [here](https://gradio.app/docs/#components).

![Model3d](https://user-images.githubusercontent.com/9021060/168689062-6ad77151-8cc5-467d-916c-f7c78e52ec0c.gif)

## Full Changelog:

- Gradio dash fe by [@pngwn](https://github.com/pngwn) in [PR 807](https://github.com/gradio-app/gradio/pull/807)
- Blocks components by [@FarukOzderim](https://github.com/FarukOzderim) in [PR 765](https://github.com/gradio-app/gradio/pull/765)
- Blocks components V2 by [@FarukOzderim](https://github.com/FarukOzderim) in [PR 843](https://github.com/gradio-app/gradio/pull/843)
- Blocks-Backend-Events by [@FarukOzderim](https://github.com/FarukOzderim) in [PR 844](https://github.com/gradio-app/gradio/pull/844)
- Interfaces from Blocks by [@aliabid94](https://github.com/aliabid94) in [PR 849](https://github.com/gradio-app/gradio/pull/849)
- Blocks dev by [@aliabid94](https://github.com/aliabid94) in [PR 853](https://github.com/gradio-app/gradio/pull/853)
- Started updating demos to use the new `gradio.components` syntax by [@abidlabs](https://github.com/abidlabs) in [PR 848](https://github.com/gradio-app/gradio/pull/848)
- add test infra + add browser tests to CI by [@pngwn](https://github.com/pngwn) in [PR 852](https://github.com/gradio-app/gradio/pull/852)
- 854 textbox by [@pngwn](https://github.com/pngwn) in [PR 859](https://github.com/gradio-app/gradio/pull/859)
- Getting old Python unit tests to pass on `blocks-dev` by [@abidlabs](https://github.com/abidlabs) in [PR 861](https://github.com/gradio-app/gradio/pull/861)
- initialise chatbot with empty array of messages by [@pngwn](https://github.com/pngwn) in [PR 867](https://github.com/gradio-app/gradio/pull/867)
- add test for output to input by [@pngwn](https://github.com/pngwn) in [PR 866](https://github.com/gradio-app/gradio/pull/866)
- More Interface -> Blocks features by [@aliabid94](https://github.com/aliabid94) in [PR 864](https://github.com/gradio-app/gradio/pull/864)
- Fixing external.py in blocks-dev to reflect the new HF Spaces paths by [@abidlabs](https://github.com/abidlabs) in [PR 879](https://github.com/gradio-app/gradio/pull/879)
- backend_default_value_refactoring by [@FarukOzderim](https://github.com/FarukOzderim) in [PR 871](https://github.com/gradio-app/gradio/pull/871)
- fix default_value by [@pngwn](https://github.com/pngwn) in [PR 869](https://github.com/gradio-app/gradio/pull/869)
- fix buttons by [@aliabid94](https://github.com/aliabid94) in [PR 883](https://github.com/gradio-app/gradio/pull/883)
- Checking and updating more demos to use 3.0 syntax by [@abidlabs](https://github.com/abidlabs) in [PR 892](https://github.com/gradio-app/gradio/pull/892)
- Blocks Tests by [@FarukOzderim](https://github.com/FarukOzderim) in [PR 902](https://github.com/gradio-app/gradio/pull/902)
- Interface fix by [@pngwn](https://github.com/pngwn) in [PR 901](https://github.com/gradio-app/gradio/pull/901)
- Quick fix: Issue 893 by [@dawoodkhan82](https://github.com/dawoodkhan82) in [PR 907](https://github.com/gradio-app/gradio/pull/907)
- 3d Image Component by [@dawoodkhan82](https://github.com/dawoodkhan82) in [PR 775](https://github.com/gradio-app/gradio/pull/775)
- fix endpoint url in prod by [@pngwn](https://github.com/pngwn) in [PR 911](https://github.com/gradio-app/gradio/pull/911)
- rename Model3d to Image3D by [@dawoodkhan82](https://github.com/dawoodkhan82) in [PR 912](https://github.com/gradio-app/gradio/pull/912)
- update pypi to 2.9.1 by [@abidlabs](https://github.com/abidlabs) in [PR 916](https://github.com/gradio-app/gradio/pull/916)
- blocks-with-fix by [@FarukOzderim](https://github.com/FarukOzderim) in [PR 917](https://github.com/gradio-app/gradio/pull/917)
- Restore Interpretation, Live, Auth, Queueing by [@aliabid94](https://github.com/aliabid94) in [PR 915](https://github.com/gradio-app/gradio/pull/915)
- Allow `Blocks` instances to be used like a `Block` in other `Blocks` by [@abidlabs](https://github.com/abidlabs) in [PR 919](https://github.com/gradio-app/gradio/pull/919)
- Redesign 1 by [@pngwn](https://github.com/pngwn) in [PR 918](https://github.com/gradio-app/gradio/pull/918)
- blocks-components-tests by [@FarukOzderim](https://github.com/FarukOzderim) in [PR 904](https://github.com/gradio-app/gradio/pull/904)
- fix unit + browser tests by [@pngwn](https://github.com/pngwn) in [PR 926](https://github.com/gradio-app/gradio/pull/926)
- blocks-move-test-data by [@FarukOzderim](https://github.com/FarukOzderim) in [PR 927](https://github.com/gradio-app/gradio/pull/927)
- remove debounce from form inputs by [@pngwn](https://github.com/pngwn) in [PR 932](https://github.com/gradio-app/gradio/pull/932)
- reimplement webcam video by [@pngwn](https://github.com/pngwn) in [PR 928](https://github.com/gradio-app/gradio/pull/928)
- blocks-move-test-data by [@FarukOzderim](https://github.com/FarukOzderim) in [PR 941](https://github.com/gradio-app/gradio/pull/941)
- allow audio components to take a string value by [@pngwn](https://github.com/pngwn) in [PR 930](https://github.com/gradio-app/gradio/pull/930)
- static mode for textbox by [@pngwn](https://github.com/pngwn) in [PR 929](https://github.com/gradio-app/gradio/pull/929)
- fix file upload text by [@pngwn](https://github.com/pngwn) in [PR 931](https://github.com/gradio-app/gradio/pull/931)
- tabbed-interface-rewritten by [@FarukOzderim](https://github.com/FarukOzderim) in [PR 958](https://github.com/gradio-app/gradio/pull/958)
- Gan demo fix by [@abidlabs](https://github.com/abidlabs) in [PR 965](https://github.com/gradio-app/gradio/pull/965)
- Blocks analytics by [@abidlabs](https://github.com/abidlabs) in [PR 947](https://github.com/gradio-app/gradio/pull/947)
- Blocks page load by [@FarukOzderim](https://github.com/FarukOzderim) in [PR 963](https://github.com/gradio-app/gradio/pull/963)
- add frontend for page load events by [@pngwn](https://github.com/pngwn) in [PR 967](https://github.com/gradio-app/gradio/pull/967)
- fix i18n and some tweaks by [@pngwn](https://github.com/pngwn) in [PR 966](https://github.com/gradio-app/gradio/pull/966)
- add jinja2 to reqs by [@FarukOzderim](https://github.com/FarukOzderim) in [PR 969](https://github.com/gradio-app/gradio/pull/969)
- Cleaning up `Launchable()` by [@abidlabs](https://github.com/abidlabs) in [PR 968](https://github.com/gradio-app/gradio/pull/968)
- Fix #944 by [@FarukOzderim](https://github.com/FarukOzderim) in [PR 971](https://github.com/gradio-app/gradio/pull/971)
- New Blocks Demo: neural instrument cloning by [@abidlabs](https://github.com/abidlabs) in [PR 975](https://github.com/gradio-app/gradio/pull/975)
- Add huggingface_hub client library by [@FarukOzderim](https://github.com/FarukOzderim) in [PR 973](https://github.com/gradio-app/gradio/pull/973)
- State and variables by [@aliabid94](https://github.com/aliabid94) in [PR 977](https://github.com/gradio-app/gradio/pull/977)
- update-components by [@FarukOzderim](https://github.com/FarukOzderim) in [PR 986](https://github.com/gradio-app/gradio/pull/986)
- ensure dataframe updates as expected by [@pngwn](https://github.com/pngwn) in [PR 981](https://github.com/gradio-app/gradio/pull/981)
- test-guideline by [@FarukOzderim](https://github.com/FarukOzderim) in [PR 990](https://github.com/gradio-app/gradio/pull/990)
- Issue #785: add footer by [@dawoodkhan82](https://github.com/dawoodkhan82) in [PR 972](https://github.com/gradio-app/gradio/pull/972)
- indentation fix by [@abidlabs](https://github.com/abidlabs) in [PR 993](https://github.com/gradio-app/gradio/pull/993)
- missing quote by [@aliabd](https://github.com/aliabd) in [PR 996](https://github.com/gradio-app/gradio/pull/996)
- added interactive parameter to components by [@abidlabs](https://github.com/abidlabs) in [PR 992](https://github.com/gradio-app/gradio/pull/992)
- custom-components by [@FarukOzderim](https://github.com/FarukOzderim) in [PR 985](https://github.com/gradio-app/gradio/pull/985)
- Refactor component shortcuts by [@FarukOzderim](https://github.com/FarukOzderim) in [PR 995](https://github.com/gradio-app/gradio/pull/995)
- Plot Component by [@dawoodkhan82](https://github.com/dawoodkhan82) in [PR 805](https://github.com/gradio-app/gradio/pull/805)
- updated PyPi version to 2.9.2 by [@abidlabs](https://github.com/abidlabs) in [PR 1002](https://github.com/gradio-app/gradio/pull/1002)
- Release 2.9.3 by [@abidlabs](https://github.com/abidlabs) in [PR 1003](https://github.com/gradio-app/gradio/pull/1003)
- Image3D Examples Fix by [@dawoodkhan82](https://github.com/dawoodkhan82) in [PR 1001](https://github.com/gradio-app/gradio/pull/1001)
- release 2.9.4 by [@abidlabs](https://github.com/abidlabs) in [PR 1006](https://github.com/gradio-app/gradio/pull/1006)
- templates import hotfix by [@FarukOzderim](https://github.com/FarukOzderim) in [PR 1008](https://github.com/gradio-app/gradio/pull/1008)
- Progress indicator bar by [@aliabid94](https://github.com/aliabid94) in [PR 997](https://github.com/gradio-app/gradio/pull/997)
- Fixed image input for absolute path by [@JefferyChiang](https://github.com/JefferyChiang) in [PR 1004](https://github.com/gradio-app/gradio/pull/1004)
- Model3D + Plot Components by [@dawoodkhan82](https://github.com/dawoodkhan82) in [PR 1010](https://github.com/gradio-app/gradio/pull/1010)
- Gradio Guides: Creating CryptoPunks with GANs by [@NimaBoscarino](https://github.com/NimaBoscarino) in [PR 1000](https://github.com/gradio-app/gradio/pull/1000)
- [BIG PR] Gradio blocks & redesigned components by [@abidlabs](https://github.com/abidlabs) in [PR 880](https://github.com/gradio-app/gradio/pull/880)
- fixed failing test on main by [@abidlabs](https://github.com/abidlabs) in [PR 1023](https://github.com/gradio-app/gradio/pull/1023)
- Use smaller ASR model in external test by [@abidlabs](https://github.com/abidlabs) in [PR 1024](https://github.com/gradio-app/gradio/pull/1024)
- updated PyPi version to 2.9.0b by [@abidlabs](https://github.com/abidlabs) in [PR 1026](https://github.com/gradio-app/gradio/pull/1026)
- Fixing import issues so that the package successfully installs on colab notebooks by [@abidlabs](https://github.com/abidlabs) in [PR 1027](https://github.com/gradio-app/gradio/pull/1027)
- Update website tracker slackbot by [@aliabd](https://github.com/aliabd) in [PR 1037](https://github.com/gradio-app/gradio/pull/1037)
- textbox-autoheight by [@FarukOzderim](https://github.com/FarukOzderim) in [PR 1009](https://github.com/gradio-app/gradio/pull/1009)
- Model3D Examples fixes by [@dawoodkhan82](https://github.com/dawoodkhan82) in [PR 1035](https://github.com/gradio-app/gradio/pull/1035)
- GAN Gradio Guide: Adjustments to iframe heights by [@NimaBoscarino](https://github.com/NimaBoscarino) in [PR 1042](https://github.com/gradio-app/gradio/pull/1042)
- added better default labels to form components by [@abidlabs](https://github.com/abidlabs) in [PR 1040](https://github.com/gradio-app/gradio/pull/1040)
- Slackbot web tracker fix by [@aliabd](https://github.com/aliabd) in [PR 1043](https://github.com/gradio-app/gradio/pull/1043)
- Plot fixes by [@dawoodkhan82](https://github.com/dawoodkhan82) in [PR 1044](https://github.com/gradio-app/gradio/pull/1044)
- Small fixes to the demos by [@abidlabs](https://github.com/abidlabs) in [PR 1030](https://github.com/gradio-app/gradio/pull/1030)
- fixing demo issue with website by [@aliabd](https://github.com/aliabd) in [PR 1047](https://github.com/gradio-app/gradio/pull/1047)
- [hotfix] HighlightedText by [@aliabid94](https://github.com/aliabid94) in [PR 1046](https://github.com/gradio-app/gradio/pull/1046)
- Update text by [@ronvoluted](https://github.com/ronvoluted) in [PR 1050](https://github.com/gradio-app/gradio/pull/1050)
- Update CONTRIBUTING.md by [@FarukOzderim](https://github.com/FarukOzderim) in [PR 1052](https://github.com/gradio-app/gradio/pull/1052)
- fix(ui): Increase contrast for footer by [@ronvoluted](https://github.com/ronvoluted) in [PR 1048](https://github.com/gradio-app/gradio/pull/1048)
- UI design update by [@gary149](https://github.com/gary149) in [PR 1041](https://github.com/gradio-app/gradio/pull/1041)
- updated PyPi version to 2.9.0b8 by [@abidlabs](https://github.com/abidlabs) in [PR 1059](https://github.com/gradio-app/gradio/pull/1059)
- Running, testing, and fixing demos by [@abidlabs](https://github.com/abidlabs) in [PR 1060](https://github.com/gradio-app/gradio/pull/1060)
- Form layout by [@pngwn](https://github.com/pngwn) in [PR 1054](https://github.com/gradio-app/gradio/pull/1054)
- inputless-interfaces by [@FarukOzderim](https://github.com/FarukOzderim) in [PR 1038](https://github.com/gradio-app/gradio/pull/1038)
- Update PULL_REQUEST_TEMPLATE.md by [@FarukOzderim](https://github.com/FarukOzderim) in [PR 1068](https://github.com/gradio-app/gradio/pull/1068)
- Upgrading node memory to 4gb in website Docker by [@aliabd](https://github.com/aliabd) in [PR 1069](https://github.com/gradio-app/gradio/pull/1069)
- Website reload error by [@aliabd](https://github.com/aliabd) in [PR 1079](https://github.com/gradio-app/gradio/pull/1079)
- fixed favicon issue by [@abidlabs](https://github.com/abidlabs) in [PR 1064](https://github.com/gradio-app/gradio/pull/1064)
- remove-queue-from-events by [@FarukOzderim](https://github.com/FarukOzderim) in [PR 1056](https://github.com/gradio-app/gradio/pull/1056)
- Enable vertex colors for OBJs files by [@radames](https://github.com/radames) in [PR 1074](https://github.com/gradio-app/gradio/pull/1074)
- Dark text by [@ronvoluted](https://github.com/ronvoluted) in [PR 1049](https://github.com/gradio-app/gradio/pull/1049)
- Scroll to output by [@pngwn](https://github.com/pngwn) in [PR 1077](https://github.com/gradio-app/gradio/pull/1077)
- Explicitly list pnpm version 6 in contributing guide by [@freddyaboulton](https://github.com/freddyaboulton) in [PR 1085](https://github.com/gradio-app/gradio/pull/1085)
- hotfix for encrypt issue by [@abidlabs](https://github.com/abidlabs) in [PR 1096](https://github.com/gradio-app/gradio/pull/1096)
- Release 2.9b9 by [@abidlabs](https://github.com/abidlabs) in [PR 1098](https://github.com/gradio-app/gradio/pull/1098)
- tweak node circleci settings by [@pngwn](https://github.com/pngwn) in [PR 1091](https://github.com/gradio-app/gradio/pull/1091)
- Website Reload Error by [@aliabd](https://github.com/aliabd) in [PR 1099](https://github.com/gradio-app/gradio/pull/1099)
- Website Reload: README in demos docker by [@aliabd](https://github.com/aliabd) in [PR 1100](https://github.com/gradio-app/gradio/pull/1100)
- Flagging fixes by [@abidlabs](https://github.com/abidlabs) in [PR 1081](https://github.com/gradio-app/gradio/pull/1081)
- Backend for optional labels by [@abidlabs](https://github.com/abidlabs) in [PR 1080](https://github.com/gradio-app/gradio/pull/1080)
- Optional labels fe by [@pngwn](https://github.com/pngwn) in [PR 1105](https://github.com/gradio-app/gradio/pull/1105)
- clean-deprecated-parameters by [@FarukOzderim](https://github.com/FarukOzderim) in [PR 1090](https://github.com/gradio-app/gradio/pull/1090)
- Blocks rendering fix by [@abidlabs](https://github.com/abidlabs) in [PR 1102](https://github.com/gradio-app/gradio/pull/1102)
- Redos #1106 by [@abidlabs](https://github.com/abidlabs) in [PR 1112](https://github.com/gradio-app/gradio/pull/1112)
- Interface types: handle input-only, output-only, and unified interfaces by [@abidlabs](https://github.com/abidlabs) in [PR 1108](https://github.com/gradio-app/gradio/pull/1108)
- Hotfix + New pypi release 2.9b11 by [@abidlabs](https://github.com/abidlabs) in [PR 1118](https://github.com/gradio-app/gradio/pull/1118)
- issue-checkbox by [@FarukOzderim](https://github.com/FarukOzderim) in [PR 1122](https://github.com/gradio-app/gradio/pull/1122)
- issue-checkbox-hotfix by [@FarukOzderim](https://github.com/FarukOzderim) in [PR 1127](https://github.com/gradio-app/gradio/pull/1127)
- Fix demos in website by [@aliabd](https://github.com/aliabd) in [PR 1130](https://github.com/gradio-app/gradio/pull/1130)
- Guide for Gradio ONNX model zoo on Huggingface by [@AK391](https://github.com/AK391) in [PR 1073](https://github.com/gradio-app/gradio/pull/1073)
- ONNX guide fixes by [@aliabd](https://github.com/aliabd) in [PR 1131](https://github.com/gradio-app/gradio/pull/1131)
- Stacked form inputs css by [@gary149](https://github.com/gary149) in [PR 1134](https://github.com/gradio-app/gradio/pull/1134)
- made default value in textbox empty string by [@abidlabs](https://github.com/abidlabs) in [PR 1135](https://github.com/gradio-app/gradio/pull/1135)
- Examples UI by [@gary149](https://github.com/gary149) in [PR 1121](https://github.com/gradio-app/gradio/pull/1121)
- Chatbot custom color support by [@dawoodkhan82](https://github.com/dawoodkhan82) in [PR 1092](https://github.com/gradio-app/gradio/pull/1092)
- highlighted text colors by [@pngwn](https://github.com/pngwn) in [PR 1119](https://github.com/gradio-app/gradio/pull/1119)
- pin to pnpm 6 for now by [@pngwn](https://github.com/pngwn) in [PR 1147](https://github.com/gradio-app/gradio/pull/1147)
- Restore queue in Blocks by [@aliabid94](https://github.com/aliabid94) in [PR 1137](https://github.com/gradio-app/gradio/pull/1137)
- add select event for tabitems by [@pngwn](https://github.com/pngwn) in [PR 1154](https://github.com/gradio-app/gradio/pull/1154)
- max_lines + autoheight for textbox by [@pngwn](https://github.com/pngwn) in [PR 1153](https://github.com/gradio-app/gradio/pull/1153)
- use color palette for chatbot by [@pngwn](https://github.com/pngwn) in [PR 1152](https://github.com/gradio-app/gradio/pull/1152)
- Timeseries improvements by [@pngwn](https://github.com/pngwn) in [PR 1149](https://github.com/gradio-app/gradio/pull/1149)
- move styling for interface panels to frontend by [@pngwn](https://github.com/pngwn) in [PR 1146](https://github.com/gradio-app/gradio/pull/1146)
- html tweaks by [@pngwn](https://github.com/pngwn) in [PR 1145](https://github.com/gradio-app/gradio/pull/1145)
- Issue #768: Support passing none to resize and crop image by [@dawoodkhan82](https://github.com/dawoodkhan82) in [PR 1144](https://github.com/gradio-app/gradio/pull/1144)
- image gallery component + img css by [@aliabid94](https://github.com/aliabid94) in [PR 1140](https://github.com/gradio-app/gradio/pull/1140)
- networking tweak by [@abidlabs](https://github.com/abidlabs) in [PR 1143](https://github.com/gradio-app/gradio/pull/1143)
- Allow enabling queue per event listener by [@aliabid94](https://github.com/aliabid94) in [PR 1155](https://github.com/gradio-app/gradio/pull/1155)
- config hotfix and v. 2.9b23 by [@abidlabs](https://github.com/abidlabs) in [PR 1158](https://github.com/gradio-app/gradio/pull/1158)
- Custom JS calls by [@aliabid94](https://github.com/aliabid94) in [PR 1082](https://github.com/gradio-app/gradio/pull/1082)
- Small fixes: queue default fix, ffmpeg installation message by [@abidlabs](https://github.com/abidlabs) in [PR 1159](https://github.com/gradio-app/gradio/pull/1159)
- formatting by [@abidlabs](https://github.com/abidlabs) in [PR 1161](https://github.com/gradio-app/gradio/pull/1161)
- enable flex grow for gr-box by [@radames](https://github.com/radames) in [PR 1165](https://github.com/gradio-app/gradio/pull/1165)
- 1148 loading by [@pngwn](https://github.com/pngwn) in [PR 1164](https://github.com/gradio-app/gradio/pull/1164)
- Put enable_queue kwarg back in launch() by [@aliabid94](https://github.com/aliabid94) in [PR 1167](https://github.com/gradio-app/gradio/pull/1167)
- A few small fixes by [@abidlabs](https://github.com/abidlabs) in [PR 1171](https://github.com/gradio-app/gradio/pull/1171)
- Hotfix for dropdown component by [@abidlabs](https://github.com/abidlabs) in [PR 1172](https://github.com/gradio-app/gradio/pull/1172)
- use secondary buttons in interface by [@pngwn](https://github.com/pngwn) in [PR 1173](https://github.com/gradio-app/gradio/pull/1173)
- 1183 component height by [@pngwn](https://github.com/pngwn) in [PR 1185](https://github.com/gradio-app/gradio/pull/1185)
- 962 dataframe by [@pngwn](https://github.com/pngwn) in [PR 1186](https://github.com/gradio-app/gradio/pull/1186)
- update-contributing by [@FarukOzderim](https://github.com/FarukOzderim) in [PR 1188](https://github.com/gradio-app/gradio/pull/1188)
- Table tweaks by [@pngwn](https://github.com/pngwn) in [PR 1195](https://github.com/gradio-app/gradio/pull/1195)
- wrap tab content in column by [@pngwn](https://github.com/pngwn) in [PR 1200](https://github.com/gradio-app/gradio/pull/1200)
- WIP: Add dark mode support by [@gary149](https://github.com/gary149) in [PR 1187](https://github.com/gradio-app/gradio/pull/1187)
- Restored /api/predict/ endpoint for Interfaces by [@abidlabs](https://github.com/abidlabs) in [PR 1199](https://github.com/gradio-app/gradio/pull/1199)
- hltext-label by [@pngwn](https://github.com/pngwn) in [PR 1204](https://github.com/gradio-app/gradio/pull/1204)
- add copy functionality to json by [@pngwn](https://github.com/pngwn) in [PR 1205](https://github.com/gradio-app/gradio/pull/1205)
- Update component config by [@aliabid94](https://github.com/aliabid94) in [PR 1089](https://github.com/gradio-app/gradio/pull/1089)
- fix placeholder prompt by [@pngwn](https://github.com/pngwn) in [PR 1215](https://github.com/gradio-app/gradio/pull/1215)
- ensure webcam video value is propogated correctly by [@pngwn](https://github.com/pngwn) in [PR 1218](https://github.com/gradio-app/gradio/pull/1218)
- Automatic word-break in highlighted text, combine_adjacent support by [@aliabid94](https://github.com/aliabid94) in [PR 1209](https://github.com/gradio-app/gradio/pull/1209)
- async-function-support by [@FarukOzderim](https://github.com/FarukOzderim) in [PR 1190](https://github.com/gradio-app/gradio/pull/1190)
- Sharing fix for assets by [@aliabid94](https://github.com/aliabid94) in [PR 1208](https://github.com/gradio-app/gradio/pull/1208)
- Hotfixes for course demos by [@abidlabs](https://github.com/abidlabs) in [PR 1222](https://github.com/gradio-app/gradio/pull/1222)
- Allow Custom CSS by [@aliabid94](https://github.com/aliabid94) in [PR 1170](https://github.com/gradio-app/gradio/pull/1170)
- share-hotfix by [@FarukOzderim](https://github.com/FarukOzderim) in [PR 1226](https://github.com/gradio-app/gradio/pull/1226)
- tweaks by [@pngwn](https://github.com/pngwn) in [PR 1229](https://github.com/gradio-app/gradio/pull/1229)
- white space for class concatenation by [@radames](https://github.com/radames) in [PR 1228](https://github.com/gradio-app/gradio/pull/1228)
- Tweaks by [@pngwn](https://github.com/pngwn) in [PR 1230](https://github.com/gradio-app/gradio/pull/1230)
- css tweaks by [@pngwn](https://github.com/pngwn) in [PR 1235](https://github.com/gradio-app/gradio/pull/1235)
- ensure defaults height match for media inputs by [@pngwn](https://github.com/pngwn) in [PR 1236](https://github.com/gradio-app/gradio/pull/1236)
- Default Label label value by [@radames](https://github.com/radames) in [PR 1239](https://github.com/gradio-app/gradio/pull/1239)
- update-shortcut-syntax by [@FarukOzderim](https://github.com/FarukOzderim) in [PR 1234](https://github.com/gradio-app/gradio/pull/1234)
- Update version.txt by [@FarukOzderim](https://github.com/FarukOzderim) in [PR 1244](https://github.com/gradio-app/gradio/pull/1244)
- Layout bugs by [@pngwn](https://github.com/pngwn) in [PR 1246](https://github.com/gradio-app/gradio/pull/1246)
- Update demo by [@FarukOzderim](https://github.com/FarukOzderim) in [PR 1253](https://github.com/gradio-app/gradio/pull/1253)
- Button default name by [@FarukOzderim](https://github.com/FarukOzderim) in [PR 1243](https://github.com/gradio-app/gradio/pull/1243)
- Labels spacing by [@gary149](https://github.com/gary149) in [PR 1254](https://github.com/gradio-app/gradio/pull/1254)
- add global loader for gradio app by [@pngwn](https://github.com/pngwn) in [PR 1251](https://github.com/gradio-app/gradio/pull/1251)
- ui apis for dalle-mini by [@pngwn](https://github.com/pngwn) in [PR 1258](https://github.com/gradio-app/gradio/pull/1258)
- Add precision to Number, backend only by [@freddyaboulton](https://github.com/freddyaboulton) in [PR 1125](https://github.com/gradio-app/gradio/pull/1125)
- Website Design Changes by [@abidlabs](https://github.com/abidlabs) in [PR 1015](https://github.com/gradio-app/gradio/pull/1015)
- Small fixes for multiple demos compatible with 3.0 by [@radames](https://github.com/radames) in [PR 1257](https://github.com/gradio-app/gradio/pull/1257)
- Issue #1160: Model 3D component not destroyed correctly by [@dawoodkhan82](https://github.com/dawoodkhan82) in [PR 1219](https://github.com/gradio-app/gradio/pull/1219)
- Fixes to components by [@abidlabs](https://github.com/abidlabs) in [PR 1260](https://github.com/gradio-app/gradio/pull/1260)
- layout docs by [@abidlabs](https://github.com/abidlabs) in [PR 1263](https://github.com/gradio-app/gradio/pull/1263)
- Static forms by [@pngwn](https://github.com/pngwn) in [PR 1264](https://github.com/gradio-app/gradio/pull/1264)
- Cdn assets by [@pngwn](https://github.com/pngwn) in [PR 1265](https://github.com/gradio-app/gradio/pull/1265)
- update logo by [@gary149](https://github.com/gary149) in [PR 1266](https://github.com/gradio-app/gradio/pull/1266)
- fix slider by [@aliabid94](https://github.com/aliabid94) in [PR 1268](https://github.com/gradio-app/gradio/pull/1268)
- maybe fix auth in iframes by [@pngwn](https://github.com/pngwn) in [PR 1261](https://github.com/gradio-app/gradio/pull/1261)
- Improves "Getting Started" guide by [@abidlabs](https://github.com/abidlabs) in [PR 1269](https://github.com/gradio-app/gradio/pull/1269)
- Add embedded demos to website by [@aliabid94](https://github.com/aliabid94) in [PR 1270](https://github.com/gradio-app/gradio/pull/1270)
- Label hotfixes by [@abidlabs](https://github.com/abidlabs) in [PR 1281](https://github.com/gradio-app/gradio/pull/1281)
- General tweaks by [@pngwn](https://github.com/pngwn) in [PR 1276](https://github.com/gradio-app/gradio/pull/1276)
- only affect links within the document by [@pngwn](https://github.com/pngwn) in [PR 1282](https://github.com/gradio-app/gradio/pull/1282)
- release 3.0b9 by [@abidlabs](https://github.com/abidlabs) in [PR 1283](https://github.com/gradio-app/gradio/pull/1283)
- Dm by [@pngwn](https://github.com/pngwn) in [PR 1284](https://github.com/gradio-app/gradio/pull/1284)
- Website fixes by [@aliabd](https://github.com/aliabd) in [PR 1286](https://github.com/gradio-app/gradio/pull/1286)
- Create Streamables by [@aliabid94](https://github.com/aliabid94) in [PR 1279](https://github.com/gradio-app/gradio/pull/1279)
- ensure table works on mobile by [@pngwn](https://github.com/pngwn) in [PR 1277](https://github.com/gradio-app/gradio/pull/1277)
- changes by [@aliabid94](https://github.com/aliabid94) in [PR 1287](https://github.com/gradio-app/gradio/pull/1287)
- demo alignment on landing page by [@aliabd](https://github.com/aliabd) in [PR 1288](https://github.com/gradio-app/gradio/pull/1288)
- New meta img by [@aliabd](https://github.com/aliabd) in [PR 1289](https://github.com/gradio-app/gradio/pull/1289)
- updated PyPi version to 3.0 by [@abidlabs](https://github.com/abidlabs) in [PR 1290](https://github.com/gradio-app/gradio/pull/1290)
- Fix site by [@aliabid94](https://github.com/aliabid94) in [PR 1291](https://github.com/gradio-app/gradio/pull/1291)
- Mobile responsive guides by [@aliabd](https://github.com/aliabd) in [PR 1293](https://github.com/gradio-app/gradio/pull/1293)
- Update readme by [@abidlabs](https://github.com/abidlabs) in [PR 1292](https://github.com/gradio-app/gradio/pull/1292)
- gif by [@abidlabs](https://github.com/abidlabs) in [PR 1296](https://github.com/gradio-app/gradio/pull/1296)
- Allow decoding headerless b64 string [@1lint](https://github.com/1lint) in [PR 4031](https://github.com/gradio-app/gradio/pull/4031)

## Contributors Shoutout:

- [@JefferyChiang](https://github.com/JefferyChiang) made their first contribution in [PR 1004](https://github.com/gradio-app/gradio/pull/1004)
- [@NimaBoscarino](https://github.com/NimaBoscarino) made their first contribution in [PR 1000](https://github.com/gradio-app/gradio/pull/1000)
- [@ronvoluted](https://github.com/ronvoluted) made their first contribution in [PR 1050](https://github.com/gradio-app/gradio/pull/1050)
- [@radames](https://github.com/radames) made their first contribution in [PR 1074](https://github.com/gradio-app/gradio/pull/1074)
- [@freddyaboulton](https://github.com/freddyaboulton) made their first contribution in [PR 1085](https://github.com/gradio-app/gradio/pull/1085)<|MERGE_RESOLUTION|>--- conflicted
+++ resolved
@@ -2,9 +2,7 @@
 
 ## New Features:
 
-<<<<<<< HEAD
 - Add JS client code snippets to use via api page by [@aliabd](https://github.com/aliabd) in [PR 3927](https://github.com/gradio-app/gradio/pull/3927).
-=======
 - Returning language agnostic types in the `/info` route by [@freddyaboulton](https://github.com/freddyaboulton) in [PR 4039](https://github.com/gradio-app/gradio/pull/4039)
 
 ## Bug Fixes:
@@ -40,7 +38,6 @@
 ## New Features:
 
 No changes to highlight.
->>>>>>> de7b35ad
 
 ## Bug Fixes:
 
