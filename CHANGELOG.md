--- conflicted
+++ resolved
@@ -6,11 +6,8 @@
 
 ## Bug Fixes:
 
-<<<<<<< HEAD
 - Fix dropdown default value not appearing by [@aliabid94](https://github.com/aliabid94) in [PR 4072](https://github.com/gradio-app/gradio/pull/4072).
-=======
 - Soft theme label color fix by [@aliabid94](https://github.com/aliabid94) in [PR 4070](https://github.com/gradio-app/gradio/pull/4070) 
->>>>>>> 1871c8eb
 
 ## Documentation Changes:
 
