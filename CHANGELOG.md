--- conflicted
+++ resolved
@@ -7,12 +7,8 @@
 
 ## Bug Fixes:
 - Fix issue where `gr.Video()` would not work inside a `gr.Tab()` by [@dawoodkhan82](https://github.com/dawoodkhan82) in [PR 3891](https://github.com/gradio-app/gradio/pull/3891)
-
-<<<<<<< HEAD
-=======
 - Fixed issue with old_value check in File. by [@tomchang25](https://github.com/tomchang25) in [PR 3859](https://github.com/gradio-app/gradio/pull/3859).
 - Fixed bug where all bokeh plots appeared in the same div by [@freddyaboulton](https://github.com/freddyaboulton) in [PR 3896](https://github.com/gradio-app/gradio/pull/3896)
->>>>>>> 7a04ebe7
 
 ## Documentation Changes:
 
