
# Upcoming Release


## New Features:

No changes to highlight.

## Bug Fixes:

<<<<<<< HEAD
* Fixed bug where text for altair plots was not legible in dark mode by [@freddyaboulton](https://github.com/freddyaboulton) in [PR 3555](https://github.com/gradio-app/gradio/pull/3555)  
=======
- Fixes `Chatbot` and `Image` components so that files passed during processing are added to a directory where they can be served from, by [@abidlabs](https://github.com/abidlabs) in [PR 3523](https://github.com/gradio-app/gradio/pull/3523)
>>>>>>> ab95f055

## Documentation Changes:

- Makes some fixes to the Theme Guide related to naming of variables, by [@abidlabs](https://github.com/abidlabs) in [PR 3561](https://github.com/gradio-app/gradio/pull/3561)

## Testing and Infrastructure Changes:

No changes to highlight.

## Breaking Changes:

No changes to highlight.

## Full Changelog:

* Mobile responsive iframes in themes guide by[@aliabd](https://github.com/aliabd) in [PR 3562](https://github.com/gradio-app/gradio/pull/3562) 


## Contributors Shoutout:

No changes to highlight.


# 3.23.0


## New Features:

### Theme Sharing! 

Once you have created a theme, you can upload it to the HuggingFace Hub to let others view it, use it, and build off of it! You can also download, reuse, and remix other peoples' themes. See https://gradio.app/theming-guide/ for more details. 

By [@freddyaboulton](https://github.com/freddyaboulton) in [PR 3428](https://github.com/gradio-app/gradio/pull/3428) 

## Bug Fixes:

- Removes leading spaces from all lines of code uniformly in the `gr.Code()` component. By [@abidlabs](https://github.com/abidlabs) in [PR 3556](https://github.com/gradio-app/gradio/pull/3556) 
- Fixed broken login page, by [@aliabid94](https://github.com/aliabid94) in [PR 3529](https://github.com/gradio-app/gradio/pull/3529)


## Documentation Changes:

No changes to highlight.

## Testing and Infrastructure Changes:

No changes to highlight.

## Breaking Changes:

No changes to highlight.

## Full Changelog:

- Fix rendering of dropdowns to take more space, and related bugs, by [@aliabid94](https://github.com/aliabid94) in [PR 3549](https://github.com/gradio-app/gradio/pull/3549)

## Contributors Shoutout:

No changes to highlight.


# 3.22.1


## New Features:

No changes to highlight.

## Bug Fixes:

- Restore label bars by [@aliabid94](https://github.com/aliabid94) in [PR 3507](https://github.com/gradio-app/gradio/pull/3507) 

## Documentation Changes:

No changes to highlight.

## Testing and Infrastructure Changes:

No changes to highlight.

## Breaking Changes:

No changes to highlight.

## Full Changelog:

No changes to highlight.

## Contributors Shoutout:

No changes to highlight.


# 3.22.0


## New Features:

### Official Theme release

Gradio now supports a new theme system, which allows you to customize the look and feel of your app. You can now use the `theme=` kwarg to pass in a prebuilt theme, or customize your own! See https://gradio.app/theming-guide/ for more details. By [@aliabid94](https://github.com/aliabid94) in [PR 3470](https://github.com/gradio-app/gradio/pull/3470) and [PR 3497](https://github.com/gradio-app/gradio/pull/3497)

### `elem_classes`

Add keyword argument `elem_classes` to Components to control class names of components, in the same manner as existing `elem_id`. 
By [@aliabid94](https://github.com/aliabid94) in [PR 3466](https://github.com/gradio-app/gradio/pull/3466)

## Bug Fixes:

- Fixes the File.upload() event trigger which broke as part of the change in how we uploaded files by [@abidlabs](https://github.com/abidlabs) in [PR 3462](https://github.com/gradio-app/gradio/pull/3462)
- Fixed issue with `gr.Request` object failing to handle dictionaries when nested keys couldn't be converted to variable names [#3454](https://github.com/gradio-app/gradio/issues/3454) by [@radames](https://github.com/radames) in [PR 3459](https://github.com/gradio-app/gradio/pull/3459)
- Fixed bug where css and client api was not working properly when mounted in a subpath by [@freddyaboulton](https://github.com/freddyaboulton) in [PR 3482](https://github.com/gradio-app/gradio/pull/3482) 

## Documentation Changes:

- Document gr.Error in the docs by [@aliabd](https://github.com/aliabd) in [PR 3465](https://github.com/gradio-app/gradio/pull/3465) 

## Testing and Infrastructure Changes:

- Pinned `pyright==1.1.298` for stability by [@abidlabs](https://github.com/abidlabs) in [PR 3475](https://github.com/gradio-app/gradio/pull/3475)
- Removed `IOComponent.add_interactive_to_config()` by [@space-nuko](https://github.com/space-nuko) in [PR 3476](https://github.com/gradio-app/gradio/pull/3476)
- Removed `IOComponent.generate_sample()` by [@space-nuko](https://github.com/space-nuko) in [PR 3475](https://github.com/gradio-app/gradio/pull/3483)

## Breaking Changes:

No changes to highlight.

## Full Changelog:

- Revert primary button background color in dark mode by [@aliabid94](https://github.com/aliabid94) in [PR 3468](https://github.com/gradio-app/gradio/pull/3468)

## Contributors Shoutout:

No changes to highlight.


# 3.21.0

## New Features:

### Theme Sharing 🎨 🤝

You can now share your gradio themes with the world!

After creating a theme, you can upload it to the HuggingFace Hub to let others view it, use it, and build off of it!

### Uploading
There are two ways to upload a theme, via the theme class instance or the command line.

1. Via the class instance

```python
my_theme.push_to_hub(repo_name="my_theme",
                     version="0.2.0",
                     hf_token="...")
```

2. Via the command line

First save the theme to disk
```python
my_theme.dump(filename="my_theme.json")
```

Then use the `upload_theme` command:

```bash
upload_theme\
"my_theme.json"\
"my_theme"\
"0.2.0"\
"<hf-token>"
```

The `version` must be a valid [semantic version](https://www.geeksforgeeks.org/introduction-semantic-versioning/) string.

This creates a space on the huggingface hub to host the theme files and show potential users a preview of your theme.

An example theme space is here: https://huggingface.co/spaces/freddyaboulton/dracula_revamped 

### Downloading
To use a theme from the hub, use the `from_hub` method on the `ThemeClass` and pass it to your app:

```python
my_theme = gr.Theme.from_hub("freddyaboulton/my_theme")

with gr.Blocks(theme=my_theme) as demo:
    ....
```

You can also pass the theme string directly to `Blocks` or `Interface` (`gr.Blocks(theme="freddyaboulton/my_theme")`)

You can pin your app to an upstream theme version by using semantic versioning expressions.

For example, the following would ensure the theme we load from the `my_theme` repo was between versions `0.1.0` and `0.2.0`:

```python
with gr.Blocks(theme="freddyaboulton/my_theme@>=0.1.0,<0.2.0") as demo:
    ....
```

by [@freddyaboulton](https://github.com/freddyaboulton) in [PR 3428](https://github.com/gradio-app/gradio/pull/3428)  


### Code component 🦾 

New code component allows you to enter, edit and display code with full syntax highlighting by [@pngwn](https://github.com/pngwn) in [PR 3421](https://github.com/gradio-app/gradio/pull/3421)

### The `Chatbot` component now supports audio, video, and images

The `Chatbot` component now supports audio, video, and images with a simple syntax: simply
pass in a tuple with the URL or filepath (the second optional element of the tuple is alt text), and the image/audio/video will be displayed:

```python
gr.Chatbot([
    (("driving.mp4",), "cool video"),
    (("cantina.wav",), "cool audio"),
    (("lion.jpg", "A lion"), "cool pic"),
]).style(height=800)
```

<img width="1054" alt="image" src="https://user-images.githubusercontent.com/1778297/224116682-5908db47-f0fa-405c-82ab-9c7453e8c4f1.png">


Note: images were previously supported via Markdown syntax and that is still supported for backwards compatibility. By [@dawoodkhan82](https://github.com/dawoodkhan82) in [PR 3413](https://github.com/gradio-app/gradio/pull/3413)

- Allow consecutive function triggers with `.then` and `.success` by [@aliabid94](https://github.com/aliabid94) in [PR 3430](https://github.com/gradio-app/gradio/pull/3430) 

- New code component allows you to enter, edit and display code with full syntax highlighting by [@pngwn](https://github.com/pngwn) in [PR 3421](https://github.com/gradio-app/gradio/pull/3421)

![](https://user-images.githubusercontent.com/12937446/224116643-5cfb94b3-93ce-43ee-bb7b-c25c3b66e0a1.png)
- Added the `.select()` event listener, which also includes event data that can be passed as an argument to a function with type hint `gr.SelectData`. The following components support the `.select()` event listener: Chatbot, CheckboxGroup, Dataframe, Dropdown, File, Gallery, HighlightedText, Label, Radio, TabItem, Tab, Textbox. Example usage:

```python
import gradio as gr

with gr.Blocks() as demo:
    gallery = gr.Gallery(["images/1.jpg", "images/2.jpg", "images/3.jpg"])
    selected_index = gr.Textbox()

    def on_select(evt: gr.SelectData):
        return evt.index
    
    gallery.select(on_select, None, selected_index)
```

By [@aliabid94](https://github.com/aliabid94) in [PR 3399](https://github.com/gradio-app/gradio/pull/3399)


- The `Textbox` component now includes a copy button by [@abidlabs](https://github.com/abidlabs) in [PR 3452](https://github.com/gradio-app/gradio/pull/3452)

## Bug Fixes:
- Use `huggingface_hub` to send telemetry on `interface` and `blocks`; eventually to replace segment by [@dawoodkhan82](https://github.com/dawoodkhan82) in [PR 3342](https://github.com/gradio-app/gradio/pull/3342)
- Ensure load events created by components (randomize for slider, callable values) are never queued unless every is passed by [@freddyaboulton](https://github.com/freddyaboulton) in [PR 3391](https://github.com/gradio-app/gradio/pull/3391) 
- Prevent in-place updates of `generic_update` by shallow copying by [@gitgithan](https://github.com/gitgithan) in [PR 3405](https://github.com/gradio-app/gradio/pull/3405) to fix [#3282](https://github.com/gradio-app/gradio/issues/3282)
- Fix bug caused by not importing `BlockContext` in `utils.py` by [@freddyaboulton](https://github.com/freddyaboulton) in [PR 3424](https://github.com/gradio-app/gradio/pull/3424)
- Ensure dropdown does not highlight partial matches by [@pngwn](https://github.com/pngwn) in [PR 3421](https://github.com/gradio-app/gradio/pull/3421)
- Fix mic button display by [@aliabid94](https://github.com/aliabid94) in [PR 3456](https://github.com/gradio-app/gradio/pull/3456)

## Documentation Changes:
- Added a section on security and access when sharing Gradio apps by [@abidlabs](https://github.com/abidlabs) in [PR 3408](https://github.com/gradio-app/gradio/pull/3408) 
- Add Chinese README by [@uanu2002](https://github.com/uanu2002) in [PR 3394](https://github.com/gradio-app/gradio/pull/3394)
- Adds documentation for web components by [@abidlabs](https://github.com/abidlabs) in [PR 3407](https://github.com/gradio-app/gradio/pull/3407)
- Fixed link in Chinese readme  by [@eltociear](https://github.com/eltociear) in [PR 3417](https://github.com/gradio-app/gradio/pull/3417)
- Document Blocks methods by [@aliabd](https://github.com/aliabd) in [PR 3427](https://github.com/gradio-app/gradio/pull/3427)
- Fixed bug where event handlers were not showing up in documentation by [@freddyaboulton](https://github.com/freddyaboulton) in [PR 3434](https://github.com/gradio-app/gradio/pull/3434)   

## Testing and Infrastructure Changes:
- Fixes tests that were failing locally but passing on CI by [@abidlabs](https://github.com/abidlabs) in [PR 3411](https://github.com/gradio-app/gradio/pull/3411)
- Remove codecov from the repo by [@aliabd](https://github.com/aliabd) in [PR 3415](https://github.com/gradio-app/gradio/pull/3415)

## Breaking Changes:

No changes to highlight.

## Full Changelog:
- Prevent in-place updates of `generic_update` by shallow copying by [@gitgithan](https://github.com/gitgithan) in [PR 3405](https://github.com/gradio-app/gradio/pull/3405) to fix [#3282](https://github.com/gradio-app/gradio/issues/3282)
- Persist file names of files uploaded through any Gradio component by [@abidlabs](https://github.com/abidlabs) in [PR 3412](https://github.com/gradio-app/gradio/pull/3412)
- Fix markdown embedded component in docs by [@aliabd](https://github.com/aliabd) in [PR 3410](https://github.com/gradio-app/gradio/pull/3410)
- Clean up event listeners code by [@aliabid94](https://github.com/aliabid94) in [PR 3420](https://github.com/gradio-app/gradio/pull/3420) 
- Fix css issue with spaces logo by [@aliabd](https://github.com/aliabd) in [PR 3422](https://github.com/gradio-app/gradio/pull/3422)
- Makes a few fixes to the `JSON` component (show_label parameter, icons) in [@abidlabs](https://github.com/abidlabs) in [PR 3451](https://github.com/gradio-app/gradio/pull/3451)

## Contributors Shoutout:

No changes to highlight.

# 3.20.1

## New Features:

- Add `height` kwarg to style in `gr.Chatbot()` component by [@dawoodkhan82](https://github.com/dawoodkhan82) in [PR 3369](https://github.com/gradio-app/gradio/pull/3369)

```python
chatbot = gr.Chatbot().style(height=500)
```

## Bug Fixes:

- Ensure uploaded images are always shown in the sketch tool by [@pngwn](https://github.com/pngwn) in [PR 3386](https://github.com/gradio-app/gradio/pull/3386)
- Fixes bug where when if fn is a non-static class member, then self should be ignored as the first param of the fn by [@or25](https://github.com/or25) in [PR #3227](https://github.com/gradio-app/gradio/pull/3227)

## Documentation Changes:

No changes to highlight.

## Testing and Infrastructure Changes:

No changes to highlight.

## Breaking Changes:

No changes to highlight.

## Full Changelog:

No changes to highlight.

## Contributors Shoutout:

No changes to highlight.

# 3.20.0

## New Features:

### Release event for Slider

Now you can trigger your python function to run when the slider is released as opposed to every slider change value!

Simply use the `release` method on the slider

```python
slider.release(function, inputs=[...], outputs=[...], api_name="predict")
```

By [@freddyaboulton](https://github.com/freddyaboulton) in [PR 3353](https://github.com/gradio-app/gradio/pull/3353)

### Dropdown Component Updates

The standard dropdown component now supports searching for choices. Also when `multiselect` is `True`, you can specify `max_choices` to set the maximum number of choices you want the user to be able to select from the dropdown component.

```python
gr.Dropdown(label="Choose your favorite colors", choices=["red", "blue", "green", "yellow", "orange"], multiselect=True, max_choices=2)
```

by [@dawoodkhan82](https://github.com/dawoodkhan82) in [PR 3211](https://github.com/gradio-app/gradio/pull/3211)

### Download button for images 🖼️

Output images will now automatically have a download button displayed to make it easier to save and share
the results of Machine Learning art models.

![download_sketch](https://user-images.githubusercontent.com/41651716/221025113-e693bf41-eabd-42b3-a4f2-26f2708d98fe.gif)

By [@freddyaboulton](https://github.com/freddyaboulton) in [PR 3297](https://github.com/gradio-app/gradio/pull/3297)

- Updated image upload component to accept all image formats, including lossless formats like .webp by [@fienestar](https://github.com/fienestar) in [PR 3225](https://github.com/gradio-app/gradio/pull/3225)
- Adds a disabled mode to the `gr.Button` component by setting `interactive=False` by [@abidlabs](https://github.com/abidlabs) in [PR 3266](https://github.com/gradio-app/gradio/pull/3266) and [PR 3288](https://github.com/gradio-app/gradio/pull/3288)
- Adds visual feedback to the when the Flag button is clicked, by [@abidlabs](https://github.com/abidlabs) in [PR 3289](https://github.com/gradio-app/gradio/pull/3289)
- Adds ability to set `flagging_options` display text and saved flag separately by [@abidlabs](https://github.com/abidlabs) in [PR 3289](https://github.com/gradio-app/gradio/pull/3289)
- Allow the setting of `brush_radius` for the `Image` component both as a default and via `Image.update()` by [@pngwn](https://github.com/pngwn) in [PR 3277](https://github.com/gradio-app/gradio/pull/3277)
- Added `info=` argument to form components to enable extra context provided to users, by [@aliabid94](https://github.com/aliabid94) in [PR 3291](https://github.com/gradio-app/gradio/pull/3291)
- Allow developers to access the username of a logged-in user from the `gr.Request()` object using the `.username` attribute by [@abidlabs](https://github.com/abidlabs) in [PR 3296](https://github.com/gradio-app/gradio/pull/3296)
- Add `preview` option to `Gallery.style` that launches the gallery in preview mode when first loaded by [@freddyaboulton](https://github.com/freddyaboulton) in [PR 3345](https://github.com/gradio-app/gradio/pull/3345)

## Bug Fixes:

- Ensure `mirror_webcam` is always respected by [@pngwn](https://github.com/pngwn) in [PR 3245](https://github.com/gradio-app/gradio/pull/3245)
- Fix issue where updated markdown links were not being opened in a new tab by [@gante](https://github.com/gante) in [PR 3236](https://github.com/gradio-app/gradio/pull/3236)
- API Docs Fixes by [@aliabd](https://github.com/aliabd) in [PR 3287](https://github.com/gradio-app/gradio/pull/3287)
- Added a timeout to queue messages as some demos were experiencing infinitely growing queues from active jobs waiting forever for clients to respond by [@freddyaboulton](https://github.com/freddyaboulton) in [PR 3196](https://github.com/gradio-app/gradio/pull/3196)
- Fixes the height of rendered LaTeX images so that they match the height of surrounding text by [@abidlabs](https://github.com/abidlabs) in [PR 3258](https://github.com/gradio-app/gradio/pull/3258) and in [PR 3276](https://github.com/gradio-app/gradio/pull/3276)
- Fix bug where matplotlib images where always too small on the front end by [@freddyaboulton](https://github.com/freddyaboulton) in [PR 3274](https://github.com/gradio-app/gradio/pull/3274)
- Remove embed's `initial_height` when loading is complete so the embed finds its natural height once it is loaded [@pngwn](https://github.com/pngwn) in [PR 3292](https://github.com/gradio-app/gradio/pull/3292)
- Prevent Sketch from crashing when a default image is provided by [@pngwn](https://github.com/pngwn) in [PR 3277](https://github.com/gradio-app/gradio/pull/3277)
- Respect the `shape` argument on the front end when creating Image Sketches by [@pngwn](https://github.com/pngwn) in [PR 3277](https://github.com/gradio-app/gradio/pull/3277)
- Fix infinite loop caused by setting `Dropdown's` value to be `[]` and adding a change event on the dropdown by [@freddyaboulton](https://github.com/freddyaboulton) in [PR 3295](https://github.com/gradio-app/gradio/pull/3295)
- Fix change event listed twice in image docs by [@aliabd](https://github.com/aliabd) in [PR 3318](https://github.com/gradio-app/gradio/pull/3318)
- Fix bug that cause UI to be vertically centered at all times by [@pngwn](https://github.com/pngwn) in [PR 3336](https://github.com/gradio-app/gradio/pull/3336)
- Fix bug where `height` set in `Gallery.style` was not respected by the front-end by [@freddyaboulton](https://github.com/freddyaboulton) in [PR 3343](https://github.com/gradio-app/gradio/pull/3343)
- Ensure markdown lists are rendered correctly by [@pngwn](https://github.com/pngwn) in [PR 3341](https://github.com/gradio-app/gradio/pull/3341)
- Ensure that the initial empty value for `gr.Dropdown(Multiselect=True)` is an empty list and the initial value for `gr.Dropdown(Multiselect=False)` is an empty string by [@pngwn](https://github.com/pngwn) in [PR 3338](https://github.com/gradio-app/gradio/pull/3338)
- Ensure uploaded images respect the shape property when the canvas is also enabled by [@pngwn](https://github.com/pngwn) in [PR 3351](https://github.com/gradio-app/gradio/pull/3351)
- Ensure that Google Analytics works correctly when gradio apps are created with `analytics_enabled=True` by [@abidlabs](https://github.com/abidlabs) in [PR 3349](https://github.com/gradio-app/gradio/pull/3349)
- Fix bug where files were being re-uploaded after updates by [@freddyaboulton](https://github.com/freddyaboulton) in [PR 3375](https://github.com/gradio-app/gradio/pull/3375)
- Fix error when using backen_fn and custom js at the same time by [@jialeicui](https://github.com/jialeicui) in [PR 3358](https://github.com/gradio-app/gradio/pull/3358)
- Support new embeds for huggingface spaces subdomains by [@pngwn](https://github.com/pngwn) in [PR 3367](https://github.com/gradio-app/gradio/pull/3367)

## Documentation Changes:

- Added the `types` field to the dependency field in the config by [@freddyaboulton](https://github.com/freddyaboulton) in [PR 3315](https://github.com/gradio-app/gradio/pull/3315)
- Gradio Status Page by [@aliabd](https://github.com/aliabd) in [PR 3331](https://github.com/gradio-app/gradio/pull/3331)
- Adds a Guide on setting up a dashboard from Supabase data using the `gr.BarPlot`
  component by [@abidlabs](https://github.com/abidlabs) in [PR 3275](https://github.com/gradio-app/gradio/pull/3275)

## Testing and Infrastructure Changes:

- Adds a script to benchmark the performance of the queue and adds some instructions on how to use it. By [@freddyaboulton](https://github.com/freddyaboulton) and [@abidlabs](https://github.com/abidlabs) in [PR 3272](https://github.com/gradio-app/gradio/pull/3272)
- Flaky python tests no longer cancel non-flaky tests by [@freddyaboulton](https://github.com/freddyaboulton) in [PR 3344](https://github.com/gradio-app/gradio/pull/3344)

## Breaking Changes:

- Chatbot bubble colors can no longer be set by `chatbot.style(color_map=)` by [@aliabid94] in [PR 3370](https://github.com/gradio-app/gradio/pull/3370)

## Full Changelog:

- Fixed comment typo in components.py by [@eltociear](https://github.com/eltociear) in [PR 3235](https://github.com/gradio-app/gradio/pull/3235)
- Cleaned up chatbot ui look and feel by [@aliabid94] in [PR 3370](https://github.com/gradio-app/gradio/pull/3370)

## Contributors Shoutout:

No changes to highlight.

# 3.19.1

## New Features:

No changes to highlight.

## Bug Fixes:

- UI fixes including footer and API docs by [@aliabid94](https://github.com/aliabid94) in [PR 3242](https://github.com/gradio-app/gradio/pull/3242)
- Updated image upload component to accept all image formats, including lossless formats like .webp by [@fienestar](https://github.com/fienestar) in [PR 3225](https://github.com/gradio-app/gradio/pull/3225)

## Documentation Changes:

No changes to highlight.

## Testing and Infrastructure Changes:

No changes to highlight.

## Breaking Changes:

No changes to highlight.

## Full Changelog:

- Added backend support for themes by [@aliabid94](https://github.com/aliabid94) in [PR 2931](https://github.com/gradio-app/gradio/pull/2931)
- Added support for button sizes "lg" (default) and "sm".

## Contributors Shoutout:

No changes to highlight.

# 3.19.0

## New Features:

### Improved embedding experience

When embedding a spaces-hosted gradio app as a web component, you now get an improved UI linking back to the original space, better error handling and more intelligent load performance. No changes are required to your code to benefit from this enhanced experience; simply upgrade your gradio SDK to the latest version.

![](https://user-images.githubusercontent.com/12937446/219653294-86937632-72c1-4e93-a77c-af705d49382a.png)

This behaviour is configurable. You can disable the info panel at the bottom by passing `info="false"`. You can disable the container entirely by passing `container="false"`.

Error statuses are reported in the UI with an easy way for end-users to report problems to the original space author via the community tab of that Hugginface space:

![](https://user-images.githubusercontent.com/12937446/219655499-88019443-d694-44e7-9e6d-242e19d10a5c.png)

By default, gradio apps are lazy loaded, vastly improving performance when there are several demos on the page. Metadata is loaded ahead of time, but the space will only be loaded and rendered when it is in view.

This behaviour is configurable. You can pass `eager="true"` to load and render the space regardless of whether or not it is currently on the screen.

by [@pngwn](https://github.com/pngwn) in [PR 3205](https://github.com/gradio-app/gradio/pull/3205)

### New `gr.BarPlot` component! 📊

Create interactive bar plots from a high-level interface with `gr.BarPlot`.
No need to remember matplotlib syntax anymore!

Example usage:

```python
import gradio as gr
import pandas as pd

simple = pd.DataFrame({
    'a': ['A', 'B', 'C', 'D', 'E', 'F', 'G', 'H', 'I'],
    'b': [28, 55, 43, 91, 81, 53, 19, 87, 52]
})

with gr.Blocks() as demo:
    gr.BarPlot(
        simple,
        x="a",
        y="b",
        title="Simple Bar Plot with made up data",
        tooltip=['a', 'b'],
    )

demo.launch()
```

By [@freddyaboulton](https://github.com/freddyaboulton) in [PR 3157](https://github.com/gradio-app/gradio/pull/3157)

### Bokeh plots are back! 🌠

Fixed a bug that prevented bokeh plots from being displayed on the front end and extended support for both 2.x and 3.x versions of bokeh!

![image](https://user-images.githubusercontent.com/41651716/219468324-0d82e07f-8fb4-4ff9-b40c-8250b29e45f7.png)

By [@freddyaboulton](https://github.com/freddyaboulton) in [PR 3212](https://github.com/gradio-app/gradio/pull/3212)

## Bug Fixes:

- Adds ability to add a single message from the bot or user side. Ex: specify `None` as the second value in the tuple, to add a single message in the chatbot from the "bot" side.

```python
gr.Chatbot([("Hi, I'm DialoGPT. Try asking me a question.", None)])
```

By [@dawoodkhan82](https://github.com/dawoodkhan82) in [PR 3165](https://github.com/gradio-app/gradio/pull/3165)

- Fixes `gr.utils.delete_none` to only remove props whose values are `None` from the config by [@abidlabs](https://github.com/abidlabs) in [PR 3188](https://github.com/gradio-app/gradio/pull/3188)
- Fix bug where embedded demos were not loading files properly by [@freddyaboulton](https://github.com/freddyaboulton) in [PR 3177](https://github.com/gradio-app/gradio/pull/3177)
- The `change` event is now triggered when users click the 'Clear All' button of the multiselect DropDown component by [@freddyaboulton](https://github.com/freddyaboulton) in [PR 3195](https://github.com/gradio-app/gradio/pull/3195)
- Stops File component from freezing when a large file is uploaded by [@aliabid94](https://github.com/aliabid94) in [PR 3191](https://github.com/gradio-app/gradio/pull/3191)
- Support Chinese pinyin in Dataframe by [@aliabid94](https://github.com/aliabid94) in [PR 3206](https://github.com/gradio-app/gradio/pull/3206)
- The `clear` event is now triggered when images are cleared by [@freddyaboulton](https://github.com/freddyaboulton) in [PR 3218](https://github.com/gradio-app/gradio/pull/3218)
- Fix bug where auth cookies where not sent when connecting to an app via http by [@freddyaboulton](https://github.com/freddyaboulton) in [PR 3223](https://github.com/gradio-app/gradio/pull/3223)
- Ensure latext CSS is always applied in light and dark mode by [@pngwn](https://github.com/pngwn) in [PR 3233](https://github.com/gradio-app/gradio/pull/3233)

## Documentation Changes:

- Sort components in docs by alphabetic order by [@aliabd](https://github.com/aliabd) in [PR 3152](https://github.com/gradio-app/gradio/pull/3152)
- Changes to W&B guide by [@scottire](https://github.com/scottire) in [PR 3153](https://github.com/gradio-app/gradio/pull/3153)
- Keep pnginfo metadata for gallery by [@wfng92](https://github.com/wfng92) in [PR 3150](https://github.com/gradio-app/gradio/pull/3150)
- Add a section on how to run a Gradio app locally [@osanseviero](https://github.com/osanseviero) in [PR 3170](https://github.com/gradio-app/gradio/pull/3170)
- Fixed typos in gradio events function documentation by [@vidalmaxime](https://github.com/vidalmaxime) in [PR 3168](https://github.com/gradio-app/gradio/pull/3168)
- Added an example using Gradio's batch mode with the diffusers library by [@abidlabs](https://github.com/abidlabs) in [PR 3224](https://github.com/gradio-app/gradio/pull/3224)

## Testing and Infrastructure Changes:

No changes to highlight.

## Breaking Changes:

No changes to highlight.

## Full Changelog:

- Fix demos page css and add close demos button by [@aliabd](https://github.com/aliabd) in [PR 3151](https://github.com/gradio-app/gradio/pull/3151)
- Caches temp files from base64 input data by giving them a deterministic path based on the contents of data by [@abidlabs](https://github.com/abidlabs) in [PR 3197](https://github.com/gradio-app/gradio/pull/3197)
- Better warnings (when there is a mismatch between the number of output components and values returned by a function, or when the `File` component or `UploadButton` component includes a `file_types` parameter along with `file_count=="dir"`) by [@abidlabs](https://github.com/abidlabs) in [PR 3194](https://github.com/gradio-app/gradio/pull/3194)
- Raises a `gr.Error` instead of a regular Python error when you use `gr.Interface.load()` to load a model and there's an error querying the HF API by [@abidlabs](https://github.com/abidlabs) in [PR 3194](https://github.com/gradio-app/gradio/pull/3194)
- Fixed gradio share links so that they are persistent and do not reset if network
  connection is disrupted by by [XciD](https://github.com/XciD), [Wauplin](https://github.com/Wauplin), and [@abidlabs](https://github.com/abidlabs) in [PR 3149](https://github.com/gradio-app/gradio/pull/3149) and a follow-up to allow it to work for users upgrading from a previous Gradio version in [PR 3221](https://github.com/gradio-app/gradio/pull/3221)

## Contributors Shoutout:

No changes to highlight.

# Version 3.18.0

## New Features:

### Revamped Stop Button for Interfaces 🛑

If your Interface function is a generator, there used to be a separate `Stop` button displayed next
to the `Submit` button.

We've revamed the `Submit` button so that it turns into a `Stop` button during the generation process.
Clicking on the `Stop` button will cancel the generation and turn it back to a `Submit` button.
The `Stop` button will automatically turn back to a `Submit` button at the end of the generation if you don't use it!

By [@freddyaboulton](https://github.com/freddyaboulton) in [PR 3124](https://github.com/gradio-app/gradio/pull/3124)

### Queue now works with reload mode!

You can now call `queue` on your `demo` outside of the `if __name__ == "__main__"` block and
run the script in reload mode with the `gradio` command.

Any changes to the `app.py` file will be reflected in the webpage automatically and the queue will work
properly!

By [@freddyaboulton](https://github.com/freddyaboulton) in [PR 3089](https://github.com/gradio-app/gradio/pull/3089)

### Allow serving files from additional directories

```python
demo = gr.Interface(...)
demo.launch(
  file_directories=["/var/lib/demo/path/to/resources"]
)
```

By [@maxaudron](https://github.com/maxaudron) in [PR 3075](https://github.com/gradio-app/gradio/pull/3075)

## Bug Fixes:

- Fixes URL resolution on Windows by [@abidlabs](https://github.com/abidlabs) in [PR 3108](https://github.com/gradio-app/gradio/pull/3108)
- Example caching now works with components without a label attribute (e.g. `Column`) by [@abidlabs](https://github.com/abidlabs) in [PR 3123](https://github.com/gradio-app/gradio/pull/3123)
- Ensure the Video component correctly resets the UI state whe a new video source is loaded and reduce choppiness of UI by [@pngwn](https://github.com/abidlabs) in [PR 3117](https://github.com/gradio-app/gradio/pull/3117)
- Fixes loading private Spaces by [@abidlabs](https://github.com/abidlabs) in [PR 3068](https://github.com/gradio-app/gradio/pull/3068)
- Added a warning when attempting to launch an `Interface` via the `%%blocks` jupyter notebook magic command by [@freddyaboulton](https://github.com/freddyaboulton) in [PR 3126](https://github.com/gradio-app/gradio/pull/3126)
- Fixes bug where interactive output image cannot be set when in edit mode by [@dawoodkhan82](https://github.com/@dawoodkhan82) in [PR 3135](https://github.com/gradio-app/gradio/pull/3135)
- A share link will automatically be created when running on Sagemaker notebooks so that the front-end is properly displayed by [@abidlabs](https://github.com/abidlabs) in [PR 3137](https://github.com/gradio-app/gradio/pull/3137)
- Fixes a few dropdown component issues; hide checkmark next to options as expected, and keyboard hover is visible by [@dawoodkhan82](https://github.com/dawoodkhan82) in [PR 3145]https://github.com/gradio-app/gradio/pull/3145)
- Fixed bug where example pagination buttons were not visible in dark mode or displayed under the examples table. By [@freddyaboulton](https://github.com/freddyaboulton) in [PR 3144](https://github.com/gradio-app/gradio/pull/3144)
- Fixed bug where the font color of axis labels and titles for native plots did not respond to dark mode preferences. By [@freddyaboulton](https://github.com/freddyaboulton) in [PR 3146](https://github.com/gradio-app/gradio/pull/3146)

## Documentation Changes:

- Added a guide on the 4 kinds of Gradio Interfaces by [@yvrjsharma](https://github.com/yvrjsharma) and [@abidlabs](https://github.com/abidlabs) in [PR 3003](https://github.com/gradio-app/gradio/pull/3003)
- Explained that the parameters in `launch` will not be respected when using reload mode, e.g. `gradio` command by [@freddyaboulton](https://github.com/freddyaboulton) in [PR 3089](https://github.com/gradio-app/gradio/pull/3089)
- Added a demo to show how to set up variable numbers of outputs in Gradio by [@abidlabs](https://github.com/abidlabs) in [PR 3127](https://github.com/gradio-app/gradio/pull/3127)
- Updated docs to reflect that the `equal_height` parameter should be passed to the `.style()` method of `gr.Row()` by [@freddyaboulton](https://github.com/freddyaboulton) in [PR 3125](https://github.com/gradio-app/gradio/pull/3125)

## Testing and Infrastructure Changes:

No changes to highlight.

## Breaking Changes:

No changes to highlight.

## Full Changelog:

- Changed URL of final image for `fake_diffusion` demos by [@freddyaboulton](https://github.com/freddyaboulton) in [PR 3120](https://github.com/gradio-app/gradio/pull/3120)

## Contributors Shoutout:

No changes to highlight.

# Version 3.17.1

## New Features:

### iOS image rotation fixed 🔄

Previously photos uploaded via iOS would be rotated after processing. This has been fixed by [@freddyaboulton](https://github.com/freddyaboulton) in [PR 3089](https://github.com/gradio-app/gradio/pull/3091)

#### Before

![image](https://user-images.githubusercontent.com/41651716/215846507-a36e9d05-1ac2-4867-8ab3-ce045a9415d9.png)

#### After

![image](https://user-images.githubusercontent.com/41651716/215846554-e41773ed-70f0-491a-9952-6a18babf91ef.png)

### Run on Kaggle kernels 🧪

A share link will automatically be created when running on Kaggle kernels (notebooks) so that the front-end is properly displayed.

![image](https://user-images.githubusercontent.com/41651716/216104254-2cf55599-449c-436c-b57e-40f6a83f9eee.png)

By [@freddyaboulton](https://github.com/freddyaboulton) in [PR 3101](https://github.com/gradio-app/gradio/pull/3101)

## Bug Fixes:

- Fix bug where examples were not rendered correctly for demos created with Blocks api that had multiple input compinents by [@freddyaboulton](https://github.com/freddyaboulton) in [PR 3090](https://github.com/gradio-app/gradio/pull/3090)
- Fix change event listener for JSON, HighlightedText, Chatbot by [@aliabid94](https://github.com/aliabid94) in [PR 3095](https://github.com/gradio-app/gradio/pull/3095)
- Fixes bug where video and file change event not working [@tomchang25](https://github.com/tomchang25) in [PR 3098](https://github.com/gradio-app/gradio/pull/3098)
- Fixes bug where static_video play and pause event not working [@tomchang25](https://github.com/tomchang25) in [PR 3098](https://github.com/gradio-app/gradio/pull/3098)
- Fixed `Gallery.style(grid=...)` by by [@aliabd](https://github.com/aliabd) in [PR 3107](https://github.com/gradio-app/gradio/pull/3107)

## Documentation Changes:

- Update chatbot guide to include blocks demo and markdown support section by [@dawoodkhan82](https://github.com/dawoodkhan82) in [PR 3023](https://github.com/gradio-app/gradio/pull/3023)

* Fix a broken link in the Quick Start guide, by [@cakiki](https://github.com/cakiki) in [PR 3109](https://github.com/gradio-app/gradio/pull/3109)
* Better docs navigation on mobile by [@aliabd](https://github.com/aliabd) in [PR 3112](https://github.com/gradio-app/gradio/pull/3112)
* Add a guide on using Gradio with [Comet](https://comet.com/), by [@DN6](https://github.com/DN6/) in [PR 3058](https://github.com/gradio-app/gradio/pull/3058)

## Testing and Infrastructure Changes:

No changes to highlight.

## Breaking Changes:

No changes to highlight.

## Full Changelog:

- Set minimum `markdown-it-py` version to `2.0.0` so that the dollar math plugin is compatible by [@freddyaboulton](https://github.com/freddyaboulton) in [PR 3102](https://github.com/gradio-app/gradio/pull/3102)

## Contributors Shoutout:

No changes to highlight.

# Version 3.17.0

## New Features:

### Extended support for Interface.load! 🏗️

You can now load `image-to-text` and `conversational` pipelines from the hub!

### Image-to-text Demo

```python
io = gr.Interface.load("models/nlpconnect/vit-gpt2-image-captioning",
                       api_key="<optional-api-key>")
io.launch()
```

<img width="1087" alt="image" src="https://user-images.githubusercontent.com/41651716/213260197-dc5d80b4-6e50-4b3a-a764-94980930ac38.png">

### conversational Demo

```python
chatbot = gr.Interface.load("models/microsoft/DialoGPT-medium",
                           api_key="<optional-api-key>")
chatbot.launch()
```

![chatbot_load](https://user-images.githubusercontent.com/41651716/213260220-3eaa25b7-a38b-48c6-adeb-2718bdf297a2.gif)

By [@freddyaboulton](https://github.com/freddyaboulton) in [PR 3011](https://github.com/gradio-app/gradio/pull/3011)

### Download Button added to Model3D Output Component 📥

No need for an additional file output component to enable model3d file downloads anymore. We now added a download button to the model3d component itself.

<img width="739" alt="Screenshot 2023-01-18 at 3 52 45 PM" src="https://user-images.githubusercontent.com/12725292/213294198-5f4fda35-bde7-450c-864f-d5683e7fa29a.png">

By [@dawoodkhan82](https://github.com/dawoodkhan82) in [PR 3014](https://github.com/gradio-app/gradio/pull/3014)

### Fixing Auth on Spaces 🔑

Authentication on spaces works now! Third party cookies must be enabled on your browser to be able
to log in. Some browsers disable third party cookies by default (Safari, Chrome Incognito).

![auth_spaces](https://user-images.githubusercontent.com/41651716/215528417-09538933-0576-4d1d-b3b9-1e877ab01905.gif)

## Bug Fixes:

- Fixes bug where interpretation event was not configured correctly by [@freddyaboulton](https://github.com/freddyaboulton) in [PR 2993](https://github.com/gradio-app/gradio/pull/2993)
- Fix relative import bug in reload mode by [@freddyaboulton](https://github.com/freddyaboulton) in [PR 2992](https://github.com/gradio-app/gradio/pull/2992)
- Fixes bug where png files were not being recognized when uploading images by [@abidlabs](https://github.com/abidlabs) in [PR 3002](https://github.com/gradio-app/gradio/pull/3002)
- Fixes bug where external Spaces could not be loaded and used as functions if they returned files by [@abidlabs](https://github.com/abidlabs) in [PR 3004](https://github.com/gradio-app/gradio/pull/3004)
- Fix bug where file serialization output was not JSON serializable by [@freddyaboulton](https://github.com/freddyaboulton) in [PR 2999](https://github.com/gradio-app/gradio/pull/2999)
- Fixes bug where png files were not being recognized when uploading images by [@abidlabs](https://github.com/abidlabs) in [PR 3002](https://github.com/gradio-app/gradio/pull/3002)
- Fixes bug where temporary uploaded files were not being added to temp sets by [@abidlabs](https://github.com/abidlabs) in [PR 3005](https://github.com/gradio-app/gradio/pull/3005)
- Fixes issue where markdown support in chatbot breaks older demos [@dawoodkhan82](https://github.com/dawoodkhan82) in [PR 3006](https://github.com/gradio-app/gradio/pull/3006)
- Fixes the `/file/` route that was broken in a recent change in [PR 3010](https://github.com/gradio-app/gradio/pull/3010)
- Fix bug where the Image component could not serialize image urls by [@freddyaboulton](https://github.com/freddyaboulton) in [PR 2957](https://github.com/gradio-app/gradio/pull/2957)
- Fix forwarding for guides after SEO renaming by [@aliabd](https://github.com/aliabd) in [PR 3017](https://github.com/gradio-app/gradio/pull/3017)
- Switch all pages on the website to use latest stable gradio by [@aliabd](https://github.com/aliabd) in [PR 3016](https://github.com/gradio-app/gradio/pull/3016)
- Fix bug related to deprecated parameters in `huggingface_hub` for the HuggingFaceDatasetSaver in [PR 3025](https://github.com/gradio-app/gradio/pull/3025)
- Added better support for symlinks in the way absolute paths are resolved by [@abidlabs](https://github.com/abidlabs) in [PR 3037](https://github.com/gradio-app/gradio/pull/3037)
- Fix several minor frontend bugs (loading animation, examples as gallery) frontend [@aliabid94](https://github.com/3026) in [PR 2961](https://github.com/gradio-app/gradio/pull/3026).
- Fixes bug that the chatbot sample code does not work with certain input value by [@petrov826](https://github.com/petrov826) in [PR 3039](https://github.com/gradio-app/gradio/pull/3039).
- Fix shadows for form element and ensure focus styles more visible in dark mode [@pngwn](https://github.com/pngwn) in [PR 3042](https://github.com/gradio-app/gradio/pull/3042).
- Fixed bug where the Checkbox and Dropdown change events were not triggered in response to other component changes by [@freddyaboulton](https://github.com/freddyaboulton) in [PR 3045](https://github.com/gradio-app/gradio/pull/3045)
- Fix bug where the queue was not properly restarted after launching a `closed` app by [@freddyaboulton](https://github.com/freddyaboulton) in [PR 3022](https://github.com/gradio-app/gradio/pull/3022)
- Adding missing embedded components on docs by [@aliabd](https://github.com/aliabd) in [PR 3027](https://github.com/gradio-app/gradio/pull/3027)
- Fixes bug where app would crash if the `file_types` parameter of `gr.File` or `gr.UploadButton` was not a list by [@freddyaboulton](https://github.com/freddyaboulton) in [PR 3048](https://github.com/gradio-app/gradio/pull/3048)
- Ensure CSS mounts correctly regardless of how many Gradio instances are on the page [@pngwn](https://github.com/pngwn) in [PR 3059](https://github.com/gradio-app/gradio/pull/3059).
- Fix bug where input component was not hidden in the frontend for `UploadButton` by [@freddyaboulton](https://github.com/freddyaboulton) in [PR 3053](https://github.com/gradio-app/gradio/pull/3053)
- Fixes issue where after clicking submit or undo, the sketch output wouldn't clear. [@dawoodkhan82](https://github.com/dawoodkhan82) in [PR 3047](https://github.com/gradio-app/gradio/pull/3047)
- Ensure spaces embedded via the web component always use the correct URLs for server requests and change ports for testing to avoid strange collisions when users are working with embedded apps locally by [@pngwn](https://github.com/pngwn) in [PR 3065](https://github.com/gradio-app/gradio/pull/3065)
- Preserve selected image of Gallery through updated by [@freddyaboulton](https://github.com/freddyaboulton) in [PR 3061](https://github.com/gradio-app/gradio/pull/3061)
- Fix bug where auth was not respected on HF spaces by [@freddyaboulton](https://github.com/freddyaboulton) and [@aliabid94](https://github.com/aliabid94) in [PR 3049](https://github.com/gradio-app/gradio/pull/3049)
- Fixes bug where tabs selected attribute not working if manually change tab by [@tomchang25](https://github.com/tomchang25) in [3055](https://github.com/gradio-app/gradio/pull/3055)
- Change chatbot to show dots on progress, and fix bug where chatbot would not stick to bottom in the case of images by [@aliabid94](https://github.com/aliabid94) in [PR 3067](https://github.com/gradio-app/gradio/pull/3079)

## Documentation Changes:

- SEO improvements to guides by[@aliabd](https://github.com/aliabd) in [PR 2915](https://github.com/gradio-app/gradio/pull/2915)
- Use `gr.LinePlot` for the `blocks_kinematics` demo by [@freddyaboulton](https://github.com/freddyaboulton) in [PR 2998](https://github.com/gradio-app/gradio/pull/2998)
- Updated the `interface_series_load` to include some inline markdown code by [@abidlabs](https://github.com/abidlabs) in [PR 3051](https://github.com/gradio-app/gradio/pull/3051)

## Testing and Infrastructure Changes:

- Adds a GitHub action to test if any large files (> 5MB) are present by [@abidlabs](https://github.com/abidlabs) in [PR 3013](https://github.com/gradio-app/gradio/pull/3013)

## Breaking Changes:

No changes to highlight.

## Full Changelog:

- Rewrote frontend using CSS variables for themes by [@pngwn](https://github.com/pngwn) in [PR 2840](https://github.com/gradio-app/gradio/pull/2840)
- Moved telemetry requests to run on background threads by [@abidlabs](https://github.com/abidlabs) in [PR 3054](https://github.com/gradio-app/gradio/pull/3054)

## Contributors Shoutout:

No changes to highlight.

# Version 3.16.2

## New Features:

No changes to highlight.

## Bug Fixes:

- Fixed file upload fails for files with zero size by [@dawoodkhan82](https://github.com/dawoodkhan82) in [PR 2923](https://github.com/gradio-app/gradio/pull/2923)
- Fixed bug where `mount_gradio_app` would not launch if the queue was enabled in a gradio app by [@freddyaboulton](https://github.com/freddyaboulton) in [PR 2939](https://github.com/gradio-app/gradio/pull/2939)
- Fix custom long CSS handling in Blocks by [@anton-l](https://github.com/anton-l) in [PR 2953](https://github.com/gradio-app/gradio/pull/2953)
- Recovers the dropdown change event by [@abidlabs](https://github.com/abidlabs) in [PR 2954](https://github.com/gradio-app/gradio/pull/2954).
- Fix audio file output by [@aliabid94](https://github.com/aliabid94) in [PR 2961](https://github.com/gradio-app/gradio/pull/2961).
- Fixed bug where file extensions of really long files were not kept after download by [@freddyaboulton](https://github.com/freddyaboulton) in [PR 2929](https://github.com/gradio-app/gradio/pull/2929)
- Fix bug where outputs for examples where not being returned by the backend by [@freddyaboulton](https://github.com/freddyaboulton) in [PR 2955](https://github.com/gradio-app/gradio/pull/2955)
- Fix bug in `blocks_plug` demo that prevented switching tabs programmatically with python [@TashaSkyUp](https://github.com/https://github.com/TashaSkyUp) in [PR 2971](https://github.com/gradio-app/gradio/pull/2971).

## Documentation Changes:

No changes to highlight.

## Testing and Infrastructure Changes:

No changes to highlight.

## Breaking Changes:

No changes to highlight.

## Full Changelog:

No changes to highlight.

## Contributors Shoutout:

No changes to highlight.

# Version 3.16.1

## New Features:

No changes to highlight.

## Bug Fixes:

- Fix audio file output by [@aliabid94](https://github.com/aliabid94) in [PR 2950](https://github.com/gradio-app/gradio/pull/2950).

## Documentation Changes:

No changes to highlight.

## Testing and Infrastructure Changes:

No changes to highlight.

## Breaking Changes:

No changes to highlight.

## Full Changelog:

No changes to highlight.

## Contributors Shoutout:

No changes to highlight.

# Version 3.16.0

## New Features:

### Send custom progress updates by adding a `gr.Progress` argument after the input arguments to any function. Example:

```python
def reverse(word, progress=gr.Progress()):
    progress(0, desc="Starting")
    time.sleep(1)
    new_string = ""
    for letter in progress.tqdm(word, desc="Reversing"):
        time.sleep(0.25)
        new_string = letter + new_string
    return new_string

demo = gr.Interface(reverse, gr.Text(), gr.Text())
```

Progress indicator bar by [@aliabid94](https://github.com/aliabid94) in [PR 2750](https://github.com/gradio-app/gradio/pull/2750).

- Added `title` argument to `TabbedInterface` by @MohamedAliRashad in [#2888](https://github.com/gradio-app/gradio/pull/2888)
- Add support for specifying file extensions for `gr.File` and `gr.UploadButton`, using `file_types` parameter (e.g `gr.File(file_count="multiple", file_types=["text", ".json", ".csv"])`) by @dawoodkhan82 in [#2901](https://github.com/gradio-app/gradio/pull/2901)
- Added `multiselect` option to `Dropdown` by @dawoodkhan82 in [#2871](https://github.com/gradio-app/gradio/pull/2871)

### With `multiselect` set to `true` a user can now select multiple options from the `gr.Dropdown` component.

```python
gr.Dropdown(["angola", "pakistan", "canada"], multiselect=True, value=["angola"])
```

<img width="610" alt="Screenshot 2023-01-03 at 4 14 36 PM" src="https://user-images.githubusercontent.com/12725292/210442547-c86975c9-4b4f-4b8e-8803-9d96e6a8583a.png">

## Bug Fixes:

- Fixed bug where an error opening an audio file led to a crash by [@FelixDombek](https://github.com/FelixDombek) in [PR 2898](https://github.com/gradio-app/gradio/pull/2898)
- Fixed bug where setting `default_enabled=False` made it so that the entire queue did not start by [@freddyaboulton](https://github.com/freddyaboulton) in [PR 2876](https://github.com/gradio-app/gradio/pull/2876)
- Fixed bug where csv preview for DataFrame examples would show filename instead of file contents by [@freddyaboulton](https://github.com/freddyaboulton) in [PR 2877](https://github.com/gradio-app/gradio/pull/2877)
- Fixed bug where an error raised after yielding iterative output would not be displayed in the browser by
  [@JaySmithWpg](https://github.com/JaySmithWpg) in [PR 2889](https://github.com/gradio-app/gradio/pull/2889)
- Fixed bug in `blocks_style` demo that was preventing it from launching by [@freddyaboulton](https://github.com/freddyaboulton) in [PR 2890](https://github.com/gradio-app/gradio/pull/2890)
- Fixed bug where files could not be downloaded by [@freddyaboulton](https://github.com/freddyaboulton) in [PR 2926](https://github.com/gradio-app/gradio/pull/2926)
- Fixed bug where cached examples were not displaying properly by [@a-rogalska](https://github.com/a-rogalska) in [PR 2974](https://github.com/gradio-app/gradio/pull/2974)

## Documentation Changes:

- Added a Guide on using Google Sheets to create a real-time dashboard with Gradio's `DataFrame` and `LinePlot` component, by [@abidlabs](https://github.com/abidlabs) in [PR 2816](https://github.com/gradio-app/gradio/pull/2816)
- Add a components - events matrix on the docs by [@aliabd](https://github.com/aliabd) in [PR 2921](https://github.com/gradio-app/gradio/pull/2921)

## Testing and Infrastructure Changes:

- Deployed PRs from forks to spaces by [@freddyaboulton](https://github.com/freddyaboulton) in [PR 2895](https://github.com/gradio-app/gradio/pull/2895)

## Breaking Changes:

No changes to highlight.

## Full Changelog:

- The `default_enabled` parameter of the `Blocks.queue` method has no effect by [@freddyaboulton](https://github.com/freddyaboulton) in [PR 2876](https://github.com/gradio-app/gradio/pull/2876)
- Added typing to several Python files in codebase by [@abidlabs](https://github.com/abidlabs) in [PR 2887](https://github.com/gradio-app/gradio/pull/2887)
- Excluding untracked files from demo notebook check action by [@aliabd](https://github.com/aliabd) in [PR 2897](https://github.com/gradio-app/gradio/pull/2897)
- Optimize images and gifs by [@aliabd](https://github.com/aliabd) in [PR 2922](https://github.com/gradio-app/gradio/pull/2922)
- Updated typing by [@1nF0rmed](https://github.com/1nF0rmed) in [PR 2904](https://github.com/gradio-app/gradio/pull/2904)

## Contributors Shoutout:

- @JaySmithWpg for making their first contribution to gradio!
- @MohamedAliRashad for making their first contribution to gradio!

# Version 3.15.0

## New Features:

Gradio's newest plotting component `gr.LinePlot`! 📈

With this component you can easily create time series visualizations with customizable
appearance for your demos and dashboards ... all without having to know an external plotting library.

For an example of the api see below:

```python
gr.LinePlot(stocks,
            x="date",
            y="price",
            color="symbol",
            color_legend_position="bottom",
            width=600, height=400, title="Stock Prices")
```

![image](https://user-images.githubusercontent.com/41651716/208711646-81ae3745-149b-46a3-babd-0569aecdd409.png)

By [@freddyaboulton](https://github.com/freddyaboulton) in [PR 2807](https://github.com/gradio-app/gradio/pull/2807)

## Bug Fixes:

- Fixed bug where the `examples_per_page` parameter of the `Examples` component was not passed to the internal `Dataset` component by [@freddyaboulton](https://github.com/freddyaboulton) in [PR 2861](https://github.com/gradio-app/gradio/pull/2861)
- Fixes loading Spaces that have components with default values by [@abidlabs](https://github.com/abidlabs) in [PR 2855](https://github.com/gradio-app/gradio/pull/2855)
- Fixes flagging when `allow_flagging="auto"` in `gr.Interface()` by [@abidlabs](https://github.com/abidlabs) in [PR 2695](https://github.com/gradio-app/gradio/pull/2695)
- Fixed bug where passing a non-list value to `gr.CheckboxGroup` would crash the entire app by [@freddyaboulton](https://github.com/freddyaboulton) in [PR 2866](https://github.com/gradio-app/gradio/pull/2866)

## Documentation Changes:

- Added a Guide on using BigQuery with Gradio's `DataFrame` and `ScatterPlot` component,
  by [@abidlabs](https://github.com/abidlabs) in [PR 2794](https://github.com/gradio-app/gradio/pull/2794)

## Testing and Infrastructure Changes:

No changes to highlight.

## Breaking Changes:

No changes to highlight.

## Full Changelog:

- Fixed importing gradio can cause PIL.Image.registered_extensions() to break by `[@aliencaocao](https://github.com/aliencaocao)` in `[PR 2846](https://github.com/gradio-app/gradio/pull/2846)`
- Fix css glitch and navigation in docs by [@aliabd](https://github.com/aliabd) in [PR 2856](https://github.com/gradio-app/gradio/pull/2856)
- Added the ability to set `x_lim`, `y_lim` and legend positions for `gr.ScatterPlot` by [@freddyaboulton](https://github.com/freddyaboulton) in [PR 2807](https://github.com/gradio-app/gradio/pull/2807)
- Remove footers and min-height the correct way by [@aliabd](https://github.com/aliabd) in [PR 2860](https://github.com/gradio-app/gradio/pull/2860)

## Contributors Shoutout:

No changes to highlight.

# Version 3.14.0

## New Features:

### Add Waveform Visual Support to Audio

Adds a `gr.make_waveform()` function that creates a waveform video by combining an audio and an optional background image by [@dawoodkhan82](http://github.com/dawoodkhan82) and [@aliabid94](http://github.com/aliabid94) in [PR 2706](https://github.com/gradio-app/gradio/pull/2706. Helpful for making audio outputs much more shareable.

![waveform screenrecording](https://user-images.githubusercontent.com/7870876/206062396-164a5e71-451a-4fe0-94a7-cbe9269d57e6.gif)

### Allows Every Component to Accept an `every` Parameter

When a component's initial value is a function, the `every` parameter re-runs the function every `every` seconds. By [@abidlabs](https://github.com/abidlabs) in [PR 2806](https://github.com/gradio-app/gradio/pull/2806). Here's a code example:

```py
import gradio as gr

with gr.Blocks() as demo:
    df = gr.DataFrame(run_query, every=60*60)

demo.queue().launch()
```

## Bug Fixes:

- Fixed issue where too many temporary files were created, all with randomly generated
  filepaths. Now fewer temporary files are created and are assigned a path that is a
  hash based on the file contents by [@abidlabs](https://github.com/abidlabs) in [PR 2758](https://github.com/gradio-app/gradio/pull/2758)

## Documentation Changes:

No changes to highlight.

## Testing and Infrastructure Changes:

No changes to highlight.

## Breaking Changes:

No changes to highlight.

## Full Changelog:

No changes to highlight.

## Contributors Shoutout:

No changes to highlight.

# Version 3.13.2

## New Features:

No changes to highlight.

## Bug Fixes:

\*No changes to highlight.

-

## Documentation Changes:

- Improves documentation of several queuing-related parameters by [@abidlabs](https://github.com/abidlabs) in [PR 2825](https://github.com/gradio-app/gradio/pull/2825)

## Testing and Infrastructure Changes:

- Remove h11 pinning by [@ecederstrand](<[https://github.com/abidlabs](https://github.com/ecederstrand)>) in [PR 2820](<[https://github.com/gradio-app/gradio/pull/2808](https://github.com/gradio-app/gradio/pull/2820)>)

## Breaking Changes:

No changes to highlight.

## Full Changelog:

No changes to highlight.

## Contributors Shoutout:

No changes to highlight.

# Version 3.13.1

## New Features:

### New Shareable Links

Replaces tunneling logic based on ssh port-forwarding to that based on `frp` by [XciD](https://github.com/XciD) and [Wauplin](https://github.com/Wauplin) in [PR 2509](https://github.com/gradio-app/gradio/pull/2509)

You don't need to do anything differently, but when you set `share=True` in `launch()`,
you'll get this message and a public link that look a little bit different:

```bash
Setting up a public link... we have recently upgraded the way public links are generated. If you encounter any problems, please downgrade to gradio version 3.13.0
.
Running on public URL: https://bec81a83-5b5c-471e.gradio.live
```

These links are a more secure and scalable way to create shareable demos!

## Bug Fixes:

- Allows `gr.Dataframe()` to take a `pandas.DataFrame` that includes numpy array and other types as its initial value, by [@abidlabs](https://github.com/abidlabs) in [PR 2804](https://github.com/gradio-app/gradio/pull/2804)
- Add `altair` to requirements.txt by [@freddyaboulton](https://github.com/freddyaboulton) in [PR 2811](https://github.com/gradio-app/gradio/pull/2811)
- Added aria-labels to icon buttons that are built into UI components by [@emilyuhde](http://github.com/emilyuhde) in [PR 2791](https://github.com/gradio-app/gradio/pull/2791)

## Documentation Changes:

- Fixed some typos in the "Plot Component for Maps" guide by [@freddyaboulton](https://github.com/freddyaboulton) in [PR 2811](https://github.com/gradio-app/gradio/pull/2811)

## Testing and Infrastructure Changes:

- Fixed test for IP address by [@abidlabs](https://github.com/abidlabs) in [PR 2808](https://github.com/gradio-app/gradio/pull/2808)

## Breaking Changes:

No changes to highlight.

## Full Changelog:

- Fixed typo in parameter `visible` in classes in `templates.py` by [@abidlabs](https://github.com/abidlabs) in [PR 2805](https://github.com/gradio-app/gradio/pull/2805)
- Switched external service for getting IP address from `https://api.ipify.org` to `https://checkip.amazonaws.com/` by [@abidlabs](https://github.com/abidlabs) in [PR 2810](https://github.com/gradio-app/gradio/pull/2810)

## Contributors Shoutout:

No changes to highlight.

- Fixed typo in parameter `visible` in classes in `templates.py` by [@abidlabs](https://github.com/abidlabs) in [PR 2805](https://github.com/gradio-app/gradio/pull/2805)
- Switched external service for getting IP address from `https://api.ipify.org` to `https://checkip.amazonaws.com/` by [@abidlabs](https://github.com/abidlabs) in [PR 2810](https://github.com/gradio-app/gradio/pull/2810)

# Version 3.13.0

## New Features:

### Scatter plot component

It is now possible to create a scatter plot natively in Gradio!

The `gr.ScatterPlot` component accepts a pandas dataframe and some optional configuration parameters
and will automatically create a plot for you!

This is the first of many native plotting components in Gradio!

For an example of how to use `gr.ScatterPlot` see below:

```python
import gradio as gr
from vega_datasets import data

cars = data.cars()

with gr.Blocks() as demo:
    gr.ScatterPlot(show_label=False,
                   value=cars,
                   x="Horsepower",
                   y="Miles_per_Gallon",
                   color="Origin",
                   tooltip="Name",
                   title="Car Data",
                   y_title="Miles per Gallon",
                   color_legend_title="Origin of Car").style(container=False)

demo.launch()
```

<img width="404" alt="image" src="https://user-images.githubusercontent.com/41651716/206737726-4c4da5f0-dee8-4f0a-b1e1-e2b75c4638e9.png">

By [@freddyaboulton](https://github.com/freddyaboulton) in [PR 2764](https://github.com/gradio-app/gradio/pull/2764)

### Support for altair plots

The `Plot` component can now accept altair plots as values!
Simply return an altair plot from your event listener and gradio will display it in the front-end.
See the example below:

```python
import gradio as gr
import altair as alt
from vega_datasets import data

cars = data.cars()
chart = (
    alt.Chart(cars)
    .mark_point()
    .encode(
        x="Horsepower",
        y="Miles_per_Gallon",
        color="Origin",
    )
)

with gr.Blocks() as demo:
    gr.Plot(value=chart)
demo.launch()
```

<img width="1366" alt="image" src="https://user-images.githubusercontent.com/41651716/204660697-f994316f-5ca7-4e8a-93bc-eb5e0d556c91.png">

By [@freddyaboulton](https://github.com/freddyaboulton) in [PR 2741](https://github.com/gradio-app/gradio/pull/2741)

### Set the background color of a Label component

The `Label` component now accepts a `color` argument by [@freddyaboulton](https://github.com/freddyaboulton) in [PR 2736](https://github.com/gradio-app/gradio/pull/2736).
The `color` argument should either be a valid css color name or hexadecimal string.
You can update the color with `gr.Label.update`!

This lets you create Alert and Warning boxes with the `Label` component. See below:

```python
import gradio as gr
import random

def update_color(value):
    if value < 0:
        # This is bad so use red
        return "#FF0000"
    elif 0 <= value <= 20:
        # Ok but pay attention (use orange)
        return "#ff9966"
    else:
        # Nothing to worry about
        return None

def update_value():
    choice = random.choice(['good', 'bad', 'so-so'])
    color = update_color(choice)
    return gr.Label.update(value=choice, color=color)


with gr.Blocks() as demo:
    label = gr.Label(value=-10)
    demo.load(lambda: update_value(), inputs=None, outputs=[label], every=1)
demo.queue().launch()
```

![label_bg_color_update](https://user-images.githubusercontent.com/41651716/204400372-80e53857-f26f-4a38-a1ae-1acadff75e89.gif)

### Add Brazilian Portuguese translation

Add Brazilian Portuguese translation (pt-BR.json) by [@pstwh](http://github.com/pstwh) in [PR 2753](https://github.com/gradio-app/gradio/pull/2753):

<img width="951" alt="image" src="https://user-images.githubusercontent.com/1778297/206615305-4c52031e-3f7d-4df2-8805-a79894206911.png">

## Bug Fixes:

- Fixed issue where image thumbnails were not showing when an example directory was provided
  by [@abidlabs](https://github.com/abidlabs) in [PR 2745](https://github.com/gradio-app/gradio/pull/2745)
- Fixed bug loading audio input models from the hub by [@freddyaboulton](https://github.com/freddyaboulton) in [PR 2779](https://github.com/gradio-app/gradio/pull/2779).
- Fixed issue where entities were not merged when highlighted text was generated from the
  dictionary inputs [@payoto](https://github.com/payoto) in [PR 2767](https://github.com/gradio-app/gradio/pull/2767)
- Fixed bug where generating events did not finish running even if the websocket connection was closed by [@freddyaboulton](https://github.com/freddyaboulton) in [PR 2783](https://github.com/gradio-app/gradio/pull/2783).

## Documentation Changes:

No changes to highlight.

## Testing and Infrastructure Changes:

No changes to highlight.

## Breaking Changes:

No changes to highlight.

## Full Changelog:

- Images in the chatbot component are now resized if they exceed a max width by [@abidlabs](https://github.com/abidlabs) in [PR 2748](https://github.com/gradio-app/gradio/pull/2748)
- Missing parameters have been added to `gr.Blocks().load()` by [@abidlabs](https://github.com/abidlabs) in [PR 2755](https://github.com/gradio-app/gradio/pull/2755)
- Deindex share URLs from search by [@aliabd](https://github.com/aliabd) in [PR 2772](https://github.com/gradio-app/gradio/pull/2772)
- Redirect old links and fix broken ones by [@aliabd](https://github.com/aliabd) in [PR 2774](https://github.com/gradio-app/gradio/pull/2774)

## Contributors Shoutout:

No changes to highlight.

# Version 3.12.0

## New Features:

### The `Chatbot` component now supports a subset of Markdown (including bold, italics, code, images)

You can now pass in some Markdown to the Chatbot component and it will show up,
meaning that you can pass in images as well! by [@abidlabs](https://github.com/abidlabs) in [PR 2731](https://github.com/gradio-app/gradio/pull/2731)

Here's a simple example that references a local image `lion.jpg` that is in the same
folder as the Python script:

```py
import gradio as gr

with gr.Blocks() as demo:
    gr.Chatbot([("hi", "hello **abubakar**"), ("![](/file=lion.jpg)", "cool pic")])

demo.launch()
```

![Alt text](https://user-images.githubusercontent.com/1778297/204357455-5c1a4002-eee7-479d-9a1e-ba2c12522723.png)

To see a more realistic example, see the new demo `/demo/chatbot_multimodal/run.py`.

### Latex support

Added mathtext (a subset of latex) support to gr.Markdown. Added by [@kashif](https://github.com/kashif) and [@aliabid94](https://github.com/aliabid94) in [PR 2696](https://github.com/gradio-app/gradio/pull/2696).

Example of how it can be used:

```python
gr.Markdown(
    r"""
    # Hello World! $\frac{\sqrt{x + y}}{4}$ is today's lesson.
    """)
```

### Update Accordion properties from the backend

You can now update the Accordion `label` and `open` status with `gr.Accordion.update` by [@freddyaboulton](https://github.com/freddyaboulton) in [PR 2690](https://github.com/gradio-app/gradio/pull/2690)

```python
import gradio as gr

with gr.Blocks() as demo:
    with gr.Accordion(label="Open for greeting", open=False) as accordion:
        gr.Textbox("Hello!")
    open_btn = gr.Button(value="Open Accordion")
    close_btn = gr.Button(value="Close Accordion")
    open_btn.click(
        lambda: gr.Accordion.update(open=True, label="Open Accordion"),
        inputs=None,
        outputs=[accordion],
    )
    close_btn.click(
        lambda: gr.Accordion.update(open=False, label="Closed Accordion"),
        inputs=None,
        outputs=[accordion],
    )
demo.launch()
```

![update_accordion](https://user-images.githubusercontent.com/41651716/203164176-b102eae3-babe-4986-ae30-3ab4f400cedc.gif)

## Bug Fixes:

- Fixed bug where requests timeout is missing from utils.version_check() by [@yujiehecs](https://github.com/yujiehecs) in [PR 2729](https://github.com/gradio-app/gradio/pull/2729)
- Fixed bug where so that the `File` component can properly preprocess files to "binary" byte-string format by [CoffeeVampir3](https://github.com/CoffeeVampir3) in [PR 2727](https://github.com/gradio-app/gradio/pull/2727)
- Fixed bug to ensure that filenames are less than 200 characters even for non-English languages by [@SkyTNT](https://github.com/SkyTNT) in [PR 2685](https://github.com/gradio-app/gradio/pull/2685)

## Documentation Changes:

- Performance improvements to docs on mobile by [@aliabd](https://github.com/aliabd) in [PR 2730](https://github.com/gradio-app/gradio/pull/2730)

## Testing and Infrastructure Changes:

No changes to highlight.

## Breaking Changes:

No changes to highlight.

## Full Changelog:

- Make try examples button more prominent by [@aliabd](https://github.com/aliabd) in [PR 2705](https://github.com/gradio-app/gradio/pull/2705)
- Fix id clashes in docs by [@aliabd](https://github.com/aliabd) in [PR 2713](https://github.com/gradio-app/gradio/pull/2713)
- Fix typos in guide docs by [@andridns](https://github.com/andridns) in [PR 2722](https://github.com/gradio-app/gradio/pull/2722)
- Add option to `include_audio` in Video component. When `True`, for `source="webcam"` this will record audio and video, for `source="upload"` this will retain the audio in an uploaded video by [@mandargogate](https://github.com/MandarGogate) in [PR 2721](https://github.com/gradio-app/gradio/pull/2721)

## Contributors Shoutout:

- [@andridns](https://github.com/andridns) made their first contribution in [PR 2722](https://github.com/gradio-app/gradio/pull/2722)!

# Version 3.11.0

## New Features:

### Upload Button

There is now a new component called the `UploadButton` which is a file upload component but in button form! You can also specify what file types it should accept in the form of a list (ex: `image`, `video`, `audio`, `text`, or generic `file`). Added by [@dawoodkhan82](https://github.com/dawoodkhan82) in [PR 2591](https://github.com/gradio-app/gradio/pull/2591).

Example of how it can be used:

```python
import gradio as gr

def upload_file(files):
    file_paths = [file.name for file in files]
    return file_paths

with gr.Blocks() as demo:
    file_output = gr.File()
    upload_button = gr.UploadButton("Click to Upload a File", file_types=["image", "video"], file_count="multiple")
    upload_button.upload(upload_file, upload_button, file_output)

demo.launch()
```

### Revamped API documentation page

New API Docs page with in-browser playground and updated aesthetics. [@gary149](https://github.com/gary149) in [PR 2652](https://github.com/gradio-app/gradio/pull/2652)

### Revamped Login page

Previously our login page had its own CSS, had no dark mode, and had an ugly json message on the wrong credentials. Made the page more aesthetically consistent, added dark mode support, and a nicer error message. [@aliabid94](https://github.com/aliabid94) in [PR 2684](https://github.com/gradio-app/gradio/pull/2684)

### Accessing the Requests Object Directly

You can now access the Request object directly in your Python function by [@abidlabs](https://github.com/abidlabs) in [PR 2641](https://github.com/gradio-app/gradio/pull/2641). This means that you can access request headers, the client IP address, and so on. In order to use it, add a parameter to your function and set its type hint to be `gr.Request`. Here's a simple example:

```py
import gradio as gr

def echo(name, request: gr.Request):
    if request:
        print("Request headers dictionary:", request.headers)
        print("IP address:", request.client.host)
    return name

io = gr.Interface(echo, "textbox", "textbox").launch()
```

## Bug Fixes:

- Fixed bug that limited files from being sent over websockets to 16MB. The new limit
  is now 1GB by [@abidlabs](https://github.com/abidlabs) in [PR 2709](https://github.com/gradio-app/gradio/pull/2709)

## Documentation Changes:

- Updated documentation for embedding Gradio demos on Spaces as web components by
  [@julien-c](https://github.com/julien-c) in [PR 2698](https://github.com/gradio-app/gradio/pull/2698)
- Updated IFrames in Guides to use the host URL instead of the Space name to be consistent with the new method for embedding Spaces, by
  [@julien-c](https://github.com/julien-c) in [PR 2692](https://github.com/gradio-app/gradio/pull/2692)
- Colab buttons on every demo in the website! Just click open in colab, and run the demo there.

https://user-images.githubusercontent.com/9021060/202878400-cb16ed47-f4dd-4cb0-b2f0-102a9ff64135.mov

## Testing and Infrastructure Changes:

No changes to highlight.

## Breaking Changes:

No changes to highlight.

## Full Changelog:

- Better warnings and error messages for `gr.Interface.load()` by [@abidlabs](https://github.com/abidlabs) in [PR 2694](https://github.com/gradio-app/gradio/pull/2694)
- Add open in colab buttons to demos in docs and /demos by [@aliabd](https://github.com/aliabd) in [PR 2608](https://github.com/gradio-app/gradio/pull/2608)
- Apply different formatting for the types in component docstrings by [@aliabd](https://github.com/aliabd) in [PR 2707](https://github.com/gradio-app/gradio/pull/2707)

## Contributors Shoutout:

No changes to highlight.

# Version 3.10.1

## New Features:

No changes to highlight.

## Bug Fixes:

- Passes kwargs into `gr.Interface.load()` by [@abidlabs](https://github.com/abidlabs) in [PR 2669](https://github.com/gradio-app/gradio/pull/2669)

## Documentation Changes:

No changes to highlight.

## Testing and Infrastructure Changes:

No changes to highlight.

## Breaking Changes:

No changes to highlight.

## Full Changelog:

- Clean up printed statements in Embedded Colab Mode by [@aliabid94](https://github.com/aliabid94) in [PR 2612](https://github.com/gradio-app/gradio/pull/2612)

## Contributors Shoutout:

No changes to highlight.

# Version 3.10.0

- Add support for `'password'` and `'email'` types to `Textbox`. [@pngwn](https://github.com/pngwn) in [PR 2653](https://github.com/gradio-app/gradio/pull/2653)
- `gr.Textbox` component will now raise an exception if `type` is not "text", "email", or "password" [@pngwn](https://github.com/pngwn) in [PR 2653](https://github.com/gradio-app/gradio/pull/2653). This will cause demos using the deprecated `gr.Textbox(type="number")` to raise an exception.

## Bug Fixes:

- Updated the minimum FastApi used in tests to version 0.87 by [@freddyaboulton](https://github.com/freddyaboulton) in [PR 2647](https://github.com/gradio-app/gradio/pull/2647)
- Fixed bug where interfaces with examples could not be loaded with `gr.Interface.load` by [@freddyaboulton](https://github.com/freddyaboulton) [PR 2640](https://github.com/gradio-app/gradio/pull/2640)
- Fixed bug where the `interactive` property of a component could not be updated by [@freddyaboulton](https://github.com/freddyaboulton) in [PR 2639](https://github.com/gradio-app/gradio/pull/2639)
- Fixed bug where some URLs were not being recognized as valid URLs and thus were not
  loading correctly in various components by [@abidlabs](https://github.com/abidlabs) in [PR 2659](https://github.com/gradio-app/gradio/pull/2659)

## Documentation Changes:

- Fix some typos in the embedded demo names in "05_using_blocks_like_functions.md" by [@freddyaboulton](https://github.com/freddyaboulton) in [PR 2656](https://github.com/gradio-app/gradio/pull/2656)

## Testing and Infrastructure Changes:

No changes to highlight.

## Breaking Changes:

No changes to highlight.

## Full Changelog:

- Add support for `'password'` and `'email'` types to `Textbox`. [@pngwn](https://github.com/pngwn) in [PR 2653](https://github.com/gradio-app/gradio/pull/2653)

## Contributors Shoutout:

No changes to highlight.

# Version 3.9.1

## New Features:

No changes to highlight.

## Bug Fixes:

- Only set a min height on md and html when loading by [@pngwn](https://github.com/pngwn) in [PR 2623](https://github.com/gradio-app/gradio/pull/2623)

## Documentation Changes:

- See docs for the latest gradio commit to main as well the latest pip release:

![main-vs-pip](https://user-images.githubusercontent.com/9021060/199607887-aab1ae4e-a070-4527-966d-024397abe15b.gif)

- Modified the "Connecting To a Database Guide" to use `pd.read_sql` as opposed to low-level postgres connector by [@freddyaboulton](https://github.com/freddyaboulton) in [PR 2604](https://github.com/gradio-app/gradio/pull/2604)

## Testing and Infrastructure Changes:

No changes to highlight.

## Breaking Changes:

No changes to highlight.

## Full Changelog:

- Dropdown for seeing docs as latest or main by [@aliabd](https://github.com/aliabd) in [PR 2544](https://github.com/gradio-app/gradio/pull/2544)
- Allow `gr.Templates` to accept parameters to override the defaults by [@abidlabs](https://github.com/abidlabs) in [PR 2600](https://github.com/gradio-app/gradio/pull/2600)
- Components now throw a `ValueError()` if constructed with invalid parameters for `type` or `source` (for components that take those parameters) in [PR 2610](https://github.com/gradio-app/gradio/pull/2610)
- Allow auth with using queue by [@GLGDLY](https://github.com/GLGDLY) in [PR 2611](https://github.com/gradio-app/gradio/pull/2611)

## Contributors Shoutout:

No changes to highlight.

# Version 3.9

## New Features:

- Gradio is now embedded directly in colab without requiring the share link by [@aliabid94](https://github.com/aliabid94) in [PR 2455](https://github.com/gradio-app/gradio/pull/2455)

### Calling functions by api_name in loaded apps

When you load an upstream app with `gr.Blocks.load`, you can now specify which fn
to call with the `api_name` parameter.

```python
import gradio as gr
english_translator = gr.Blocks.load(name="spaces/gradio/english-translator")
german = english_translator("My name is Freddy", api_name='translate-to-german')
```

The `api_name` parameter will take precendence over the `fn_index` parameter.

## Bug Fixes:

- Fixed bug where None could not be used for File,Model3D, and Audio examples by [@freddyaboulton](https://github.com/freddyaboulton) in [PR 2588](https://github.com/gradio-app/gradio/pull/2588)
- Fixed links in Plotly map guide + demo by [@dawoodkhan82](https://github.com/dawoodkhan82) in [PR 2578](https://github.com/gradio-app/gradio/pull/2578)
- `gr.Blocks.load()` now correctly loads example files from Spaces [@abidlabs](https://github.com/abidlabs) in [PR 2594](https://github.com/gradio-app/gradio/pull/2594)
- Fixed bug when image clear started upload dialog [@mezotaken](https://github.com/mezotaken) in [PR 2577](https://github.com/gradio-app/gradio/pull/2577)

## Documentation Changes:

- Added a Guide on how to configure the queue for maximum performance by [@abidlabs](https://github.com/abidlabs) in [PR 2558](https://github.com/gradio-app/gradio/pull/2558)

## Testing and Infrastructure Changes:

No changes to highlight.

## Breaking Changes:

No changes to highlight.

## Full Changelog:

- Add `api_name` to `Blocks.__call__` by [@freddyaboulton](https://github.com/freddyaboulton) in [PR 2593](https://github.com/gradio-app/gradio/pull/2593)
- Update queue with using deque & update requirements by [@GLGDLY](https://github.com/GLGDLY) in [PR 2428](https://github.com/gradio-app/gradio/pull/2428)

## Contributors Shoutout:

No changes to highlight.

# Version 3.8.2

## Bug Fixes:

- Ensure gradio apps embedded via spaces use the correct endpoint for predictions. [@pngwn](https://github.com/pngwn) in [PR 2567](https://github.com/gradio-app/gradio/pull/2567)
- Ensure gradio apps embedded via spaces use the correct websocket protocol. [@pngwn](https://github.com/pngwn) in [PR 2571](https://github.com/gradio-app/gradio/pull/2571)

## New Features:

### Running Events Continuously

Gradio now supports the ability to run an event continuously on a fixed schedule. To use this feature,
pass `every=# of seconds` to the event definition. This will run the event every given number of seconds!

This can be used to:

- Create live visualizations that show the most up to date data
- Refresh the state of the frontend automatically in response to changes in the backend

Here is an example of a live plot that refreshes every half second:

```python
import math
import gradio as gr
import plotly.express as px
import numpy as np


plot_end = 2 * math.pi


def get_plot(period=1):
    global plot_end
    x = np.arange(plot_end - 2 * math.pi, plot_end, 0.02)
    y = np.sin(2*math.pi*period * x)
    fig = px.line(x=x, y=y)
    plot_end += 2 * math.pi
    return fig


with gr.Blocks() as demo:
    with gr.Row():
        with gr.Column():
            gr.Markdown("Change the value of the slider to automatically update the plot")
            period = gr.Slider(label="Period of plot", value=1, minimum=0, maximum=10, step=1)
            plot = gr.Plot(label="Plot (updates every half second)")

    dep = demo.load(get_plot, None, plot, every=0.5)
    period.change(get_plot, period, plot, every=0.5, cancels=[dep])

demo.queue().launch()
```

![live_demo](https://user-images.githubusercontent.com/41651716/198357377-633ce460-4e31-47bd-8202-1440cdd6fe19.gif)

## Bug Fixes:

No changes to highlight.

## Documentation Changes:

- Explained how to set up `queue` and `auth` when working with reload mode by by [@freddyaboulton](https://github.com/freddyaboulton) in [PR 3089](https://github.com/gradio-app/gradio/pull/3089)

## Testing and Infrastructure Changes:

No changes to highlight.

## Breaking Changes:

No changes to highlight.

## Full Changelog:

- Allows loading private Spaces by passing an an `api_key` to `gr.Interface.load()`
  by [@abidlabs](https://github.com/abidlabs) in [PR 2568](https://github.com/gradio-app/gradio/pull/2568)

## Contributors Shoutout:

No changes to highlight.

# Version 3.8

## New Features:

- Allows event listeners to accept a single dictionary as its argument, where the keys are the components and the values are the component values. This is set by passing the input components in the event listener as a set instead of a list. [@aliabid94](https://github.com/aliabid94) in [PR 2550](https://github.com/gradio-app/gradio/pull/2550)

## Bug Fixes:

- Fix whitespace issue when using plotly. [@dawoodkhan82](https://github.com/dawoodkhan82) in [PR 2548](https://github.com/gradio-app/gradio/pull/2548)
- Apply appropriate alt text to all gallery images. [@camenduru](https://github.com/camenduru) in [PR 2358](https://github.com/gradio-app/gradio/pull/2538)
- Removed erroneous tkinter import in gradio.blocks by [@freddyaboulton](https://github.com/freddyaboulton) in [PR 2555](https://github.com/gradio-app/gradio/pull/2555)

## Documentation Changes:

No changes to highlight.

## Testing and Infrastructure Changes:

No changes to highlight.

## Breaking Changes:

No changes to highlight.

## Full Changelog:

- Added the `every` keyword to event listeners that runs events on a fixed schedule by [@freddyaboulton](https://github.com/freddyaboulton) in [PR 2512](https://github.com/gradio-app/gradio/pull/2512)
- Fix whitespace issue when using plotly. [@dawoodkhan82](https://github.com/dawoodkhan82) in [PR 2548](https://github.com/gradio-app/gradio/pull/2548)
- Apply appropriate alt text to all gallery images. [@camenduru](https://github.com/camenduru) in [PR 2358](https://github.com/gradio-app/gradio/pull/2538)

## Contributors Shoutout:

No changes to highlight.

# Version 3.7

## New Features:

### Batched Functions

Gradio now supports the ability to pass _batched_ functions. Batched functions are just
functions which take in a list of inputs and return a list of predictions.

For example, here is a batched function that takes in two lists of inputs (a list of
words and a list of ints), and returns a list of trimmed words as output:

```py
import time

def trim_words(words, lens):
    trimmed_words = []
    time.sleep(5)
    for w, l in zip(words, lens):
        trimmed_words.append(w[:l])
    return [trimmed_words]
```

The advantage of using batched functions is that if you enable queuing, the Gradio
server can automatically _batch_ incoming requests and process them in parallel,
potentially speeding up your demo. Here's what the Gradio code looks like (notice
the `batch=True` and `max_batch_size=16` -- both of these parameters can be passed
into event triggers or into the `Interface` class)

```py
import gradio as gr

with gr.Blocks() as demo:
    with gr.Row():
        word = gr.Textbox(label="word", value="abc")
        leng = gr.Number(label="leng", precision=0, value=1)
        output = gr.Textbox(label="Output")
    with gr.Row():
        run = gr.Button()

    event = run.click(trim_words, [word, leng], output, batch=True, max_batch_size=16)

demo.queue()
demo.launch()
```

In the example above, 16 requests could be processed in parallel (for a total inference
time of 5 seconds), instead of each request being processed separately (for a total
inference time of 80 seconds).

### Upload Event

`Video`, `Audio`, `Image`, and `File` components now support a `upload()` event that is triggered when a user uploads a file into any of these components.

Example usage:

```py
import gradio as gr

with gr.Blocks() as demo:
    with gr.Row():
        input_video = gr.Video()
        output_video = gr.Video()

     # Clears the output video when an input video is uploaded
    input_video.upload(lambda : None, None, output_video)
```

## Bug Fixes:

- Fixes issue where plotly animations, interactivity, titles, legends, were not working properly. [@dawoodkhan82](https://github.com/dawoodkhan82) in [PR 2486](https://github.com/gradio-app/gradio/pull/2486)
- Prevent requests to the `/api` endpoint from skipping the queue if the queue is enabled for that event by [@freddyaboulton](https://github.com/freddyaboulton) in [PR 2493](https://github.com/gradio-app/gradio/pull/2493)
- Fixes a bug with `cancels` in event triggers so that it works properly if multiple
  Blocks are rendered by [@abidlabs](https://github.com/abidlabs) in [PR 2530](https://github.com/gradio-app/gradio/pull/2530)
- Prevent invalid targets of events from crashing the whole application. [@pngwn](https://github.com/pngwn) in [PR 2534](https://github.com/gradio-app/gradio/pull/2534)
- Properly dequeue cancelled events when multiple apps are rendered by [@freddyaboulton](https://github.com/freddyaboulton) in [PR 2540](https://github.com/gradio-app/gradio/pull/2540)

## Documentation Changes:

- Added an example interactive dashboard to the "Tabular & Plots" section of the Demos page by [@freddyaboulton](https://github.com/freddyaboulton) in [PR 2508](https://github.com/gradio-app/gradio/pull/2508)

## Testing and Infrastructure Changes:

No changes to highlight.

## Breaking Changes:

No changes to highlight.

## Full Changelog:

- Fixes the error message if a user builds Gradio locally and tries to use `share=True` by [@abidlabs](https://github.com/abidlabs) in [PR 2502](https://github.com/gradio-app/gradio/pull/2502)
- Allows the render() function to return self by [@Raul9595](https://github.com/Raul9595) in [PR 2514](https://github.com/gradio-app/gradio/pull/2514)
- Fixes issue where plotly animations, interactivity, titles, legends, were not working properly. [@dawoodkhan82](https://github.com/dawoodkhan82) in [PR 2486](https://github.com/gradio-app/gradio/pull/2486)
- Gradio now supports batched functions by [@abidlabs](https://github.com/abidlabs) in [PR 2218](https://github.com/gradio-app/gradio/pull/2218)
- Add `upload` event for `Video`, `Audio`, `Image`, and `File` components [@dawoodkhan82](https://github.com/dawoodkhan82) in [PR 2448](https://github.com/gradio-app/gradio/pull/2456)
- Changes websocket path for Spaces as it is no longer necessary to have a different URL for websocket connections on Spaces by [@abidlabs](https://github.com/abidlabs) in [PR 2528](https://github.com/gradio-app/gradio/pull/2528)
- Clearer error message when events are defined outside of a Blocks scope, and a warning if you
  try to use `Series` or `Parallel` with `Blocks` by [@abidlabs](https://github.com/abidlabs) in [PR 2543](https://github.com/gradio-app/gradio/pull/2543)
- Adds support for audio samples that are in `float64`, `float16`, or `uint16` formats by [@abidlabs](https://github.com/abidlabs) in [PR 2545](https://github.com/gradio-app/gradio/pull/2545)

## Contributors Shoutout:

No changes to highlight.

# Version 3.6

## New Features:

### Cancelling Running Events

Running events can be cancelled when other events are triggered! To test this feature, pass the `cancels` parameter to the event listener.
For this feature to work, the queue must be enabled.

![cancel_on_change_rl](https://user-images.githubusercontent.com/41651716/195952623-61a606bd-e82b-4e1a-802e-223154cb8727.gif)

Code:

```python
import time
import gradio as gr

def fake_diffusion(steps):
    for i in range(steps):
        time.sleep(1)
        yield str(i)

def long_prediction(*args, **kwargs):
    time.sleep(10)
    return 42


with gr.Blocks() as demo:
    with gr.Row():
        with gr.Column():
            n = gr.Slider(1, 10, value=9, step=1, label="Number Steps")
            run = gr.Button()
            output = gr.Textbox(label="Iterative Output")
            stop = gr.Button(value="Stop Iterating")
        with gr.Column():
            prediction = gr.Number(label="Expensive Calculation")
            run_pred = gr.Button(value="Run Expensive Calculation")
        with gr.Column():
            cancel_on_change = gr.Textbox(label="Cancel Iteration and Expensive Calculation on Change")

    click_event = run.click(fake_diffusion, n, output)
    stop.click(fn=None, inputs=None, outputs=None, cancels=[click_event])
    pred_event = run_pred.click(fn=long_prediction, inputs=None, outputs=prediction)

    cancel_on_change.change(None, None, None, cancels=[click_event, pred_event])


demo.queue(concurrency_count=1, max_size=20).launch()
```

For interfaces, a stop button will be added automatically if the function uses a `yield` statement.

```python
import gradio as gr
import time

def iteration(steps):
    for i in range(steps):
       time.sleep(0.5)
       yield i

gr.Interface(iteration,
             inputs=gr.Slider(minimum=1, maximum=10, step=1, value=5),
             outputs=gr.Number()).queue().launch()
```

![stop_interface_rl](https://user-images.githubusercontent.com/41651716/195952883-e7ca4235-aae3-4852-8f28-96d01d0c5822.gif)

## Bug Fixes:

- Add loading status tracker UI to HTML and Markdown components. [@pngwn](https://github.com/pngwn) in [PR 2474](https://github.com/gradio-app/gradio/pull/2474)
- Fixed videos being mirrored in the front-end if source is not webcam by [@freddyaboulton](https://github.com/freddyaboulton) in [PR 2475](https://github.com/gradio-app/gradio/pull/2475)
- Add clear button for timeseries component [@dawoodkhan82](https://github.com/dawoodkhan82) in [PR 2487](https://github.com/gradio-app/gradio/pull/2487)
- Removes special characters from temporary filenames so that the files can be served by components [@abidlabs](https://github.com/abidlabs) in [PR 2480](https://github.com/gradio-app/gradio/pull/2480)
- Fixed infinite reload loop when mounting gradio as a sub application by [@freddyaboulton](https://github.com/freddyaboulton) in [PR 2477](https://github.com/gradio-app/gradio/pull/2477)

## Documentation Changes:

- Adds a demo to show how a sound alert can be played upon completion of a prediction by [@abidlabs](https://github.com/abidlabs) in [PR 2478](https://github.com/gradio-app/gradio/pull/2478)

## Testing and Infrastructure Changes:

No changes to highlight.

## Breaking Changes:

No changes to highlight.

## Full Changelog:

- Enable running events to be cancelled from other events by [@freddyaboulton](https://github.com/freddyaboulton) in [PR 2433](https://github.com/gradio-app/gradio/pull/2433)
- Small fix for version check before reuploading demos by [@aliabd](https://github.com/aliabd) in [PR 2469](https://github.com/gradio-app/gradio/pull/2469)
- Add loading status tracker UI to HTML and Markdown components. [@pngwn](https://github.com/pngwn) in [PR 2400](https://github.com/gradio-app/gradio/pull/2474)
- Add clear button for timeseries component [@dawoodkhan82](https://github.com/dawoodkhan82) in [PR 2487](https://github.com/gradio-app/gradio/pull/2487)

## Contributors Shoutout:

No changes to highlight.

# Version 3.5

## Bug Fixes:

- Ensure that Gradio does not take control of the HTML page title when embedding a gradio app as a web component, this behaviour flipped by adding `control_page_title="true"` to the webcomponent. [@pngwn](https://github.com/pngwn) in [PR 2400](https://github.com/gradio-app/gradio/pull/2400)
- Decreased latency in iterative-output demos by making the iteration asynchronous [@freddyaboulton](https://github.com/freddyaboulton) in [PR 2409](https://github.com/gradio-app/gradio/pull/2409)
- Fixed queue getting stuck under very high load by [@freddyaboulton](https://github.com/freddyaboulton) in [PR 2374](https://github.com/gradio-app/gradio/pull/2374)
- Ensure that components always behave as if `interactive=True` were set when the following conditions are true:

  - no default value is provided,
  - they are not set as the input or output of an event,
  - `interactive` kwarg is not set.

  [@pngwn](https://github.com/pngwn) in [PR 2459](https://github.com/gradio-app/gradio/pull/2459)

## New Features:

- When an `Image` component is set to `source="upload"`, it is now possible to drag and drop and image to replace a previously uploaded image by [@pngwn](https://github.com/pngwn) in [PR 1711](https://github.com/gradio-app/gradio/issues/1711)
- The `gr.Dataset` component now accepts `HTML` and `Markdown` components by [@abidlabs](https://github.com/abidlabs) in [PR 2437](https://github.com/gradio-app/gradio/pull/2437)

## Documentation Changes:

- Improved documentation for the `gr.Dataset` component by [@abidlabs](https://github.com/abidlabs) in [PR 2437](https://github.com/gradio-app/gradio/pull/2437)

## Testing and Infrastructure Changes:

No changes to highlight.

## Breaking Changes:

- The `Carousel` component is officially deprecated. Since gradio 3.0, code containing the `Carousel` component would throw warnings. As of the next release, the `Carousel` component will raise an exception.

## Full Changelog:

- Speeds up Gallery component by using temporary files instead of base64 representation in the front-end by [@proxyphi](https://github.com/proxyphi), [@pngwn](https://github.com/pngwn), and [@abidlabs](https://github.com/abidlabs) in [PR 2265](https://github.com/gradio-app/gradio/pull/2265)
- Fixed some embedded demos in the guides by not loading the gradio web component in some guides by [@freddyaboulton](https://github.com/freddyaboulton) in [PR 2403](https://github.com/gradio-app/gradio/pull/2403)
- When an `Image` component is set to `source="upload"`, it is now possible to drag and drop and image to replace a previously uploaded image by [@pngwn](https://github.com/pngwn) in [PR 2400](https://github.com/gradio-app/gradio/pull/2410)
- Improve documentation of the `Blocks.load()` event by [@abidlabs](https://github.com/abidlabs) in [PR 2413](https://github.com/gradio-app/gradio/pull/2413)
- Decreased latency in iterative-output demos by making the iteration asynchronous [@freddyaboulton](https://github.com/freddyaboulton) in [PR 2409](https://github.com/gradio-app/gradio/pull/2409)
- Updated share link message to reference new Spaces Hardware [@abidlabs](https://github.com/abidlabs) in [PR 2423](https://github.com/gradio-app/gradio/pull/2423)
- Automatically restart spaces if they're down by [@aliabd](https://github.com/aliabd) in [PR 2405](https://github.com/gradio-app/gradio/pull/2405)
- Carousel component is now deprecated by [@abidlabs](https://github.com/abidlabs) in [PR 2434](https://github.com/gradio-app/gradio/pull/2434)
- Build Gradio from source in ui tests by by [@freddyaboulton](https://github.com/freddyaboulton) in [PR 2440](https://github.com/gradio-app/gradio/pull/2440)
- Change "return ValueError" to "raise ValueError" by [@vzakharov](https://github.com/vzakharov) in [PR 2445](https://github.com/gradio-app/gradio/pull/2445)
- Add guide on creating a map demo using the `gr.Plot()` component [@dawoodkhan82](https://github.com/dawoodkhan82) in [PR 2402](https://github.com/gradio-app/gradio/pull/2402)
- Add blur event for `Textbox` and `Number` components [@dawoodkhan82](https://github.com/dawoodkhan82) in [PR 2448](https://github.com/gradio-app/gradio/pull/2448)
- Stops a gradio launch from hogging a port even after it's been killed [@aliabid94](https://github.com/aliabid94) in [PR 2453](https://github.com/gradio-app/gradio/pull/2453)
- Fix embedded interfaces on touch screen devices by [@aliabd](https://github.com/aliabd) in [PR 2457](https://github.com/gradio-app/gradio/pull/2457)
- Upload all demos to spaces by [@aliabd](https://github.com/aliabd) in [PR 2281](https://github.com/gradio-app/gradio/pull/2281)

## Contributors Shoutout:

No changes to highlight.

# Version 3.4.1

## New Features:

### 1. See Past and Upcoming Changes in the Release History 👀

You can now see gradio's release history directly on the website, and also keep track of upcoming changes. Just go [here](https://gradio.app/changelog/).

![release-history](https://user-images.githubusercontent.com/9021060/193145458-3de699f7-7620-45de-aa73-a1c1b9b96257.gif)

## Bug Fixes:

1. Fix typo in guide image path by [@freddyaboulton](https://github.com/freddyaboulton) in [PR 2357](https://github.com/gradio-app/gradio/pull/2357)
2. Raise error if Blocks has duplicate component with same IDs by [@abidlabs](https://github.com/abidlabs) in [PR 2359](https://github.com/gradio-app/gradio/pull/2359)
3. Catch the permission exception on the audio component by [@Ian-GL](https://github.com/Ian-GL) in [PR 2330](https://github.com/gradio-app/gradio/pull/2330)
4. Fix image_classifier_interface_load demo by [@freddyaboulton](https://github.com/freddyaboulton) in [PR 2365](https://github.com/gradio-app/gradio/pull/2365)
5. Fix combining adjacent components without gaps by introducing `gr.Row(variant="compact")` by [@aliabid94](https://github.com/aliabid94) in [PR 2291](https://github.com/gradio-app/gradio/pull/2291) This comes with deprecation of the following arguments for `Component.style`: `round`, `margin`, `border`.
6. Fix audio streaming, which was previously choppy in [PR 2351](https://github.com/gradio-app/gradio/pull/2351). Big thanks to [@yannickfunk](https://github.com/yannickfunk) for the proposed solution.
7. Fix bug where new typeable slider doesn't respect the minimum and maximum values [@dawoodkhan82](https://github.com/dawoodkhan82) in [PR 2380](https://github.com/gradio-app/gradio/pull/2380)

## Documentation Changes:

1. New Guide: Connecting to a Database 🗄️

   A new guide by [@freddyaboulton](https://github.com/freddyaboulton) that explains how you can use Gradio to connect your app to a database. Read more [here](https://gradio.app/connecting_to_a_database/).

2. New Guide: Running Background Tasks 🥷

   A new guide by [@freddyaboulton](https://github.com/freddyaboulton) that explains how you can run background tasks from your gradio app. Read more [here](https://gradio.app/running_background_tasks/).

3. Small fixes to docs for `Image` component by [@abidlabs](https://github.com/abidlabs) in [PR 2372](https://github.com/gradio-app/gradio/pull/2372)

## Testing and Infrastructure Changes:

No changes to highlight.

## Breaking Changes:

No changes to highlight.

## Full Changelog:

- Create a guide on how to connect an app to a database hosted on the cloud by [@freddyaboulton](https://github.com/freddyaboulton) in [PR 2341](https://github.com/gradio-app/gradio/pull/2341)
- Removes `analytics` dependency by [@abidlabs](https://github.com/abidlabs) in [PR 2347](https://github.com/gradio-app/gradio/pull/2347)
- Add guide on launching background tasks from your app by [@freddyaboulton](https://github.com/freddyaboulton) in [PR 2350](https://github.com/gradio-app/gradio/pull/2350)
- Fix typo in guide image path by [@freddyaboulton](https://github.com/freddyaboulton) in [PR 2357](https://github.com/gradio-app/gradio/pull/2357)
- Raise error if Blocks has duplicate component with same IDs by [@abidlabs](https://github.com/abidlabs) in [PR 2359](https://github.com/gradio-app/gradio/pull/2359)
- Hotfix: fix version back to 3.4 by [@abidlabs](https://github.com/abidlabs) in [PR 2361](https://github.com/gradio-app/gradio/pull/2361)
- Change version.txt to 3.4 instead of 3.4.0 by [@aliabd](https://github.com/aliabd) in [PR 2363](https://github.com/gradio-app/gradio/pull/2363)
- Catch the permission exception on the audio component by [@Ian-GL](https://github.com/Ian-GL) in [PR 2330](https://github.com/gradio-app/gradio/pull/2330)
- Fix image_classifier_interface_load demo by [@freddyaboulton](https://github.com/freddyaboulton) in [PR 2365](https://github.com/gradio-app/gradio/pull/2365)
- Small fixes to docs for `Image` component by [@abidlabs](https://github.com/abidlabs) in [PR 2372](https://github.com/gradio-app/gradio/pull/2372)
- Automated Release Notes by [@freddyaboulton](https://github.com/freddyaboulton) in [PR 2306](https://github.com/gradio-app/gradio/pull/2306)
- Fixed small typos in the docs [@julien-c](https://github.com/julien-c) in [PR 2373](https://github.com/gradio-app/gradio/pull/2373)
- Adds ability to disable pre/post-processing for examples [@abidlabs](https://github.com/abidlabs) in [PR 2383](https://github.com/gradio-app/gradio/pull/2383)
- Copy changelog file in website docker by [@aliabd](https://github.com/aliabd) in [PR 2384](https://github.com/gradio-app/gradio/pull/2384)
- Lets users provide a `gr.update()` dictionary even if post-processing is diabled [@abidlabs](https://github.com/abidlabs) in [PR 2385](https://github.com/gradio-app/gradio/pull/2385)
- Fix bug where errors would cause apps run in reload mode to hang forever by [@freddyaboulton](https://github.com/freddyaboulton) in [PR 2394](https://github.com/gradio-app/gradio/pull/2394)
- Fix bug where new typeable slider doesn't respect the minimum and maximum values [@dawoodkhan82](https://github.com/dawoodkhan82) in [PR 2380](https://github.com/gradio-app/gradio/pull/2380)

## Contributors Shoutout:

No changes to highlight.

# Version 3.4

## New Features:

### 1. Gallery Captions 🖼️

You can now pass captions to images in the Gallery component. To do so you need to pass a {List} of (image, {str} caption) tuples. This is optional and the component also accepts just a list of the images.

Here's an example:

```python
import gradio as gr

images_with_captions = [
    ("https://images.unsplash.com/photo-1551969014-7d2c4cddf0b6", "Cheetah by David Groves"),
    ("https://images.unsplash.com/photo-1546182990-dffeafbe841d", "Lion by Francesco"),
    ("https://images.unsplash.com/photo-1561731216-c3a4d99437d5", "Tiger by Mike Marrah")
    ]

with gr.Blocks() as demo:
    gr.Gallery(value=images_with_captions)

demo.launch()
```

<img src="https://user-images.githubusercontent.com/9021060/192399521-7360b1a9-7ce0-443e-8e94-863a230a7dbe.gif" alt="gallery_captions" width="1000"/>

### 2. Type Values into the Slider 🔢

You can now type values directly on the Slider component! Here's what it looks like:

![type-slider](https://user-images.githubusercontent.com/9021060/192399877-76b662a1-fede-4417-a932-fc15f0da7360.gif)

### 3. Better Sketching and Inpainting 🎨

We've made a lot of changes to our Image component so that it can support better sketching and inpainting.

Now supports:

- A standalone black-and-white sketch

```python
import gradio as gr
demo = gr.Interface(lambda x: x, gr.Sketchpad(), gr.Image())
demo.launch()
```

![bw](https://user-images.githubusercontent.com/9021060/192410264-b08632b5-7b2a-4f86-afb0-5760e7b474cf.gif)

- A standalone color sketch

```python
import gradio as gr
demo = gr.Interface(lambda x: x, gr.Paint(), gr.Image())
demo.launch()
```

![color-sketch](https://user-images.githubusercontent.com/9021060/192410500-3c8c3e64-a5fd-4df2-a991-f0a5cef93728.gif)

- An uploadable image with black-and-white or color sketching

```python
import gradio as gr
demo = gr.Interface(lambda x: x, gr.Image(source='upload', tool='color-sketch'), gr.Image()) # for black and white, tool = 'sketch'
demo.launch()
```

![sketch-new](https://user-images.githubusercontent.com/9021060/192402422-e53cb7b6-024e-448c-87eb-d6a35a63c476.gif)

- Webcam with black-and-white or color sketching

```python
import gradio as gr
demo = gr.Interface(lambda x: x, gr.Image(source='webcam', tool='color-sketch'), gr.Image()) # for black and white, tool = 'sketch'
demo.launch()
```

![webcam-sketch](https://user-images.githubusercontent.com/9021060/192410820-0ffaf324-776e-4e1f-9de6-0fdbbf4940fa.gif)

As well as other fixes

## Bug Fixes:

1. Fix bug where max concurrency count is not respected in queue by [@freddyaboulton](https://github.com/freddyaboulton) in [PR 2286](https://github.com/gradio-app/gradio/pull/2286)
2. fix : queue could be blocked by [@SkyTNT](https://github.com/SkyTNT) in [PR 2288](https://github.com/gradio-app/gradio/pull/2288)
3. Supports `gr.update()` in example caching by [@abidlabs](https://github.com/abidlabs) in [PR 2309](https://github.com/gradio-app/gradio/pull/2309)
4. Clipboard fix for iframes by [@abidlabs](https://github.com/abidlabs) in [PR 2321](https://github.com/gradio-app/gradio/pull/2321)
5. Fix: Dataframe column headers are reset when you add a new column by [@dawoodkhan82](https://github.com/dawoodkhan82) in [PR 2318](https://github.com/gradio-app/gradio/pull/2318)
6. Added support for URLs for Video, Audio, and Image by [@abidlabs](https://github.com/abidlabs) in [PR 2256](https://github.com/gradio-app/gradio/pull/2256)
7. Add documentation about how to create and use the Gradio FastAPI app by [@abidlabs](https://github.com/abidlabs) in [PR 2263](https://github.com/gradio-app/gradio/pull/2263)

## Documentation Changes:

1. Adding a Playground Tab to the Website by [@aliabd](https://github.com/aliabd) in [PR 1860](https://github.com/gradio-app/gradio/pull/1860)
2. Gradio for Tabular Data Science Workflows Guide by [@merveenoyan](https://github.com/merveenoyan) in [PR 2199](https://github.com/gradio-app/gradio/pull/2199)
3. Promotes `postprocess` and `preprocess` to documented parameters by [@abidlabs](https://github.com/abidlabs) in [PR 2293](https://github.com/gradio-app/gradio/pull/2293)
4. Update 2)key_features.md by [@voidxd](https://github.com/voidxd) in [PR 2326](https://github.com/gradio-app/gradio/pull/2326)
5. Add docs to blocks context postprocessing function by [@Ian-GL](https://github.com/Ian-GL) in [PR 2332](https://github.com/gradio-app/gradio/pull/2332)

## Testing and Infrastructure Changes

1. Website fixes and refactoring by [@aliabd](https://github.com/aliabd) in [PR 2280](https://github.com/gradio-app/gradio/pull/2280)
2. Don't deploy to spaces on release by [@freddyaboulton](https://github.com/freddyaboulton) in [PR 2313](https://github.com/gradio-app/gradio/pull/2313)

## Full Changelog:

- Website fixes and refactoring by [@aliabd](https://github.com/aliabd) in [PR 2280](https://github.com/gradio-app/gradio/pull/2280)
- Fix bug where max concurrency count is not respected in queue by [@freddyaboulton](https://github.com/freddyaboulton) in [PR 2286](https://github.com/gradio-app/gradio/pull/2286)
- Promotes `postprocess` and `preprocess` to documented parameters by [@abidlabs](https://github.com/abidlabs) in [PR 2293](https://github.com/gradio-app/gradio/pull/2293)
- Raise warning when trying to cache examples but not all inputs have examples by [@freddyaboulton](https://github.com/freddyaboulton) in [PR 2279](https://github.com/gradio-app/gradio/pull/2279)
- fix : queue could be blocked by [@SkyTNT](https://github.com/SkyTNT) in [PR 2288](https://github.com/gradio-app/gradio/pull/2288)
- Don't deploy to spaces on release by [@freddyaboulton](https://github.com/freddyaboulton) in [PR 2313](https://github.com/gradio-app/gradio/pull/2313)
- Supports `gr.update()` in example caching by [@abidlabs](https://github.com/abidlabs) in [PR 2309](https://github.com/gradio-app/gradio/pull/2309)
- Respect Upstream Queue when loading interfaces/blocks from Spaces by [@freddyaboulton](https://github.com/freddyaboulton) in [PR 2294](https://github.com/gradio-app/gradio/pull/2294)
- Clipboard fix for iframes by [@abidlabs](https://github.com/abidlabs) in [PR 2321](https://github.com/gradio-app/gradio/pull/2321)
- Sketching + Inpainting Capabilities to Gradio by [@abidlabs](https://github.com/abidlabs) in [PR 2144](https://github.com/gradio-app/gradio/pull/2144)
- Update 2)key_features.md by [@voidxd](https://github.com/voidxd) in [PR 2326](https://github.com/gradio-app/gradio/pull/2326)
- release 3.4b3 by [@abidlabs](https://github.com/abidlabs) in [PR 2328](https://github.com/gradio-app/gradio/pull/2328)
- Fix: Dataframe column headers are reset when you add a new column by [@dawoodkhan82](https://github.com/dawoodkhan82) in [PR 2318](https://github.com/gradio-app/gradio/pull/2318)
- Start queue when gradio is a sub application by [@freddyaboulton](https://github.com/freddyaboulton) in [PR 2319](https://github.com/gradio-app/gradio/pull/2319)
- Fix Web Tracker Script by [@aliabd](https://github.com/aliabd) in [PR 2308](https://github.com/gradio-app/gradio/pull/2308)
- Add docs to blocks context postprocessing function by [@Ian-GL](https://github.com/Ian-GL) in [PR 2332](https://github.com/gradio-app/gradio/pull/2332)
- Fix typo in iterator variable name in run_predict function by [@freddyaboulton](https://github.com/freddyaboulton) in [PR 2340](https://github.com/gradio-app/gradio/pull/2340)
- Add captions to galleries by [@aliabid94](https://github.com/aliabid94) in [PR 2284](https://github.com/gradio-app/gradio/pull/2284)
- Typeable value on gradio.Slider by [@dawoodkhan82](https://github.com/dawoodkhan82) in [PR 2329](https://github.com/gradio-app/gradio/pull/2329)

## Contributors Shoutout:

- [@SkyTNT](https://github.com/SkyTNT) made their first contribution in [PR 2288](https://github.com/gradio-app/gradio/pull/2288)
- [@voidxd](https://github.com/voidxd) made their first contribution in [PR 2326](https://github.com/gradio-app/gradio/pull/2326)

# Version 3.3

## New Features:

### 1. Iterative Outputs ⏳

You can now create an iterative output simply by having your function return a generator!

Here's (part of) an example that was used to generate the interface below it. [See full code](https://colab.research.google.com/drive/1m9bWS6B82CT7bw-m4L6AJR8za7fEK7Ov?usp=sharing).

```python
def predict(steps, seed):
    generator = torch.manual_seed(seed)
    for i in range(1,steps):
        yield pipeline(generator=generator, num_inference_steps=i)["sample"][0]
```

![example](https://user-images.githubusercontent.com/9021060/189086273-f5e7087d-71fa-4158-90a9-08e84da0421c.mp4)

### 2. Accordion Layout 🆕

This version of Gradio introduces a new layout component to Blocks: the Accordion. Wrap your elements in a neat, expandable layout that allows users to toggle them as needed.

Usage: ([Read the docs](https://gradio.app/docs/#accordion))

```python
with gr.Accordion("open up"):
# components here
```

![accordion](https://user-images.githubusercontent.com/9021060/189088465-f0ffd7f0-fc6a-42dc-9249-11c5e1e0529b.gif)

### 3. Skops Integration 📈

Our new integration with [skops](https://huggingface.co/blog/skops) allows you to load tabular classification and regression models directly from the [hub](https://huggingface.co/models).

Here's a classification example showing how quick it is to set up an interface for a [model](https://huggingface.co/scikit-learn/tabular-playground).

```python
import gradio as gr
gr.Interface.load("models/scikit-learn/tabular-playground").launch()
```

![187936493-5c90c01d-a6dd-400f-aa42-833a096156a1](https://user-images.githubusercontent.com/9021060/189090519-328fbcb4-120b-43c8-aa54-d6fccfa6b7e8.png)

## Bug Fixes:

No changes to highlight.

## Documentation Changes:

No changes to highlight.

## Testing and Infrastructure Changes:

No changes to highlight.

## Breaking Changes:

No changes to highlight.

## Full Changelog:

- safari fixes by [@pngwn](https://github.com/pngwn) in [PR 2138](https://github.com/gradio-app/gradio/pull/2138)
- Fix roundedness and form borders by [@aliabid94](https://github.com/aliabid94) in [PR 2147](https://github.com/gradio-app/gradio/pull/2147)
- Better processing of example data prior to creating dataset component by [@freddyaboulton](https://github.com/freddyaboulton) in [PR 2147](https://github.com/gradio-app/gradio/pull/2147)
- Show error on Connection drops by [@aliabid94](https://github.com/aliabid94) in [PR 2147](https://github.com/gradio-app/gradio/pull/2147)
- 3.2 release! by [@abidlabs](https://github.com/abidlabs) in [PR 2139](https://github.com/gradio-app/gradio/pull/2139)
- Fixed Named API Requests by [@abidlabs](https://github.com/abidlabs) in [PR 2151](https://github.com/gradio-app/gradio/pull/2151)
- Quick Fix: Cannot upload Model3D image after clearing it by [@dawoodkhan82](https://github.com/dawoodkhan82) in [PR 2168](https://github.com/gradio-app/gradio/pull/2168)
- Fixed misleading log when server_name is '0.0.0.0' by [@lamhoangtung](https://github.com/lamhoangtung) in [PR 2176](https://github.com/gradio-app/gradio/pull/2176)
- Keep embedded PngInfo metadata by [@cobryan05](https://github.com/cobryan05) in [PR 2170](https://github.com/gradio-app/gradio/pull/2170)
- Skops integration: Load tabular classification and regression models from the hub by [@freddyaboulton](https://github.com/freddyaboulton) in [PR 2126](https://github.com/gradio-app/gradio/pull/2126)
- Respect original filename when cached example files are downloaded by [@freddyaboulton](https://github.com/freddyaboulton) in [PR 2145](https://github.com/gradio-app/gradio/pull/2145)
- Add manual trigger to deploy to pypi by [@abidlabs](https://github.com/abidlabs) in [PR 2192](https://github.com/gradio-app/gradio/pull/2192)
- Fix bugs with gr.update by [@freddyaboulton](https://github.com/freddyaboulton) in [PR 2157](https://github.com/gradio-app/gradio/pull/2157)
- Make queue per app by [@aliabid94](https://github.com/aliabid94) in [PR 2193](https://github.com/gradio-app/gradio/pull/2193)
- Preserve Labels In Interpretation Components by [@freddyaboulton](https://github.com/freddyaboulton) in [PR 2166](https://github.com/gradio-app/gradio/pull/2166)
- Quick Fix: Multiple file download not working by [@dawoodkhan82](https://github.com/dawoodkhan82) in [PR 2169](https://github.com/gradio-app/gradio/pull/2169)
- use correct MIME type for js-script file by [@daspartho](https://github.com/daspartho) in [PR 2200](https://github.com/gradio-app/gradio/pull/2200)
- Add accordion component by [@aliabid94](https://github.com/aliabid94) in [PR 2208](https://github.com/gradio-app/gradio/pull/2208)

## Contributors Shoutout:

- [@lamhoangtung](https://github.com/lamhoangtung) made their first contribution in [PR 2176](https://github.com/gradio-app/gradio/pull/2176)
- [@cobryan05](https://github.com/cobryan05) made their first contribution in [PR 2170](https://github.com/gradio-app/gradio/pull/2170)
- [@daspartho](https://github.com/daspartho) made their first contribution in [PR 2200](https://github.com/gradio-app/gradio/pull/2200)

# Version 3.2

## New Features:

### 1. Improvements to Queuing 🥇

We've implemented a brand new queuing system based on **web sockets** instead of HTTP long polling. Among other things, this allows us to manage queue sizes better on Hugging Face Spaces. There are also additional queue-related parameters you can add:

- Now supports concurrent workers (parallelization)

```python
demo = gr.Interface(...)
demo.queue(concurrency_count=3)
demo.launch()
```

- Configure a maximum queue size

```python
demo = gr.Interface(...)
demo.queue(max_size=100)
demo.launch()
```

- If a user closes their tab / browser, they leave the queue, which means the demo will run faster for everyone else

### 2. Fixes to Examples

- Dataframe examples will render properly, and look much clearer in the UI: (thanks to PR #2125)

![Screen Shot 2022-08-30 at 8 29 58 PM](https://user-images.githubusercontent.com/9021060/187586561-d915bafb-f968-4966-b9a2-ef41119692b2.png)

- Image and Video thumbnails are cropped to look neater and more uniform: (thanks to PR #2109)

![Screen Shot 2022-08-30 at 8 32 15 PM](https://user-images.githubusercontent.com/9021060/187586890-56e1e4f0-1b84-42d9-a82f-911772c41030.png)

- Other fixes in PR #2131 and #2064 make it easier to design and use Examples

### 3. Component Fixes 🧱

- Specify the width and height of an image in its style tag (thanks to PR #2133)

```python
components.Image().style(height=260, width=300)
```

- Automatic conversion of videos so they are playable in the browser (thanks to PR #2003). Gradio will check if a video's format is playable in the browser and, if it isn't, will automatically convert it to a format that is (mp4).
- Pass in a json filepath to the Label component (thanks to PR #2083)
- Randomize the default value of a Slider (thanks to PR #1935)

![slider-random](https://user-images.githubusercontent.com/9021060/187596230-3db9697f-9f4d-42f5-9387-d77573513448.gif)

- Improvements to State in PR #2100

### 4. Ability to Randomize Input Sliders and Reload Data whenever the Page Loads

- In some cases, you want to be able to show a different set of input data to every user as they load the page app. For example, you might want to randomize the value of a "seed" `Slider` input. Or you might want to show a `Textbox` with the current date. We now supporting passing _functions_ as the default value in input components. When you pass in a function, it gets **re-evaluated** every time someone loads the demo, allowing you to reload / change data for different users.

Here's an example loading the current date time into an input Textbox:

```python
import gradio as gr
import datetime

with gr.Blocks() as demo:
    gr.Textbox(datetime.datetime.now)

demo.launch()
```

Note that we don't evaluate the function -- `datetime.datetime.now()` -- we pass in the function itself to get this behavior -- `datetime.datetime.now`

Because randomizing the initial value of `Slider` is a common use case, we've added a `randomize` keyword argument you can use to randomize its initial value:

```python
import gradio as gr
demo = gr.Interface(lambda x:x, gr.Slider(0, 10, randomize=True), "number")
demo.launch()
```

### 5. New Guide 🖊️

- [Gradio and W&B Integration](https://gradio.app/Gradio_and_Wandb_Integration/)

## Full Changelog:

- Reset components to original state by setting value to None by [@freddyaboulton](https://github.com/freddyaboulton) in [PR 2044](https://github.com/gradio-app/gradio/pull/2044)
- Cleaning up the way data is processed for components by [@abidlabs](https://github.com/abidlabs) in [PR 1967](https://github.com/gradio-app/gradio/pull/1967)
- version 3.1.8b by [@abidlabs](https://github.com/abidlabs) in [PR 2063](https://github.com/gradio-app/gradio/pull/2063)
- Wandb guide by [@AK391](https://github.com/AK391) in [PR 1898](https://github.com/gradio-app/gradio/pull/1898)
- Add a flagging callback to save json files to a hugging face dataset by [@chrisemezue](https://github.com/chrisemezue) in [PR 1821](https://github.com/gradio-app/gradio/pull/1821)
- Add data science demos to landing page by [@freddyaboulton](https://github.com/freddyaboulton) in [PR 2067](https://github.com/gradio-app/gradio/pull/2067)
- Hide time series + xgboost demos by default by [@freddyaboulton](https://github.com/freddyaboulton) in [PR 2079](https://github.com/gradio-app/gradio/pull/2079)
- Encourage people to keep trying when queue full by [@apolinario](https://github.com/apolinario) in [PR 2076](https://github.com/gradio-app/gradio/pull/2076)
- Updated our analytics on creation of Blocks/Interface by [@abidlabs](https://github.com/abidlabs) in [PR 2082](https://github.com/gradio-app/gradio/pull/2082)
- `Label` component now accepts file paths to `.json` files by [@abidlabs](https://github.com/abidlabs) in [PR 2083](https://github.com/gradio-app/gradio/pull/2083)
- Fix issues related to demos in Spaces by [@abidlabs](https://github.com/abidlabs) in [PR 2086](https://github.com/gradio-app/gradio/pull/2086)
- Fix TimeSeries examples not properly displayed in UI by [@dawoodkhan82](https://github.com/dawoodkhan82) in [PR 2064](https://github.com/gradio-app/gradio/pull/2064)
- Fix infinite requests when doing tab item select by [@freddyaboulton](https://github.com/freddyaboulton) in [PR 2070](https://github.com/gradio-app/gradio/pull/2070)
- Accept deprecated `file` route as well by [@abidlabs](https://github.com/abidlabs) in [PR 2099](https://github.com/gradio-app/gradio/pull/2099)
- Allow frontend method execution on Block.load event by [@codedealer](https://github.com/codedealer) in [PR 2108](https://github.com/gradio-app/gradio/pull/2108)
- Improvements to `State` by [@abidlabs](https://github.com/abidlabs) in [PR 2100](https://github.com/gradio-app/gradio/pull/2100)
- Catch IndexError, KeyError in video_is_playable by [@freddyaboulton](https://github.com/freddyaboulton) in [PR 2113](https://github.com/gradio-app/gradio/pull/2113)
- Fix: Download button does not respect the filepath returned by the function by [@dawoodkhan82](https://github.com/dawoodkhan82) in [PR 2073](https://github.com/gradio-app/gradio/pull/2073)
- Refactoring Layout: Adding column widths, forms, and more. by [@aliabid94](https://github.com/aliabid94) in [PR 2097](https://github.com/gradio-app/gradio/pull/2097)
- Update CONTRIBUTING.md by [@abidlabs](https://github.com/abidlabs) in [PR 2118](https://github.com/gradio-app/gradio/pull/2118)
- 2092 df ex by [@pngwn](https://github.com/pngwn) in [PR 2125](https://github.com/gradio-app/gradio/pull/2125)
- feat(samples table/gallery): Crop thumbs to square by [@ronvoluted](https://github.com/ronvoluted) in [PR 2109](https://github.com/gradio-app/gradio/pull/2109)
- Some enhancements to `gr.Examples` by [@abidlabs](https://github.com/abidlabs) in [PR 2131](https://github.com/gradio-app/gradio/pull/2131)
- Image size fix by [@aliabid94](https://github.com/aliabid94) in [PR 2133](https://github.com/gradio-app/gradio/pull/2133)

## Contributors Shoutout:

- [@chrisemezue](https://github.com/chrisemezue) made their first contribution in [PR 1821](https://github.com/gradio-app/gradio/pull/1821)
- [@apolinario](https://github.com/apolinario) made their first contribution in [PR 2076](https://github.com/gradio-app/gradio/pull/2076)
- [@codedealer](https://github.com/codedealer) made their first contribution in [PR 2108](https://github.com/gradio-app/gradio/pull/2108)

# Version 3.1

## New Features:

### 1. Embedding Demos on Any Website 💻

With PR #1444, Gradio is now distributed as a web component. This means demos can be natively embedded on websites. You'll just need to add two lines: one to load the gradio javascript, and one to link to the demos backend.

Here's a simple example that embeds the demo from a Hugging Face space:

```html
<script
  type="module"
  src="https://gradio.s3-us-west-2.amazonaws.com/3.0.18/gradio.js"
></script>
<gradio-app space="abidlabs/pytorch-image-classifier"></gradio-app>
```

But you can also embed demos that are running anywhere, you just need to link the demo to `src` instead of `space`. In fact, all the demos on the gradio website are embedded this way:

<img width="1268" alt="Screen Shot 2022-07-14 at 2 41 44 PM" src="https://user-images.githubusercontent.com/9021060/178997124-b2f05af2-c18f-4716-bf1b-cb971d012636.png">

Read more in the [Embedding Gradio Demos](https://gradio.app/embedding_gradio_demos) guide.

### 2. Reload Mode 👨‍💻

Reload mode helps developers create gradio demos faster by automatically reloading the demo whenever the code changes. It can support development on Python IDEs (VS Code, PyCharm, etc), the terminal, as well as Jupyter notebooks.

If your demo code is in a script named `app.py`, instead of running `python app.py` you can now run `gradio app.py` and that will launch the demo in reload mode:

```bash
Launching in reload mode on: http://127.0.0.1:7860 (Press CTRL+C to quit)
Watching...
WARNING: The --reload flag should not be used in production on Windows.
```

If you're working from a Jupyter or Colab Notebook, use these magic commands instead: `%load_ext gradio` when you import gradio, and `%%blocks` in the top of the cell with the demo code. Here's an example that shows how much faster the development becomes:

![Blocks](https://user-images.githubusercontent.com/9021060/178986488-ed378cc8-5141-4330-ba41-672b676863d0.gif)

### 3. Inpainting Support on `gr.Image()` 🎨

We updated the Image component to add support for inpainting demos. It works by adding `tool="sketch"` as a parameter, that passes both an image and a sketchable mask to your prediction function.

Here's an example from the [LAMA space](https://huggingface.co/spaces/akhaliq/lama):

![FXApVlFVsAALSD-](https://user-images.githubusercontent.com/9021060/178989479-549867c8-7fb0-436a-a97d-1e91c9f5e611.jpeg)

### 4. Markdown and HTML support in Dataframes 🔢

We upgraded the Dataframe component in PR #1684 to support rendering Markdown and HTML inside the cells.

This means you can build Dataframes that look like the following:

![image (8)](https://user-images.githubusercontent.com/9021060/178991233-41cb07a5-e7a3-433e-89b8-319bc78eb9c2.png)

### 5. `gr.Examples()` for Blocks 🧱

We've added the `gr.Examples` component helper to allow you to add examples to any Blocks demo. This class is a wrapper over the `gr.Dataset` component.

<img width="1271" alt="Screen Shot 2022-07-14 at 2 23 50 PM" src="https://user-images.githubusercontent.com/9021060/178992715-c8bc7550-bc3d-4ddc-9fcb-548c159cd153.png">

gr.Examples takes two required parameters:

- `examples` which takes in a nested list
- `inputs` which takes in a component or list of components

You can read more in the [Examples docs](https://gradio.app/docs/#examples) or the [Adding Examples to your Demos guide](https://gradio.app/adding_examples_to_your_app/).

### 6. Fixes to Audio Streaming

With [PR 1828](https://github.com/gradio-app/gradio/pull/1828) we now hide the status loading animation, as well as remove the echo in streaming. Check out the [stream_audio](https://github.com/gradio-app/gradio/blob/main/demo/stream_audio/run.py) demo for more or read through our [Real Time Speech Recognition](https://gradio.app/real_time_speech_recognition/) guide.

<img width="785" alt="Screen Shot 2022-07-19 at 6 02 35 PM" src="https://user-images.githubusercontent.com/9021060/179808136-9e84502c-f9ee-4f30-b5e9-1086f678fe91.png">

## Full Changelog:

- File component: list multiple files and allow for download #1446 by [@dawoodkhan82](https://github.com/dawoodkhan82) in [PR 1681](https://github.com/gradio-app/gradio/pull/1681)
- Add ColorPicker to docs by [@freddyaboulton](https://github.com/freddyaboulton) in [PR 1768](https://github.com/gradio-app/gradio/pull/1768)
- Mock out requests in TestRequest unit tests by [@freddyaboulton](https://github.com/freddyaboulton) in [PR 1794](https://github.com/gradio-app/gradio/pull/1794)
- Add requirements.txt and test_files to source dist by [@freddyaboulton](https://github.com/freddyaboulton) in [PR 1817](https://github.com/gradio-app/gradio/pull/1817)
- refactor: f-string for tunneling.py by [@nhankiet](https://github.com/nhankiet) in [PR 1819](https://github.com/gradio-app/gradio/pull/1819)
- Miscellaneous formatting improvements to website by [@aliabd](https://github.com/aliabd) in [PR 1754](https://github.com/gradio-app/gradio/pull/1754)
- `integrate()` method moved to `Blocks` by [@abidlabs](https://github.com/abidlabs) in [PR 1776](https://github.com/gradio-app/gradio/pull/1776)
- Add python-3.7 tests by [@freddyaboulton](https://github.com/freddyaboulton) in [PR 1818](https://github.com/gradio-app/gradio/pull/1818)
- Copy test dir in website dockers by [@aliabd](https://github.com/aliabd) in [PR 1827](https://github.com/gradio-app/gradio/pull/1827)
- Add info to docs on how to set default values for components by [@freddyaboulton](https://github.com/freddyaboulton) in [PR 1788](https://github.com/gradio-app/gradio/pull/1788)
- Embedding Components on Docs by [@aliabd](https://github.com/aliabd) in [PR 1726](https://github.com/gradio-app/gradio/pull/1726)
- Remove usage of deprecated gr.inputs and gr.outputs from website by [@freddyaboulton](https://github.com/freddyaboulton) in [PR 1796](https://github.com/gradio-app/gradio/pull/1796)
- Some cleanups to the docs page by [@abidlabs](https://github.com/abidlabs) in [PR 1822](https://github.com/gradio-app/gradio/pull/1822)

## Contributors Shoutout:

- [@nhankiet](https://github.com/nhankiet) made their first contribution in [PR 1819](https://github.com/gradio-app/gradio/pull/1819)

# Version 3.0

### 🔥 Gradio 3.0 is the biggest update to the library, ever.

## New Features:

### 1. Blocks 🧱

Blocks is a new, low-level API that allows you to have full control over the data flows and layout of your application. It allows you to build very complex, multi-step applications. For example, you might want to:

- Group together related demos as multiple tabs in one web app
- Change the layout of your demo instead of just having all of the inputs on the left and outputs on the right
- Have multi-step interfaces, in which the output of one model becomes the input to the next model, or have more flexible data flows in general
- Change a component's properties (for example, the choices in a Dropdown) or its visibility based on user input

Here's a simple example that creates the demo below it:

```python
import gradio as gr

def update(name):
    return f"Welcome to Gradio, {name}!"

demo = gr.Blocks()

with demo:
    gr.Markdown(
    """
    # Hello World!
    Start typing below to see the output.
    """)
    inp = gr.Textbox(placeholder="What is your name?")
    out = gr.Textbox()

    inp.change(fn=update,
               inputs=inp,
               outputs=out)

demo.launch()
```

![hello-blocks](https://user-images.githubusercontent.com/9021060/168684108-78cbd24b-e6bd-4a04-a8d9-20d535203434.gif)

Read our [Introduction to Blocks](http://gradio.app/introduction_to_blocks/) guide for more, and join the 🎈 [Gradio Blocks Party](https://huggingface.co/spaces/Gradio-Blocks/README)!

### 2. Our Revamped Design 🎨

We've upgraded our design across the entire library: from components, and layouts all the way to dark mode.

![kitchen_sink](https://user-images.githubusercontent.com/9021060/168686333-7a6e3096-3e23-4309-abf2-5cd7736e0463.gif)

### 3. A New Website 💻

We've upgraded [gradio.app](https://gradio.app) to make it cleaner, faster and easier to use. Our docs now come with components and demos embedded directly on the page. So you can quickly get up to speed with what you're looking for.

![website](https://user-images.githubusercontent.com/9021060/168687191-10d6a3bd-101f-423a-8193-48f47a5e077d.gif)

### 4. New Components: Model3D, Dataset, and More..

We've introduced a lot of new components in `3.0`, including `Model3D`, `Dataset`, `Markdown`, `Button` and `Gallery`. You can find all the components and play around with them [here](https://gradio.app/docs/#components).

![Model3d](https://user-images.githubusercontent.com/9021060/168689062-6ad77151-8cc5-467d-916c-f7c78e52ec0c.gif)

## Full Changelog:

- Gradio dash fe by [@pngwn](https://github.com/pngwn) in [PR 807](https://github.com/gradio-app/gradio/pull/807)
- Blocks components by [@FarukOzderim](https://github.com/FarukOzderim) in [PR 765](https://github.com/gradio-app/gradio/pull/765)
- Blocks components V2 by [@FarukOzderim](https://github.com/FarukOzderim) in [PR 843](https://github.com/gradio-app/gradio/pull/843)
- Blocks-Backend-Events by [@FarukOzderim](https://github.com/FarukOzderim) in [PR 844](https://github.com/gradio-app/gradio/pull/844)
- Interfaces from Blocks by [@aliabid94](https://github.com/aliabid94) in [PR 849](https://github.com/gradio-app/gradio/pull/849)
- Blocks dev by [@aliabid94](https://github.com/aliabid94) in [PR 853](https://github.com/gradio-app/gradio/pull/853)
- Started updating demos to use the new `gradio.components` syntax by [@abidlabs](https://github.com/abidlabs) in [PR 848](https://github.com/gradio-app/gradio/pull/848)
- add test infra + add browser tests to CI by [@pngwn](https://github.com/pngwn) in [PR 852](https://github.com/gradio-app/gradio/pull/852)
- 854 textbox by [@pngwn](https://github.com/pngwn) in [PR 859](https://github.com/gradio-app/gradio/pull/859)
- Getting old Python unit tests to pass on `blocks-dev` by [@abidlabs](https://github.com/abidlabs) in [PR 861](https://github.com/gradio-app/gradio/pull/861)
- initialise chatbot with empty array of messages by [@pngwn](https://github.com/pngwn) in [PR 867](https://github.com/gradio-app/gradio/pull/867)
- add test for output to input by [@pngwn](https://github.com/pngwn) in [PR 866](https://github.com/gradio-app/gradio/pull/866)
- More Interface -> Blocks features by [@aliabid94](https://github.com/aliabid94) in [PR 864](https://github.com/gradio-app/gradio/pull/864)
- Fixing external.py in blocks-dev to reflect the new HF Spaces paths by [@abidlabs](https://github.com/abidlabs) in [PR 879](https://github.com/gradio-app/gradio/pull/879)
- backend_default_value_refactoring by [@FarukOzderim](https://github.com/FarukOzderim) in [PR 871](https://github.com/gradio-app/gradio/pull/871)
- fix default_value by [@pngwn](https://github.com/pngwn) in [PR 869](https://github.com/gradio-app/gradio/pull/869)
- fix buttons by [@aliabid94](https://github.com/aliabid94) in [PR 883](https://github.com/gradio-app/gradio/pull/883)
- Checking and updating more demos to use 3.0 syntax by [@abidlabs](https://github.com/abidlabs) in [PR 892](https://github.com/gradio-app/gradio/pull/892)
- Blocks Tests by [@FarukOzderim](https://github.com/FarukOzderim) in [PR 902](https://github.com/gradio-app/gradio/pull/902)
- Interface fix by [@pngwn](https://github.com/pngwn) in [PR 901](https://github.com/gradio-app/gradio/pull/901)
- Quick fix: Issue 893 by [@dawoodkhan82](https://github.com/dawoodkhan82) in [PR 907](https://github.com/gradio-app/gradio/pull/907)
- 3d Image Component by [@dawoodkhan82](https://github.com/dawoodkhan82) in [PR 775](https://github.com/gradio-app/gradio/pull/775)
- fix endpoint url in prod by [@pngwn](https://github.com/pngwn) in [PR 911](https://github.com/gradio-app/gradio/pull/911)
- rename Model3d to Image3D by [@dawoodkhan82](https://github.com/dawoodkhan82) in [PR 912](https://github.com/gradio-app/gradio/pull/912)
- update pypi to 2.9.1 by [@abidlabs](https://github.com/abidlabs) in [PR 916](https://github.com/gradio-app/gradio/pull/916)
- blocks-with-fix by [@FarukOzderim](https://github.com/FarukOzderim) in [PR 917](https://github.com/gradio-app/gradio/pull/917)
- Restore Interpretation, Live, Auth, Queueing by [@aliabid94](https://github.com/aliabid94) in [PR 915](https://github.com/gradio-app/gradio/pull/915)
- Allow `Blocks` instances to be used like a `Block` in other `Blocks` by [@abidlabs](https://github.com/abidlabs) in [PR 919](https://github.com/gradio-app/gradio/pull/919)
- Redesign 1 by [@pngwn](https://github.com/pngwn) in [PR 918](https://github.com/gradio-app/gradio/pull/918)
- blocks-components-tests by [@FarukOzderim](https://github.com/FarukOzderim) in [PR 904](https://github.com/gradio-app/gradio/pull/904)
- fix unit + browser tests by [@pngwn](https://github.com/pngwn) in [PR 926](https://github.com/gradio-app/gradio/pull/926)
- blocks-move-test-data by [@FarukOzderim](https://github.com/FarukOzderim) in [PR 927](https://github.com/gradio-app/gradio/pull/927)
- remove debounce from form inputs by [@pngwn](https://github.com/pngwn) in [PR 932](https://github.com/gradio-app/gradio/pull/932)
- reimplement webcam video by [@pngwn](https://github.com/pngwn) in [PR 928](https://github.com/gradio-app/gradio/pull/928)
- blocks-move-test-data by [@FarukOzderim](https://github.com/FarukOzderim) in [PR 941](https://github.com/gradio-app/gradio/pull/941)
- allow audio components to take a string value by [@pngwn](https://github.com/pngwn) in [PR 930](https://github.com/gradio-app/gradio/pull/930)
- static mode for textbox by [@pngwn](https://github.com/pngwn) in [PR 929](https://github.com/gradio-app/gradio/pull/929)
- fix file upload text by [@pngwn](https://github.com/pngwn) in [PR 931](https://github.com/gradio-app/gradio/pull/931)
- tabbed-interface-rewritten by [@FarukOzderim](https://github.com/FarukOzderim) in [PR 958](https://github.com/gradio-app/gradio/pull/958)
- Gan demo fix by [@abidlabs](https://github.com/abidlabs) in [PR 965](https://github.com/gradio-app/gradio/pull/965)
- Blocks analytics by [@abidlabs](https://github.com/abidlabs) in [PR 947](https://github.com/gradio-app/gradio/pull/947)
- Blocks page load by [@FarukOzderim](https://github.com/FarukOzderim) in [PR 963](https://github.com/gradio-app/gradio/pull/963)
- add frontend for page load events by [@pngwn](https://github.com/pngwn) in [PR 967](https://github.com/gradio-app/gradio/pull/967)
- fix i18n and some tweaks by [@pngwn](https://github.com/pngwn) in [PR 966](https://github.com/gradio-app/gradio/pull/966)
- add jinja2 to reqs by [@FarukOzderim](https://github.com/FarukOzderim) in [PR 969](https://github.com/gradio-app/gradio/pull/969)
- Cleaning up `Launchable()` by [@abidlabs](https://github.com/abidlabs) in [PR 968](https://github.com/gradio-app/gradio/pull/968)
- Fix #944 by [@FarukOzderim](https://github.com/FarukOzderim) in [PR 971](https://github.com/gradio-app/gradio/pull/971)
- New Blocks Demo: neural instrument cloning by [@abidlabs](https://github.com/abidlabs) in [PR 975](https://github.com/gradio-app/gradio/pull/975)
- Add huggingface_hub client library by [@FarukOzderim](https://github.com/FarukOzderim) in [PR 973](https://github.com/gradio-app/gradio/pull/973)
- State and variables by [@aliabid94](https://github.com/aliabid94) in [PR 977](https://github.com/gradio-app/gradio/pull/977)
- update-components by [@FarukOzderim](https://github.com/FarukOzderim) in [PR 986](https://github.com/gradio-app/gradio/pull/986)
- ensure dataframe updates as expected by [@pngwn](https://github.com/pngwn) in [PR 981](https://github.com/gradio-app/gradio/pull/981)
- test-guideline by [@FarukOzderim](https://github.com/FarukOzderim) in [PR 990](https://github.com/gradio-app/gradio/pull/990)
- Issue #785: add footer by [@dawoodkhan82](https://github.com/dawoodkhan82) in [PR 972](https://github.com/gradio-app/gradio/pull/972)
- indentation fix by [@abidlabs](https://github.com/abidlabs) in [PR 993](https://github.com/gradio-app/gradio/pull/993)
- missing quote by [@aliabd](https://github.com/aliabd) in [PR 996](https://github.com/gradio-app/gradio/pull/996)
- added interactive parameter to components by [@abidlabs](https://github.com/abidlabs) in [PR 992](https://github.com/gradio-app/gradio/pull/992)
- custom-components by [@FarukOzderim](https://github.com/FarukOzderim) in [PR 985](https://github.com/gradio-app/gradio/pull/985)
- Refactor component shortcuts by [@FarukOzderim](https://github.com/FarukOzderim) in [PR 995](https://github.com/gradio-app/gradio/pull/995)
- Plot Component by [@dawoodkhan82](https://github.com/dawoodkhan82) in [PR 805](https://github.com/gradio-app/gradio/pull/805)
- updated PyPi version to 2.9.2 by [@abidlabs](https://github.com/abidlabs) in [PR 1002](https://github.com/gradio-app/gradio/pull/1002)
- Release 2.9.3 by [@abidlabs](https://github.com/abidlabs) in [PR 1003](https://github.com/gradio-app/gradio/pull/1003)
- Image3D Examples Fix by [@dawoodkhan82](https://github.com/dawoodkhan82) in [PR 1001](https://github.com/gradio-app/gradio/pull/1001)
- release 2.9.4 by [@abidlabs](https://github.com/abidlabs) in [PR 1006](https://github.com/gradio-app/gradio/pull/1006)
- templates import hotfix by [@FarukOzderim](https://github.com/FarukOzderim) in [PR 1008](https://github.com/gradio-app/gradio/pull/1008)
- Progress indicator bar by [@aliabid94](https://github.com/aliabid94) in [PR 997](https://github.com/gradio-app/gradio/pull/997)
- Fixed image input for absolute path by [@JefferyChiang](https://github.com/JefferyChiang) in [PR 1004](https://github.com/gradio-app/gradio/pull/1004)
- Model3D + Plot Components by [@dawoodkhan82](https://github.com/dawoodkhan82) in [PR 1010](https://github.com/gradio-app/gradio/pull/1010)
- Gradio Guides: Creating CryptoPunks with GANs by [@NimaBoscarino](https://github.com/NimaBoscarino) in [PR 1000](https://github.com/gradio-app/gradio/pull/1000)
- [BIG PR] Gradio blocks & redesigned components by [@abidlabs](https://github.com/abidlabs) in [PR 880](https://github.com/gradio-app/gradio/pull/880)
- fixed failing test on main by [@abidlabs](https://github.com/abidlabs) in [PR 1023](https://github.com/gradio-app/gradio/pull/1023)
- Use smaller ASR model in external test by [@abidlabs](https://github.com/abidlabs) in [PR 1024](https://github.com/gradio-app/gradio/pull/1024)
- updated PyPi version to 2.9.0b by [@abidlabs](https://github.com/abidlabs) in [PR 1026](https://github.com/gradio-app/gradio/pull/1026)
- Fixing import issues so that the package successfully installs on colab notebooks by [@abidlabs](https://github.com/abidlabs) in [PR 1027](https://github.com/gradio-app/gradio/pull/1027)
- Update website tracker slackbot by [@aliabd](https://github.com/aliabd) in [PR 1037](https://github.com/gradio-app/gradio/pull/1037)
- textbox-autoheight by [@FarukOzderim](https://github.com/FarukOzderim) in [PR 1009](https://github.com/gradio-app/gradio/pull/1009)
- Model3D Examples fixes by [@dawoodkhan82](https://github.com/dawoodkhan82) in [PR 1035](https://github.com/gradio-app/gradio/pull/1035)
- GAN Gradio Guide: Adjustments to iframe heights by [@NimaBoscarino](https://github.com/NimaBoscarino) in [PR 1042](https://github.com/gradio-app/gradio/pull/1042)
- added better default labels to form components by [@abidlabs](https://github.com/abidlabs) in [PR 1040](https://github.com/gradio-app/gradio/pull/1040)
- Slackbot web tracker fix by [@aliabd](https://github.com/aliabd) in [PR 1043](https://github.com/gradio-app/gradio/pull/1043)
- Plot fixes by [@dawoodkhan82](https://github.com/dawoodkhan82) in [PR 1044](https://github.com/gradio-app/gradio/pull/1044)
- Small fixes to the demos by [@abidlabs](https://github.com/abidlabs) in [PR 1030](https://github.com/gradio-app/gradio/pull/1030)
- fixing demo issue with website by [@aliabd](https://github.com/aliabd) in [PR 1047](https://github.com/gradio-app/gradio/pull/1047)
- [hotfix] HighlightedText by [@aliabid94](https://github.com/aliabid94) in [PR 1046](https://github.com/gradio-app/gradio/pull/1046)
- Update text by [@ronvoluted](https://github.com/ronvoluted) in [PR 1050](https://github.com/gradio-app/gradio/pull/1050)
- Update CONTRIBUTING.md by [@FarukOzderim](https://github.com/FarukOzderim) in [PR 1052](https://github.com/gradio-app/gradio/pull/1052)
- fix(ui): Increase contrast for footer by [@ronvoluted](https://github.com/ronvoluted) in [PR 1048](https://github.com/gradio-app/gradio/pull/1048)
- UI design update by [@gary149](https://github.com/gary149) in [PR 1041](https://github.com/gradio-app/gradio/pull/1041)
- updated PyPi version to 2.9.0b8 by [@abidlabs](https://github.com/abidlabs) in [PR 1059](https://github.com/gradio-app/gradio/pull/1059)
- Running, testing, and fixing demos by [@abidlabs](https://github.com/abidlabs) in [PR 1060](https://github.com/gradio-app/gradio/pull/1060)
- Form layout by [@pngwn](https://github.com/pngwn) in [PR 1054](https://github.com/gradio-app/gradio/pull/1054)
- inputless-interfaces by [@FarukOzderim](https://github.com/FarukOzderim) in [PR 1038](https://github.com/gradio-app/gradio/pull/1038)
- Update PULL_REQUEST_TEMPLATE.md by [@FarukOzderim](https://github.com/FarukOzderim) in [PR 1068](https://github.com/gradio-app/gradio/pull/1068)
- Upgrading node memory to 4gb in website Docker by [@aliabd](https://github.com/aliabd) in [PR 1069](https://github.com/gradio-app/gradio/pull/1069)
- Website reload error by [@aliabd](https://github.com/aliabd) in [PR 1079](https://github.com/gradio-app/gradio/pull/1079)
- fixed favicon issue by [@abidlabs](https://github.com/abidlabs) in [PR 1064](https://github.com/gradio-app/gradio/pull/1064)
- remove-queue-from-events by [@FarukOzderim](https://github.com/FarukOzderim) in [PR 1056](https://github.com/gradio-app/gradio/pull/1056)
- Enable vertex colors for OBJs files by [@radames](https://github.com/radames) in [PR 1074](https://github.com/gradio-app/gradio/pull/1074)
- Dark text by [@ronvoluted](https://github.com/ronvoluted) in [PR 1049](https://github.com/gradio-app/gradio/pull/1049)
- Scroll to output by [@pngwn](https://github.com/pngwn) in [PR 1077](https://github.com/gradio-app/gradio/pull/1077)
- Explicitly list pnpm version 6 in contributing guide by [@freddyaboulton](https://github.com/freddyaboulton) in [PR 1085](https://github.com/gradio-app/gradio/pull/1085)
- hotfix for encrypt issue by [@abidlabs](https://github.com/abidlabs) in [PR 1096](https://github.com/gradio-app/gradio/pull/1096)
- Release 2.9b9 by [@abidlabs](https://github.com/abidlabs) in [PR 1098](https://github.com/gradio-app/gradio/pull/1098)
- tweak node circleci settings by [@pngwn](https://github.com/pngwn) in [PR 1091](https://github.com/gradio-app/gradio/pull/1091)
- Website Reload Error by [@aliabd](https://github.com/aliabd) in [PR 1099](https://github.com/gradio-app/gradio/pull/1099)
- Website Reload: README in demos docker by [@aliabd](https://github.com/aliabd) in [PR 1100](https://github.com/gradio-app/gradio/pull/1100)
- Flagging fixes by [@abidlabs](https://github.com/abidlabs) in [PR 1081](https://github.com/gradio-app/gradio/pull/1081)
- Backend for optional labels by [@abidlabs](https://github.com/abidlabs) in [PR 1080](https://github.com/gradio-app/gradio/pull/1080)
- Optional labels fe by [@pngwn](https://github.com/pngwn) in [PR 1105](https://github.com/gradio-app/gradio/pull/1105)
- clean-deprecated-parameters by [@FarukOzderim](https://github.com/FarukOzderim) in [PR 1090](https://github.com/gradio-app/gradio/pull/1090)
- Blocks rendering fix by [@abidlabs](https://github.com/abidlabs) in [PR 1102](https://github.com/gradio-app/gradio/pull/1102)
- Redos #1106 by [@abidlabs](https://github.com/abidlabs) in [PR 1112](https://github.com/gradio-app/gradio/pull/1112)
- Interface types: handle input-only, output-only, and unified interfaces by [@abidlabs](https://github.com/abidlabs) in [PR 1108](https://github.com/gradio-app/gradio/pull/1108)
- Hotfix + New pypi release 2.9b11 by [@abidlabs](https://github.com/abidlabs) in [PR 1118](https://github.com/gradio-app/gradio/pull/1118)
- issue-checkbox by [@FarukOzderim](https://github.com/FarukOzderim) in [PR 1122](https://github.com/gradio-app/gradio/pull/1122)
- issue-checkbox-hotfix by [@FarukOzderim](https://github.com/FarukOzderim) in [PR 1127](https://github.com/gradio-app/gradio/pull/1127)
- Fix demos in website by [@aliabd](https://github.com/aliabd) in [PR 1130](https://github.com/gradio-app/gradio/pull/1130)
- Guide for Gradio ONNX model zoo on Huggingface by [@AK391](https://github.com/AK391) in [PR 1073](https://github.com/gradio-app/gradio/pull/1073)
- ONNX guide fixes by [@aliabd](https://github.com/aliabd) in [PR 1131](https://github.com/gradio-app/gradio/pull/1131)
- Stacked form inputs css by [@gary149](https://github.com/gary149) in [PR 1134](https://github.com/gradio-app/gradio/pull/1134)
- made default value in textbox empty string by [@abidlabs](https://github.com/abidlabs) in [PR 1135](https://github.com/gradio-app/gradio/pull/1135)
- Examples UI by [@gary149](https://github.com/gary149) in [PR 1121](https://github.com/gradio-app/gradio/pull/1121)
- Chatbot custom color support by [@dawoodkhan82](https://github.com/dawoodkhan82) in [PR 1092](https://github.com/gradio-app/gradio/pull/1092)
- highlighted text colors by [@pngwn](https://github.com/pngwn) in [PR 1119](https://github.com/gradio-app/gradio/pull/1119)
- pin to pnpm 6 for now by [@pngwn](https://github.com/pngwn) in [PR 1147](https://github.com/gradio-app/gradio/pull/1147)
- Restore queue in Blocks by [@aliabid94](https://github.com/aliabid94) in [PR 1137](https://github.com/gradio-app/gradio/pull/1137)
- add select event for tabitems by [@pngwn](https://github.com/pngwn) in [PR 1154](https://github.com/gradio-app/gradio/pull/1154)
- max_lines + autoheight for textbox by [@pngwn](https://github.com/pngwn) in [PR 1153](https://github.com/gradio-app/gradio/pull/1153)
- use color palette for chatbot by [@pngwn](https://github.com/pngwn) in [PR 1152](https://github.com/gradio-app/gradio/pull/1152)
- Timeseries improvements by [@pngwn](https://github.com/pngwn) in [PR 1149](https://github.com/gradio-app/gradio/pull/1149)
- move styling for interface panels to frontend by [@pngwn](https://github.com/pngwn) in [PR 1146](https://github.com/gradio-app/gradio/pull/1146)
- html tweaks by [@pngwn](https://github.com/pngwn) in [PR 1145](https://github.com/gradio-app/gradio/pull/1145)
- Issue #768: Support passing none to resize and crop image by [@dawoodkhan82](https://github.com/dawoodkhan82) in [PR 1144](https://github.com/gradio-app/gradio/pull/1144)
- image gallery component + img css by [@aliabid94](https://github.com/aliabid94) in [PR 1140](https://github.com/gradio-app/gradio/pull/1140)
- networking tweak by [@abidlabs](https://github.com/abidlabs) in [PR 1143](https://github.com/gradio-app/gradio/pull/1143)
- Allow enabling queue per event listener by [@aliabid94](https://github.com/aliabid94) in [PR 1155](https://github.com/gradio-app/gradio/pull/1155)
- config hotfix and v. 2.9b23 by [@abidlabs](https://github.com/abidlabs) in [PR 1158](https://github.com/gradio-app/gradio/pull/1158)
- Custom JS calls by [@aliabid94](https://github.com/aliabid94) in [PR 1082](https://github.com/gradio-app/gradio/pull/1082)
- Small fixes: queue default fix, ffmpeg installation message by [@abidlabs](https://github.com/abidlabs) in [PR 1159](https://github.com/gradio-app/gradio/pull/1159)
- formatting by [@abidlabs](https://github.com/abidlabs) in [PR 1161](https://github.com/gradio-app/gradio/pull/1161)
- enable flex grow for gr-box by [@radames](https://github.com/radames) in [PR 1165](https://github.com/gradio-app/gradio/pull/1165)
- 1148 loading by [@pngwn](https://github.com/pngwn) in [PR 1164](https://github.com/gradio-app/gradio/pull/1164)
- Put enable_queue kwarg back in launch() by [@aliabid94](https://github.com/aliabid94) in [PR 1167](https://github.com/gradio-app/gradio/pull/1167)
- A few small fixes by [@abidlabs](https://github.com/abidlabs) in [PR 1171](https://github.com/gradio-app/gradio/pull/1171)
- Hotfix for dropdown component by [@abidlabs](https://github.com/abidlabs) in [PR 1172](https://github.com/gradio-app/gradio/pull/1172)
- use secondary buttons in interface by [@pngwn](https://github.com/pngwn) in [PR 1173](https://github.com/gradio-app/gradio/pull/1173)
- 1183 component height by [@pngwn](https://github.com/pngwn) in [PR 1185](https://github.com/gradio-app/gradio/pull/1185)
- 962 dataframe by [@pngwn](https://github.com/pngwn) in [PR 1186](https://github.com/gradio-app/gradio/pull/1186)
- update-contributing by [@FarukOzderim](https://github.com/FarukOzderim) in [PR 1188](https://github.com/gradio-app/gradio/pull/1188)
- Table tweaks by [@pngwn](https://github.com/pngwn) in [PR 1195](https://github.com/gradio-app/gradio/pull/1195)
- wrap tab content in column by [@pngwn](https://github.com/pngwn) in [PR 1200](https://github.com/gradio-app/gradio/pull/1200)
- WIP: Add dark mode support by [@gary149](https://github.com/gary149) in [PR 1187](https://github.com/gradio-app/gradio/pull/1187)
- Restored /api/predict/ endpoint for Interfaces by [@abidlabs](https://github.com/abidlabs) in [PR 1199](https://github.com/gradio-app/gradio/pull/1199)
- hltext-label by [@pngwn](https://github.com/pngwn) in [PR 1204](https://github.com/gradio-app/gradio/pull/1204)
- add copy functionality to json by [@pngwn](https://github.com/pngwn) in [PR 1205](https://github.com/gradio-app/gradio/pull/1205)
- Update component config by [@aliabid94](https://github.com/aliabid94) in [PR 1089](https://github.com/gradio-app/gradio/pull/1089)
- fix placeholder prompt by [@pngwn](https://github.com/pngwn) in [PR 1215](https://github.com/gradio-app/gradio/pull/1215)
- ensure webcam video value is propogated correctly by [@pngwn](https://github.com/pngwn) in [PR 1218](https://github.com/gradio-app/gradio/pull/1218)
- Automatic word-break in highlighted text, combine_adjacent support by [@aliabid94](https://github.com/aliabid94) in [PR 1209](https://github.com/gradio-app/gradio/pull/1209)
- async-function-support by [@FarukOzderim](https://github.com/FarukOzderim) in [PR 1190](https://github.com/gradio-app/gradio/pull/1190)
- Sharing fix for assets by [@aliabid94](https://github.com/aliabid94) in [PR 1208](https://github.com/gradio-app/gradio/pull/1208)
- Hotfixes for course demos by [@abidlabs](https://github.com/abidlabs) in [PR 1222](https://github.com/gradio-app/gradio/pull/1222)
- Allow Custom CSS by [@aliabid94](https://github.com/aliabid94) in [PR 1170](https://github.com/gradio-app/gradio/pull/1170)
- share-hotfix by [@FarukOzderim](https://github.com/FarukOzderim) in [PR 1226](https://github.com/gradio-app/gradio/pull/1226)
- tweaks by [@pngwn](https://github.com/pngwn) in [PR 1229](https://github.com/gradio-app/gradio/pull/1229)
- white space for class concatenation by [@radames](https://github.com/radames) in [PR 1228](https://github.com/gradio-app/gradio/pull/1228)
- Tweaks by [@pngwn](https://github.com/pngwn) in [PR 1230](https://github.com/gradio-app/gradio/pull/1230)
- css tweaks by [@pngwn](https://github.com/pngwn) in [PR 1235](https://github.com/gradio-app/gradio/pull/1235)
- ensure defaults height match for media inputs by [@pngwn](https://github.com/pngwn) in [PR 1236](https://github.com/gradio-app/gradio/pull/1236)
- Default Label label value by [@radames](https://github.com/radames) in [PR 1239](https://github.com/gradio-app/gradio/pull/1239)
- update-shortcut-syntax by [@FarukOzderim](https://github.com/FarukOzderim) in [PR 1234](https://github.com/gradio-app/gradio/pull/1234)
- Update version.txt by [@FarukOzderim](https://github.com/FarukOzderim) in [PR 1244](https://github.com/gradio-app/gradio/pull/1244)
- Layout bugs by [@pngwn](https://github.com/pngwn) in [PR 1246](https://github.com/gradio-app/gradio/pull/1246)
- Update demo by [@FarukOzderim](https://github.com/FarukOzderim) in [PR 1253](https://github.com/gradio-app/gradio/pull/1253)
- Button default name by [@FarukOzderim](https://github.com/FarukOzderim) in [PR 1243](https://github.com/gradio-app/gradio/pull/1243)
- Labels spacing by [@gary149](https://github.com/gary149) in [PR 1254](https://github.com/gradio-app/gradio/pull/1254)
- add global loader for gradio app by [@pngwn](https://github.com/pngwn) in [PR 1251](https://github.com/gradio-app/gradio/pull/1251)
- ui apis for dalle-mini by [@pngwn](https://github.com/pngwn) in [PR 1258](https://github.com/gradio-app/gradio/pull/1258)
- Add precision to Number, backend only by [@freddyaboulton](https://github.com/freddyaboulton) in [PR 1125](https://github.com/gradio-app/gradio/pull/1125)
- Website Design Changes by [@abidlabs](https://github.com/abidlabs) in [PR 1015](https://github.com/gradio-app/gradio/pull/1015)
- Small fixes for multiple demos compatible with 3.0 by [@radames](https://github.com/radames) in [PR 1257](https://github.com/gradio-app/gradio/pull/1257)
- Issue #1160: Model 3D component not destroyed correctly by [@dawoodkhan82](https://github.com/dawoodkhan82) in [PR 1219](https://github.com/gradio-app/gradio/pull/1219)
- Fixes to components by [@abidlabs](https://github.com/abidlabs) in [PR 1260](https://github.com/gradio-app/gradio/pull/1260)
- layout docs by [@abidlabs](https://github.com/abidlabs) in [PR 1263](https://github.com/gradio-app/gradio/pull/1263)
- Static forms by [@pngwn](https://github.com/pngwn) in [PR 1264](https://github.com/gradio-app/gradio/pull/1264)
- Cdn assets by [@pngwn](https://github.com/pngwn) in [PR 1265](https://github.com/gradio-app/gradio/pull/1265)
- update logo by [@gary149](https://github.com/gary149) in [PR 1266](https://github.com/gradio-app/gradio/pull/1266)
- fix slider by [@aliabid94](https://github.com/aliabid94) in [PR 1268](https://github.com/gradio-app/gradio/pull/1268)
- maybe fix auth in iframes by [@pngwn](https://github.com/pngwn) in [PR 1261](https://github.com/gradio-app/gradio/pull/1261)
- Improves "Getting Started" guide by [@abidlabs](https://github.com/abidlabs) in [PR 1269](https://github.com/gradio-app/gradio/pull/1269)
- Add embedded demos to website by [@aliabid94](https://github.com/aliabid94) in [PR 1270](https://github.com/gradio-app/gradio/pull/1270)
- Label hotfixes by [@abidlabs](https://github.com/abidlabs) in [PR 1281](https://github.com/gradio-app/gradio/pull/1281)
- General tweaks by [@pngwn](https://github.com/pngwn) in [PR 1276](https://github.com/gradio-app/gradio/pull/1276)
- only affect links within the document by [@pngwn](https://github.com/pngwn) in [PR 1282](https://github.com/gradio-app/gradio/pull/1282)
- release 3.0b9 by [@abidlabs](https://github.com/abidlabs) in [PR 1283](https://github.com/gradio-app/gradio/pull/1283)
- Dm by [@pngwn](https://github.com/pngwn) in [PR 1284](https://github.com/gradio-app/gradio/pull/1284)
- Website fixes by [@aliabd](https://github.com/aliabd) in [PR 1286](https://github.com/gradio-app/gradio/pull/1286)
- Create Streamables by [@aliabid94](https://github.com/aliabid94) in [PR 1279](https://github.com/gradio-app/gradio/pull/1279)
- ensure table works on mobile by [@pngwn](https://github.com/pngwn) in [PR 1277](https://github.com/gradio-app/gradio/pull/1277)
- changes by [@aliabid94](https://github.com/aliabid94) in [PR 1287](https://github.com/gradio-app/gradio/pull/1287)
- demo alignment on landing page by [@aliabd](https://github.com/aliabd) in [PR 1288](https://github.com/gradio-app/gradio/pull/1288)
- New meta img by [@aliabd](https://github.com/aliabd) in [PR 1289](https://github.com/gradio-app/gradio/pull/1289)
- updated PyPi version to 3.0 by [@abidlabs](https://github.com/abidlabs) in [PR 1290](https://github.com/gradio-app/gradio/pull/1290)
- Fix site by [@aliabid94](https://github.com/aliabid94) in [PR 1291](https://github.com/gradio-app/gradio/pull/1291)
- Mobile responsive guides by [@aliabd](https://github.com/aliabd) in [PR 1293](https://github.com/gradio-app/gradio/pull/1293)
- Update readme by [@abidlabs](https://github.com/abidlabs) in [PR 1292](https://github.com/gradio-app/gradio/pull/1292)
- gif by [@abidlabs](https://github.com/abidlabs) in [PR 1296](https://github.com/gradio-app/gradio/pull/1296)

## Contributors Shoutout:

- [@JefferyChiang](https://github.com/JefferyChiang) made their first contribution in [PR 1004](https://github.com/gradio-app/gradio/pull/1004)
- [@NimaBoscarino](https://github.com/NimaBoscarino) made their first contribution in [PR 1000](https://github.com/gradio-app/gradio/pull/1000)
- [@ronvoluted](https://github.com/ronvoluted) made their first contribution in [PR 1050](https://github.com/gradio-app/gradio/pull/1050)
- [@radames](https://github.com/radames) made their first contribution in [PR 1074](https://github.com/gradio-app/gradio/pull/1074)
- [@freddyaboulton](https://github.com/freddyaboulton) made their first contribution in [PR 1085](https://github.com/gradio-app/gradio/pull/1085)<|MERGE_RESOLUTION|>--- conflicted
+++ resolved
@@ -8,11 +8,8 @@
 
 ## Bug Fixes:
 
-<<<<<<< HEAD
-* Fixed bug where text for altair plots was not legible in dark mode by [@freddyaboulton](https://github.com/freddyaboulton) in [PR 3555](https://github.com/gradio-app/gradio/pull/3555)  
-=======
+- Fixed bug where text for altair plots was not legible in dark mode by [@freddyaboulton](https://github.com/freddyaboulton) in [PR 3555](https://github.com/gradio-app/gradio/pull/3555)  
 - Fixes `Chatbot` and `Image` components so that files passed during processing are added to a directory where they can be served from, by [@abidlabs](https://github.com/abidlabs) in [PR 3523](https://github.com/gradio-app/gradio/pull/3523)
->>>>>>> ab95f055
 
 ## Documentation Changes:
 
