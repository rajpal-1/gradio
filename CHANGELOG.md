# Upcoming Release 

## New Features:
No changes to highlight.

## Bug Fixes:
No changes to highlight.

## Documentation Changes:
No changes to highlight.

## Testing and Infrastructure Changes:
No changes to highlight.

## Breaking Changes:
No changes to highlight.

## Full Changelog:
No changes to highlight.

## Contributors Shoutout:
No changes to highlight.


<<<<<<< HEAD
# Version 3.15.0
=======
# Version 3.14.0a1
>>>>>>> f98b799d

## New Features:

### Gradio's newest plotting component `gr.LinePlot`! 📈

With this component you can easily create time series visualizations with customizable
appearance for your demos and dashboards ... all without having to know an external plotting library.

For an example of the api see below:

```python
gr.LinePlot(stocks,
            x="date",
            y="price",
            color="symbol",
            color_legend_position="bottom",
            width=600, height=400, title="Stock Prices")
```
![image](https://user-images.githubusercontent.com/41651716/208711646-81ae3745-149b-46a3-babd-0569aecdd409.png)


By [@freddyaboulton](https://github.com/freddyaboulton) in [PR 2807](https://github.com/gradio-app/gradio/pull/2807) 


### Custom Progress Updates

Send custom progress updates by adding a `gr.Progress` argument after the input arguments to any function. Example:

```python
def clean_imgs(text, progress=gr.Progress()):
    progress(0.2, message="Collecting Images")
    time.sleep(1.5)
    progress(0.8, message="Sending Images")
    time.sleep(1.5)
    return "done"
clean_imgs_btn.click(clean_imgs, text, text2)
```

Progress indicator bar by [@aliabid94](https://github.com/aliabid94) in [PR 2750](https://github.com/gradio-app/gradio/pull/2750).


## Bug Fixes:
* Fixed bug where the `examples_per_page` parameter of the `Examples` component was not passed to the internal `Dataset` component by [@freddyaboulton](https://github.com/freddyaboulton) in [PR 2861](https://github.com/gradio-app/gradio/pull/2861)  
* Fixes loading Spaces that have components with default values by [@abidlabs](https://github.com/abidlabs) in [PR 2855](https://github.com/gradio-app/gradio/pull/2855) 
* Fixes flagging when `allow_flagging="auto"` in `gr.Interface()` by [@abidlabs](https://github.com/abidlabs) in [PR 2695](https://github.com/gradio-app/gradio/pull/2695)
* Fixed bug where passing a non-list value to `gr.CheckboxGroup` would crash the entire app by [@freddyaboulton](https://github.com/freddyaboulton) in [PR 2866](https://github.com/gradio-app/gradio/pull/2866) 

## Documentation Changes:
* Added a Guide on using BigQuery with Gradio's `DataFrame` and `ScatterPlot` component,
by [@abidlabs](https://github.com/abidlabs) in [PR 2794](https://github.com/gradio-app/gradio/pull/2794) 

## Testing and Infrastructure Changes:
No changes to highlight.

## Breaking Changes:
No changes to highlight.

## Full Changelog:
* Fixed importing gradio can cause PIL.Image.registered_extensions() to break by `[@aliencaocao](https://github.com/aliencaocao)` in `[PR 2846](https://github.com/gradio-app/gradio/pull/2846)`
* Fix css glitch and navigation in docs by [@aliabd](https://github.com/aliabd) in [PR 2856](https://github.com/gradio-app/gradio/pull/2856)
* Added the ability to set `x_lim`, `y_lim` and legend positions for `gr.ScatterPlot` by  [@freddyaboulton](https://github.com/freddyaboulton) in [PR 2807](https://github.com/gradio-app/gradio/pull/2807)  
* Remove footers and min-height the correct way by [@aliabd](https://github.com/aliabd) in [PR 2860](https://github.com/gradio-app/gradio/pull/2860)

## Contributors Shoutout:
No changes to highlight.

# Version 3.14.0

## New Features:

### Add Waveform Visual Support to Audio
Adds a `gr.make_waveform()` function that creates a waveform video by combining an audio and an optional background image by [@dawoodkhan82](http://github.com/dawoodkhan82) and [@aliabid94](http://github.com/aliabid94) in [PR 2706](https://github.com/gradio-app/gradio/pull/2706. Helpful for making audio outputs much more shareable.

![waveform screenrecording](https://user-images.githubusercontent.com/7870876/206062396-164a5e71-451a-4fe0-94a7-cbe9269d57e6.gif)

### Allows Every Component to Accept an `every` Parameter

When a component's initial value is a function, the `every` parameter re-runs the function every `every` seconds. By [@abidlabs](https://github.com/abidlabs) in [PR 2806](https://github.com/gradio-app/gradio/pull/2806). Here's a code example:

```py
import gradio as gr

with gr.Blocks() as demo:
    df = gr.DataFrame(run_query, every=60*60)

demo.queue().launch() 
```

## Bug Fixes:
* Fixed issue where too many temporary files were created, all with randomly generated
filepaths. Now fewer temporary files are created and are assigned a path that is a 
hash based on the file contents by [@abidlabs](https://github.com/abidlabs) in [PR 2758](https://github.com/gradio-app/gradio/pull/2758) 

## Documentation Changes:
No changes to highlight.

## Testing and Infrastructure Changes:
No changes to highlight.

## Breaking Changes:
No changes to highlight.

## Full Changelog:
No changes to highlight.

## Contributors Shoutout:
No changes to highlight.


# Version 3.13.2

## New Features:
No changes to highlight.

## Bug Fixes:
No changes to highlight.

## Documentation Changes:
* Improves documentation of several queuing-related parameters by [@abidlabs](https://github.com/abidlabs) in [PR 2825](https://github.com/gradio-app/gradio/pull/2825) 

## Testing and Infrastructure Changes:
* Remove h11 pinning by [@ecederstrand]([https://github.com/abidlabs](https://github.com/ecederstrand)) in [PR 2820]([https://github.com/gradio-app/gradio/pull/2808](https://github.com/gradio-app/gradio/pull/2820)) 

## Breaking Changes:
No changes to highlight.

## Full Changelog:
No changes to highlight.

## Contributors Shoutout:
No changes to highlight.

# Version 3.13.1

## New Features:

### New Shareable Links

Replaces tunneling logic based on ssh port-forwarding to that based on `frp` by [XciD](https://github.com/XciD) and [Wauplin](https://github.com/Wauplin) in [PR 2509](https://github.com/gradio-app/gradio/pull/2509)

You don't need to do anything differently, but when you set `share=True` in `launch()`,
you'll get this message and a public link that look a little bit different:

```bash
Setting up a public link... we have recently upgraded the way public links are generated. If you encounter any problems, please downgrade to gradio version 3.13.0
.
Running on public URL: https://bec81a83-5b5c-471e.gradio.live
```

These links are a more secure and scalable way to create shareable demos!

## Bug Fixes:
* Allows `gr.Dataframe()` to take a `pandas.DataFrame` that includes numpy array and other types as its initial value, by [@abidlabs](https://github.com/abidlabs) in [PR 2804](https://github.com/gradio-app/gradio/pull/2804) 
* Add `altair` to requirements.txt by [@freddyaboulton](https://github.com/freddyaboulton) in [PR 2811](https://github.com/gradio-app/gradio/pull/2811)
* Added aria-labels to icon buttons that are built into UI components by [@emilyuhde](http://github.com/emilyuhde) in [PR 2791](https://github.com/gradio-app/gradio/pull/2791)

## Documentation Changes:
* Fixed some typos in the "Plot Component for Maps" guide by [@freddyaboulton](https://github.com/freddyaboulton) in [PR 2811](https://github.com/gradio-app/gradio/pull/2811)

## Testing and Infrastructure Changes:
* Fixed test for IP address by [@abidlabs](https://github.com/abidlabs) in [PR 2808](https://github.com/gradio-app/gradio/pull/2808) 

## Breaking Changes:
No changes to highlight.

## Full Changelog:
* Fixed typo in parameter `visible` in classes in `templates.py` by [@abidlabs](https://github.com/abidlabs) in [PR 2805](https://github.com/gradio-app/gradio/pull/2805) 
* Switched external service for getting IP address from `https://api.ipify.org` to `https://checkip.amazonaws.com/` by [@abidlabs](https://github.com/abidlabs) in [PR 2810](https://github.com/gradio-app/gradio/pull/2810) 

## Contributors Shoutout:
No changes to highlight.

* Fixed typo in parameter `visible` in classes in `templates.py` by [@abidlabs](https://github.com/abidlabs) in [PR 2805](https://github.com/gradio-app/gradio/pull/2805)
* Switched external service for getting IP address from `https://api.ipify.org` to `https://checkip.amazonaws.com/` by [@abidlabs](https://github.com/abidlabs) in [PR 2810](https://github.com/gradio-app/gradio/pull/2810)


# Version 3.13.0

## New Features:

### Scatter plot component

It is now possible to create a scatter plot natively in Gradio!

The `gr.ScatterPlot` component accepts a pandas dataframe and some optional configuration parameters
and will automatically create a plot for you!

This is the first of many native plotting components in Gradio!

For an example of how to use `gr.ScatterPlot` see below:

```python
import gradio as gr
from vega_datasets import data

cars = data.cars()

with gr.Blocks() as demo:
    gr.ScatterPlot(show_label=False,
                   value=cars,
                   x="Horsepower",
                   y="Miles_per_Gallon",
                   color="Origin",
                   tooltip="Name",
                   title="Car Data",
                   y_title="Miles per Gallon",
                   color_legend_title="Origin of Car").style(container=False)

demo.launch()
```

<img width="404" alt="image" src="https://user-images.githubusercontent.com/41651716/206737726-4c4da5f0-dee8-4f0a-b1e1-e2b75c4638e9.png">


By [@freddyaboulton](https://github.com/freddyaboulton) in [PR 2764](https://github.com/gradio-app/gradio/pull/2764)


### Support for altair plots

The `Plot` component can now accept altair plots as values!
Simply return an altair plot from your event listener and gradio will display it in the front-end.
See the example below:

```python
import gradio as gr
import altair as alt
from vega_datasets import data

cars = data.cars()
chart = (
    alt.Chart(cars)
    .mark_point()
    .encode(
        x="Horsepower",
        y="Miles_per_Gallon",
        color="Origin",
    )
)

with gr.Blocks() as demo:
    gr.Plot(value=chart)
demo.launch()
```

<img width="1366" alt="image" src="https://user-images.githubusercontent.com/41651716/204660697-f994316f-5ca7-4e8a-93bc-eb5e0d556c91.png">

By [@freddyaboulton](https://github.com/freddyaboulton) in [PR 2741](https://github.com/gradio-app/gradio/pull/2741)

### Set the background color of a Label component

The `Label` component now accepts a `color` argument by [@freddyaboulton](https://github.com/freddyaboulton) in [PR 2736](https://github.com/gradio-app/gradio/pull/2736).
The `color` argument should either be a valid css color name or hexadecimal string.
You can update the color with `gr.Label.update`!

This lets you create Alert and Warning boxes with the `Label` component. See below:

```python
import gradio as gr
import random

def update_color(value):
    if value < 0:
        # This is bad so use red
        return "#FF0000"
    elif 0 <= value <= 20:
        # Ok but pay attention (use orange)
        return "#ff9966"
    else:
        # Nothing to worry about
        return None

def update_value():
    choice = random.choice(['good', 'bad', 'so-so'])
    color = update_color(choice)
    return gr.Label.update(value=choice, color=color)


with gr.Blocks() as demo:
    label = gr.Label(value=-10)
    demo.load(lambda: update_value(), inputs=None, outputs=[label], every=1)
demo.queue().launch()
```

![label_bg_color_update](https://user-images.githubusercontent.com/41651716/204400372-80e53857-f26f-4a38-a1ae-1acadff75e89.gif)

### Add Brazilian Portuguese translation

Add Brazilian Portuguese translation (pt-BR.json) by [@pstwh](http://github.com/pstwh) in [PR 2753](https://github.com/gradio-app/gradio/pull/2753):

<img width="951" alt="image" src="https://user-images.githubusercontent.com/1778297/206615305-4c52031e-3f7d-4df2-8805-a79894206911.png">

## Bug Fixes:
* Fixed issue where image thumbnails were not showing when an example directory was provided
by [@abidlabs](https://github.com/abidlabs) in [PR 2745](https://github.com/gradio-app/gradio/pull/2745)
* Fixed bug loading audio input models from the hub by [@freddyaboulton](https://github.com/freddyaboulton) in [PR 2779](https://github.com/gradio-app/gradio/pull/2779).
* Fixed issue where entities were not merged when highlighted text was generated from the
dictionary inputs [@payoto](https://github.com/payoto) in [PR 2767](https://github.com/gradio-app/gradio/pull/2767)
* Fixed bug where generating events did not finish running even if the websocket connection was closed by [@freddyaboulton](https://github.com/freddyaboulton) in [PR 2783](https://github.com/gradio-app/gradio/pull/2783).

## Documentation Changes:
No changes to highlight.

## Testing and Infrastructure Changes:
No changes to highlight.

## Breaking Changes:
No changes to highlight.

## Full Changelog:
* Images in the chatbot component are now resized if they exceed a max width by [@abidlabs](https://github.com/abidlabs) in [PR 2748](https://github.com/gradio-app/gradio/pull/2748)
* Missing parameters have been added to `gr.Blocks().load()` by [@abidlabs](https://github.com/abidlabs) in [PR 2755](https://github.com/gradio-app/gradio/pull/2755)
* Deindex share URLs from search by [@aliabd](https://github.com/aliabd) in [PR 2772](https://github.com/gradio-app/gradio/pull/2772)
* Redirect old links and fix broken ones by [@aliabd](https://github.com/aliabd) in [PR 2774](https://github.com/gradio-app/gradio/pull/2774)

## Contributors Shoutout:
No changes to highlight.

# Version 3.12.0

## New Features:

### The `Chatbot` component now supports a subset of Markdown (including bold, italics, code, images)

You can now pass in some Markdown to the Chatbot component and it will show up,
meaning that you can pass in images as well! by [@abidlabs](https://github.com/abidlabs) in [PR 2731](https://github.com/gradio-app/gradio/pull/2731)

Here's a simple example that references a local image `lion.jpg` that is in the same
folder as the Python script:

```py
import gradio as gr

with gr.Blocks() as demo:
    gr.Chatbot([("hi", "hello **abubakar**"), ("![](/file=lion.jpg)", "cool pic")])

demo.launch()
```

![Alt text](https://user-images.githubusercontent.com/1778297/204357455-5c1a4002-eee7-479d-9a1e-ba2c12522723.png)

To see a more realistic example, see the new demo `/demo/chatbot_multimodal/run.py`.


### Latex support
Added mathtext (a subset of latex) support to gr.Markdown. Added by [@kashif](https://github.com/kashif) and [@aliabid94](https://github.com/aliabid94) in [PR 2696](https://github.com/gradio-app/gradio/pull/2696).

Example of how it can be used:

```python
gr.Markdown(
    r"""
    # Hello World! $\frac{\sqrt{x + y}}{4}$ is today's lesson.
    """)
```

### Update Accordion properties from the backend

You can now update the Accordion `label` and `open` status with `gr.Accordion.update` by [@freddyaboulton](https://github.com/freddyaboulton) in [PR 2690](https://github.com/gradio-app/gradio/pull/2690)

```python
import gradio as gr

with gr.Blocks() as demo:
    with gr.Accordion(label="Open for greeting", open=False) as accordion:
        gr.Textbox("Hello!")
    open_btn = gr.Button(value="Open Accordion")
    close_btn = gr.Button(value="Close Accordion")
    open_btn.click(
        lambda: gr.Accordion.update(open=True, label="Open Accordion"),
        inputs=None,
        outputs=[accordion],
    )
    close_btn.click(
        lambda: gr.Accordion.update(open=False, label="Closed Accordion"),
        inputs=None,
        outputs=[accordion],
    )
demo.launch()
```

![update_accordion](https://user-images.githubusercontent.com/41651716/203164176-b102eae3-babe-4986-ae30-3ab4f400cedc.gif)

## Bug Fixes:
* Fixed bug where requests timeout is missing from utils.version_check() by [@yujiehecs](https://github.com/yujiehecs) in [PR 2729](https://github.com/gradio-app/gradio/pull/2729)
* Fixed bug where so that the `File` component can properly preprocess files to "binary" byte-string format by [CoffeeVampir3](https://github.com/CoffeeVampir3) in [PR 2727](https://github.com/gradio-app/gradio/pull/2727)
* Fixed bug to ensure that filenames are less than 200 characters even for non-English languages by [@SkyTNT](https://github.com/SkyTNT) in [PR 2685](https://github.com/gradio-app/gradio/pull/2685)

## Documentation Changes:
* Performance improvements to docs on mobile by  [@aliabd](https://github.com/aliabd) in [PR 2730](https://github.com/gradio-app/gradio/pull/2730)

## Testing and Infrastructure Changes:
No changes to highlight.

## Breaking Changes:
No changes to highlight.

## Full Changelog:
* Make try examples button more prominent by [@aliabd](https://github.com/aliabd) in [PR 2705](https://github.com/gradio-app/gradio/pull/2705)
* Fix id clashes in docs by [@aliabd](https://github.com/aliabd) in [PR 2713](https://github.com/gradio-app/gradio/pull/2713)
* Fix typos in guide docs by [@andridns](https://github.com/andridns) in [PR 2722](https://github.com/gradio-app/gradio/pull/2722)

## Contributors Shoutout:
* [@andridns](https://github.com/andridns) made their first contribution in [PR 2722](https://github.com/gradio-app/gradio/pull/2722)!


# Version 3.11.0

## New Features:

### Upload Button
There is now a new component called the `UploadButton` which is a file upload component but in button form! You can also specify what file types it should accept in the form of a list (ex: `image`, `video`, `audio`, `text`, or generic `file`). Added by [@dawoodkhan82](https://github.com/dawoodkhan82) in [PR 2591](https://github.com/gradio-app/gradio/pull/2591).

Example of how it can be used:

```python
import gradio as gr

def upload_file(files):
    file_paths = [file.name for file in files]
    return file_paths

with gr.Blocks() as demo:
    file_output = gr.File()
    upload_button = gr.UploadButton("Click to Upload a File", file_types=["image", "video"], file_count="multiple")
    upload_button.upload(upload_file, upload_button, file_output)

demo.launch()
```
### Revamped API documentation page

New API Docs page with in-browser playground and updated aesthetics. [@gary149](https://github.com/gary149) in [PR 2652](https://github.com/gradio-app/gradio/pull/2652)

### Revamped Login page

Previously our login page had its own CSS, had no dark mode, and had an ugly json message on the wrong credentials. Made the page more aesthetically consistent, added dark mode support, and a nicer error message. [@aliabid94](https://github.com/aliabid94) in [PR 2684](https://github.com/gradio-app/gradio/pull/2684)

### Accessing the Requests Object Directly

You can now access the Request object directly in your Python function by [@abidlabs](https://github.com/abidlabs) in [PR 2641](https://github.com/gradio-app/gradio/pull/2641). This means that you can access request headers, the client IP address, and so on. In order to use it, add a parameter to your function and set its type hint to be `gr.Request`. Here's a simple example:

```py
import gradio as gr

def echo(name, request: gr.Request):
    if request:
        print("Request headers dictionary:", request.headers)
        print("IP address:", request.client.host)
    return name

io = gr.Interface(echo, "textbox", "textbox").launch()
```

## Bug Fixes:
* Fixed bug that limited files from being sent over websockets to 16MB. The new limit
is now 1GB  by [@abidlabs](https://github.com/abidlabs) in [PR 2709](https://github.com/gradio-app/gradio/pull/2709)

## Documentation Changes:
* Updated documentation for embedding Gradio demos on Spaces as web components by
[@julien-c](https://github.com/julien-c) in [PR 2698](https://github.com/gradio-app/gradio/pull/2698)
* Updated IFrames in Guides to use the host URL instead of the Space name to be consistent with the new method for embedding Spaces, by
[@julien-c](https://github.com/julien-c) in [PR 2692](https://github.com/gradio-app/gradio/pull/2692)
 * Colab buttons on every demo in the website! Just click open in colab, and run the demo there.



https://user-images.githubusercontent.com/9021060/202878400-cb16ed47-f4dd-4cb0-b2f0-102a9ff64135.mov

## Testing and Infrastructure Changes:
No changes to highlight.

## Breaking Changes:
No changes to highlight.

## Full Changelog:
* Better warnings and error messages for `gr.Interface.load()` by [@abidlabs](https://github.com/abidlabs) in [PR 2694](https://github.com/gradio-app/gradio/pull/2694)
* Add open in colab buttons to demos in docs and /demos by [@aliabd](https://github.com/aliabd) in [PR 2608](https://github.com/gradio-app/gradio/pull/2608)
* Apply different formatting for the types in component docstrings by [@aliabd](https://github.com/aliabd) in [PR 2707](https://github.com/gradio-app/gradio/pull/2707)

## Contributors Shoutout:
No changes to highlight.

# Version 3.10.1

## New Features:
No changes to highlight.

## Bug Fixes:
* Passes kwargs into `gr.Interface.load()` by [@abidlabs](https://github.com/abidlabs) in [PR 2669](https://github.com/gradio-app/gradio/pull/2669)

## Documentation Changes:
No changes to highlight.

## Testing and Infrastructure Changes:
No changes to highlight.

## Breaking Changes:
No changes to highlight.

## Full Changelog:
* Clean up printed statements in Embedded Colab Mode by [@aliabid94](https://github.com/aliabid94) in [PR 2612](https://github.com/gradio-app/gradio/pull/2612)

## Contributors Shoutout:
No changes to highlight.


# Version 3.10.0

* Add support for `'password'` and `'email'` types to `Textbox`. [@pngwn](https://github.com/pngwn) in [PR 2653](https://github.com/gradio-app/gradio/pull/2653)
* `gr.Textbox` component will now raise an exception if `type` is not "text", "email", or "password" [@pngwn](https://github.com/pngwn) in [PR 2653](https://github.com/gradio-app/gradio/pull/2653). This will cause demos using the deprecated `gr.Textbox(type="number")` to raise an exception.

## Bug Fixes:
* Updated the minimum FastApi used in tests to version 0.87 by [@freddyaboulton](https://github.com/freddyaboulton) in [PR 2647](https://github.com/gradio-app/gradio/pull/2647)
* Fixed bug where interfaces with examples could not be loaded with `gr.Interface.load` by [@freddyaboulton](https://github.com/freddyaboulton) [PR 2640](https://github.com/gradio-app/gradio/pull/2640)
* Fixed bug where the `interactive` property of a component could not be updated by [@freddyaboulton](https://github.com/freddyaboulton) in [PR 2639](https://github.com/gradio-app/gradio/pull/2639)
* Fixed bug where some URLs were not being recognized as valid URLs and thus were not
loading correctly in various components by [@abidlabs](https://github.com/abidlabs) in [PR 2659](https://github.com/gradio-app/gradio/pull/2659)


## Documentation Changes:
* Fix some typos in the embedded demo names in "05_using_blocks_like_functions.md" by [@freddyaboulton](https://github.com/freddyaboulton) in [PR 2656](https://github.com/gradio-app/gradio/pull/2656)

## Testing and Infrastructure Changes:
No changes to highlight.

## Breaking Changes:
No changes to highlight.

## Full Changelog:
* Add support for `'password'` and `'email'` types to `Textbox`. [@pngwn](https://github.com/pngwn) in [PR 2653](https://github.com/gradio-app/gradio/pull/2653)

## Contributors Shoutout:
No changes to highlight.


# Version 3.9.1

## New Features:
No changes to highlight.

## Bug Fixes:
* Only set a min height on md and html when loading by [@pngwn](https://github.com/pngwn) in [PR 2623](https://github.com/gradio-app/gradio/pull/2623)

## Documentation Changes:
* See docs for the latest gradio commit to main as well the latest pip release:

![main-vs-pip](https://user-images.githubusercontent.com/9021060/199607887-aab1ae4e-a070-4527-966d-024397abe15b.gif)

* Modified the "Connecting To a Database Guide" to use `pd.read_sql` as opposed to low-level postgres connector by [@freddyaboulton](https://github.com/freddyaboulton) in [PR 2604](https://github.com/gradio-app/gradio/pull/2604)

## Testing and Infrastructure Changes:
No changes to highlight.

## Breaking Changes:
No changes to highlight.

## Full Changelog:
* Dropdown for seeing docs as latest or main by [@aliabd](https://github.com/aliabd) in [PR 2544](https://github.com/gradio-app/gradio/pull/2544)
* Allow `gr.Templates` to accept parameters to override the defaults by [@abidlabs](https://github.com/abidlabs) in [PR 2600](https://github.com/gradio-app/gradio/pull/2600)
* Components now throw a `ValueError()` if constructed with invalid parameters for `type` or `source` (for components that take those parameters) in [PR 2610](https://github.com/gradio-app/gradio/pull/2610)
* Allow auth with using queue by [@GLGDLY](https://github.com/GLGDLY) in [PR 2611](https://github.com/gradio-app/gradio/pull/2611)

## Contributors Shoutout:
No changes to highlight.


# Version 3.9

## New Features:
* Gradio is now embedded directly in colab without requiring the share link by [@aliabid94](https://github.com/aliabid94) in [PR 2455](https://github.com/gradio-app/gradio/pull/2455)

### Calling functions by api_name in loaded apps

When you load an upstream app with `gr.Blocks.load`, you can now specify which fn
to call with the `api_name` parameter.

```python
import gradio as gr
english_translator = gr.Blocks.load(name="spaces/gradio/english-translator")
german = english_translator("My name is Freddy", api_name='translate-to-german')
```

The `api_name` parameter will take precendence over the `fn_index` parameter.

## Bug Fixes:
* Fixed bug where None could not be used for File,Model3D, and Audio examples by [@freddyaboulton](https://github.com/freddyaboulton) in [PR 2588](https://github.com/gradio-app/gradio/pull/2588)
* Fixed links in Plotly map guide + demo by [@dawoodkhan82](https://github.com/dawoodkhan82) in [PR 2578](https://github.com/gradio-app/gradio/pull/2578)
* `gr.Blocks.load()` now correctly loads example files from Spaces [@abidlabs](https://github.com/abidlabs) in [PR 2594](https://github.com/gradio-app/gradio/pull/2594)
* Fixed bug when image clear started upload dialog [@mezotaken](https://github.com/mezotaken) in [PR 2577](https://github.com/gradio-app/gradio/pull/2577)

## Documentation Changes:
* Added a Guide on how to configure the queue for maximum performance by [@abidlabs](https://github.com/abidlabs) in [PR 2558](https://github.com/gradio-app/gradio/pull/2558)


## Testing and Infrastructure Changes:
No changes to highlight.

## Breaking Changes:
No changes to highlight.

## Full Changelog:
* Add `api_name` to `Blocks.__call__` by  [@freddyaboulton](https://github.com/freddyaboulton) in [PR 2593](https://github.com/gradio-app/gradio/pull/2593)
* Update queue with using deque & update requirements by [@GLGDLY](https://github.com/GLGDLY) in [PR 2428](https://github.com/gradio-app/gradio/pull/2428)


## Contributors Shoutout:
No changes to highlight.


# Version 3.8.2

## Bug Fixes:

* Ensure gradio apps embedded via spaces use the correct endpoint for predictions. [@pngwn](https://github.com/pngwn) in [PR 2567](https://github.com/gradio-app/gradio/pull/2567)
* Ensure gradio apps embedded via spaces use the correct websocket protocol. [@pngwn](https://github.com/pngwn) in [PR 2571](https://github.com/gradio-app/gradio/pull/2571)

## New Features:

### Running Events Continuously
Gradio now supports the ability to run an event continuously on a fixed schedule. To use this feature,
pass `every=# of seconds` to the event definition. This will run the event every given number of seconds!

This can be used to:
* Create live visualizations that show the most up to date data
* Refresh the state of the frontend automatically in response to changes in the backend

Here is an example of a live plot that refreshes every half second:
```python
import math
import gradio as gr
import plotly.express as px
import numpy as np


plot_end = 2 * math.pi


def get_plot(period=1):
    global plot_end
    x = np.arange(plot_end - 2 * math.pi, plot_end, 0.02)
    y = np.sin(2*math.pi*period * x)
    fig = px.line(x=x, y=y)
    plot_end += 2 * math.pi
    return fig


with gr.Blocks() as demo:
    with gr.Row():
        with gr.Column():
            gr.Markdown("Change the value of the slider to automatically update the plot")
            period = gr.Slider(label="Period of plot", value=1, minimum=0, maximum=10, step=1)
            plot = gr.Plot(label="Plot (updates every half second)")

    dep = demo.load(get_plot, None, plot, every=0.5)
    period.change(get_plot, period, plot, every=0.5, cancels=[dep])

demo.queue().launch()
```

![live_demo](https://user-images.githubusercontent.com/41651716/198357377-633ce460-4e31-47bd-8202-1440cdd6fe19.gif)


## Bug Fixes:
No changes to highlight.

## Documentation Changes:
No changes to highlight.

## Testing and Infrastructure Changes:
No changes to highlight.

## Breaking Changes:
No changes to highlight.

## Full Changelog:
* Allows loading private Spaces by passing an an `api_key` to `gr.Interface.load()`
by [@abidlabs](https://github.com/abidlabs) in [PR 2568](https://github.com/gradio-app/gradio/pull/2568)

## Contributors Shoutout:
No changes to highlight.


# Version 3.8

## New Features:
* Allows event listeners to accept a single dictionary as its argument, where the keys are the components and the values are the component values. This is set by passing the input components in the event listener as a set instead of a list. [@aliabid94](https://github.com/aliabid94) in [PR 2550](https://github.com/gradio-app/gradio/pull/2550)

## Bug Fixes:
* Fix whitespace issue when using plotly. [@dawoodkhan82](https://github.com/dawoodkhan82) in [PR 2548](https://github.com/gradio-app/gradio/pull/2548)
* Apply appropriate alt text to all gallery images. [@camenduru](https://github.com/camenduru) in [PR 2358](https://github.com/gradio-app/gradio/pull/2538)
* Removed erroneous tkinter import in gradio.blocks by [@freddyaboulton](https://github.com/freddyaboulton) in [PR 2555](https://github.com/gradio-app/gradio/pull/2555)

## Documentation Changes:
No changes to highlight.

## Testing and Infrastructure Changes:
No changes to highlight.

## Breaking Changes:
No changes to highlight.

## Full Changelog:
* Added the `every` keyword to event listeners that runs events on a fixed schedule by [@freddyaboulton](https://github.com/freddyaboulton) in [PR 2512](https://github.com/gradio-app/gradio/pull/2512)
* Fix whitespace issue when using plotly. [@dawoodkhan82](https://github.com/dawoodkhan82) in [PR 2548](https://github.com/gradio-app/gradio/pull/2548)
* Apply appropriate alt text to all gallery images. [@camenduru](https://github.com/camenduru) in [PR 2358](https://github.com/gradio-app/gradio/pull/2538)

## Contributors Shoutout:
No changes to highlight.


# Version 3.7

## New Features:

### Batched Functions

Gradio now supports the ability to pass *batched* functions. Batched functions are just
functions which take in a list of inputs and return a list of predictions.

For example, here is a batched function that takes in two lists of inputs (a list of
words and a list of ints), and returns a list of trimmed words as output:

```py
import time

def trim_words(words, lens):
    trimmed_words = []
    time.sleep(5)
    for w, l in zip(words, lens):
        trimmed_words.append(w[:l])
    return [trimmed_words]
```

The advantage of using batched functions is that if you enable queuing, the Gradio
server can automatically *batch* incoming requests and process them in parallel,
potentially speeding up your demo. Here's what the Gradio code looks like (notice
the `batch=True` and `max_batch_size=16` -- both of these parameters can be passed
into event triggers or into the `Interface` class)

```py
import gradio as gr

with gr.Blocks() as demo:
    with gr.Row():
        word = gr.Textbox(label="word", value="abc")
        leng = gr.Number(label="leng", precision=0, value=1)
        output = gr.Textbox(label="Output")
    with gr.Row():
        run = gr.Button()

    event = run.click(trim_words, [word, leng], output, batch=True, max_batch_size=16)

demo.queue()
demo.launch()
```

In the example above, 16 requests could be processed in parallel (for a total inference
time of 5 seconds), instead of each request being processed separately (for a total
inference time of 80 seconds).

### Upload Event

`Video`, `Audio`, `Image`, and `File` components now support a `upload()` event that is triggered when a user uploads a file into any of these components.

Example usage:

```py
import gradio as gr

with gr.Blocks() as demo:
    with gr.Row():
        input_video = gr.Video()
        output_video = gr.Video()

     # Clears the output video when an input video is uploaded
    input_video.upload(lambda : None, None, output_video)
```


## Bug Fixes:
* Fixes issue where plotly animations, interactivity, titles, legends, were not working properly. [@dawoodkhan82](https://github.com/dawoodkhan82) in [PR 2486](https://github.com/gradio-app/gradio/pull/2486)
* Prevent requests to the `/api` endpoint from skipping the queue if the queue is enabled for that event by [@freddyaboulton](https://github.com/freddyaboulton) in [PR 2493](https://github.com/gradio-app/gradio/pull/2493)
* Fixes a bug with `cancels` in event triggers so that it works properly if multiple
Blocks are rendered by [@abidlabs](https://github.com/abidlabs) in [PR 2530](https://github.com/gradio-app/gradio/pull/2530)
* Prevent invalid targets of events from crashing the whole application. [@pngwn](https://github.com/pngwn) in [PR 2534](https://github.com/gradio-app/gradio/pull/2534)
* Properly dequeue cancelled events when multiple apps are rendered by [@freddyaboulton](https://github.com/freddyaboulton) in [PR 2540](https://github.com/gradio-app/gradio/pull/2540)

## Documentation Changes:
* Added an example interactive dashboard to the "Tabular & Plots" section of the Demos page by [@freddyaboulton](https://github.com/freddyaboulton) in [PR 2508](https://github.com/gradio-app/gradio/pull/2508)

## Testing and Infrastructure Changes:
No changes to highlight.

## Breaking Changes:
No changes to highlight.

## Full Changelog:
* Fixes the error message if a user builds Gradio locally and tries to use `share=True` by [@abidlabs](https://github.com/abidlabs) in [PR 2502](https://github.com/gradio-app/gradio/pull/2502)
* Allows the render() function to return self by [@Raul9595](https://github.com/Raul9595) in [PR 2514](https://github.com/gradio-app/gradio/pull/2514)
* Fixes issue where plotly animations, interactivity, titles, legends, were not working properly. [@dawoodkhan82](https://github.com/dawoodkhan82) in [PR 2486](https://github.com/gradio-app/gradio/pull/2486)
* Gradio now supports batched functions by [@abidlabs](https://github.com/abidlabs) in [PR 2218](https://github.com/gradio-app/gradio/pull/2218)
* Add `upload` event for `Video`, `Audio`, `Image`, and `File` components [@dawoodkhan82](https://github.com/dawoodkhan82) in [PR 2448](https://github.com/gradio-app/gradio/pull/2456)
* Changes websocket path for Spaces as it is no longer necessary to have a different URL for websocket connections on Spaces by [@abidlabs](https://github.com/abidlabs) in [PR 2528](https://github.com/gradio-app/gradio/pull/2528)
* Clearer error message when events are defined outside of a Blocks scope, and a warning if you
try to use `Series` or `Parallel` with `Blocks` by [@abidlabs](https://github.com/abidlabs) in [PR 2543](https://github.com/gradio-app/gradio/pull/2543)
* Adds support for audio samples that are in `float64`, `float16`, or `uint16` formats by [@abidlabs](https://github.com/abidlabs) in [PR 2545](https://github.com/gradio-app/gradio/pull/2545)

## Contributors Shoutout:
No changes to highlight.


# Version 3.6

## New Features:

### Cancelling Running Events
Running events can be cancelled when other events are triggered! To test this feature, pass the `cancels` parameter to the event listener.
For this feature to work, the queue must be enabled.

![cancel_on_change_rl](https://user-images.githubusercontent.com/41651716/195952623-61a606bd-e82b-4e1a-802e-223154cb8727.gif)

Code:
```python
import time
import gradio as gr

def fake_diffusion(steps):
    for i in range(steps):
        time.sleep(1)
        yield str(i)

def long_prediction(*args, **kwargs):
    time.sleep(10)
    return 42


with gr.Blocks() as demo:
    with gr.Row():
        with gr.Column():
            n = gr.Slider(1, 10, value=9, step=1, label="Number Steps")
            run = gr.Button()
            output = gr.Textbox(label="Iterative Output")
            stop = gr.Button(value="Stop Iterating")
        with gr.Column():
            prediction = gr.Number(label="Expensive Calculation")
            run_pred = gr.Button(value="Run Expensive Calculation")
        with gr.Column():
            cancel_on_change = gr.Textbox(label="Cancel Iteration and Expensive Calculation on Change")

    click_event = run.click(fake_diffusion, n, output)
    stop.click(fn=None, inputs=None, outputs=None, cancels=[click_event])
    pred_event = run_pred.click(fn=long_prediction, inputs=None, outputs=prediction)

    cancel_on_change.change(None, None, None, cancels=[click_event, pred_event])


demo.queue(concurrency_count=1, max_size=20).launch()
```

For interfaces, a stop button will be added automatically if the function uses a `yield` statement.

```python
import gradio as gr
import time

def iteration(steps):
    for i in range(steps):
       time.sleep(0.5)
       yield i

gr.Interface(iteration,
             inputs=gr.Slider(minimum=1, maximum=10, step=1, value=5),
             outputs=gr.Number()).queue().launch()
```

![stop_interface_rl](https://user-images.githubusercontent.com/41651716/195952883-e7ca4235-aae3-4852-8f28-96d01d0c5822.gif)


## Bug Fixes:
* Add loading status tracker UI to HTML and Markdown components. [@pngwn](https://github.com/pngwn) in [PR 2474](https://github.com/gradio-app/gradio/pull/2474)
* Fixed videos being mirrored in the front-end if source is not webcam by [@freddyaboulton](https://github.com/freddyaboulton) in [PR 2475](https://github.com/gradio-app/gradio/pull/2475)
* Add clear button for timeseries component [@dawoodkhan82](https://github.com/dawoodkhan82) in [PR 2487](https://github.com/gradio-app/gradio/pull/2487)
* Removes special characters from temporary filenames so that the files can be served by components [@abidlabs](https://github.com/abidlabs) in [PR 2480](https://github.com/gradio-app/gradio/pull/2480)
* Fixed infinite reload loop when mounting gradio as a sub application by [@freddyaboulton](https://github.com/freddyaboulton) in [PR 2477](https://github.com/gradio-app/gradio/pull/2477)

## Documentation Changes:
* Adds a demo to show how a sound alert can be played upon completion of a prediction by [@abidlabs](https://github.com/abidlabs) in [PR 2478](https://github.com/gradio-app/gradio/pull/2478)

## Testing and Infrastructure Changes:
No changes to highlight.

## Breaking Changes:
No changes to highlight.

## Full Changelog:
* Enable running events to be cancelled from other events by [@freddyaboulton](https://github.com/freddyaboulton) in [PR 2433](https://github.com/gradio-app/gradio/pull/2433)
* Small fix for version check before reuploading demos by [@aliabd](https://github.com/aliabd) in [PR 2469](https://github.com/gradio-app/gradio/pull/2469)
* Add loading status tracker UI to HTML and Markdown components. [@pngwn](https://github.com/pngwn) in [PR 2400](https://github.com/gradio-app/gradio/pull/2474)
* Add clear button for timeseries component [@dawoodkhan82](https://github.com/dawoodkhan82) in [PR 2487](https://github.com/gradio-app/gradio/pull/2487)

## Contributors Shoutout:
No changes to highlight.


# Version 3.5

## Bug Fixes:

* Ensure that Gradio does not take control of the HTML page title when embedding a gradio app as a web component, this behaviour flipped by adding `control_page_title="true"` to the webcomponent. [@pngwn](https://github.com/pngwn) in [PR 2400](https://github.com/gradio-app/gradio/pull/2400)
* Decreased latency in iterative-output demos by making the iteration asynchronous [@freddyaboulton](https://github.com/freddyaboulton) in [PR 2409](https://github.com/gradio-app/gradio/pull/2409)
* Fixed queue getting stuck under very high load by [@freddyaboulton](https://github.com/freddyaboulton) in [PR 2374](https://github.com/gradio-app/gradio/pull/2374)
* Ensure that components always behave as if `interactive=True` were set when the following conditions are true:
  - no default value is provided,
  - they are not set as the input or output of an event,
  - `interactive` kwarg is not set.

  [@pngwn](https://github.com/pngwn) in [PR 2459](https://github.com/gradio-app/gradio/pull/2459)

## New Features:

* When an `Image` component is set to `source="upload"`, it is now possible to drag and drop and image to replace a previously uploaded image by [@pngwn](https://github.com/pngwn) in [PR 1711](https://github.com/gradio-app/gradio/issues/1711)
* The `gr.Dataset` component now accepts `HTML` and `Markdown` components by [@abidlabs](https://github.com/abidlabs) in [PR 2437](https://github.com/gradio-app/gradio/pull/2437)


## Documentation Changes:
* Improved documentation for the `gr.Dataset` component by [@abidlabs](https://github.com/abidlabs) in [PR 2437](https://github.com/gradio-app/gradio/pull/2437)

## Testing and Infrastructure Changes:
No changes to highlight.

## Breaking Changes:
* The `Carousel` component is officially deprecated. Since gradio 3.0, code containing the `Carousel` component would throw warnings. As of the next release, the `Carousel` component will raise an exception.

## Full Changelog:
* Speeds up Gallery component by using temporary files instead of base64 representation in the front-end by [@proxyphi](https://github.com/proxyphi), [@pngwn](https://github.com/pngwn), and [@abidlabs](https://github.com/abidlabs) in [PR 2265](https://github.com/gradio-app/gradio/pull/2265)
* Fixed some embedded demos in the guides by not loading the gradio web component in some guides by [@freddyaboulton](https://github.com/freddyaboulton) in [PR 2403](https://github.com/gradio-app/gradio/pull/2403)
* When an `Image` component is set to `source="upload"`, it is now possible to drag and drop and image to replace a previously uploaded image by [@pngwn](https://github.com/pngwn) in [PR 2400](https://github.com/gradio-app/gradio/pull/2410)
* Improve documentation of the `Blocks.load()` event by [@abidlabs](https://github.com/abidlabs) in [PR 2413](https://github.com/gradio-app/gradio/pull/2413)
* Decreased latency in iterative-output demos by making the iteration asynchronous [@freddyaboulton](https://github.com/freddyaboulton) in [PR 2409](https://github.com/gradio-app/gradio/pull/2409)
* Updated share link message to reference new Spaces Hardware [@abidlabs](https://github.com/abidlabs) in [PR 2423](https://github.com/gradio-app/gradio/pull/2423)
* Automatically restart spaces if they're down by [@aliabd](https://github.com/aliabd) in [PR 2405](https://github.com/gradio-app/gradio/pull/2405)
* Carousel component is now deprecated by [@abidlabs](https://github.com/abidlabs) in [PR 2434](https://github.com/gradio-app/gradio/pull/2434)
* Build Gradio from source in ui tests by by [@freddyaboulton](https://github.com/freddyaboulton) in [PR 2440](https://github.com/gradio-app/gradio/pull/2440)
* Change "return ValueError" to "raise ValueError" by [@vzakharov](https://github.com/vzakharov) in [PR 2445](https://github.com/gradio-app/gradio/pull/2445)
* Add guide on creating a map demo using the `gr.Plot()` component [@dawoodkhan82](https://github.com/dawoodkhan82) in [PR 2402](https://github.com/gradio-app/gradio/pull/2402)
* Add blur event for `Textbox` and `Number` components [@dawoodkhan82](https://github.com/dawoodkhan82) in [PR 2448](https://github.com/gradio-app/gradio/pull/2448)
* Stops a gradio launch from hogging a port even after it's been killed [@aliabid94](https://github.com/aliabid94) in [PR 2453](https://github.com/gradio-app/gradio/pull/2453)
* Fix embedded interfaces on touch screen devices by [@aliabd](https://github.com/aliabd) in [PR 2457](https://github.com/gradio-app/gradio/pull/2457)
* Upload all demos to spaces by [@aliabd](https://github.com/aliabd) in [PR 2281](https://github.com/gradio-app/gradio/pull/2281)

## Contributors Shoutout:
No changes to highlight.


# Version 3.4.1

## New Features:

### 1. See Past and Upcoming Changes in the Release History 👀

You can now see gradio's release history directly on the website, and also keep track of upcoming changes. Just go [here](https://gradio.app/changelog/).

![release-history](https://user-images.githubusercontent.com/9021060/193145458-3de699f7-7620-45de-aa73-a1c1b9b96257.gif)

## Bug Fixes:

1. Fix typo in guide image path by [@freddyaboulton](https://github.com/freddyaboulton) in [PR 2357](https://github.com/gradio-app/gradio/pull/2357)
2. Raise error if Blocks has duplicate component with same IDs by [@abidlabs](https://github.com/abidlabs) in [PR 2359](https://github.com/gradio-app/gradio/pull/2359)
3. Catch the permission exception on the audio component by [@Ian-GL](https://github.com/Ian-GL) in [PR 2330](https://github.com/gradio-app/gradio/pull/2330)
4. Fix image_classifier_interface_load demo by [@freddyaboulton](https://github.com/freddyaboulton) in [PR 2365](https://github.com/gradio-app/gradio/pull/2365)
5. Fix combining adjacent components without gaps by introducing `gr.Row(variant="compact")` by [@aliabid94](https://github.com/aliabid94) in [PR 2291](https://github.com/gradio-app/gradio/pull/2291) This comes with deprecation of the following arguments for `Component.style`: `round`, `margin`, `border`.
6. Fix audio streaming, which was previously choppy in [PR 2351](https://github.com/gradio-app/gradio/pull/2351). Big thanks to [@yannickfunk](https://github.com/yannickfunk) for the proposed solution.
7. Fix bug where new typeable slider doesn't respect the minimum and maximum values [@dawoodkhan82](https://github.com/dawoodkhan82) in [PR 2380](https://github.com/gradio-app/gradio/pull/2380)


## Documentation Changes:

1. New Guide: Connecting to a Database 🗄️

    A new guide by [@freddyaboulton](https://github.com/freddyaboulton) that explains how you can use Gradio to connect your app to a database. Read more [here](https://gradio.app/connecting_to_a_database/).

2. New Guide: Running Background Tasks 🥷

    A new guide by [@freddyaboulton](https://github.com/freddyaboulton) that explains how you can run background tasks from your gradio app. Read more [here](https://gradio.app/running_background_tasks/).

3. Small fixes to docs for `Image` component by [@abidlabs](https://github.com/abidlabs) in [PR 2372](https://github.com/gradio-app/gradio/pull/2372)


## Testing and Infrastructure Changes:
No changes to highlight.

## Breaking Changes:
No changes to highlight.

## Full Changelog:

* Create a guide on how to connect an app to a database hosted on the cloud by [@freddyaboulton](https://github.com/freddyaboulton) in [PR 2341](https://github.com/gradio-app/gradio/pull/2341)
* Removes `analytics` dependency by [@abidlabs](https://github.com/abidlabs) in [PR 2347](https://github.com/gradio-app/gradio/pull/2347)
* Add guide on launching background tasks from your app by [@freddyaboulton](https://github.com/freddyaboulton) in [PR 2350](https://github.com/gradio-app/gradio/pull/2350)
* Fix typo in guide image path by [@freddyaboulton](https://github.com/freddyaboulton) in [PR 2357](https://github.com/gradio-app/gradio/pull/2357)
* Raise error if Blocks has duplicate component with same IDs by [@abidlabs](https://github.com/abidlabs) in [PR 2359](https://github.com/gradio-app/gradio/pull/2359)
* Hotfix: fix version back to 3.4 by [@abidlabs](https://github.com/abidlabs) in [PR 2361](https://github.com/gradio-app/gradio/pull/2361)
* Change version.txt to 3.4 instead of 3.4.0 by [@aliabd](https://github.com/aliabd) in [PR 2363](https://github.com/gradio-app/gradio/pull/2363)
* Catch the permission exception on the audio component by [@Ian-GL](https://github.com/Ian-GL) in [PR 2330](https://github.com/gradio-app/gradio/pull/2330)
* Fix image_classifier_interface_load demo by [@freddyaboulton](https://github.com/freddyaboulton) in [PR 2365](https://github.com/gradio-app/gradio/pull/2365)
* Small fixes to docs for `Image` component by [@abidlabs](https://github.com/abidlabs) in [PR 2372](https://github.com/gradio-app/gradio/pull/2372)
* Automated Release Notes by [@freddyaboulton](https://github.com/freddyaboulton) in [PR 2306](https://github.com/gradio-app/gradio/pull/2306)
* Fixed small typos in the docs [@julien-c](https://github.com/julien-c) in [PR 2373](https://github.com/gradio-app/gradio/pull/2373)
* Adds ability to disable pre/post-processing for examples [@abidlabs](https://github.com/abidlabs) in [PR 2383](https://github.com/gradio-app/gradio/pull/2383)
* Copy changelog file in website docker by [@aliabd](https://github.com/aliabd) in [PR 2384](https://github.com/gradio-app/gradio/pull/2384)
* Lets users provide a `gr.update()` dictionary even if post-processing is diabled [@abidlabs](https://github.com/abidlabs) in [PR 2385](https://github.com/gradio-app/gradio/pull/2385)
* Fix bug where errors would cause apps run in reload mode to hang forever by [@freddyaboulton](https://github.com/freddyaboulton) in [PR 2394](https://github.com/gradio-app/gradio/pull/2394)
* Fix bug where new typeable slider doesn't respect the minimum and maximum values [@dawoodkhan82](https://github.com/dawoodkhan82) in [PR 2380](https://github.com/gradio-app/gradio/pull/2380)


## Contributors Shoutout:
No changes to highlight.

# Version 3.4

## New Features:

### 1. Gallery Captions 🖼️

You can now pass captions to images in the Gallery component. To do so you need to pass a {List} of (image, {str} caption) tuples. This is optional and the component also accepts just a list of the images.

Here's an example:

```python
import gradio as gr

images_with_captions = [
    ("https://images.unsplash.com/photo-1551969014-7d2c4cddf0b6", "Cheetah by David Groves"),
    ("https://images.unsplash.com/photo-1546182990-dffeafbe841d", "Lion by Francesco"),
    ("https://images.unsplash.com/photo-1561731216-c3a4d99437d5", "Tiger by Mike Marrah")
    ]

with gr.Blocks() as demo:
    gr.Gallery(value=images_with_captions)

demo.launch()
```

<img src="https://user-images.githubusercontent.com/9021060/192399521-7360b1a9-7ce0-443e-8e94-863a230a7dbe.gif" alt="gallery_captions" width="1000"/>

### 2. Type Values into the Slider 🔢

You can now type values directly on the Slider component! Here's what it looks like:

![type-slider](https://user-images.githubusercontent.com/9021060/192399877-76b662a1-fede-4417-a932-fc15f0da7360.gif)

### 3. Better Sketching and Inpainting 🎨

We've made a lot of changes to our Image component so that it can support better sketching and inpainting.

Now supports:
* A standalone black-and-white sketch
```python
import gradio as gr
demo = gr.Interface(lambda x: x, gr.Sketchpad(), gr.Image())
demo.launch()
```
![bw](https://user-images.githubusercontent.com/9021060/192410264-b08632b5-7b2a-4f86-afb0-5760e7b474cf.gif)


* A standalone color sketch
```python
import gradio as gr
demo = gr.Interface(lambda x: x, gr.Paint(), gr.Image())
demo.launch()
```
![color-sketch](https://user-images.githubusercontent.com/9021060/192410500-3c8c3e64-a5fd-4df2-a991-f0a5cef93728.gif)


* An uploadable image with black-and-white or color sketching

```python
import gradio as gr
demo = gr.Interface(lambda x: x, gr.Image(source='upload', tool='color-sketch'), gr.Image()) # for black and white, tool = 'sketch'
demo.launch()
```
![sketch-new](https://user-images.githubusercontent.com/9021060/192402422-e53cb7b6-024e-448c-87eb-d6a35a63c476.gif)


* Webcam with black-and-white or color sketching

```python
import gradio as gr
demo = gr.Interface(lambda x: x, gr.Image(source='webcam', tool='color-sketch'), gr.Image()) # for black and white, tool = 'sketch'
demo.launch()
```
![webcam-sketch](https://user-images.githubusercontent.com/9021060/192410820-0ffaf324-776e-4e1f-9de6-0fdbbf4940fa.gif)


As well as other fixes


## Bug Fixes:
1. Fix bug where max concurrency count is not respected in queue by [@freddyaboulton](https://github.com/freddyaboulton) in [PR 2286](https://github.com/gradio-app/gradio/pull/2286)
2. fix : queue could be blocked by [@SkyTNT](https://github.com/SkyTNT) in [PR 2288](https://github.com/gradio-app/gradio/pull/2288)
3. Supports `gr.update()` in example caching by [@abidlabs](https://github.com/abidlabs) in [PR 2309](https://github.com/gradio-app/gradio/pull/2309)
4. Clipboard fix for iframes by [@abidlabs](https://github.com/abidlabs) in [PR 2321](https://github.com/gradio-app/gradio/pull/2321)
5. Fix: Dataframe column headers are reset when you add a new column by [@dawoodkhan82](https://github.com/dawoodkhan82) in [PR 2318](https://github.com/gradio-app/gradio/pull/2318)
6. Added support for URLs for Video, Audio, and Image by [@abidlabs](https://github.com/abidlabs) in [PR 2256](https://github.com/gradio-app/gradio/pull/2256)
7. Add documentation about how to create and use the Gradio FastAPI app by [@abidlabs](https://github.com/abidlabs) in [PR 2263](https://github.com/gradio-app/gradio/pull/2263)

## Documentation Changes:
1. Adding a Playground Tab to the Website by [@aliabd](https://github.com/aliabd) in [PR 1860](https://github.com/gradio-app/gradio/pull/1860)
3. Gradio for Tabular Data Science Workflows Guide by [@merveenoyan](https://github.com/merveenoyan) in [PR 2199](https://github.com/gradio-app/gradio/pull/2199)
4. Promotes `postprocess` and `preprocess` to documented parameters by [@abidlabs](https://github.com/abidlabs) in [PR 2293](https://github.com/gradio-app/gradio/pull/2293)
5. Update 2)key_features.md by [@voidxd](https://github.com/voidxd) in [PR 2326](https://github.com/gradio-app/gradio/pull/2326)
6. Add docs to blocks context postprocessing function by [@Ian-GL](https://github.com/Ian-GL) in [PR 2332](https://github.com/gradio-app/gradio/pull/2332)

## Testing and Infrastructure Changes
1. Website fixes and refactoring by [@aliabd](https://github.com/aliabd) in [PR 2280](https://github.com/gradio-app/gradio/pull/2280)
2. Don't deploy to spaces on release by [@freddyaboulton](https://github.com/freddyaboulton) in [PR 2313](https://github.com/gradio-app/gradio/pull/2313)

## Full Changelog:
* Website fixes and refactoring by [@aliabd](https://github.com/aliabd) in [PR 2280](https://github.com/gradio-app/gradio/pull/2280)
* Fix bug where max concurrency count is not respected in queue by [@freddyaboulton](https://github.com/freddyaboulton) in [PR 2286](https://github.com/gradio-app/gradio/pull/2286)
* Promotes `postprocess` and `preprocess` to documented parameters by [@abidlabs](https://github.com/abidlabs) in [PR 2293](https://github.com/gradio-app/gradio/pull/2293)
* Raise warning when trying to cache examples but not all inputs have examples by [@freddyaboulton](https://github.com/freddyaboulton) in [PR 2279](https://github.com/gradio-app/gradio/pull/2279)
* fix : queue could be blocked by [@SkyTNT](https://github.com/SkyTNT) in [PR 2288](https://github.com/gradio-app/gradio/pull/2288)
* Don't deploy to spaces on release by [@freddyaboulton](https://github.com/freddyaboulton) in [PR 2313](https://github.com/gradio-app/gradio/pull/2313)
* Supports `gr.update()` in example caching by [@abidlabs](https://github.com/abidlabs) in [PR 2309](https://github.com/gradio-app/gradio/pull/2309)
* Respect Upstream Queue when loading interfaces/blocks from Spaces by [@freddyaboulton](https://github.com/freddyaboulton) in [PR 2294](https://github.com/gradio-app/gradio/pull/2294)
* Clipboard fix for iframes by [@abidlabs](https://github.com/abidlabs) in [PR 2321](https://github.com/gradio-app/gradio/pull/2321)
* Sketching + Inpainting Capabilities to Gradio by [@abidlabs](https://github.com/abidlabs) in [PR 2144](https://github.com/gradio-app/gradio/pull/2144)
* Update 2)key_features.md by [@voidxd](https://github.com/voidxd) in [PR 2326](https://github.com/gradio-app/gradio/pull/2326)
* release 3.4b3 by [@abidlabs](https://github.com/abidlabs) in [PR 2328](https://github.com/gradio-app/gradio/pull/2328)
* Fix: Dataframe column headers are reset when you add a new column by [@dawoodkhan82](https://github.com/dawoodkhan82) in [PR 2318](https://github.com/gradio-app/gradio/pull/2318)
* Start queue when gradio is a sub application by [@freddyaboulton](https://github.com/freddyaboulton) in [PR 2319](https://github.com/gradio-app/gradio/pull/2319)
* Fix Web Tracker Script by [@aliabd](https://github.com/aliabd) in [PR 2308](https://github.com/gradio-app/gradio/pull/2308)
* Add docs to blocks context postprocessing function by [@Ian-GL](https://github.com/Ian-GL) in [PR 2332](https://github.com/gradio-app/gradio/pull/2332)
* Fix typo in iterator variable name in run_predict function by [@freddyaboulton](https://github.com/freddyaboulton) in [PR 2340](https://github.com/gradio-app/gradio/pull/2340)
* Add captions to galleries by [@aliabid94](https://github.com/aliabid94) in [PR 2284](https://github.com/gradio-app/gradio/pull/2284)
* Typeable value on gradio.Slider by [@dawoodkhan82](https://github.com/dawoodkhan82) in [PR 2329](https://github.com/gradio-app/gradio/pull/2329)

## Contributors Shoutout:
* [@SkyTNT](https://github.com/SkyTNT) made their first contribution in [PR 2288](https://github.com/gradio-app/gradio/pull/2288)
* [@voidxd](https://github.com/voidxd) made their first contribution in [PR 2326](https://github.com/gradio-app/gradio/pull/2326)


# Version 3.3

## New Features:

### 1. Iterative Outputs ⏳

You can now create an iterative output simply by having your function return a generator!

Here's (part of) an example that was used to generate the interface below it. [See full code](https://colab.research.google.com/drive/1m9bWS6B82CT7bw-m4L6AJR8za7fEK7Ov?usp=sharing).

```python
def predict(steps, seed):
    generator = torch.manual_seed(seed)
    for i in range(1,steps):
        yield pipeline(generator=generator, num_inference_steps=i)["sample"][0]
```


![example](https://user-images.githubusercontent.com/9021060/189086273-f5e7087d-71fa-4158-90a9-08e84da0421c.mp4)

### 2. Accordion Layout 🆕

This version of Gradio introduces a new layout component to Blocks: the Accordion. Wrap your elements in a neat, expandable layout that allows users to toggle them as needed.

Usage: ([Read the docs](https://gradio.app/docs/#accordion))

```python
with gr.Accordion("open up"):
# components here
```

![accordion](https://user-images.githubusercontent.com/9021060/189088465-f0ffd7f0-fc6a-42dc-9249-11c5e1e0529b.gif)

### 3. Skops Integration 📈

Our new integration with [skops](https://huggingface.co/blog/skops) allows you to load tabular classification and regression models directly from the [hub](https://huggingface.co/models).

Here's a classification example showing how quick it is to set up an interface for a [model](https://huggingface.co/scikit-learn/tabular-playground).

```python
import gradio as gr
gr.Interface.load("models/scikit-learn/tabular-playground").launch()
```

![187936493-5c90c01d-a6dd-400f-aa42-833a096156a1](https://user-images.githubusercontent.com/9021060/189090519-328fbcb4-120b-43c8-aa54-d6fccfa6b7e8.png)


## Bug Fixes:
No changes to highlight.
## Documentation Changes:
No changes to highlight.
## Testing and Infrastructure Changes:
No changes to highlight.
## Breaking Changes:
No changes to highlight.
## Full Changelog:

* safari fixes by [@pngwn](https://github.com/pngwn) in [PR 2138](https://github.com/gradio-app/gradio/pull/2138)
* Fix roundedness and form borders by [@aliabid94](https://github.com/aliabid94) in [PR 2147](https://github.com/gradio-app/gradio/pull/2147)
* Better processing of example data prior to creating dataset component by [@freddyaboulton](https://github.com/freddyaboulton) in [PR 2147](https://github.com/gradio-app/gradio/pull/2147)
* Show error on Connection drops by [@aliabid94](https://github.com/aliabid94) in [PR 2147](https://github.com/gradio-app/gradio/pull/2147)
* 3.2 release! by [@abidlabs](https://github.com/abidlabs) in [PR 2139](https://github.com/gradio-app/gradio/pull/2139)
* Fixed Named API Requests by [@abidlabs](https://github.com/abidlabs) in [PR 2151](https://github.com/gradio-app/gradio/pull/2151)
* Quick Fix: Cannot upload Model3D image after clearing it by [@dawoodkhan82](https://github.com/dawoodkhan82) in [PR 2168](https://github.com/gradio-app/gradio/pull/2168)
* Fixed misleading log when server_name is '0.0.0.0' by [@lamhoangtung](https://github.com/lamhoangtung) in [PR 2176](https://github.com/gradio-app/gradio/pull/2176)
* Keep embedded PngInfo metadata by [@cobryan05](https://github.com/cobryan05) in [PR 2170](https://github.com/gradio-app/gradio/pull/2170)
* Skops integration: Load tabular classification and regression models from the hub by [@freddyaboulton](https://github.com/freddyaboulton) in [PR 2126](https://github.com/gradio-app/gradio/pull/2126)
* Respect original filename when cached example files are downloaded by [@freddyaboulton](https://github.com/freddyaboulton) in [PR 2145](https://github.com/gradio-app/gradio/pull/2145)
* Add manual trigger to deploy to pypi by [@abidlabs](https://github.com/abidlabs) in [PR 2192](https://github.com/gradio-app/gradio/pull/2192)
* Fix bugs with gr.update by [@freddyaboulton](https://github.com/freddyaboulton) in [PR 2157](https://github.com/gradio-app/gradio/pull/2157)
* Make queue per app by [@aliabid94](https://github.com/aliabid94) in [PR 2193](https://github.com/gradio-app/gradio/pull/2193)
* Preserve Labels In Interpretation Components by [@freddyaboulton](https://github.com/freddyaboulton) in [PR 2166](https://github.com/gradio-app/gradio/pull/2166)
* Quick Fix: Multiple file download not working by [@dawoodkhan82](https://github.com/dawoodkhan82) in [PR 2169](https://github.com/gradio-app/gradio/pull/2169)
* use correct MIME type for js-script file by [@daspartho](https://github.com/daspartho) in [PR 2200](https://github.com/gradio-app/gradio/pull/2200)
* Add accordion component by [@aliabid94](https://github.com/aliabid94) in [PR 2208](https://github.com/gradio-app/gradio/pull/2208)


## Contributors Shoutout:

* [@lamhoangtung](https://github.com/lamhoangtung) made their first contribution in [PR 2176](https://github.com/gradio-app/gradio/pull/2176)
* [@cobryan05](https://github.com/cobryan05) made their first contribution in [PR 2170](https://github.com/gradio-app/gradio/pull/2170)
* [@daspartho](https://github.com/daspartho) made their first contribution in [PR 2200](https://github.com/gradio-app/gradio/pull/2200)

# Version 3.2

## New Features:

### 1. Improvements to Queuing 🥇

We've implemented a brand new queuing system based on **web sockets** instead of HTTP long polling. Among other things, this allows us to manage queue sizes better on Hugging Face Spaces. There are also additional queue-related parameters you can add:

* Now supports concurrent workers (parallelization)
```python
demo = gr.Interface(...)
demo.queue(concurrency_count=3)
demo.launch()
```
* Configure a maximum queue size
```python
demo = gr.Interface(...)
demo.queue(max_size=100)
demo.launch()
```

* If a user closes their tab / browser, they leave the queue, which means the demo will run faster for everyone else

### 2. Fixes to Examples

* Dataframe examples will render properly, and look much clearer in the UI: (thanks to PR #2125)

![Screen Shot 2022-08-30 at 8 29 58 PM](https://user-images.githubusercontent.com/9021060/187586561-d915bafb-f968-4966-b9a2-ef41119692b2.png)

* Image and Video thumbnails are cropped to look neater and more uniform: (thanks to PR #2109)


![Screen Shot 2022-08-30 at 8 32 15 PM](https://user-images.githubusercontent.com/9021060/187586890-56e1e4f0-1b84-42d9-a82f-911772c41030.png)

* Other fixes in PR #2131 and #2064  make it easier to design and use Examples

### 3. Component Fixes 🧱
* Specify the width and height of an image in its style tag (thanks to PR #2133)
```python
components.Image().style(height=260, width=300)
```
* Automatic conversion of videos so they are playable in the browser (thanks to PR #2003). Gradio will check if a video's format is playable  in the browser and, if it isn't, will automatically convert it to a format that is (mp4).
* Pass in a json filepath to the Label component (thanks to PR #2083)
* Randomize the default value of a Slider (thanks to PR #1935)

![slider-random](https://user-images.githubusercontent.com/9021060/187596230-3db9697f-9f4d-42f5-9387-d77573513448.gif)


* Improvements to State in PR #2100

### 4. Ability to Randomize Input Sliders and Reload Data whenever the Page Loads
* In some cases, you want to be able to show a different set of input data to every user as they load the page app. For example, you might want to randomize the value of a "seed" `Slider` input. Or you might want to show a `Textbox` with the current date. We now supporting passing _functions_ as the default value in input components. When you pass in a function, it gets **re-evaluated** every time someone loads the demo, allowing you to reload / change data for different users.

Here's an example loading the current date time into an input Textbox:

```python
import gradio as gr
import datetime

with gr.Blocks() as demo:
    gr.Textbox(datetime.datetime.now)

demo.launch()
```

Note that we don't evaluate the function -- `datetime.datetime.now()` -- we pass in the function itself to get this behavior -- `datetime.datetime.now`

Because randomizing the initial value of `Slider` is a common use case, we've added a `randomize` keyword argument you can use to randomize its initial value:

```python
import gradio as gr
demo = gr.Interface(lambda x:x, gr.Slider(0, 10, randomize=True), "number")
demo.launch()
```

### 5. New Guide 🖊️
* [Gradio and W&B Integration](https://gradio.app/Gradio_and_Wandb_Integration/)


## Full Changelog:

* Reset components to original state by setting value to None by [@freddyaboulton](https://github.com/freddyaboulton) in [PR 2044](https://github.com/gradio-app/gradio/pull/2044)
* Cleaning up the way data is processed for components by [@abidlabs](https://github.com/abidlabs) in [PR 1967](https://github.com/gradio-app/gradio/pull/1967)
* version 3.1.8b by [@abidlabs](https://github.com/abidlabs) in [PR 2063](https://github.com/gradio-app/gradio/pull/2063)
* Wandb guide  by [@AK391](https://github.com/AK391) in [PR 1898](https://github.com/gradio-app/gradio/pull/1898)
* Add a flagging callback to save json files to a hugging face dataset by [@chrisemezue](https://github.com/chrisemezue) in [PR 1821](https://github.com/gradio-app/gradio/pull/1821)
* Add data science demos to landing page by [@freddyaboulton](https://github.com/freddyaboulton) in [PR 2067](https://github.com/gradio-app/gradio/pull/2067)
* Hide time series + xgboost demos by default by [@freddyaboulton](https://github.com/freddyaboulton) in [PR 2079](https://github.com/gradio-app/gradio/pull/2079)
* Encourage people to keep trying when queue full by [@apolinario](https://github.com/apolinario) in [PR 2076](https://github.com/gradio-app/gradio/pull/2076)
* Updated our analytics on creation of Blocks/Interface by [@abidlabs](https://github.com/abidlabs) in [PR 2082](https://github.com/gradio-app/gradio/pull/2082)
* `Label` component now accepts file paths to `.json` files  by [@abidlabs](https://github.com/abidlabs) in [PR 2083](https://github.com/gradio-app/gradio/pull/2083)
* Fix issues related to demos in Spaces by [@abidlabs](https://github.com/abidlabs) in [PR 2086](https://github.com/gradio-app/gradio/pull/2086)
* Fix TimeSeries examples not properly displayed in UI by [@dawoodkhan82](https://github.com/dawoodkhan82) in [PR 2064](https://github.com/gradio-app/gradio/pull/2064)
* Fix infinite requests when doing tab item select by [@freddyaboulton](https://github.com/freddyaboulton) in [PR 2070](https://github.com/gradio-app/gradio/pull/2070)
* Accept deprecated `file` route as well by [@abidlabs](https://github.com/abidlabs) in [PR 2099](https://github.com/gradio-app/gradio/pull/2099)
* Allow frontend method execution on Block.load event by [@codedealer](https://github.com/codedealer) in [PR 2108](https://github.com/gradio-app/gradio/pull/2108)
* Improvements to `State` by [@abidlabs](https://github.com/abidlabs) in [PR 2100](https://github.com/gradio-app/gradio/pull/2100)
* Catch IndexError, KeyError in video_is_playable by [@freddyaboulton](https://github.com/freddyaboulton) in [PR 2113](https://github.com/gradio-app/gradio/pull/2113)
* Fix: Download button does not respect the filepath returned by the function by [@dawoodkhan82](https://github.com/dawoodkhan82) in [PR 2073](https://github.com/gradio-app/gradio/pull/2073)
* Refactoring Layout: Adding column widths, forms, and more. by [@aliabid94](https://github.com/aliabid94) in [PR 2097](https://github.com/gradio-app/gradio/pull/2097)
* Update CONTRIBUTING.md by [@abidlabs](https://github.com/abidlabs) in [PR 2118](https://github.com/gradio-app/gradio/pull/2118)
* 2092 df ex by [@pngwn](https://github.com/pngwn) in [PR 2125](https://github.com/gradio-app/gradio/pull/2125)
* feat(samples table/gallery): Crop thumbs to square by [@ronvoluted](https://github.com/ronvoluted) in [PR 2109](https://github.com/gradio-app/gradio/pull/2109)
* Some enhancements to `gr.Examples` by [@abidlabs](https://github.com/abidlabs) in [PR 2131](https://github.com/gradio-app/gradio/pull/2131)
* Image size fix by [@aliabid94](https://github.com/aliabid94) in [PR 2133](https://github.com/gradio-app/gradio/pull/2133)

## Contributors Shoutout:
* [@chrisemezue](https://github.com/chrisemezue) made their first contribution in [PR 1821](https://github.com/gradio-app/gradio/pull/1821)
* [@apolinario](https://github.com/apolinario) made their first contribution in [PR 2076](https://github.com/gradio-app/gradio/pull/2076)
* [@codedealer](https://github.com/codedealer) made their first contribution in [PR 2108](https://github.com/gradio-app/gradio/pull/2108)

# Version 3.1

## New Features:

### 1.  Embedding Demos on Any Website 💻

With PR #1444, Gradio is now distributed as a web component. This means demos can be natively embedded on websites. You'll just need to add two lines: one to load the gradio javascript, and one to link to the demos backend.

Here's a simple example that embeds the demo from a Hugging Face space:

```html
<script type="module" src="https://gradio.s3-us-west-2.amazonaws.com/3.0.18/gradio.js"></script>
<gradio-app space="abidlabs/pytorch-image-classifier"></gradio-app>
```

But you can also embed demos that are running anywhere, you just need to link the demo to `src` instead of `space`. In fact, all the demos on the gradio website are embedded this way:

<img width="1268" alt="Screen Shot 2022-07-14 at 2 41 44 PM" src="https://user-images.githubusercontent.com/9021060/178997124-b2f05af2-c18f-4716-bf1b-cb971d012636.png">


Read more in the [Embedding Gradio Demos](https://gradio.app/embedding_gradio_demos) guide.

### 2. Reload Mode 👨‍💻

Reload mode helps developers create gradio demos faster by automatically reloading the demo whenever the code changes. It can support development on Python IDEs (VS Code, PyCharm, etc), the terminal, as well as Jupyter notebooks.

If your demo code is in a script named `app.py`, instead of running `python app.py` you can now run `gradio app.py` and that will launch the demo in reload mode:

```bash
Launching in reload mode on: http://127.0.0.1:7860 (Press CTRL+C to quit)
Watching...
WARNING: The --reload flag should not be used in production on Windows.
```

If you're working from a Jupyter or Colab Notebook, use these magic commands instead: `%load_ext gradio` when you import gradio, and `%%blocks` in the top of the cell with the demo code. Here's an example that shows how much faster the development becomes:

![Blocks](https://user-images.githubusercontent.com/9021060/178986488-ed378cc8-5141-4330-ba41-672b676863d0.gif)

### 3. Inpainting Support on `gr.Image()` 🎨

We updated the Image component to add support for inpainting demos. It works by adding `tool="sketch"` as a parameter, that passes both an image and a sketchable mask to your prediction function.

Here's an example from the [LAMA space](https://huggingface.co/spaces/akhaliq/lama):

![FXApVlFVsAALSD-](https://user-images.githubusercontent.com/9021060/178989479-549867c8-7fb0-436a-a97d-1e91c9f5e611.jpeg)

### 4. Markdown and HTML support in Dataframes 🔢

We upgraded the Dataframe component in PR #1684 to support rendering Markdown and HTML inside the cells.

This means you can build Dataframes that look like the following:

![image (8)](https://user-images.githubusercontent.com/9021060/178991233-41cb07a5-e7a3-433e-89b8-319bc78eb9c2.png)


### 5. `gr.Examples()` for Blocks 🧱

We've added the `gr.Examples` component helper to allow you to add examples to any Blocks demo. This class is a wrapper over the `gr.Dataset` component.

<img width="1271" alt="Screen Shot 2022-07-14 at 2 23 50 PM" src="https://user-images.githubusercontent.com/9021060/178992715-c8bc7550-bc3d-4ddc-9fcb-548c159cd153.png">


gr.Examples takes two required parameters:

- `examples` which takes in a nested list
-  `inputs` which takes in a component or list of components

You can read more in the [Examples docs](https://gradio.app/docs/#examples) or the [Adding Examples to your Demos guide](https://gradio.app/adding_examples_to_your_app/).

### 6. Fixes to Audio Streaming

With [PR 1828](https://github.com/gradio-app/gradio/pull/1828) we now hide the status loading animation, as well as remove the echo in streaming. Check out the [stream_audio](https://github.com/gradio-app/gradio/blob/main/demo/stream_audio/run.py) demo for more or read through our [Real Time Speech Recognition](https://gradio.app/real_time_speech_recognition/) guide.

<img width="785" alt="Screen Shot 2022-07-19 at 6 02 35 PM" src="https://user-images.githubusercontent.com/9021060/179808136-9e84502c-f9ee-4f30-b5e9-1086f678fe91.png">


## Full Changelog:

* File component: list multiple files and allow for download #1446 by [@dawoodkhan82](https://github.com/dawoodkhan82) in [PR 1681](https://github.com/gradio-app/gradio/pull/1681)
* Add ColorPicker to docs by [@freddyaboulton](https://github.com/freddyaboulton) in [PR 1768](https://github.com/gradio-app/gradio/pull/1768)
* Mock out requests in TestRequest unit tests by [@freddyaboulton](https://github.com/freddyaboulton) in [PR 1794](https://github.com/gradio-app/gradio/pull/1794)
* Add requirements.txt and test_files to source dist by [@freddyaboulton](https://github.com/freddyaboulton) in [PR 1817](https://github.com/gradio-app/gradio/pull/1817)
* refactor: f-string for tunneling.py by [@nhankiet](https://github.com/nhankiet) in [PR 1819](https://github.com/gradio-app/gradio/pull/1819)
* Miscellaneous formatting improvements to website by [@aliabd](https://github.com/aliabd) in [PR 1754](https://github.com/gradio-app/gradio/pull/1754)
* `integrate()` method moved to `Blocks` by [@abidlabs](https://github.com/abidlabs) in [PR 1776](https://github.com/gradio-app/gradio/pull/1776)
* Add python-3.7 tests by [@freddyaboulton](https://github.com/freddyaboulton) in [PR 1818](https://github.com/gradio-app/gradio/pull/1818)
* Copy test dir in website dockers by [@aliabd](https://github.com/aliabd) in [PR 1827](https://github.com/gradio-app/gradio/pull/1827)
* Add info to docs on how to set default values for components by [@freddyaboulton](https://github.com/freddyaboulton) in [PR 1788](https://github.com/gradio-app/gradio/pull/1788)
* Embedding Components on Docs by [@aliabd](https://github.com/aliabd) in [PR 1726](https://github.com/gradio-app/gradio/pull/1726)
* Remove usage of deprecated gr.inputs and gr.outputs from website by [@freddyaboulton](https://github.com/freddyaboulton) in [PR 1796](https://github.com/gradio-app/gradio/pull/1796)
* Some cleanups to the docs page by [@abidlabs](https://github.com/abidlabs) in [PR 1822](https://github.com/gradio-app/gradio/pull/1822)

## Contributors Shoutout:
* [@nhankiet](https://github.com/nhankiet) made their first contribution in [PR 1819](https://github.com/gradio-app/gradio/pull/1819)

# Version 3.0

### 🔥 Gradio 3.0 is the biggest update to the library, ever.

## New Features:

### 1.  Blocks 🧱

Blocks is a new, low-level API that allows you to have full control over the data flows and layout of your application. It allows you to build very complex, multi-step applications. For example, you might want to:

* Group together related demos as multiple tabs in one web app
* Change the layout of your demo instead of just having all of the inputs on the left and outputs on the right
* Have multi-step interfaces, in which the output of one model becomes the input to the next model, or have more flexible data flows in general
* Change a component's properties (for example, the choices in a Dropdown) or its visibility based on user input

Here's a simple example that creates the demo below it:

```python
import gradio as gr

def update(name):
    return f"Welcome to Gradio, {name}!"

demo = gr.Blocks()

with demo:
    gr.Markdown(
    """
    # Hello World!
    Start typing below to see the output.
    """)
    inp = gr.Textbox(placeholder="What is your name?")
    out = gr.Textbox()

    inp.change(fn=update,
               inputs=inp,
               outputs=out)

demo.launch()
```

![hello-blocks](https://user-images.githubusercontent.com/9021060/168684108-78cbd24b-e6bd-4a04-a8d9-20d535203434.gif)


Read our [Introduction to Blocks](http://gradio.app/introduction_to_blocks/) guide for more, and join the 🎈 [Gradio Blocks Party](https://huggingface.co/spaces/Gradio-Blocks/README)!


### 2. Our Revamped Design 🎨

We've upgraded our design across the entire library: from components, and layouts all the way to dark mode.

![kitchen_sink](https://user-images.githubusercontent.com/9021060/168686333-7a6e3096-3e23-4309-abf2-5cd7736e0463.gif)


### 3. A New Website 💻

We've upgraded [gradio.app](https://gradio.app) to make it cleaner, faster and easier to use. Our docs now come with components and demos embedded directly on the page. So you can quickly get up to speed with what you're looking for.

![website](https://user-images.githubusercontent.com/9021060/168687191-10d6a3bd-101f-423a-8193-48f47a5e077d.gif)


### 4. New Components: Model3D, Dataset, and More..

We've introduced a lot of new components in `3.0`, including `Model3D`, `Dataset`, `Markdown`, `Button` and `Gallery`. You can find all the components and play around with them [here](https://gradio.app/docs/#components).


![Model3d](https://user-images.githubusercontent.com/9021060/168689062-6ad77151-8cc5-467d-916c-f7c78e52ec0c.gif)

## Full Changelog:

* Gradio dash fe by [@pngwn](https://github.com/pngwn) in [PR 807](https://github.com/gradio-app/gradio/pull/807)
* Blocks components by [@FarukOzderim](https://github.com/FarukOzderim) in [PR 765](https://github.com/gradio-app/gradio/pull/765)
* Blocks components V2 by [@FarukOzderim](https://github.com/FarukOzderim) in [PR 843](https://github.com/gradio-app/gradio/pull/843)
* Blocks-Backend-Events by [@FarukOzderim](https://github.com/FarukOzderim) in [PR 844](https://github.com/gradio-app/gradio/pull/844)
* Interfaces from Blocks by [@aliabid94](https://github.com/aliabid94) in [PR 849](https://github.com/gradio-app/gradio/pull/849)
* Blocks dev by [@aliabid94](https://github.com/aliabid94) in [PR 853](https://github.com/gradio-app/gradio/pull/853)
* Started updating demos to use the new `gradio.components` syntax by [@abidlabs](https://github.com/abidlabs) in [PR 848](https://github.com/gradio-app/gradio/pull/848)
* add test infra + add browser tests to CI by [@pngwn](https://github.com/pngwn) in [PR 852](https://github.com/gradio-app/gradio/pull/852)
* 854 textbox by [@pngwn](https://github.com/pngwn) in [PR 859](https://github.com/gradio-app/gradio/pull/859)
* Getting old Python unit tests to pass on `blocks-dev` by [@abidlabs](https://github.com/abidlabs) in [PR 861](https://github.com/gradio-app/gradio/pull/861)
* initialise chatbot with empty array of messages by [@pngwn](https://github.com/pngwn) in [PR 867](https://github.com/gradio-app/gradio/pull/867)
* add test for output to input by [@pngwn](https://github.com/pngwn) in [PR 866](https://github.com/gradio-app/gradio/pull/866)
* More Interface -> Blocks features by [@aliabid94](https://github.com/aliabid94) in [PR 864](https://github.com/gradio-app/gradio/pull/864)
* Fixing external.py in blocks-dev to reflect the new HF Spaces paths by [@abidlabs](https://github.com/abidlabs) in [PR 879](https://github.com/gradio-app/gradio/pull/879)
* backend_default_value_refactoring by [@FarukOzderim](https://github.com/FarukOzderim) in [PR 871](https://github.com/gradio-app/gradio/pull/871)
* fix default_value  by [@pngwn](https://github.com/pngwn) in [PR 869](https://github.com/gradio-app/gradio/pull/869)
* fix buttons by [@aliabid94](https://github.com/aliabid94) in [PR 883](https://github.com/gradio-app/gradio/pull/883)
* Checking and updating more demos to use 3.0 syntax by [@abidlabs](https://github.com/abidlabs) in [PR 892](https://github.com/gradio-app/gradio/pull/892)
* Blocks Tests by [@FarukOzderim](https://github.com/FarukOzderim) in [PR 902](https://github.com/gradio-app/gradio/pull/902)
* Interface fix by [@pngwn](https://github.com/pngwn) in [PR 901](https://github.com/gradio-app/gradio/pull/901)
* Quick fix: Issue 893 by [@dawoodkhan82](https://github.com/dawoodkhan82) in [PR 907](https://github.com/gradio-app/gradio/pull/907)
* 3d Image Component by [@dawoodkhan82](https://github.com/dawoodkhan82) in [PR 775](https://github.com/gradio-app/gradio/pull/775)
* fix endpoint url in prod by [@pngwn](https://github.com/pngwn) in [PR 911](https://github.com/gradio-app/gradio/pull/911)
* rename Model3d to Image3D by [@dawoodkhan82](https://github.com/dawoodkhan82) in [PR 912](https://github.com/gradio-app/gradio/pull/912)
* update pypi to 2.9.1 by [@abidlabs](https://github.com/abidlabs) in [PR 916](https://github.com/gradio-app/gradio/pull/916)
* blocks-with-fix by [@FarukOzderim](https://github.com/FarukOzderim) in [PR 917](https://github.com/gradio-app/gradio/pull/917)
* Restore Interpretation, Live, Auth, Queueing by [@aliabid94](https://github.com/aliabid94) in [PR 915](https://github.com/gradio-app/gradio/pull/915)
* Allow `Blocks` instances to be used like a `Block` in other `Blocks` by [@abidlabs](https://github.com/abidlabs) in [PR 919](https://github.com/gradio-app/gradio/pull/919)
* Redesign 1 by [@pngwn](https://github.com/pngwn) in [PR 918](https://github.com/gradio-app/gradio/pull/918)
* blocks-components-tests by [@FarukOzderim](https://github.com/FarukOzderim) in [PR 904](https://github.com/gradio-app/gradio/pull/904)
* fix unit + browser tests by [@pngwn](https://github.com/pngwn) in [PR 926](https://github.com/gradio-app/gradio/pull/926)
* blocks-move-test-data by [@FarukOzderim](https://github.com/FarukOzderim) in [PR 927](https://github.com/gradio-app/gradio/pull/927)
* remove debounce from form inputs by [@pngwn](https://github.com/pngwn) in [PR 932](https://github.com/gradio-app/gradio/pull/932)
* reimplement webcam video by [@pngwn](https://github.com/pngwn) in [PR 928](https://github.com/gradio-app/gradio/pull/928)
* blocks-move-test-data by [@FarukOzderim](https://github.com/FarukOzderim) in [PR 941](https://github.com/gradio-app/gradio/pull/941)
* allow audio components to take a string value by [@pngwn](https://github.com/pngwn) in [PR 930](https://github.com/gradio-app/gradio/pull/930)
* static mode for textbox by [@pngwn](https://github.com/pngwn) in [PR 929](https://github.com/gradio-app/gradio/pull/929)
* fix file upload text by [@pngwn](https://github.com/pngwn) in [PR 931](https://github.com/gradio-app/gradio/pull/931)
* tabbed-interface-rewritten by [@FarukOzderim](https://github.com/FarukOzderim) in [PR 958](https://github.com/gradio-app/gradio/pull/958)
* Gan demo fix by [@abidlabs](https://github.com/abidlabs) in [PR 965](https://github.com/gradio-app/gradio/pull/965)
* Blocks analytics by [@abidlabs](https://github.com/abidlabs) in [PR 947](https://github.com/gradio-app/gradio/pull/947)
* Blocks page load by [@FarukOzderim](https://github.com/FarukOzderim) in [PR 963](https://github.com/gradio-app/gradio/pull/963)
* add frontend for page load events by [@pngwn](https://github.com/pngwn) in [PR 967](https://github.com/gradio-app/gradio/pull/967)
* fix i18n and some tweaks by [@pngwn](https://github.com/pngwn) in [PR 966](https://github.com/gradio-app/gradio/pull/966)
* add jinja2 to reqs by [@FarukOzderim](https://github.com/FarukOzderim) in [PR 969](https://github.com/gradio-app/gradio/pull/969)
* Cleaning up `Launchable()` by [@abidlabs](https://github.com/abidlabs) in [PR 968](https://github.com/gradio-app/gradio/pull/968)
* Fix #944 by [@FarukOzderim](https://github.com/FarukOzderim) in [PR 971](https://github.com/gradio-app/gradio/pull/971)
* New Blocks Demo: neural instrument cloning by [@abidlabs](https://github.com/abidlabs) in [PR 975](https://github.com/gradio-app/gradio/pull/975)
* Add huggingface_hub client library by [@FarukOzderim](https://github.com/FarukOzderim) in [PR 973](https://github.com/gradio-app/gradio/pull/973)
* State and variables by [@aliabid94](https://github.com/aliabid94) in [PR 977](https://github.com/gradio-app/gradio/pull/977)
* update-components by [@FarukOzderim](https://github.com/FarukOzderim) in [PR 986](https://github.com/gradio-app/gradio/pull/986)
* ensure dataframe updates as expected by [@pngwn](https://github.com/pngwn) in [PR 981](https://github.com/gradio-app/gradio/pull/981)
* test-guideline by [@FarukOzderim](https://github.com/FarukOzderim) in [PR 990](https://github.com/gradio-app/gradio/pull/990)
* Issue #785: add footer by [@dawoodkhan82](https://github.com/dawoodkhan82) in [PR 972](https://github.com/gradio-app/gradio/pull/972)
* indentation fix by [@abidlabs](https://github.com/abidlabs) in [PR 993](https://github.com/gradio-app/gradio/pull/993)
* missing quote by [@aliabd](https://github.com/aliabd) in [PR 996](https://github.com/gradio-app/gradio/pull/996)
* added interactive parameter to components by [@abidlabs](https://github.com/abidlabs) in [PR 992](https://github.com/gradio-app/gradio/pull/992)
* custom-components by [@FarukOzderim](https://github.com/FarukOzderim) in [PR 985](https://github.com/gradio-app/gradio/pull/985)
* Refactor component shortcuts by [@FarukOzderim](https://github.com/FarukOzderim) in [PR 995](https://github.com/gradio-app/gradio/pull/995)
* Plot Component by [@dawoodkhan82](https://github.com/dawoodkhan82) in [PR 805](https://github.com/gradio-app/gradio/pull/805)
* updated PyPi version to 2.9.2 by [@abidlabs](https://github.com/abidlabs) in [PR 1002](https://github.com/gradio-app/gradio/pull/1002)
* Release 2.9.3 by [@abidlabs](https://github.com/abidlabs) in [PR 1003](https://github.com/gradio-app/gradio/pull/1003)
* Image3D Examples Fix by [@dawoodkhan82](https://github.com/dawoodkhan82) in [PR 1001](https://github.com/gradio-app/gradio/pull/1001)
* release 2.9.4 by [@abidlabs](https://github.com/abidlabs) in [PR 1006](https://github.com/gradio-app/gradio/pull/1006)
* templates import hotfix by [@FarukOzderim](https://github.com/FarukOzderim) in [PR 1008](https://github.com/gradio-app/gradio/pull/1008)
* Progress indicator bar by [@aliabid94](https://github.com/aliabid94) in [PR 997](https://github.com/gradio-app/gradio/pull/997)
* Fixed image input for absolute path by [@JefferyChiang](https://github.com/JefferyChiang) in [PR 1004](https://github.com/gradio-app/gradio/pull/1004)
* Model3D + Plot Components by [@dawoodkhan82](https://github.com/dawoodkhan82) in [PR 1010](https://github.com/gradio-app/gradio/pull/1010)
* Gradio Guides: Creating CryptoPunks with GANs by [@NimaBoscarino](https://github.com/NimaBoscarino) in [PR 1000](https://github.com/gradio-app/gradio/pull/1000)
* [BIG PR] Gradio blocks & redesigned components by [@abidlabs](https://github.com/abidlabs) in [PR 880](https://github.com/gradio-app/gradio/pull/880)
* fixed failing test on main by [@abidlabs](https://github.com/abidlabs) in [PR 1023](https://github.com/gradio-app/gradio/pull/1023)
* Use smaller ASR model in external test by [@abidlabs](https://github.com/abidlabs) in [PR 1024](https://github.com/gradio-app/gradio/pull/1024)
* updated PyPi version to 2.9.0b by [@abidlabs](https://github.com/abidlabs) in [PR 1026](https://github.com/gradio-app/gradio/pull/1026)
* Fixing import issues so that the package successfully installs on colab notebooks by [@abidlabs](https://github.com/abidlabs) in [PR 1027](https://github.com/gradio-app/gradio/pull/1027)
* Update website tracker slackbot  by [@aliabd](https://github.com/aliabd) in [PR 1037](https://github.com/gradio-app/gradio/pull/1037)
* textbox-autoheight by [@FarukOzderim](https://github.com/FarukOzderim) in [PR 1009](https://github.com/gradio-app/gradio/pull/1009)
* Model3D Examples fixes by [@dawoodkhan82](https://github.com/dawoodkhan82) in [PR 1035](https://github.com/gradio-app/gradio/pull/1035)
* GAN Gradio Guide: Adjustments to iframe heights by [@NimaBoscarino](https://github.com/NimaBoscarino) in [PR 1042](https://github.com/gradio-app/gradio/pull/1042)
* added better default labels to form components by [@abidlabs](https://github.com/abidlabs) in [PR 1040](https://github.com/gradio-app/gradio/pull/1040)
* Slackbot web tracker fix by [@aliabd](https://github.com/aliabd) in [PR 1043](https://github.com/gradio-app/gradio/pull/1043)
* Plot fixes by [@dawoodkhan82](https://github.com/dawoodkhan82) in [PR 1044](https://github.com/gradio-app/gradio/pull/1044)
* Small fixes to the demos by [@abidlabs](https://github.com/abidlabs) in [PR 1030](https://github.com/gradio-app/gradio/pull/1030)
* fixing demo issue with website by [@aliabd](https://github.com/aliabd) in [PR 1047](https://github.com/gradio-app/gradio/pull/1047)
* [hotfix] HighlightedText by [@aliabid94](https://github.com/aliabid94) in [PR 1046](https://github.com/gradio-app/gradio/pull/1046)
* Update text by [@ronvoluted](https://github.com/ronvoluted) in [PR 1050](https://github.com/gradio-app/gradio/pull/1050)
* Update CONTRIBUTING.md by [@FarukOzderim](https://github.com/FarukOzderim) in [PR 1052](https://github.com/gradio-app/gradio/pull/1052)
* fix(ui): Increase contrast for footer by [@ronvoluted](https://github.com/ronvoluted) in [PR 1048](https://github.com/gradio-app/gradio/pull/1048)
* UI design update by [@gary149](https://github.com/gary149) in [PR 1041](https://github.com/gradio-app/gradio/pull/1041)
* updated PyPi version to 2.9.0b8 by [@abidlabs](https://github.com/abidlabs) in [PR 1059](https://github.com/gradio-app/gradio/pull/1059)
* Running, testing, and fixing demos by [@abidlabs](https://github.com/abidlabs) in [PR 1060](https://github.com/gradio-app/gradio/pull/1060)
* Form layout by [@pngwn](https://github.com/pngwn) in [PR 1054](https://github.com/gradio-app/gradio/pull/1054)
* inputless-interfaces by [@FarukOzderim](https://github.com/FarukOzderim) in [PR 1038](https://github.com/gradio-app/gradio/pull/1038)
* Update PULL_REQUEST_TEMPLATE.md by [@FarukOzderim](https://github.com/FarukOzderim) in [PR 1068](https://github.com/gradio-app/gradio/pull/1068)
* Upgrading node memory to 4gb in website Docker by [@aliabd](https://github.com/aliabd) in [PR 1069](https://github.com/gradio-app/gradio/pull/1069)
* Website reload error by [@aliabd](https://github.com/aliabd) in [PR 1079](https://github.com/gradio-app/gradio/pull/1079)
* fixed favicon issue by [@abidlabs](https://github.com/abidlabs) in [PR 1064](https://github.com/gradio-app/gradio/pull/1064)
* remove-queue-from-events by [@FarukOzderim](https://github.com/FarukOzderim) in [PR 1056](https://github.com/gradio-app/gradio/pull/1056)
* Enable vertex colors for OBJs files by [@radames](https://github.com/radames) in [PR 1074](https://github.com/gradio-app/gradio/pull/1074)
* Dark text by [@ronvoluted](https://github.com/ronvoluted) in [PR 1049](https://github.com/gradio-app/gradio/pull/1049)
* Scroll to output by [@pngwn](https://github.com/pngwn) in [PR 1077](https://github.com/gradio-app/gradio/pull/1077)
* Explicitly list pnpm version 6 in contributing guide by [@freddyaboulton](https://github.com/freddyaboulton) in [PR 1085](https://github.com/gradio-app/gradio/pull/1085)
* hotfix for encrypt issue by [@abidlabs](https://github.com/abidlabs) in [PR 1096](https://github.com/gradio-app/gradio/pull/1096)
* Release 2.9b9 by [@abidlabs](https://github.com/abidlabs) in [PR 1098](https://github.com/gradio-app/gradio/pull/1098)
* tweak node circleci settings by [@pngwn](https://github.com/pngwn) in [PR 1091](https://github.com/gradio-app/gradio/pull/1091)
* Website Reload Error by [@aliabd](https://github.com/aliabd) in [PR 1099](https://github.com/gradio-app/gradio/pull/1099)
* Website Reload: README in demos docker by [@aliabd](https://github.com/aliabd) in [PR 1100](https://github.com/gradio-app/gradio/pull/1100)
* Flagging fixes by [@abidlabs](https://github.com/abidlabs) in [PR 1081](https://github.com/gradio-app/gradio/pull/1081)
* Backend for optional labels by [@abidlabs](https://github.com/abidlabs) in [PR 1080](https://github.com/gradio-app/gradio/pull/1080)
* Optional labels fe by [@pngwn](https://github.com/pngwn) in [PR 1105](https://github.com/gradio-app/gradio/pull/1105)
* clean-deprecated-parameters by [@FarukOzderim](https://github.com/FarukOzderim) in [PR 1090](https://github.com/gradio-app/gradio/pull/1090)
* Blocks rendering fix by [@abidlabs](https://github.com/abidlabs) in [PR 1102](https://github.com/gradio-app/gradio/pull/1102)
* Redos #1106 by [@abidlabs](https://github.com/abidlabs) in [PR 1112](https://github.com/gradio-app/gradio/pull/1112)
* Interface types: handle input-only, output-only, and unified interfaces by [@abidlabs](https://github.com/abidlabs) in [PR 1108](https://github.com/gradio-app/gradio/pull/1108)
* Hotfix + New pypi release 2.9b11 by [@abidlabs](https://github.com/abidlabs) in [PR 1118](https://github.com/gradio-app/gradio/pull/1118)
* issue-checkbox by [@FarukOzderim](https://github.com/FarukOzderim) in [PR 1122](https://github.com/gradio-app/gradio/pull/1122)
* issue-checkbox-hotfix by [@FarukOzderim](https://github.com/FarukOzderim) in [PR 1127](https://github.com/gradio-app/gradio/pull/1127)
* Fix demos in website by [@aliabd](https://github.com/aliabd) in [PR 1130](https://github.com/gradio-app/gradio/pull/1130)
* Guide for Gradio ONNX model zoo on Huggingface by [@AK391](https://github.com/AK391) in [PR 1073](https://github.com/gradio-app/gradio/pull/1073)
* ONNX guide fixes by [@aliabd](https://github.com/aliabd) in [PR 1131](https://github.com/gradio-app/gradio/pull/1131)
* Stacked form inputs css by [@gary149](https://github.com/gary149) in [PR 1134](https://github.com/gradio-app/gradio/pull/1134)
* made default value in textbox empty string by [@abidlabs](https://github.com/abidlabs) in [PR 1135](https://github.com/gradio-app/gradio/pull/1135)
* Examples UI by [@gary149](https://github.com/gary149) in [PR 1121](https://github.com/gradio-app/gradio/pull/1121)
* Chatbot custom color support by [@dawoodkhan82](https://github.com/dawoodkhan82) in [PR 1092](https://github.com/gradio-app/gradio/pull/1092)
* highlighted text colors by [@pngwn](https://github.com/pngwn) in [PR 1119](https://github.com/gradio-app/gradio/pull/1119)
* pin to pnpm 6 for now by [@pngwn](https://github.com/pngwn) in [PR 1147](https://github.com/gradio-app/gradio/pull/1147)
* Restore queue in Blocks by [@aliabid94](https://github.com/aliabid94) in [PR 1137](https://github.com/gradio-app/gradio/pull/1137)
* add select event for tabitems by [@pngwn](https://github.com/pngwn) in [PR 1154](https://github.com/gradio-app/gradio/pull/1154)
* max_lines + autoheight for textbox by [@pngwn](https://github.com/pngwn) in [PR 1153](https://github.com/gradio-app/gradio/pull/1153)
* use color palette for chatbot by [@pngwn](https://github.com/pngwn) in [PR 1152](https://github.com/gradio-app/gradio/pull/1152)
* Timeseries improvements by [@pngwn](https://github.com/pngwn) in [PR 1149](https://github.com/gradio-app/gradio/pull/1149)
* move styling for interface panels to frontend by [@pngwn](https://github.com/pngwn) in [PR 1146](https://github.com/gradio-app/gradio/pull/1146)
* html tweaks by [@pngwn](https://github.com/pngwn) in [PR 1145](https://github.com/gradio-app/gradio/pull/1145)
* Issue #768: Support passing none to resize and crop image by [@dawoodkhan82](https://github.com/dawoodkhan82) in [PR 1144](https://github.com/gradio-app/gradio/pull/1144)
* image gallery component + img css by [@aliabid94](https://github.com/aliabid94) in [PR 1140](https://github.com/gradio-app/gradio/pull/1140)
* networking tweak by [@abidlabs](https://github.com/abidlabs) in [PR 1143](https://github.com/gradio-app/gradio/pull/1143)
* Allow enabling queue per event listener by [@aliabid94](https://github.com/aliabid94) in [PR 1155](https://github.com/gradio-app/gradio/pull/1155)
* config hotfix and v. 2.9b23 by [@abidlabs](https://github.com/abidlabs) in [PR 1158](https://github.com/gradio-app/gradio/pull/1158)
* Custom JS calls by [@aliabid94](https://github.com/aliabid94) in [PR 1082](https://github.com/gradio-app/gradio/pull/1082)
* Small fixes: queue default fix, ffmpeg installation message by [@abidlabs](https://github.com/abidlabs) in [PR 1159](https://github.com/gradio-app/gradio/pull/1159)
* formatting by [@abidlabs](https://github.com/abidlabs) in [PR 1161](https://github.com/gradio-app/gradio/pull/1161)
* enable flex grow for gr-box by [@radames](https://github.com/radames) in [PR 1165](https://github.com/gradio-app/gradio/pull/1165)
* 1148 loading by [@pngwn](https://github.com/pngwn) in [PR 1164](https://github.com/gradio-app/gradio/pull/1164)
* Put enable_queue kwarg back in launch() by [@aliabid94](https://github.com/aliabid94) in [PR 1167](https://github.com/gradio-app/gradio/pull/1167)
* A few small fixes by [@abidlabs](https://github.com/abidlabs) in [PR 1171](https://github.com/gradio-app/gradio/pull/1171)
* Hotfix for dropdown component by [@abidlabs](https://github.com/abidlabs) in [PR 1172](https://github.com/gradio-app/gradio/pull/1172)
* use secondary buttons in interface by [@pngwn](https://github.com/pngwn) in [PR 1173](https://github.com/gradio-app/gradio/pull/1173)
* 1183 component height by [@pngwn](https://github.com/pngwn) in [PR 1185](https://github.com/gradio-app/gradio/pull/1185)
* 962 dataframe by [@pngwn](https://github.com/pngwn) in [PR 1186](https://github.com/gradio-app/gradio/pull/1186)
* update-contributing by [@FarukOzderim](https://github.com/FarukOzderim) in [PR 1188](https://github.com/gradio-app/gradio/pull/1188)
* Table tweaks by [@pngwn](https://github.com/pngwn) in [PR 1195](https://github.com/gradio-app/gradio/pull/1195)
* wrap tab content in column by [@pngwn](https://github.com/pngwn) in [PR 1200](https://github.com/gradio-app/gradio/pull/1200)
* WIP: Add dark mode support by [@gary149](https://github.com/gary149) in [PR 1187](https://github.com/gradio-app/gradio/pull/1187)
* Restored /api/predict/ endpoint for Interfaces by [@abidlabs](https://github.com/abidlabs) in [PR 1199](https://github.com/gradio-app/gradio/pull/1199)
* hltext-label by [@pngwn](https://github.com/pngwn) in [PR 1204](https://github.com/gradio-app/gradio/pull/1204)
* add copy functionality to json by [@pngwn](https://github.com/pngwn) in [PR 1205](https://github.com/gradio-app/gradio/pull/1205)
* Update component config by [@aliabid94](https://github.com/aliabid94) in [PR 1089](https://github.com/gradio-app/gradio/pull/1089)
* fix placeholder prompt by [@pngwn](https://github.com/pngwn) in [PR 1215](https://github.com/gradio-app/gradio/pull/1215)
* ensure webcam video value is propogated correctly by [@pngwn](https://github.com/pngwn) in [PR 1218](https://github.com/gradio-app/gradio/pull/1218)
* Automatic word-break in highlighted text, combine_adjacent support by [@aliabid94](https://github.com/aliabid94) in [PR 1209](https://github.com/gradio-app/gradio/pull/1209)
* async-function-support by [@FarukOzderim](https://github.com/FarukOzderim) in [PR 1190](https://github.com/gradio-app/gradio/pull/1190)
* Sharing fix for assets by [@aliabid94](https://github.com/aliabid94) in [PR 1208](https://github.com/gradio-app/gradio/pull/1208)
* Hotfixes for course demos by [@abidlabs](https://github.com/abidlabs) in [PR 1222](https://github.com/gradio-app/gradio/pull/1222)
* Allow Custom CSS by [@aliabid94](https://github.com/aliabid94) in [PR 1170](https://github.com/gradio-app/gradio/pull/1170)
* share-hotfix by [@FarukOzderim](https://github.com/FarukOzderim) in [PR 1226](https://github.com/gradio-app/gradio/pull/1226)
* tweaks by [@pngwn](https://github.com/pngwn) in [PR 1229](https://github.com/gradio-app/gradio/pull/1229)
* white space for class concatenation by [@radames](https://github.com/radames) in [PR 1228](https://github.com/gradio-app/gradio/pull/1228)
* Tweaks by [@pngwn](https://github.com/pngwn) in [PR 1230](https://github.com/gradio-app/gradio/pull/1230)
* css tweaks by [@pngwn](https://github.com/pngwn) in [PR 1235](https://github.com/gradio-app/gradio/pull/1235)
* ensure defaults height match for media inputs by [@pngwn](https://github.com/pngwn) in [PR 1236](https://github.com/gradio-app/gradio/pull/1236)
* Default Label label value by [@radames](https://github.com/radames) in [PR 1239](https://github.com/gradio-app/gradio/pull/1239)
* update-shortcut-syntax by [@FarukOzderim](https://github.com/FarukOzderim) in [PR 1234](https://github.com/gradio-app/gradio/pull/1234)
* Update version.txt by [@FarukOzderim](https://github.com/FarukOzderim) in [PR 1244](https://github.com/gradio-app/gradio/pull/1244)
* Layout bugs by [@pngwn](https://github.com/pngwn) in [PR 1246](https://github.com/gradio-app/gradio/pull/1246)
* Update demo by [@FarukOzderim](https://github.com/FarukOzderim) in [PR 1253](https://github.com/gradio-app/gradio/pull/1253)
* Button default name by [@FarukOzderim](https://github.com/FarukOzderim) in [PR 1243](https://github.com/gradio-app/gradio/pull/1243)
* Labels spacing by [@gary149](https://github.com/gary149) in [PR 1254](https://github.com/gradio-app/gradio/pull/1254)
* add global loader for gradio app by [@pngwn](https://github.com/pngwn) in [PR 1251](https://github.com/gradio-app/gradio/pull/1251)
* ui apis for dalle-mini by [@pngwn](https://github.com/pngwn) in [PR 1258](https://github.com/gradio-app/gradio/pull/1258)
* Add precision to Number, backend only by [@freddyaboulton](https://github.com/freddyaboulton) in [PR 1125](https://github.com/gradio-app/gradio/pull/1125)
* Website Design Changes by [@abidlabs](https://github.com/abidlabs) in [PR 1015](https://github.com/gradio-app/gradio/pull/1015)
* Small fixes for multiple demos compatible with 3.0 by [@radames](https://github.com/radames) in [PR 1257](https://github.com/gradio-app/gradio/pull/1257)
* Issue #1160: Model 3D component not destroyed correctly by [@dawoodkhan82](https://github.com/dawoodkhan82) in [PR 1219](https://github.com/gradio-app/gradio/pull/1219)
* Fixes to components by [@abidlabs](https://github.com/abidlabs) in [PR 1260](https://github.com/gradio-app/gradio/pull/1260)
* layout docs by [@abidlabs](https://github.com/abidlabs) in [PR 1263](https://github.com/gradio-app/gradio/pull/1263)
* Static forms by [@pngwn](https://github.com/pngwn) in [PR 1264](https://github.com/gradio-app/gradio/pull/1264)
* Cdn assets by [@pngwn](https://github.com/pngwn) in [PR 1265](https://github.com/gradio-app/gradio/pull/1265)
* update logo by [@gary149](https://github.com/gary149) in [PR 1266](https://github.com/gradio-app/gradio/pull/1266)
* fix slider by [@aliabid94](https://github.com/aliabid94) in [PR 1268](https://github.com/gradio-app/gradio/pull/1268)
* maybe fix auth in iframes by [@pngwn](https://github.com/pngwn) in [PR 1261](https://github.com/gradio-app/gradio/pull/1261)
* Improves "Getting Started" guide by [@abidlabs](https://github.com/abidlabs) in [PR 1269](https://github.com/gradio-app/gradio/pull/1269)
* Add embedded demos to website by [@aliabid94](https://github.com/aliabid94) in [PR 1270](https://github.com/gradio-app/gradio/pull/1270)
* Label hotfixes by [@abidlabs](https://github.com/abidlabs) in [PR 1281](https://github.com/gradio-app/gradio/pull/1281)
* General tweaks by [@pngwn](https://github.com/pngwn) in [PR 1276](https://github.com/gradio-app/gradio/pull/1276)
* only affect links within the document by [@pngwn](https://github.com/pngwn) in [PR 1282](https://github.com/gradio-app/gradio/pull/1282)
* release 3.0b9 by [@abidlabs](https://github.com/abidlabs) in [PR 1283](https://github.com/gradio-app/gradio/pull/1283)
* Dm by [@pngwn](https://github.com/pngwn) in [PR 1284](https://github.com/gradio-app/gradio/pull/1284)
* Website fixes by [@aliabd](https://github.com/aliabd) in [PR 1286](https://github.com/gradio-app/gradio/pull/1286)
* Create Streamables by [@aliabid94](https://github.com/aliabid94) in [PR 1279](https://github.com/gradio-app/gradio/pull/1279)
* ensure table works on mobile by [@pngwn](https://github.com/pngwn) in [PR 1277](https://github.com/gradio-app/gradio/pull/1277)
* changes by [@aliabid94](https://github.com/aliabid94) in [PR 1287](https://github.com/gradio-app/gradio/pull/1287)
* demo alignment on landing page by [@aliabd](https://github.com/aliabd) in [PR 1288](https://github.com/gradio-app/gradio/pull/1288)
* New meta img by [@aliabd](https://github.com/aliabd) in [PR 1289](https://github.com/gradio-app/gradio/pull/1289)
* updated PyPi version to 3.0 by [@abidlabs](https://github.com/abidlabs) in [PR 1290](https://github.com/gradio-app/gradio/pull/1290)
* Fix site by [@aliabid94](https://github.com/aliabid94) in [PR 1291](https://github.com/gradio-app/gradio/pull/1291)
* Mobile responsive guides by [@aliabd](https://github.com/aliabd) in [PR 1293](https://github.com/gradio-app/gradio/pull/1293)
* Update readme by [@abidlabs](https://github.com/abidlabs) in [PR 1292](https://github.com/gradio-app/gradio/pull/1292)
* gif by [@abidlabs](https://github.com/abidlabs) in [PR 1296](https://github.com/gradio-app/gradio/pull/1296)

## Contributors Shoutout:

* [@JefferyChiang](https://github.com/JefferyChiang) made their first contribution in [PR 1004](https://github.com/gradio-app/gradio/pull/1004)
* [@NimaBoscarino](https://github.com/NimaBoscarino) made their first contribution in [PR 1000](https://github.com/gradio-app/gradio/pull/1000)
* [@ronvoluted](https://github.com/ronvoluted) made their first contribution in [PR 1050](https://github.com/gradio-app/gradio/pull/1050)
* [@radames](https://github.com/radames) made their first contribution in [PR 1074](https://github.com/gradio-app/gradio/pull/1074)
* [@freddyaboulton](https://github.com/freddyaboulton) made their first contribution in [PR 1085](https://github.com/gradio-app/gradio/pull/1085)<|MERGE_RESOLUTION|>--- conflicted
+++ resolved
@@ -1,55 +1,6 @@
 # Upcoming Release 
 
 ## New Features:
-No changes to highlight.
-
-## Bug Fixes:
-No changes to highlight.
-
-## Documentation Changes:
-No changes to highlight.
-
-## Testing and Infrastructure Changes:
-No changes to highlight.
-
-## Breaking Changes:
-No changes to highlight.
-
-## Full Changelog:
-No changes to highlight.
-
-## Contributors Shoutout:
-No changes to highlight.
-
-
-<<<<<<< HEAD
-# Version 3.15.0
-=======
-# Version 3.14.0a1
->>>>>>> f98b799d
-
-## New Features:
-
-### Gradio's newest plotting component `gr.LinePlot`! 📈
-
-With this component you can easily create time series visualizations with customizable
-appearance for your demos and dashboards ... all without having to know an external plotting library.
-
-For an example of the api see below:
-
-```python
-gr.LinePlot(stocks,
-            x="date",
-            y="price",
-            color="symbol",
-            color_legend_position="bottom",
-            width=600, height=400, title="Stock Prices")
-```
-![image](https://user-images.githubusercontent.com/41651716/208711646-81ae3745-149b-46a3-babd-0569aecdd409.png)
-
-
-By [@freddyaboulton](https://github.com/freddyaboulton) in [PR 2807](https://github.com/gradio-app/gradio/pull/2807) 
-
 
 ### Custom Progress Updates
 
@@ -66,6 +17,51 @@
 ```
 
 Progress indicator bar by [@aliabid94](https://github.com/aliabid94) in [PR 2750](https://github.com/gradio-app/gradio/pull/2750).
+
+
+## Bug Fixes:
+No changes to highlight.
+
+## Documentation Changes:
+No changes to highlight.
+
+## Testing and Infrastructure Changes:
+No changes to highlight.
+
+## Breaking Changes:
+No changes to highlight.
+
+## Full Changelog:
+No changes to highlight.
+
+## Contributors Shoutout:
+No changes to highlight.
+
+
+# Version 3.15.0
+
+## New Features:
+
+### Gradio's newest plotting component `gr.LinePlot`! 📈
+
+With this component you can easily create time series visualizations with customizable
+appearance for your demos and dashboards ... all without having to know an external plotting library.
+
+For an example of the api see below:
+
+```python
+gr.LinePlot(stocks,
+            x="date",
+            y="price",
+            color="symbol",
+            color_legend_position="bottom",
+            width=600, height=400, title="Stock Prices")
+```
+![image](https://user-images.githubusercontent.com/41651716/208711646-81ae3745-149b-46a3-babd-0569aecdd409.png)
+
+
+By [@freddyaboulton](https://github.com/freddyaboulton) in [PR 2807](https://github.com/gradio-app/gradio/pull/2807) 
+
 
 
 ## Bug Fixes:
