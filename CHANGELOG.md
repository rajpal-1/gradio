# Upcoming Release

## New Features:

No changes to highlight.

## Bug Fixes:

No changes to highlight.

## Other Changes:

No changes to highlight.

## Breaking Changes:

No changes to highlight.

# 3.34.0

## New Features:

- The `gr.UploadButton` component now supports the `variant` and `interactive` parameters by [@abidlabs](https://github.com/abidlabs) in [PR 4436](https://github.com/gradio-app/gradio/pull/4436). 

## Bug Fixes:

- Remove target="_blank" override on anchor tags with internal targets by [@hannahblair](https://github.com/hannahblair) in [PR 4405](https://github.com/gradio-app/gradio/pull/4405)
- Fixed bug where `gr.File(file_count='multiple')` could not be cached as output by [@freddyaboulton](https://github.com/freddyaboulton) in [PR 4421](https://github.com/gradio-app/gradio/pull/4421)
- Restricts the domains that can be proxied via `/proxy` route  by [@abidlabs](https://github.com/abidlabs) in [PR 4406](https://github.com/gradio-app/gradio/pull/4406). 
- Fixes issue where `gr.UploadButton` could not be used to upload the same file twice by [@dawoodkhan82](https://github.com/dawoodkhan82) in [PR 4437](https://github.com/gradio-app/gradio/pull/4437)
- Fixes bug where `/proxy` route was being incorrectly constructed by the frontend by [@abidlabs](https://github.com/abidlabs) in [PR 4430](https://github.com/gradio-app/gradio/pull/4430). 
- Fix z-index of status component by [@hannahblair](https://github.com/hannahblair) in [PR 4429](https://github.com/gradio-app/gradio/pull/4429)
- Fix video rendering in Safari by [@aliabid94](https://github.com/aliabid94) in [PR 4433](https://github.com/gradio-app/gradio/pull/4433).

## Other Changes:

- When running on Spaces, handler functions will be transformed by the [PySpaces](https://pypi.org/project/spaces/) library in order to make them work with specific hardware. It will have no effect on standalone Gradio apps or regular Gradio Spaces and can be globally deactivated as follows : `import spaces; spaces.disable_gradio_auto_wrap()` by [@cbensimon](https://github.com/cbensimon) in [PR 4389](https://github.com/gradio-app/gradio/pull/4389).
<<<<<<< HEAD
- Clean up unnecessary `new Promise()`s by [@akx](https://github.com/akx) in [PR 4442](https://github.com/gradio-app/gradio/pull/4442).
=======
- Deprecated `.style` parameter and moved arguments to constructor. Added support for `.update()` to all arguments initially in style. Added `scale` and `min_width` support to every Component. By [@aliabid94](https://github.com/aliabid94) in [PR 4374](https://github.com/gradio-app/gradio/pull/4374)

>>>>>>> ff6e676a

## Breaking Changes:

No changes to highlight.

# 3.33.1

## New Features:

No changes to highlight.

## Bug Fixes:

- Allow `every` to work with generators by [@dkjshk](https://github.com/dkjshk) in [PR 4434](https://github.com/gradio-app/gradio/pull/4434)
- Fix z-index of status component by [@hannahblair](https://github.com/hannahblair) in [PR 4429](https://github.com/gradio-app/gradio/pull/4429)
- Allow gradio to work offline, by [@aliabid94](https://github.com/aliabid94) in [PR 4398](https://github.com/gradio-app/gradio/pull/4398).  
- Fixed `validate_url` to check for 403 errors and use a GET request in place of a HEAD by [@alvindaiyan](https://github.com/alvindaiyan) in [PR 4388](https://github.com/gradio-app/gradio/pull/4388).  

## Other Changes:

- More explicit error message when share link binary is blocked by antivirus by [@abidlabs](https://github.com/abidlabs) in [PR 4380](https://github.com/gradio-app/gradio/pull/4380). 

## Breaking Changes:

No changes to highlight.

# 3.33.0

## New Features:

- Introduced `gradio deploy` to launch a Gradio app to Spaces directly from your terminal. By [@aliabid94](https://github.com/aliabid94) in [PR 4033](https://github.com/gradio-app/gradio/pull/4033). 
- Introduce `show_progress='corner'` argument to event listeners, which will not cover the output components with the progress animation, but instead show it in the corner of the components. By [@aliabid94](https://github.com/aliabid94) in [PR 4396](https://github.com/gradio-app/gradio/pull/4396).

## Bug Fixes:

- Fix bug where Label change event was triggering itself by [@freddyaboulton](https://github.com/freddyaboulton) in [PR 4371](https://github.com/gradio-app/gradio/pull/4371)
- Make `Blocks.load` behave like other event listeners (allows chaining `then` off of it) [@anentropic](https://github.com/anentropic/) in [PR 4304](https://github.com/gradio-app/gradio/pull/4304)
- Respect `interactive=True` in output components of a `gr.Interface` by [@abidlabs](https://github.com/abidlabs) in [PR 4356](https://github.com/gradio-app/gradio/pull/4356). 
- Remove unused frontend code by [@akx](https://github.com/akx) in [PR 4275](https://github.com/gradio-app/gradio/pull/4275)
- Fixes favicon path on Windows by [@abidlabs](https://github.com/abidlabs) in [PR 4369](https://github.com/gradio-app/gradio/pull/4369). 
- Prevent path traversal in `/file` routes by [@abidlabs](https://github.com/abidlabs) in [PR 4370](https://github.com/gradio-app/gradio/pull/4370). 
- Do not send HF token to other domains via `/proxy` route  by [@abidlabs](https://github.com/abidlabs) in [PR 4368](https://github.com/gradio-app/gradio/pull/4368). 
- Replace default `markedjs` sanitize function with DOMPurify sanitizer for `gr.Chatbot()` by [@dawoodkhan82](https://github.com/dawoodkhan82) in [PR 4360](https://github.com/gradio-app/gradio/pull/4360)
- Prevent the creation of duplicate copy buttons in the chatbot and ensure copy buttons work in non-secure contexts by [@binary-husky](https://github.com/binary-husky) in [PR 4350](https://github.com/gradio-app/gradio/pull/4350). 

## Other Changes:

- Remove flicker of loading bar by adding opacity transition, by [@aliabid94](https://github.com/aliabid94) in [PR 4349](https://github.com/gradio-app/gradio/pull/4349).
- Performance optimization in the frontend's Blocks code by [@akx](https://github.com/akx) in [PR 4334](https://github.com/gradio-app/gradio/pull/4334)
- Upgrade the pnpm lock file format version from v6.0 to v6.1 by [@whitphx](https://github.com/whitphx) in [PR 4393](https://github.com/gradio-app/gradio/pull/4393)

## Breaking Changes:

- The `/file=` route no longer allows accessing dotfiles or files in "dot directories" by [@akx](https://github.com/akx) in [PR 4303](https://github.com/gradio-app/gradio/pull/4303)

# 3.32.0

## New Features:

- `Interface.launch()` and `Blocks.launch()` now accept an `app_kwargs` argument to allow customizing the configuration of the underlying FastAPI app, by [@akx](https://github.com/akx) in [PR 4282](https://github.com/gradio-app/gradio/pull/4282)

## Bug Fixes:

- Fixed Gallery/AnnotatedImage components not respecting GRADIO_DEFAULT_DIR variable by [@freddyaboulton](https://github.com/freddyaboulton) in [PR 4256](https://github.com/gradio-app/gradio/pull/4256)
- Fixed Gallery/AnnotatedImage components resaving identical images by [@freddyaboulton](https://github.com/freddyaboulton) in [PR 4256](https://github.com/gradio-app/gradio/pull/4256)
- Fixed Audio/Video/File components creating empty tempfiles on each run by [@freddyaboulton](https://github.com/freddyaboulton) in [PR 4256](https://github.com/gradio-app/gradio/pull/4256)
- Fixed the behavior of the `run_on_click` parameter in `gr.Examples` by [@abidlabs](https://github.com/abidlabs) in [PR 4258](https://github.com/gradio-app/gradio/pull/4258). 
- Ensure error modal displays when the queue is enabled by [@pngwn](https://github.com/pngwn) in [PR 4273](https://github.com/gradio-app/gradio/pull/4273)
- Ensure js client respcts the full root when making requests to the server by [@pngwn](https://github.com/pngwn) in [PR 4271](https://github.com/gradio-app/gradio/pull/4271)

## Other Changes:

- Refactor web component `initial_height` attribute by [@whitphx](https://github.com/whitphx) in [PR 4223](https://github.com/gradio-app/gradio/pull/4223)
- Relocate `mount_css` fn to remove circular dependency [@whitphx](https://github.com/whitphx) in [PR 4222](https://github.com/gradio-app/gradio/pull/4222)
- Upgrade Black to 23.3 by [@akx](https://github.com/akx) in [PR 4259](https://github.com/gradio-app/gradio/pull/4259)
- Add frontend LaTeX support in `gr.Chatbot()` using `KaTeX` by [@dawoodkhan82](https://github.com/dawoodkhan82) in [PR 4285](https://github.com/gradio-app/gradio/pull/4285).

## Breaking Changes:

No changes to highlight.


# 3.31.0

## New Features:

- The reloader command (`gradio app.py`) can now accept command line arguments by [@micky2be](https://github.com/micky2be) in [PR 4119](https://github.com/gradio-app/gradio/pull/4119)
- Added `format` argument to `Audio` component by [@freddyaboulton](https://github.com/freddyaboulton) in [PR 4178](https://github.com/gradio-app/gradio/pull/4178)
- Add JS client code snippets to use via api page by [@aliabd](https://github.com/aliabd) in [PR 3927](https://github.com/gradio-app/gradio/pull/3927).
- Update to the JS client by [@pngwn](https://github.com/pngwn) in [PR 4202](https://github.com/gradio-app/gradio/pull/4202)

## Bug Fixes:

- Fix "TypeError: issubclass() arg 1 must be a class" When use Optional[Types] by [@lingfengchencn](https://github.com/lingfengchencn) in [PR 4200](https://github.com/gradio-app/gradio/pull/4200). 
- Gradio will no longer send any analytics or call home if analytics are disabled with the GRADIO_ANALYTICS_ENABLED environment variable. By [@akx](https://github.com/akx) in [PR 4194](https://github.com/gradio-app/gradio/pull/4194) and [PR 4236](https://github.com/gradio-app/gradio/pull/4236)
- The deprecation warnings for kwargs now show the actual stack level for the invocation, by [@akx](https://github.com/akx) in [PR 4203](https://github.com/gradio-app/gradio/pull/4203).
- Fix "TypeError: issubclass() arg 1 must be a class" When use Optional[Types] by [@lingfengchencn](https://github.com/lingfengchencn) in [PR 4200](https://github.com/gradio-app/gradio/pull/4200). 
- Ensure cancelling functions work correctly by [@pngwn](https://github.com/pngwn) in [PR 4225](https://github.com/gradio-app/gradio/pull/4225)
- Fixes a bug with typing.get_type_hints() on Python 3.9 by [@abidlabs](https://github.com/abidlabs) in [PR 4228](https://github.com/gradio-app/gradio/pull/4228).
- Fixes JSONDecodeError by [@davidai](https://github.com/davidai) in [PR 4241](https://github.com/gradio-app/gradio/pull/4241)
- Fix `chatbot_dialogpt` demo by [@dawoodkhan82](https://github.com/dawoodkhan82) in [PR 4238](https://github.com/gradio-app/gradio/pull/4238).

## Other Changes:

- Change `gr.Chatbot()` markdown parsing to frontend using `marked` library and `prism` by [@dawoodkhan82](https://github.com/dawoodkhan82) in [PR 4150](https://github.com/gradio-app/gradio/pull/4150)
- Update the js client by [@pngwn](https://github.com/pngwn) in [PR 3899](https://github.com/gradio-app/gradio/pull/3899)
- Fix documentation for the shape of the numpy array produced by the `Image` component by [@der3318](https://github.com/der3318) in [PR 4204](https://github.com/gradio-app/gradio/pull/4204).
- Updates the timeout for websocket messaging from 1 second to 5 seconds by [@abidlabs](https://github.com/abidlabs) in [PR 4235](https://github.com/gradio-app/gradio/pull/4235)


## Breaking Changes:

No changes to highlight.

# 3.30.0

## New Features:

- Adds a `root_path` parameter to `launch()` that allows running Gradio applications on subpaths (e.g. www.example.com/app) behind a proxy, by [@abidlabs](https://github.com/abidlabs) in [PR 4133](https://github.com/gradio-app/gradio/pull/4133)
- Fix dropdown change listener to trigger on change when updated as an output by [@aliabid94](https://github.com/aliabid94) in [PR 4128](https://github.com/gradio-app/gradio/pull/4128). 
- Add `.input` event listener, which is only triggered when a user changes the component value (as compared to `.change`, which is also triggered when a component updates as the result of a function trigger), by [@aliabid94](https://github.com/aliabid94) in [PR 4157](https://github.com/gradio-app/gradio/pull/4157).

## Bug Fixes:

- Records username when flagging by [@abidlabs](https://github.com/abidlabs) in [PR 4135](https://github.com/gradio-app/gradio/pull/4135)
- Fix website build issue by [@aliabd](https://github.com/aliabd) in [PR 4142](https://github.com/gradio-app/gradio/pull/4142)
- Fix lang agnostic type info for `gr.File(file_count='multiple')` output components by [@freddyaboulton](https://github.com/freddyaboulton) in [PR 4153](https://github.com/gradio-app/gradio/pull/4153)


## Other Changes:

No changes to highlight.

## Breaking Changes:

No changes to highlight.

# 3.29.0

## New Features:

- Returning language agnostic types in the `/info` route by [@freddyaboulton](https://github.com/freddyaboulton) in [PR 4039](https://github.com/gradio-app/gradio/pull/4039)

## Bug Fixes:

- Allow users to upload audio files in Audio component on iOS by by [@aliabid94](https://github.com/aliabid94) in [PR 4071](https://github.com/gradio-app/gradio/pull/4071). 
- Fixes the gradio theme builder error that appeared on launch by [@aliabid94](https://github.com/aliabid94) and [@abidlabs](https://github.com/abidlabs) in [PR 4080](https://github.com/gradio-app/gradio/pull/4080) 
- Keep Accordion content in DOM by [@aliabid94](https://github.com/aliabid94) in [PR 4070](https://github.com/gradio-app/gradio/pull/4073) 
- Fixed bug where type hints in functions caused the event handler to crash by [@freddyaboulton](https://github.com/freddyaboulton) in [PR 4068](https://github.com/gradio-app/gradio/pull/4068)
- Fix dropdown default value not appearing by [@aliabid94](https://github.com/aliabid94) in [PR 4072](https://github.com/gradio-app/gradio/pull/4072).
- Soft theme label color fix by [@aliabid94](https://github.com/aliabid94) in [PR 4070](https://github.com/gradio-app/gradio/pull/4070) 
- Fix `gr.Slider` `release` event not triggering on mobile by [@space-nuko](https://github.com/space-nuko) in [PR 4098](https://github.com/gradio-app/gradio/pull/4098) 
- Removes extraneous `State` component info from the `/info` route by [@abidlabs](https://github.com/freddyaboulton) in [PR 4107](https://github.com/gradio-app/gradio/pull/4107)
- Make .then() work even if first event fails by [@aliabid94](https://github.com/aliabid94) in [PR 4115](https://github.com/gradio-app/gradio/pull/4115).

## Documentation Changes:

No changes to highlight.

## Testing and Infrastructure Changes:

No changes to highlight.

## Breaking Changes:

No changes to highlight.

## Full Changelog:

- Allow users to submit with enter in Interfaces with textbox / number inputs [@aliabid94](https://github.com/aliabid94) in [PR 4090](https://github.com/gradio-app/gradio/pull/4090).
- Updates gradio's requirements.txt to requires uvicorn>=0.14.0 by [@abidlabs](https://github.com/abidlabs) in [PR 4086](https://github.com/gradio-app/gradio/pull/4086) 
- Updates some error messaging by [@abidlabs](https://github.com/abidlabs) in [PR 4086](https://github.com/gradio-app/gradio/pull/4086) 
- Renames simplified Chinese translation file from `zh-cn.json` to `zh-CN.json` by [@abidlabs](https://github.com/abidlabs) in [PR 4086](https://github.com/gradio-app/gradio/pull/4086) 

## Contributors Shoutout:

No changes to highlight.

# 3.28.3

## New Features:

No changes to highlight.

## Bug Fixes:

- Fixes issue with indentation in `gr.Code()` component with streaming by [@dawoodkhan82](https://github.com/dawoodkhan82) in [PR 4043](https://github.com/gradio-app/gradio/pull/4043)

## Documentation Changes:

No changes to highlight.

## Testing and Infrastructure Changes:

No changes to highlight.

## Breaking Changes:

No changes to highlight.

## Full Changelog:

No changes to highlight.

## Contributors Shoutout:

No changes to highlight.

# 3.28.2

## Bug Fixes

- Code component visual updates by [@pngwn](https://github.com/pngwn) in [PR 4051](https://github.com/gradio-app/gradio/pull/4051)

## New Features:

- Add support for `visual-question-answering`, `document-question-answering`, and `image-to-text` using `gr.Interface.load("models/...")` and `gr.Interface.from_pipeline` by [@osanseviero](https://github.com/osanseviero) in [PR 3887](https://github.com/gradio-app/gradio/pull/3887)
- Add code block support in `gr.Chatbot()`, by [@dawoodkhan82](https://github.com/dawoodkhan82) in [PR 4048](https://github.com/gradio-app/gradio/pull/4048)
- Adds the ability to blocklist filepaths (and also improves the allowlist mechanism) by [@abidlabs](https://github.com/abidlabs) in [PR 4047](https://github.com/gradio-app/gradio/pull/4047).
- Adds the ability to specify the upload directory via an environment variable by [@abidlabs](https://github.com/abidlabs) in [PR 4047](https://github.com/gradio-app/gradio/pull/4047).

## Bug Fixes:

- Fixes issue with `matplotlib` not rendering correctly if the backend was not set to `Agg` by [@abidlabs](https://github.com/abidlabs) in [PR 4029](https://github.com/gradio-app/gradio/pull/4029)
- Fixes bug where rendering the same `gr.State` across different Interfaces/Blocks within larger Blocks would not work by [@abidlabs](https://github.com/abidlabs) in [PR 4030](https://github.com/gradio-app/gradio/pull/4030)
- Code component visual updates by [@pngwn](https://github.com/pngwn) in [PR 4051](https://github.com/gradio-app/gradio/pull/4051)

## Documentation Changes:

- Adds a Guide on how to use the Python Client within a FastAPI app, by [@abidlabs](https://github.com/abidlabs) in [PR 3892](https://github.com/gradio-app/gradio/pull/3892)

## Testing and Infrastructure Changes:

No changes to highlight.

## Breaking Changes:

- `gr.HuggingFaceDatasetSaver` behavior changed internally. The `flagging/` folder is not a `.git/` folder anymore when using it. `organization` parameter is now ignored in favor of passing a full dataset id as `dataset_name` (e.g. `"username/my-dataset"`).
- New lines (`\n`) are not automatically converted to `<br>` in `gr.Markdown()` or  `gr.Chatbot()`. For multiple new lines, a developer must add multiple `<br>` tags.

## Full Changelog:

- Safer version of `gr.HuggingFaceDatasetSaver` using HTTP methods instead of git pull/push by [@Wauplin](https://github.com/Wauplin) in [PR 3973](https://github.com/gradio-app/gradio/pull/3973)

## Contributors Shoutout:

No changes to highlight.

# 3.28.1

## New Features:

- Add a "clear mask" button to `gr.Image` sketch modes, by [@space-nuko](https://github.com/space-nuko) in [PR 3615](https://github.com/gradio-app/gradio/pull/3615)

## Bug Fixes:

- Fix dropdown default value not appearing by [@aliabid94](https://github.com/aliabid94) in [PR 3996](https://github.com/gradio-app/gradio/pull/3996).
- Fix faded coloring of output textboxes in iOS / Safari by [@aliabid94](https://github.com/aliabid94) in [PR 3993](https://github.com/gradio-app/gradio/pull/3993)

## Documentation Changes:

No changes to highlight.

## Testing and Infrastructure Changes:

- CI: Simplified Python CI workflow by [@akx](https://github.com/akx) in [PR 3982](https://github.com/gradio-app/gradio/pull/3982)
- Upgrade pyright to 1.1.305 by [@akx](https://github.com/akx) in [PR 4042](https://github.com/gradio-app/gradio/pull/4042)
- More Ruff rules are enabled and lint errors fixed by [@akx](https://github.com/akx) in [PR 4038](https://github.com/gradio-app/gradio/pull/4038)

## Breaking Changes:

No changes to highlight.

## Full Changelog:

No changes to highlight.

## Contributors Shoutout:

No changes to highlight.

# 3.28.0

## Bug Fixes:

- Fix duplicate play commands in full-screen mode of 'video'. by [@tomchang25](https://github.com/tomchang25) in [PR 3968](https://github.com/gradio-app/gradio/pull/3968).
- Fix the issue of the UI stuck caused by the 'selected' of DataFrame not being reset. by [@tomchang25](https://github.com/tomchang25) in [PR 3916](https://github.com/gradio-app/gradio/pull/3916).
- Fix issue where `gr.Video()` would not work inside a `gr.Tab()` by [@dawoodkhan82](https://github.com/dawoodkhan82) in [PR 3891](https://github.com/gradio-app/gradio/pull/3891)
- Fixed issue with old_value check in File. by [@tomchang25](https://github.com/tomchang25) in [PR 3859](https://github.com/gradio-app/gradio/pull/3859).
- Fixed bug where all bokeh plots appeared in the same div by [@freddyaboulton](https://github.com/freddyaboulton) in [PR 3896](https://github.com/gradio-app/gradio/pull/3896)
- Fixed image outputs to automatically take full output image height, unless explicitly set, by [@aliabid94](https://github.com/aliabid94) in [PR 3905](https://github.com/gradio-app/gradio/pull/3905)
- Fix issue in `gr.Gallery()` where setting height causes aspect ratio of images to collapse by [@dawoodkhan82](https://github.com/dawoodkhan82) in [PR 3830](https://github.com/gradio-app/gradio/pull/3830)
- Fix issue where requesting for a non-existing file would trigger a 500 error by [@micky2be](https://github.com/micky2be) in `[PR 3895](https://github.com/gradio-app/gradio/pull/3895)`.
- Fix bugs with abspath about symlinks, and unresolvable path on Windows by [@micky2be](https://github.com/micky2be) in `[PR 3895](https://github.com/gradio-app/gradio/pull/3895)`.
- Fixes type in client `Status` enum by [@10zinten](https://github.com/10zinten) in [PR 3931](https://github.com/gradio-app/gradio/pull/3931)
- Fix `gr.ChatBot` to handle image url [tye-singwa](https://github.com/tye-signwa) in [PR 3953](https://github.com/gradio-app/gradio/pull/3953)
- Move Google Tag Manager related initialization code to analytics-enabled block by [@akx](https://github.com/akx) in [PR 3956](https://github.com/gradio-app/gradio/pull/3956)
- Fix bug where port was not reused if the demo was closed and then re-launched by [@freddyaboulton](https://github.com/freddyaboulton) in [PR 3896](https://github.com/gradio-app/gradio/pull/3959)
- Fixes issue where dropdown does not position itself at selected element when opened [@dawoodkhan82](https://github.com/dawoodkhan82) in [PR 3639](https://github.com/gradio-app/gradio/pull/3639)

## Documentation Changes:

- Make use of `gr` consistent across the docs by [@duerrsimon](https://github.com/duerrsimon) in [PR 3901](https://github.com/gradio-app/gradio/pull/3901)
- Fixed typo in theming-guide.md by [@eltociear](https://github.com/eltociear) in [PR 3952](https://github.com/gradio-app/gradio/pull/3952)

## Testing and Infrastructure Changes:

- CI: Python backend lint is only run once, by [@akx](https://github.com/akx) in [PR 3960](https://github.com/gradio-app/gradio/pull/3960)
- Format invocations and concatenations were replaced by f-strings where possible by [@akx](https://github.com/akx) in [PR 3984](https://github.com/gradio-app/gradio/pull/3984)
- Linting rules were made more strict and issues fixed by [@akx](https://github.com/akx) in [PR 3979](https://github.com/gradio-app/gradio/pull/3979).

## Breaking Changes:

- Some re-exports in `gradio.themes` utilities (introduced in 3.24.0) have been eradicated.
  By [@akx](https://github.com/akx) in [PR 3958](https://github.com/gradio-app/gradio/pull/3958)

## Full Changelog:

- Add DESCRIPTION.md to image_segmentation demo by [@aliabd](https://github.com/aliabd) in [PR 3866](https://github.com/gradio-app/gradio/pull/3866)
- Fix error in running `gr.themes.builder()` by [@deepkyu](https://github.com/deepkyu) in [PR 3869](https://github.com/gradio-app/gradio/pull/3869)
- Fixed a JavaScript TypeError when loading custom JS with `_js` and setting `outputs` to `None` in `gradio.Blocks()` by [@DavG25](https://github.com/DavG25) in [PR 3883](https://github.com/gradio-app/gradio/pull/3883)
- Fixed bg_background_fill theme property to expand to whole background, block_radius to affect form elements as well, and added block_label_shadow theme property by [@aliabid94](https://github.com/aliabid94) in [PR 3590](https://github.com/gradio-app/gradio/pull/3590)

## Contributors Shoutout:

No changes to highlight.

# Version 3.27.0

## New Features:

### AnnotatedImage Component

New AnnotatedImage component allows users to highlight regions of an image, either by providing bounding boxes, or 0-1 pixel masks. This component is useful for tasks such as image segmentation, object detection, and image captioning.

![AnnotatedImage screenshot](https://user-images.githubusercontent.com/7870876/232142720-86e0020f-beaf-47b9-a843-689c9621f09c.gif)

Example usage:

```python
with gr.Blocks() as demo:
    img = gr.Image()
    img_section = gr.AnnotatedImage()
    def mask(img):
        top_left_corner = [0, 0, 20, 20]
        random_mask = np.random.randint(0, 2, img.shape[:2])
        return (img, [(top_left_corner, "left corner"), (random_mask, "random")])
    img.change(mask, img, img_section)
```

See the [image_segmentation demo](https://github.com/gradio-app/gradio/tree/main/demo/image_segmentation) for a full example. By [@aliabid94](https://github.com/aliabid94) in [PR 3836](https://github.com/gradio-app/gradio/pull/3836)

## Bug Fixes:

No changes to highlight.

## Documentation Changes:

No changes to highlight.

## Testing and Infrastructure Changes:

No changes to highlight.

## Breaking Changes:

No changes to highlight.

## Full Changelog:

No changes to highlight.

## Contributors Shoutout:

No changes to highlight.

# Version 3.26.0

## New Features:

### `Video` component supports subtitles

- Allow the video component to accept subtitles as input, by [@tomchang25](https://github.com/tomchang25) in [PR 3673](https://github.com/gradio-app/gradio/pull/3673). To provide subtitles, simply return a tuple consisting of `(path_to_video, path_to_subtitles)` from your function. Both `.srt` and `.vtt` formats are supported:

```py
with gr.Blocks() as demo:
    gr.Video(("video.mp4", "captions.srt"))
```

## Bug Fixes:

- Fix code markdown support in `gr.Chatbot()` component by [@dawoodkhan82](https://github.com/dawoodkhan82) in [PR 3816](https://github.com/gradio-app/gradio/pull/3816)

## Documentation Changes:

- Updates the "view API" page in Gradio apps to use the `gradio_client` library by [@aliabd](https://github.com/aliabd) in [PR 3765](https://github.com/gradio-app/gradio/pull/3765)

- Read more about how to use the `gradio_client` library here: https://gradio.app/getting-started-with-the-python-client/

## Testing and Infrastructure Changes:

No changes to highlight.

## Breaking Changes:

No changes to highlight.

## Full Changelog:

No changes to highlight.

## Contributors Shoutout:

No changes to highlight.

# Version 3.25.0

## New Features:

- Improve error messages when number of inputs/outputs to event handlers mismatch, by [@space-nuko](https://github.com/space-nuko) in [PR 3519](https://github.com/gradio-app/gradio/pull/3519)

- Add `select` listener to Images, allowing users to click on any part of an image and get the coordinates of the click by [@aliabid94](https://github.com/aliabid94) in [PR 3786](https://github.com/gradio-app/gradio/pull/3786).

```python
with gr.Blocks() as demo:
    img = gr.Image()
    textbox = gr.Textbox()

    def select_handler(img, evt: gr.SelectData):
        selected_pixel = img[evt.index[1], evt.index[0]]
        return f"Selected pixel: {selected_pixel}"

    img.select(select_handler, img, textbox)
```

![Recording 2023-04-08 at 17 44 39](https://user-images.githubusercontent.com/7870876/230748572-90a2a8d5-116d-4769-bb53-5516555fbd0f.gif)

## Bug Fixes:

- Increase timeout for sending analytics data by [@dawoodkhan82](https://github.com/dawoodkhan82) in [PR 3647](https://github.com/gradio-app/gradio/pull/3647)
- Fix bug where http token was not accessed over websocket connections by [@freddyaboulton](https://github.com/freddyaboulton) in [PR 3735](https://github.com/gradio-app/gradio/pull/3735)
- Add ability to specify `rows`, `columns` and `object-fit` in `style()` for `gr.Gallery()` component by [@dawoodkhan82](https://github.com/dawoodkhan82) in [PR 3586](https://github.com/gradio-app/gradio/pull/3586)
- Fix bug where recording an audio file through the microphone resulted in a corrupted file name by [@abidlabs](https://github.com/abidlabs) in [PR 3770](https://github.com/gradio-app/gradio/pull/3770)
- Added "ssl_verify" to blocks.launch method to allow for use of self-signed certs by [@garrettsutula](https://github.com/garrettsutula) in [PR 3873](https://github.com/gradio-app/gradio/pull/3873)
- Fix bug where iterators where not being reset for processes that terminated early by [@freddyaboulton](https://github.com/freddyaboulton) in [PR 3777](https://github.com/gradio-app/gradio/pull/3777)
- Fix bug where the upload button was not properly handling the `file_count='multiple'` case by [@freddyaboulton](https://github.com/freddyaboulton) in [PR 3782](https://github.com/gradio-app/gradio/pull/3782)
- Fix bug where use Via API button was giving error by [@Devang-C](https://github.com/Devang-C) in [PR 3783](https://github.com/gradio-app/gradio/pull/3783)

## Documentation Changes:

- Fix invalid argument docstrings, by [@akx](https://github.com/akx) in [PR 3740](https://github.com/gradio-app/gradio/pull/3740)

## Testing and Infrastructure Changes:

No changes to highlight.

## Breaking Changes:

No changes to highlight.

## Full Changelog:

- Fixed IPv6 listening to work with bracket [::1] notation, by [@dsully](https://github.com/dsully) in [PR 3695](https://github.com/gradio-app/gradio/pull/3695)

## Contributors Shoutout:

No changes to highlight.

# Version 3.24.1

## New Features:

- No changes to highlight.

## Bug Fixes:

- Fixes Chatbot issue where new lines were being created every time a message was sent back and forth by [@aliabid94](https://github.com/aliabid94) in [PR 3717](https://github.com/gradio-app/gradio/pull/3717).
- Fixes data updating in DataFrame invoking a `select` event once the dataframe has been selected. By [@yiyuezhuo](https://github.com/yiyuezhuo) in [PR 3861](https://github.com/gradio-app/gradio/pull/3861)
- Fixes false positive warning which is due to too strict type checking by [@yiyuezhuo](https://github.com/yiyuezhuo) in [PR 3837](https://github.com/gradio-app/gradio/pull/3837).

## Documentation Changes:

No changes to highlight.

## Testing and Infrastructure Changes:

No changes to highlight.

## Breaking Changes:

No changes to highlight.

## Full Changelog:

No changes to highlight.

## Contributors Shoutout:

No changes to highlight.

# Version 3.24.0

## New Features:

- Trigger the release event when Slider number input is released or unfocused by [@freddyaboulton](https://github.com/freddyaboulton) in [PR 3589](https://github.com/gradio-app/gradio/pull/3589)
- Created Theme Builder, which allows users to create themes without writing any code, by [@aliabid94](https://github.com/aliabid94) in [PR 3664](https://github.com/gradio-app/gradio/pull/3664). Launch by:

  ```python
  import gradio as gr
  gr.themes.builder()
  ```

  ![Theme Builder](https://user-images.githubusercontent.com/7870876/228204929-d71cbba5-69c2-45b3-bd20-e3a201d98b12.png)

- The `Dropdown` component now has a `allow_custom_value` parameter that lets users type in custom values not in the original list of choices.
- The `Colorpicker` component now has a `.blur()` event

### Added a download button for videos! 📥

![download_video](https://user-images.githubusercontent.com/41651716/227009612-9bc5fb72-2a44-4c55-9b7b-a0fa098e7f25.gif)

By [@freddyaboulton](https://github.com/freddyaboulton) in [PR 3581](https://github.com/gradio-app/gradio/pull/3581).

- Trigger the release event when Slider number input is released or unfocused by [@freddyaboulton](https://github.com/freddyaboulton) in [PR 3589](https://github.com/gradio-app/gradio/pull/3589)

## Bug Fixes:

- Fixed bug where text for altair plots was not legible in dark mode by [@freddyaboulton](https://github.com/freddyaboulton) in [PR 3555](https://github.com/gradio-app/gradio/pull/3555)
- Fixes `Chatbot` and `Image` components so that files passed during processing are added to a directory where they can be served from, by [@abidlabs](https://github.com/abidlabs) in [PR 3523](https://github.com/gradio-app/gradio/pull/3523)
- Use Gradio API server to send telemetry using `huggingface_hub` [@dawoodkhan82](https://github.com/dawoodkhan82) in [PR 3488](https://github.com/gradio-app/gradio/pull/3488)
- Fixes an an issue where if the Blocks scope was not exited, then State could be shared across sessions, by [@abidlabs](https://github.com/abidlabs) in [PR 3600](https://github.com/gradio-app/gradio/pull/3600)
- Ensures that `gr.load()` loads and applies the upstream theme, by [@abidlabs](https://github.com/abidlabs) in [PR 3641](https://github.com/gradio-app/gradio/pull/3641)
- Fixed bug where "or" was not being localized in file upload text by [@freddyaboulton](https://github.com/freddyaboulton) in [PR 3599](https://github.com/gradio-app/gradio/pull/3599)
- Fixed bug where chatbot does not autoscroll inside of a tab, row or column by [@dawoodkhan82](https://github.com/dawoodkhan82) in [PR 3637](https://github.com/gradio-app/gradio/pull/3637)
- Fixed bug where textbox shrinks when `lines` set to larger than 20 by [@dawoodkhan82](https://github.com/dawoodkhan82) in [PR 3637](https://github.com/gradio-app/gradio/pull/3637)
- Ensure CSS has fully loaded before rendering the application, by [@pngwn](https://github.com/pngwn) in [PR 3573](https://github.com/gradio-app/gradio/pull/3573)
- Support using an empty list as `gr.Dataframe` value, by [@space-nuko](https://github.com/space-nuko) in [PR 3646](https://github.com/gradio-app/gradio/pull/3646)
- Fixed `gr.Image` not filling the entire element size, by [@space-nuko](https://github.com/space-nuko) in [PR 3649](https://github.com/gradio-app/gradio/pull/3649)
- Make `gr.Code` support the `lines` property, by [@space-nuko](https://github.com/space-nuko) in [PR 3651](https://github.com/gradio-app/gradio/pull/3651)
- Fixes certain `_js` return values being double wrapped in an array, by [@space-nuko](https://github.com/space-nuko) in [PR 3594](https://github.com/gradio-app/gradio/pull/3594)
- Correct the documentation of `gr.File` component to state that its preprocessing method converts the uploaded file to a temporary file, by @RussellLuo in [PR 3660](https://github.com/gradio-app/gradio/pull/3660)
- Fixed bug in Serializer ValueError text by [@osanseviero](https://github.com/osanseviero) in [PR 3669](https://github.com/gradio-app/gradio/pull/3669)
- Fix default parameter argument and `gr.Progress` used in same function, by [@space-nuko](https://github.com/space-nuko) in [PR 3671](https://github.com/gradio-app/gradio/pull/3671)
- Hide `Remove All` button in `gr.Dropdown` single-select mode by [@space-nuko](https://github.com/space-nuko) in [PR 3678](https://github.com/gradio-app/gradio/pull/3678)
- Fix broken spaces in docs by [@aliabd](https://github.com/aliabd) in [PR 3698](https://github.com/gradio-app/gradio/pull/3698)
- Fix items in `gr.Dropdown` besides the selected item receiving a checkmark, by [@space-nuko](https://github.com/space-nuko) in [PR 3644](https://github.com/gradio-app/gradio/pull/3644)
- Fix several `gr.Dropdown` issues and improve usability, by [@space-nuko](https://github.com/space-nuko) in [PR 3705](https://github.com/gradio-app/gradio/pull/3705)

## Documentation Changes:

- Makes some fixes to the Theme Guide related to naming of variables, by [@abidlabs](https://github.com/abidlabs) in [PR 3561](https://github.com/gradio-app/gradio/pull/3561)
- Documented `HuggingFaceDatasetJSONSaver` by [@osanseviero](https://github.com/osanseviero) in [PR 3604](https://github.com/gradio-app/gradio/pull/3604)
- Makes some additions to documentation of `Audio` and `State` components, and fixes the `pictionary` demo by [@abidlabs](https://github.com/abidlabs) in [PR 3611](https://github.com/gradio-app/gradio/pull/3611)
- Fix outdated sharing your app guide by [@aliabd](https://github.com/aliabd) in [PR 3699](https://github.com/gradio-app/gradio/pull/3699)

## Testing and Infrastructure Changes:

- Removed heavily-mocked tests related to comet_ml, wandb, and mlflow as they added a significant amount of test dependencies that prevented installation of test dependencies on Windows environments. By [@abidlabs](https://github.com/abidlabs) in [PR 3608](https://github.com/gradio-app/gradio/pull/3608)
- Added Windows continuous integration, by [@space-nuko](https://github.com/space-nuko) in [PR 3628](https://github.com/gradio-app/gradio/pull/3628)
- Switched linting from flake8 + isort to `ruff`, by [@akx](https://github.com/akx) in [PR 3710](https://github.com/gradio-app/gradio/pull/3710)

## Breaking Changes:

No changes to highlight.

## Full Changelog:

- Mobile responsive iframes in themes guide by [@aliabd](https://github.com/aliabd) in [PR 3562](https://github.com/gradio-app/gradio/pull/3562)
- Remove extra $demo from theme guide by [@aliabd](https://github.com/aliabd) in [PR 3563](https://github.com/gradio-app/gradio/pull/3563)
- Set the theme name to be the upstream repo name when loading from the hub by [@freddyaboulton](https://github.com/freddyaboulton) in [PR 3595](https://github.com/gradio-app/gradio/pull/3595)
- Copy everything in website Dockerfile, fix build issues by [@aliabd](https://github.com/aliabd) in [PR 3659](https://github.com/gradio-app/gradio/pull/3659)
- Raise error when an event is queued but the queue is not configured by [@freddyaboulton](https://github.com/freddyaboulton) in [PR 3640](https://github.com/gradio-app/gradio/pull/3640)
- Allows users to apss in a string name for a built-in theme, by [@abidlabs](https://github.com/abidlabs) in [PR 3641](https://github.com/gradio-app/gradio/pull/3641)
- Added `orig_name` to Video output in the backend so that the front end can set the right name for downloaded video files by [@freddyaboulton](https://github.com/freddyaboulton) in [PR 3700](https://github.com/gradio-app/gradio/pull/3700)

## Contributors Shoutout:

No changes to highlight.

# Version 3.23.0

## New Features:

### Theme Sharing!

Once you have created a theme, you can upload it to the HuggingFace Hub to let others view it, use it, and build off of it! You can also download, reuse, and remix other peoples' themes. See https://gradio.app/theming-guide/ for more details.

By [@freddyaboulton](https://github.com/freddyaboulton) in [PR 3428](https://github.com/gradio-app/gradio/pull/3428)

## Bug Fixes:

- Removes leading spaces from all lines of code uniformly in the `gr.Code()` component. By [@abidlabs](https://github.com/abidlabs) in [PR 3556](https://github.com/gradio-app/gradio/pull/3556)
- Fixed broken login page, by [@aliabid94](https://github.com/aliabid94) in [PR 3529](https://github.com/gradio-app/gradio/pull/3529)

## Documentation Changes:

No changes to highlight.

## Testing and Infrastructure Changes:

No changes to highlight.

## Breaking Changes:

No changes to highlight.

## Full Changelog:

- Fix rendering of dropdowns to take more space, and related bugs, by [@aliabid94](https://github.com/aliabid94) in [PR 3549](https://github.com/gradio-app/gradio/pull/3549)

## Contributors Shoutout:

No changes to highlight.

# Version 3.22.1

## New Features:

No changes to highlight.

## Bug Fixes:

- Restore label bars by [@aliabid94](https://github.com/aliabid94) in [PR 3507](https://github.com/gradio-app/gradio/pull/3507)

## Documentation Changes:

No changes to highlight.

## Testing and Infrastructure Changes:

No changes to highlight.

## Breaking Changes:

No changes to highlight.

## Full Changelog:

No changes to highlight.

## Contributors Shoutout:

No changes to highlight.

# Version 3.22.0

## New Features:

### Official Theme release

Gradio now supports a new theme system, which allows you to customize the look and feel of your app. You can now use the `theme=` kwarg to pass in a prebuilt theme, or customize your own! See https://gradio.app/theming-guide/ for more details. By [@aliabid94](https://github.com/aliabid94) in [PR 3470](https://github.com/gradio-app/gradio/pull/3470) and [PR 3497](https://github.com/gradio-app/gradio/pull/3497)

### `elem_classes`

Add keyword argument `elem_classes` to Components to control class names of components, in the same manner as existing `elem_id`.
By [@aliabid94](https://github.com/aliabid94) in [PR 3466](https://github.com/gradio-app/gradio/pull/3466)

## Bug Fixes:

- Fixes the File.upload() event trigger which broke as part of the change in how we uploaded files by [@abidlabs](https://github.com/abidlabs) in [PR 3462](https://github.com/gradio-app/gradio/pull/3462)
- Fixed issue with `gr.Request` object failing to handle dictionaries when nested keys couldn't be converted to variable names [#3454](https://github.com/gradio-app/gradio/issues/3454) by [@radames](https://github.com/radames) in [PR 3459](https://github.com/gradio-app/gradio/pull/3459)
- Fixed bug where css and client api was not working properly when mounted in a subpath by [@freddyaboulton](https://github.com/freddyaboulton) in [PR 3482](https://github.com/gradio-app/gradio/pull/3482)

## Documentation Changes:

- Document gr.Error in the docs by [@aliabd](https://github.com/aliabd) in [PR 3465](https://github.com/gradio-app/gradio/pull/3465)

## Testing and Infrastructure Changes:

- Pinned `pyright==1.1.298` for stability by [@abidlabs](https://github.com/abidlabs) in [PR 3475](https://github.com/gradio-app/gradio/pull/3475)
- Removed `IOComponent.add_interactive_to_config()` by [@space-nuko](https://github.com/space-nuko) in [PR 3476](https://github.com/gradio-app/gradio/pull/3476)
- Removed `IOComponent.generate_sample()` by [@space-nuko](https://github.com/space-nuko) in [PR 3475](https://github.com/gradio-app/gradio/pull/3483)

## Breaking Changes:

No changes to highlight.

## Full Changelog:

- Revert primary button background color in dark mode by [@aliabid94](https://github.com/aliabid94) in [PR 3468](https://github.com/gradio-app/gradio/pull/3468)

## Contributors Shoutout:

No changes to highlight.

# Version 3.21.0

## New Features:

### Theme Sharing 🎨 🤝

You can now share your gradio themes with the world!

After creating a theme, you can upload it to the HuggingFace Hub to let others view it, use it, and build off of it!

### Uploading

There are two ways to upload a theme, via the theme class instance or the command line.

1. Via the class instance

```python
my_theme.push_to_hub(repo_name="my_theme",
                     version="0.2.0",
                     hf_token="...")
```

2. Via the command line

First save the theme to disk

```python
my_theme.dump(filename="my_theme.json")
```

Then use the `upload_theme` command:

```bash
upload_theme\
"my_theme.json"\
"my_theme"\
"0.2.0"\
"<hf-token>"
```

The `version` must be a valid [semantic version](https://www.geeksforgeeks.org/introduction-semantic-versioning/) string.

This creates a space on the huggingface hub to host the theme files and show potential users a preview of your theme.

An example theme space is here: https://huggingface.co/spaces/freddyaboulton/dracula_revamped

### Downloading

To use a theme from the hub, use the `from_hub` method on the `ThemeClass` and pass it to your app:

```python
my_theme = gr.Theme.from_hub("freddyaboulton/my_theme")

with gr.Blocks(theme=my_theme) as demo:
    ....
```

You can also pass the theme string directly to `Blocks` or `Interface` (`gr.Blocks(theme="freddyaboulton/my_theme")`)

You can pin your app to an upstream theme version by using semantic versioning expressions.

For example, the following would ensure the theme we load from the `my_theme` repo was between versions `0.1.0` and `0.2.0`:

```python
with gr.Blocks(theme="freddyaboulton/my_theme@>=0.1.0,<0.2.0") as demo:
    ....
```

by [@freddyaboulton](https://github.com/freddyaboulton) in [PR 3428](https://github.com/gradio-app/gradio/pull/3428)

### Code component 🦾

New code component allows you to enter, edit and display code with full syntax highlighting by [@pngwn](https://github.com/pngwn) in [PR 3421](https://github.com/gradio-app/gradio/pull/3421)

### The `Chatbot` component now supports audio, video, and images

The `Chatbot` component now supports audio, video, and images with a simple syntax: simply
pass in a tuple with the URL or filepath (the second optional element of the tuple is alt text), and the image/audio/video will be displayed:

```python
gr.Chatbot([
    (("driving.mp4",), "cool video"),
    (("cantina.wav",), "cool audio"),
    (("lion.jpg", "A lion"), "cool pic"),
]).style(height=800)
```

<img width="1054" alt="image" src="https://user-images.githubusercontent.com/1778297/224116682-5908db47-f0fa-405c-82ab-9c7453e8c4f1.png">

Note: images were previously supported via Markdown syntax and that is still supported for backwards compatibility. By [@dawoodkhan82](https://github.com/dawoodkhan82) in [PR 3413](https://github.com/gradio-app/gradio/pull/3413)

- Allow consecutive function triggers with `.then` and `.success` by [@aliabid94](https://github.com/aliabid94) in [PR 3430](https://github.com/gradio-app/gradio/pull/3430)

- New code component allows you to enter, edit and display code with full syntax highlighting by [@pngwn](https://github.com/pngwn) in [PR 3421](https://github.com/gradio-app/gradio/pull/3421)

![](https://user-images.githubusercontent.com/12937446/224116643-5cfb94b3-93ce-43ee-bb7b-c25c3b66e0a1.png)

- Added the `.select()` event listener, which also includes event data that can be passed as an argument to a function with type hint `gr.SelectData`. The following components support the `.select()` event listener: Chatbot, CheckboxGroup, Dataframe, Dropdown, File, Gallery, HighlightedText, Label, Radio, TabItem, Tab, Textbox. Example usage:

```python
import gradio as gr

with gr.Blocks() as demo:
    gallery = gr.Gallery(["images/1.jpg", "images/2.jpg", "images/3.jpg"])
    selected_index = gr.Textbox()

    def on_select(evt: gr.SelectData):
        return evt.index

    gallery.select(on_select, None, selected_index)
```

By [@aliabid94](https://github.com/aliabid94) in [PR 3399](https://github.com/gradio-app/gradio/pull/3399)

- The `Textbox` component now includes a copy button by [@abidlabs](https://github.com/abidlabs) in [PR 3452](https://github.com/gradio-app/gradio/pull/3452)

## Bug Fixes:

- Use `huggingface_hub` to send telemetry on `interface` and `blocks`; eventually to replace segment by [@dawoodkhan82](https://github.com/dawoodkhan82) in [PR 3342](https://github.com/gradio-app/gradio/pull/3342)
- Ensure load events created by components (randomize for slider, callable values) are never queued unless every is passed by [@freddyaboulton](https://github.com/freddyaboulton) in [PR 3391](https://github.com/gradio-app/gradio/pull/3391)
- Prevent in-place updates of `generic_update` by shallow copying by [@gitgithan](https://github.com/gitgithan) in [PR 3405](https://github.com/gradio-app/gradio/pull/3405) to fix [#3282](https://github.com/gradio-app/gradio/issues/3282)
- Fix bug caused by not importing `BlockContext` in `utils.py` by [@freddyaboulton](https://github.com/freddyaboulton) in [PR 3424](https://github.com/gradio-app/gradio/pull/3424)
- Ensure dropdown does not highlight partial matches by [@pngwn](https://github.com/pngwn) in [PR 3421](https://github.com/gradio-app/gradio/pull/3421)
- Fix mic button display by [@aliabid94](https://github.com/aliabid94) in [PR 3456](https://github.com/gradio-app/gradio/pull/3456)

## Documentation Changes:

- Added a section on security and access when sharing Gradio apps by [@abidlabs](https://github.com/abidlabs) in [PR 3408](https://github.com/gradio-app/gradio/pull/3408)
- Add Chinese README by [@uanu2002](https://github.com/uanu2002) in [PR 3394](https://github.com/gradio-app/gradio/pull/3394)
- Adds documentation for web components by [@abidlabs](https://github.com/abidlabs) in [PR 3407](https://github.com/gradio-app/gradio/pull/3407)
- Fixed link in Chinese readme by [@eltociear](https://github.com/eltociear) in [PR 3417](https://github.com/gradio-app/gradio/pull/3417)
- Document Blocks methods by [@aliabd](https://github.com/aliabd) in [PR 3427](https://github.com/gradio-app/gradio/pull/3427)
- Fixed bug where event handlers were not showing up in documentation by [@freddyaboulton](https://github.com/freddyaboulton) in [PR 3434](https://github.com/gradio-app/gradio/pull/3434)

## Testing and Infrastructure Changes:

- Fixes tests that were failing locally but passing on CI by [@abidlabs](https://github.com/abidlabs) in [PR 3411](https://github.com/gradio-app/gradio/pull/3411)
- Remove codecov from the repo by [@aliabd](https://github.com/aliabd) in [PR 3415](https://github.com/gradio-app/gradio/pull/3415)

## Breaking Changes:

No changes to highlight.

## Full Changelog:

- Prevent in-place updates of `generic_update` by shallow copying by [@gitgithan](https://github.com/gitgithan) in [PR 3405](https://github.com/gradio-app/gradio/pull/3405) to fix [#3282](https://github.com/gradio-app/gradio/issues/3282)
- Persist file names of files uploaded through any Gradio component by [@abidlabs](https://github.com/abidlabs) in [PR 3412](https://github.com/gradio-app/gradio/pull/3412)
- Fix markdown embedded component in docs by [@aliabd](https://github.com/aliabd) in [PR 3410](https://github.com/gradio-app/gradio/pull/3410)
- Clean up event listeners code by [@aliabid94](https://github.com/aliabid94) in [PR 3420](https://github.com/gradio-app/gradio/pull/3420)
- Fix css issue with spaces logo by [@aliabd](https://github.com/aliabd) in [PR 3422](https://github.com/gradio-app/gradio/pull/3422)
- Makes a few fixes to the `JSON` component (show_label parameter, icons) in [@abidlabs](https://github.com/abidlabs) in [PR 3451](https://github.com/gradio-app/gradio/pull/3451)

## Contributors Shoutout:

No changes to highlight.

# Version 3.20.1

## New Features:

- Add `height` kwarg to style in `gr.Chatbot()` component by [@dawoodkhan82](https://github.com/dawoodkhan82) in [PR 3369](https://github.com/gradio-app/gradio/pull/3369)

```python
chatbot = gr.Chatbot().style(height=500)
```

## Bug Fixes:

- Ensure uploaded images are always shown in the sketch tool by [@pngwn](https://github.com/pngwn) in [PR 3386](https://github.com/gradio-app/gradio/pull/3386)
- Fixes bug where when if fn is a non-static class member, then self should be ignored as the first param of the fn by [@or25](https://github.com/or25) in [PR #3227](https://github.com/gradio-app/gradio/pull/3227)

## Documentation Changes:

No changes to highlight.

## Testing and Infrastructure Changes:

No changes to highlight.

## Breaking Changes:

No changes to highlight.

## Full Changelog:

No changes to highlight.

## Contributors Shoutout:

No changes to highlight.

# Version 3.20.0

## New Features:

### Release event for Slider

Now you can trigger your python function to run when the slider is released as opposed to every slider change value!

Simply use the `release` method on the slider

```python
slider.release(function, inputs=[...], outputs=[...], api_name="predict")
```

By [@freddyaboulton](https://github.com/freddyaboulton) in [PR 3353](https://github.com/gradio-app/gradio/pull/3353)

### Dropdown Component Updates

The standard dropdown component now supports searching for choices. Also when `multiselect` is `True`, you can specify `max_choices` to set the maximum number of choices you want the user to be able to select from the dropdown component.

```python
gr.Dropdown(label="Choose your favorite colors", choices=["red", "blue", "green", "yellow", "orange"], multiselect=True, max_choices=2)
```

by [@dawoodkhan82](https://github.com/dawoodkhan82) in [PR 3211](https://github.com/gradio-app/gradio/pull/3211)

### Download button for images 🖼️

Output images will now automatically have a download button displayed to make it easier to save and share
the results of Machine Learning art models.

![download_sketch](https://user-images.githubusercontent.com/41651716/221025113-e693bf41-eabd-42b3-a4f2-26f2708d98fe.gif)

By [@freddyaboulton](https://github.com/freddyaboulton) in [PR 3297](https://github.com/gradio-app/gradio/pull/3297)

- Updated image upload component to accept all image formats, including lossless formats like .webp by [@fienestar](https://github.com/fienestar) in [PR 3225](https://github.com/gradio-app/gradio/pull/3225)
- Adds a disabled mode to the `gr.Button` component by setting `interactive=False` by [@abidlabs](https://github.com/abidlabs) in [PR 3266](https://github.com/gradio-app/gradio/pull/3266) and [PR 3288](https://github.com/gradio-app/gradio/pull/3288)
- Adds visual feedback to the when the Flag button is clicked, by [@abidlabs](https://github.com/abidlabs) in [PR 3289](https://github.com/gradio-app/gradio/pull/3289)
- Adds ability to set `flagging_options` display text and saved flag separately by [@abidlabs](https://github.com/abidlabs) in [PR 3289](https://github.com/gradio-app/gradio/pull/3289)
- Allow the setting of `brush_radius` for the `Image` component both as a default and via `Image.update()` by [@pngwn](https://github.com/pngwn) in [PR 3277](https://github.com/gradio-app/gradio/pull/3277)
- Added `info=` argument to form components to enable extra context provided to users, by [@aliabid94](https://github.com/aliabid94) in [PR 3291](https://github.com/gradio-app/gradio/pull/3291)
- Allow developers to access the username of a logged-in user from the `gr.Request()` object using the `.username` attribute by [@abidlabs](https://github.com/abidlabs) in [PR 3296](https://github.com/gradio-app/gradio/pull/3296)
- Add `preview` option to `Gallery.style` that launches the gallery in preview mode when first loaded by [@freddyaboulton](https://github.com/freddyaboulton) in [PR 3345](https://github.com/gradio-app/gradio/pull/3345)

## Bug Fixes:

- Ensure `mirror_webcam` is always respected by [@pngwn](https://github.com/pngwn) in [PR 3245](https://github.com/gradio-app/gradio/pull/3245)
- Fix issue where updated markdown links were not being opened in a new tab by [@gante](https://github.com/gante) in [PR 3236](https://github.com/gradio-app/gradio/pull/3236)
- API Docs Fixes by [@aliabd](https://github.com/aliabd) in [PR 3287](https://github.com/gradio-app/gradio/pull/3287)
- Added a timeout to queue messages as some demos were experiencing infinitely growing queues from active jobs waiting forever for clients to respond by [@freddyaboulton](https://github.com/freddyaboulton) in [PR 3196](https://github.com/gradio-app/gradio/pull/3196)
- Fixes the height of rendered LaTeX images so that they match the height of surrounding text by [@abidlabs](https://github.com/abidlabs) in [PR 3258](https://github.com/gradio-app/gradio/pull/3258) and in [PR 3276](https://github.com/gradio-app/gradio/pull/3276)
- Fix bug where matplotlib images where always too small on the front end by [@freddyaboulton](https://github.com/freddyaboulton) in [PR 3274](https://github.com/gradio-app/gradio/pull/3274)
- Remove embed's `initial_height` when loading is complete so the embed finds its natural height once it is loaded [@pngwn](https://github.com/pngwn) in [PR 3292](https://github.com/gradio-app/gradio/pull/3292)
- Prevent Sketch from crashing when a default image is provided by [@pngwn](https://github.com/pngwn) in [PR 3277](https://github.com/gradio-app/gradio/pull/3277)
- Respect the `shape` argument on the front end when creating Image Sketches by [@pngwn](https://github.com/pngwn) in [PR 3277](https://github.com/gradio-app/gradio/pull/3277)
- Fix infinite loop caused by setting `Dropdown's` value to be `[]` and adding a change event on the dropdown by [@freddyaboulton](https://github.com/freddyaboulton) in [PR 3295](https://github.com/gradio-app/gradio/pull/3295)
- Fix change event listed twice in image docs by [@aliabd](https://github.com/aliabd) in [PR 3318](https://github.com/gradio-app/gradio/pull/3318)
- Fix bug that cause UI to be vertically centered at all times by [@pngwn](https://github.com/pngwn) in [PR 3336](https://github.com/gradio-app/gradio/pull/3336)
- Fix bug where `height` set in `Gallery.style` was not respected by the front-end by [@freddyaboulton](https://github.com/freddyaboulton) in [PR 3343](https://github.com/gradio-app/gradio/pull/3343)
- Ensure markdown lists are rendered correctly by [@pngwn](https://github.com/pngwn) in [PR 3341](https://github.com/gradio-app/gradio/pull/3341)
- Ensure that the initial empty value for `gr.Dropdown(Multiselect=True)` is an empty list and the initial value for `gr.Dropdown(Multiselect=False)` is an empty string by [@pngwn](https://github.com/pngwn) in [PR 3338](https://github.com/gradio-app/gradio/pull/3338)
- Ensure uploaded images respect the shape property when the canvas is also enabled by [@pngwn](https://github.com/pngwn) in [PR 3351](https://github.com/gradio-app/gradio/pull/3351)
- Ensure that Google Analytics works correctly when gradio apps are created with `analytics_enabled=True` by [@abidlabs](https://github.com/abidlabs) in [PR 3349](https://github.com/gradio-app/gradio/pull/3349)
- Fix bug where files were being re-uploaded after updates by [@freddyaboulton](https://github.com/freddyaboulton) in [PR 3375](https://github.com/gradio-app/gradio/pull/3375)
- Fix error when using backen_fn and custom js at the same time by [@jialeicui](https://github.com/jialeicui) in [PR 3358](https://github.com/gradio-app/gradio/pull/3358)
- Support new embeds for huggingface spaces subdomains by [@pngwn](https://github.com/pngwn) in [PR 3367](https://github.com/gradio-app/gradio/pull/3367)

## Documentation Changes:

- Added the `types` field to the dependency field in the config by [@freddyaboulton](https://github.com/freddyaboulton) in [PR 3315](https://github.com/gradio-app/gradio/pull/3315)
- Gradio Status Page by [@aliabd](https://github.com/aliabd) in [PR 3331](https://github.com/gradio-app/gradio/pull/3331)
- Adds a Guide on setting up a dashboard from Supabase data using the `gr.BarPlot`
  component by [@abidlabs](https://github.com/abidlabs) in [PR 3275](https://github.com/gradio-app/gradio/pull/3275)

## Testing and Infrastructure Changes:

- Adds a script to benchmark the performance of the queue and adds some instructions on how to use it. By [@freddyaboulton](https://github.com/freddyaboulton) and [@abidlabs](https://github.com/abidlabs) in [PR 3272](https://github.com/gradio-app/gradio/pull/3272)
- Flaky python tests no longer cancel non-flaky tests by [@freddyaboulton](https://github.com/freddyaboulton) in [PR 3344](https://github.com/gradio-app/gradio/pull/3344)

## Breaking Changes:

- Chatbot bubble colors can no longer be set by `chatbot.style(color_map=)` by [@aliabid94] in [PR 3370](https://github.com/gradio-app/gradio/pull/3370)

## Full Changelog:

- Fixed comment typo in components.py by [@eltociear](https://github.com/eltociear) in [PR 3235](https://github.com/gradio-app/gradio/pull/3235)
- Cleaned up chatbot ui look and feel by [@aliabid94] in [PR 3370](https://github.com/gradio-app/gradio/pull/3370)

## Contributors Shoutout:

No changes to highlight.

# Version 3.19.1

## New Features:

No changes to highlight.

## Bug Fixes:

- UI fixes including footer and API docs by [@aliabid94](https://github.com/aliabid94) in [PR 3242](https://github.com/gradio-app/gradio/pull/3242)
- Updated image upload component to accept all image formats, including lossless formats like .webp by [@fienestar](https://github.com/fienestar) in [PR 3225](https://github.com/gradio-app/gradio/pull/3225)

## Documentation Changes:

No changes to highlight.

## Testing and Infrastructure Changes:

No changes to highlight.

## Breaking Changes:

No changes to highlight.

## Full Changelog:

- Added backend support for themes by [@aliabid94](https://github.com/aliabid94) in [PR 2931](https://github.com/gradio-app/gradio/pull/2931)
- Added support for button sizes "lg" (default) and "sm".

## Contributors Shoutout:

No changes to highlight.

# Version 3.19.0

## New Features:

### Improved embedding experience

When embedding a spaces-hosted gradio app as a web component, you now get an improved UI linking back to the original space, better error handling and more intelligent load performance. No changes are required to your code to benefit from this enhanced experience; simply upgrade your gradio SDK to the latest version.

![](https://user-images.githubusercontent.com/12937446/219653294-86937632-72c1-4e93-a77c-af705d49382a.png)

This behaviour is configurable. You can disable the info panel at the bottom by passing `info="false"`. You can disable the container entirely by passing `container="false"`.

Error statuses are reported in the UI with an easy way for end-users to report problems to the original space author via the community tab of that Hugginface space:

![](https://user-images.githubusercontent.com/12937446/219655499-88019443-d694-44e7-9e6d-242e19d10a5c.png)

By default, gradio apps are lazy loaded, vastly improving performance when there are several demos on the page. Metadata is loaded ahead of time, but the space will only be loaded and rendered when it is in view.

This behaviour is configurable. You can pass `eager="true"` to load and render the space regardless of whether or not it is currently on the screen.

by [@pngwn](https://github.com/pngwn) in [PR 3205](https://github.com/gradio-app/gradio/pull/3205)

### New `gr.BarPlot` component! 📊

Create interactive bar plots from a high-level interface with `gr.BarPlot`.
No need to remember matplotlib syntax anymore!

Example usage:

```python
import gradio as gr
import pandas as pd

simple = pd.DataFrame({
    'a': ['A', 'B', 'C', 'D', 'E', 'F', 'G', 'H', 'I'],
    'b': [28, 55, 43, 91, 81, 53, 19, 87, 52]
})

with gr.Blocks() as demo:
    gr.BarPlot(
        simple,
        x="a",
        y="b",
        title="Simple Bar Plot with made up data",
        tooltip=['a', 'b'],
    )

demo.launch()
```

By [@freddyaboulton](https://github.com/freddyaboulton) in [PR 3157](https://github.com/gradio-app/gradio/pull/3157)

### Bokeh plots are back! 🌠

Fixed a bug that prevented bokeh plots from being displayed on the front end and extended support for both 2.x and 3.x versions of bokeh!

![image](https://user-images.githubusercontent.com/41651716/219468324-0d82e07f-8fb4-4ff9-b40c-8250b29e45f7.png)

By [@freddyaboulton](https://github.com/freddyaboulton) in [PR 3212](https://github.com/gradio-app/gradio/pull/3212)

## Bug Fixes:

- Adds ability to add a single message from the bot or user side. Ex: specify `None` as the second value in the tuple, to add a single message in the chatbot from the "bot" side.

```python
gr.Chatbot([("Hi, I'm DialoGPT. Try asking me a question.", None)])
```

By [@dawoodkhan82](https://github.com/dawoodkhan82) in [PR 3165](https://github.com/gradio-app/gradio/pull/3165)

- Fixes `gr.utils.delete_none` to only remove props whose values are `None` from the config by [@abidlabs](https://github.com/abidlabs) in [PR 3188](https://github.com/gradio-app/gradio/pull/3188)
- Fix bug where embedded demos were not loading files properly by [@freddyaboulton](https://github.com/freddyaboulton) in [PR 3177](https://github.com/gradio-app/gradio/pull/3177)
- The `change` event is now triggered when users click the 'Clear All' button of the multiselect DropDown component by [@freddyaboulton](https://github.com/freddyaboulton) in [PR 3195](https://github.com/gradio-app/gradio/pull/3195)
- Stops File component from freezing when a large file is uploaded by [@aliabid94](https://github.com/aliabid94) in [PR 3191](https://github.com/gradio-app/gradio/pull/3191)
- Support Chinese pinyin in Dataframe by [@aliabid94](https://github.com/aliabid94) in [PR 3206](https://github.com/gradio-app/gradio/pull/3206)
- The `clear` event is now triggered when images are cleared by [@freddyaboulton](https://github.com/freddyaboulton) in [PR 3218](https://github.com/gradio-app/gradio/pull/3218)
- Fix bug where auth cookies where not sent when connecting to an app via http by [@freddyaboulton](https://github.com/freddyaboulton) in [PR 3223](https://github.com/gradio-app/gradio/pull/3223)
- Ensure latext CSS is always applied in light and dark mode by [@pngwn](https://github.com/pngwn) in [PR 3233](https://github.com/gradio-app/gradio/pull/3233)

## Documentation Changes:

- Sort components in docs by alphabetic order by [@aliabd](https://github.com/aliabd) in [PR 3152](https://github.com/gradio-app/gradio/pull/3152)
- Changes to W&B guide by [@scottire](https://github.com/scottire) in [PR 3153](https://github.com/gradio-app/gradio/pull/3153)
- Keep pnginfo metadata for gallery by [@wfng92](https://github.com/wfng92) in [PR 3150](https://github.com/gradio-app/gradio/pull/3150)
- Add a section on how to run a Gradio app locally [@osanseviero](https://github.com/osanseviero) in [PR 3170](https://github.com/gradio-app/gradio/pull/3170)
- Fixed typos in gradio events function documentation by [@vidalmaxime](https://github.com/vidalmaxime) in [PR 3168](https://github.com/gradio-app/gradio/pull/3168)
- Added an example using Gradio's batch mode with the diffusers library by [@abidlabs](https://github.com/abidlabs) in [PR 3224](https://github.com/gradio-app/gradio/pull/3224)

## Testing and Infrastructure Changes:

No changes to highlight.

## Breaking Changes:

No changes to highlight.

## Full Changelog:

- Fix demos page css and add close demos button by [@aliabd](https://github.com/aliabd) in [PR 3151](https://github.com/gradio-app/gradio/pull/3151)
- Caches temp files from base64 input data by giving them a deterministic path based on the contents of data by [@abidlabs](https://github.com/abidlabs) in [PR 3197](https://github.com/gradio-app/gradio/pull/3197)
- Better warnings (when there is a mismatch between the number of output components and values returned by a function, or when the `File` component or `UploadButton` component includes a `file_types` parameter along with `file_count=="dir"`) by [@abidlabs](https://github.com/abidlabs) in [PR 3194](https://github.com/gradio-app/gradio/pull/3194)
- Raises a `gr.Error` instead of a regular Python error when you use `gr.Interface.load()` to load a model and there's an error querying the HF API by [@abidlabs](https://github.com/abidlabs) in [PR 3194](https://github.com/gradio-app/gradio/pull/3194)
- Fixed gradio share links so that they are persistent and do not reset if network
  connection is disrupted by by [XciD](https://github.com/XciD), [Wauplin](https://github.com/Wauplin), and [@abidlabs](https://github.com/abidlabs) in [PR 3149](https://github.com/gradio-app/gradio/pull/3149) and a follow-up to allow it to work for users upgrading from a previous Gradio version in [PR 3221](https://github.com/gradio-app/gradio/pull/3221)

## Contributors Shoutout:

No changes to highlight.

# Version 3.18.0

## New Features:

### Revamped Stop Button for Interfaces 🛑

If your Interface function is a generator, there used to be a separate `Stop` button displayed next
to the `Submit` button.

We've revamed the `Submit` button so that it turns into a `Stop` button during the generation process.
Clicking on the `Stop` button will cancel the generation and turn it back to a `Submit` button.
The `Stop` button will automatically turn back to a `Submit` button at the end of the generation if you don't use it!

By [@freddyaboulton](https://github.com/freddyaboulton) in [PR 3124](https://github.com/gradio-app/gradio/pull/3124)

### Queue now works with reload mode!

You can now call `queue` on your `demo` outside of the `if __name__ == "__main__"` block and
run the script in reload mode with the `gradio` command.

Any changes to the `app.py` file will be reflected in the webpage automatically and the queue will work
properly!

By [@freddyaboulton](https://github.com/freddyaboulton) in [PR 3089](https://github.com/gradio-app/gradio/pull/3089)

### Allow serving files from additional directories

```python
demo = gr.Interface(...)
demo.launch(
  file_directories=["/var/lib/demo/path/to/resources"]
)
```

By [@maxaudron](https://github.com/maxaudron) in [PR 3075](https://github.com/gradio-app/gradio/pull/3075)

## Bug Fixes:

- Fixes URL resolution on Windows by [@abidlabs](https://github.com/abidlabs) in [PR 3108](https://github.com/gradio-app/gradio/pull/3108)
- Example caching now works with components without a label attribute (e.g. `Column`) by [@abidlabs](https://github.com/abidlabs) in [PR 3123](https://github.com/gradio-app/gradio/pull/3123)
- Ensure the Video component correctly resets the UI state when a new video source is loaded and reduce choppiness of UI by [@pngwn](https://github.com/abidlabs) in [PR 3117](https://github.com/gradio-app/gradio/pull/3117)
- Fixes loading private Spaces by [@abidlabs](https://github.com/abidlabs) in [PR 3068](https://github.com/gradio-app/gradio/pull/3068)
- Added a warning when attempting to launch an `Interface` via the `%%blocks` jupyter notebook magic command by [@freddyaboulton](https://github.com/freddyaboulton) in [PR 3126](https://github.com/gradio-app/gradio/pull/3126)
- Fixes bug where interactive output image cannot be set when in edit mode by [@dawoodkhan82](https://github.com/@dawoodkhan82) in [PR 3135](https://github.com/gradio-app/gradio/pull/3135)
- A share link will automatically be created when running on Sagemaker notebooks so that the front-end is properly displayed by [@abidlabs](https://github.com/abidlabs) in [PR 3137](https://github.com/gradio-app/gradio/pull/3137)
- Fixes a few dropdown component issues; hide checkmark next to options as expected, and keyboard hover is visible by [@dawoodkhan82](https://github.com/dawoodkhan82) in [PR 3145]https://github.com/gradio-app/gradio/pull/3145)
- Fixed bug where example pagination buttons were not visible in dark mode or displayed under the examples table. By [@freddyaboulton](https://github.com/freddyaboulton) in [PR 3144](https://github.com/gradio-app/gradio/pull/3144)
- Fixed bug where the font color of axis labels and titles for native plots did not respond to dark mode preferences. By [@freddyaboulton](https://github.com/freddyaboulton) in [PR 3146](https://github.com/gradio-app/gradio/pull/3146)

## Documentation Changes:

- Added a guide on the 4 kinds of Gradio Interfaces by [@yvrjsharma](https://github.com/yvrjsharma) and [@abidlabs](https://github.com/abidlabs) in [PR 3003](https://github.com/gradio-app/gradio/pull/3003)
- Explained that the parameters in `launch` will not be respected when using reload mode, e.g. `gradio` command by [@freddyaboulton](https://github.com/freddyaboulton) in [PR 3089](https://github.com/gradio-app/gradio/pull/3089)
- Added a demo to show how to set up variable numbers of outputs in Gradio by [@abidlabs](https://github.com/abidlabs) in [PR 3127](https://github.com/gradio-app/gradio/pull/3127)
- Updated docs to reflect that the `equal_height` parameter should be passed to the `.style()` method of `gr.Row()` by [@freddyaboulton](https://github.com/freddyaboulton) in [PR 3125](https://github.com/gradio-app/gradio/pull/3125)

## Testing and Infrastructure Changes:

No changes to highlight.

## Breaking Changes:

No changes to highlight.

## Full Changelog:

- Changed URL of final image for `fake_diffusion` demos by [@freddyaboulton](https://github.com/freddyaboulton) in [PR 3120](https://github.com/gradio-app/gradio/pull/3120)

## Contributors Shoutout:

No changes to highlight.

# Version 3.17.1

## New Features:

### iOS image rotation fixed 🔄

Previously photos uploaded via iOS would be rotated after processing. This has been fixed by [@freddyaboulton](https://github.com/freddyaboulton) in [PR 3089](https://github.com/gradio-app/gradio/pull/3091)

#### Before

![image](https://user-images.githubusercontent.com/41651716/215846507-a36e9d05-1ac2-4867-8ab3-ce045a9415d9.png)

#### After

![image](https://user-images.githubusercontent.com/41651716/215846554-e41773ed-70f0-491a-9952-6a18babf91ef.png)

### Run on Kaggle kernels 🧪

A share link will automatically be created when running on Kaggle kernels (notebooks) so that the front-end is properly displayed.

![image](https://user-images.githubusercontent.com/41651716/216104254-2cf55599-449c-436c-b57e-40f6a83f9eee.png)

By [@freddyaboulton](https://github.com/freddyaboulton) in [PR 3101](https://github.com/gradio-app/gradio/pull/3101)

## Bug Fixes:

- Fix bug where examples were not rendered correctly for demos created with Blocks api that had multiple input compinents by [@freddyaboulton](https://github.com/freddyaboulton) in [PR 3090](https://github.com/gradio-app/gradio/pull/3090)
- Fix change event listener for JSON, HighlightedText, Chatbot by [@aliabid94](https://github.com/aliabid94) in [PR 3095](https://github.com/gradio-app/gradio/pull/3095)
- Fixes bug where video and file change event not working [@tomchang25](https://github.com/tomchang25) in [PR 3098](https://github.com/gradio-app/gradio/pull/3098)
- Fixes bug where static_video play and pause event not working [@tomchang25](https://github.com/tomchang25) in [PR 3098](https://github.com/gradio-app/gradio/pull/3098)
- Fixed `Gallery.style(grid=...)` by by [@aliabd](https://github.com/aliabd) in [PR 3107](https://github.com/gradio-app/gradio/pull/3107)

## Documentation Changes:

- Update chatbot guide to include blocks demo and markdown support section by [@dawoodkhan82](https://github.com/dawoodkhan82) in [PR 3023](https://github.com/gradio-app/gradio/pull/3023)

* Fix a broken link in the Quick Start guide, by [@cakiki](https://github.com/cakiki) in [PR 3109](https://github.com/gradio-app/gradio/pull/3109)
* Better docs navigation on mobile by [@aliabd](https://github.com/aliabd) in [PR 3112](https://github.com/gradio-app/gradio/pull/3112)
* Add a guide on using Gradio with [Comet](https://comet.com/), by [@DN6](https://github.com/DN6/) in [PR 3058](https://github.com/gradio-app/gradio/pull/3058)

## Testing and Infrastructure Changes:

No changes to highlight.

## Breaking Changes:

No changes to highlight.

## Full Changelog:

- Set minimum `markdown-it-py` version to `2.0.0` so that the dollar math plugin is compatible by [@freddyaboulton](https://github.com/freddyaboulton) in [PR 3102](https://github.com/gradio-app/gradio/pull/3102)

## Contributors Shoutout:

No changes to highlight.

# Version 3.17.0

## New Features:

### Extended support for Interface.load! 🏗️

You can now load `image-to-text` and `conversational` pipelines from the hub!

### Image-to-text Demo

```python
io = gr.Interface.load("models/nlpconnect/vit-gpt2-image-captioning",
                       api_key="<optional-api-key>")
io.launch()
```

<img width="1087" alt="image" src="https://user-images.githubusercontent.com/41651716/213260197-dc5d80b4-6e50-4b3a-a764-94980930ac38.png">

### conversational Demo

```python
chatbot = gr.Interface.load("models/microsoft/DialoGPT-medium",
                           api_key="<optional-api-key>")
chatbot.launch()
```

![chatbot_load](https://user-images.githubusercontent.com/41651716/213260220-3eaa25b7-a38b-48c6-adeb-2718bdf297a2.gif)

By [@freddyaboulton](https://github.com/freddyaboulton) in [PR 3011](https://github.com/gradio-app/gradio/pull/3011)

### Download Button added to Model3D Output Component 📥

No need for an additional file output component to enable model3d file downloads anymore. We now added a download button to the model3d component itself.

<img width="739" alt="Screenshot 2023-01-18 at 3 52 45 PM" src="https://user-images.githubusercontent.com/12725292/213294198-5f4fda35-bde7-450c-864f-d5683e7fa29a.png">

By [@dawoodkhan82](https://github.com/dawoodkhan82) in [PR 3014](https://github.com/gradio-app/gradio/pull/3014)

### Fixing Auth on Spaces 🔑

Authentication on spaces works now! Third party cookies must be enabled on your browser to be able
to log in. Some browsers disable third party cookies by default (Safari, Chrome Incognito).

![auth_spaces](https://user-images.githubusercontent.com/41651716/215528417-09538933-0576-4d1d-b3b9-1e877ab01905.gif)

## Bug Fixes:

- Fixes bug where interpretation event was not configured correctly by [@freddyaboulton](https://github.com/freddyaboulton) in [PR 2993](https://github.com/gradio-app/gradio/pull/2993)
- Fix relative import bug in reload mode by [@freddyaboulton](https://github.com/freddyaboulton) in [PR 2992](https://github.com/gradio-app/gradio/pull/2992)
- Fixes bug where png files were not being recognized when uploading images by [@abidlabs](https://github.com/abidlabs) in [PR 3002](https://github.com/gradio-app/gradio/pull/3002)
- Fixes bug where external Spaces could not be loaded and used as functions if they returned files by [@abidlabs](https://github.com/abidlabs) in [PR 3004](https://github.com/gradio-app/gradio/pull/3004)
- Fix bug where file serialization output was not JSON serializable by [@freddyaboulton](https://github.com/freddyaboulton) in [PR 2999](https://github.com/gradio-app/gradio/pull/2999)
- Fixes bug where png files were not being recognized when uploading images by [@abidlabs](https://github.com/abidlabs) in [PR 3002](https://github.com/gradio-app/gradio/pull/3002)
- Fixes bug where temporary uploaded files were not being added to temp sets by [@abidlabs](https://github.com/abidlabs) in [PR 3005](https://github.com/gradio-app/gradio/pull/3005)
- Fixes issue where markdown support in chatbot breaks older demos [@dawoodkhan82](https://github.com/dawoodkhan82) in [PR 3006](https://github.com/gradio-app/gradio/pull/3006)
- Fixes the `/file/` route that was broken in a recent change in [PR 3010](https://github.com/gradio-app/gradio/pull/3010)
- Fix bug where the Image component could not serialize image urls by [@freddyaboulton](https://github.com/freddyaboulton) in [PR 2957](https://github.com/gradio-app/gradio/pull/2957)
- Fix forwarding for guides after SEO renaming by [@aliabd](https://github.com/aliabd) in [PR 3017](https://github.com/gradio-app/gradio/pull/3017)
- Switch all pages on the website to use latest stable gradio by [@aliabd](https://github.com/aliabd) in [PR 3016](https://github.com/gradio-app/gradio/pull/3016)
- Fix bug related to deprecated parameters in `huggingface_hub` for the HuggingFaceDatasetSaver in [PR 3025](https://github.com/gradio-app/gradio/pull/3025)
- Added better support for symlinks in the way absolute paths are resolved by [@abidlabs](https://github.com/abidlabs) in [PR 3037](https://github.com/gradio-app/gradio/pull/3037)
- Fix several minor frontend bugs (loading animation, examples as gallery) frontend [@aliabid94](https://github.com/3026) in [PR 2961](https://github.com/gradio-app/gradio/pull/3026).
- Fixes bug that the chatbot sample code does not work with certain input value by [@petrov826](https://github.com/petrov826) in [PR 3039](https://github.com/gradio-app/gradio/pull/3039).
- Fix shadows for form element and ensure focus styles more visible in dark mode [@pngwn](https://github.com/pngwn) in [PR 3042](https://github.com/gradio-app/gradio/pull/3042).
- Fixed bug where the Checkbox and Dropdown change events were not triggered in response to other component changes by [@freddyaboulton](https://github.com/freddyaboulton) in [PR 3045](https://github.com/gradio-app/gradio/pull/3045)
- Fix bug where the queue was not properly restarted after launching a `closed` app by [@freddyaboulton](https://github.com/freddyaboulton) in [PR 3022](https://github.com/gradio-app/gradio/pull/3022)
- Adding missing embedded components on docs by [@aliabd](https://github.com/aliabd) in [PR 3027](https://github.com/gradio-app/gradio/pull/3027)
- Fixes bug where app would crash if the `file_types` parameter of `gr.File` or `gr.UploadButton` was not a list by [@freddyaboulton](https://github.com/freddyaboulton) in [PR 3048](https://github.com/gradio-app/gradio/pull/3048)
- Ensure CSS mounts correctly regardless of how many Gradio instances are on the page [@pngwn](https://github.com/pngwn) in [PR 3059](https://github.com/gradio-app/gradio/pull/3059).
- Fix bug where input component was not hidden in the frontend for `UploadButton` by [@freddyaboulton](https://github.com/freddyaboulton) in [PR 3053](https://github.com/gradio-app/gradio/pull/3053)
- Fixes issue where after clicking submit or undo, the sketch output wouldn't clear. [@dawoodkhan82](https://github.com/dawoodkhan82) in [PR 3047](https://github.com/gradio-app/gradio/pull/3047)
- Ensure spaces embedded via the web component always use the correct URLs for server requests and change ports for testing to avoid strange collisions when users are working with embedded apps locally by [@pngwn](https://github.com/pngwn) in [PR 3065](https://github.com/gradio-app/gradio/pull/3065)
- Preserve selected image of Gallery through updated by [@freddyaboulton](https://github.com/freddyaboulton) in [PR 3061](https://github.com/gradio-app/gradio/pull/3061)
- Fix bug where auth was not respected on HF spaces by [@freddyaboulton](https://github.com/freddyaboulton) and [@aliabid94](https://github.com/aliabid94) in [PR 3049](https://github.com/gradio-app/gradio/pull/3049)
- Fixes bug where tabs selected attribute not working if manually change tab by [@tomchang25](https://github.com/tomchang25) in [3055](https://github.com/gradio-app/gradio/pull/3055)
- Change chatbot to show dots on progress, and fix bug where chatbot would not stick to bottom in the case of images by [@aliabid94](https://github.com/aliabid94) in [PR 3067](https://github.com/gradio-app/gradio/pull/3079)

## Documentation Changes:

- SEO improvements to guides by[@aliabd](https://github.com/aliabd) in [PR 2915](https://github.com/gradio-app/gradio/pull/2915)
- Use `gr.LinePlot` for the `blocks_kinematics` demo by [@freddyaboulton](https://github.com/freddyaboulton) in [PR 2998](https://github.com/gradio-app/gradio/pull/2998)
- Updated the `interface_series_load` to include some inline markdown code by [@abidlabs](https://github.com/abidlabs) in [PR 3051](https://github.com/gradio-app/gradio/pull/3051)

## Testing and Infrastructure Changes:

- Adds a GitHub action to test if any large files (> 5MB) are present by [@abidlabs](https://github.com/abidlabs) in [PR 3013](https://github.com/gradio-app/gradio/pull/3013)

## Breaking Changes:

No changes to highlight.

## Full Changelog:

- Rewrote frontend using CSS variables for themes by [@pngwn](https://github.com/pngwn) in [PR 2840](https://github.com/gradio-app/gradio/pull/2840)
- Moved telemetry requests to run on background threads by [@abidlabs](https://github.com/abidlabs) in [PR 3054](https://github.com/gradio-app/gradio/pull/3054)

## Contributors Shoutout:

No changes to highlight.

# Version 3.16.2

## New Features:

No changes to highlight.

## Bug Fixes:

- Fixed file upload fails for files with zero size by [@dawoodkhan82](https://github.com/dawoodkhan82) in [PR 2923](https://github.com/gradio-app/gradio/pull/2923)
- Fixed bug where `mount_gradio_app` would not launch if the queue was enabled in a gradio app by [@freddyaboulton](https://github.com/freddyaboulton) in [PR 2939](https://github.com/gradio-app/gradio/pull/2939)
- Fix custom long CSS handling in Blocks by [@anton-l](https://github.com/anton-l) in [PR 2953](https://github.com/gradio-app/gradio/pull/2953)
- Recovers the dropdown change event by [@abidlabs](https://github.com/abidlabs) in [PR 2954](https://github.com/gradio-app/gradio/pull/2954).
- Fix audio file output by [@aliabid94](https://github.com/aliabid94) in [PR 2961](https://github.com/gradio-app/gradio/pull/2961).
- Fixed bug where file extensions of really long files were not kept after download by [@freddyaboulton](https://github.com/freddyaboulton) in [PR 2929](https://github.com/gradio-app/gradio/pull/2929)
- Fix bug where outputs for examples where not being returned by the backend by [@freddyaboulton](https://github.com/freddyaboulton) in [PR 2955](https://github.com/gradio-app/gradio/pull/2955)
- Fix bug in `blocks_plug` demo that prevented switching tabs programmatically with python [@TashaSkyUp](https://github.com/https://github.com/TashaSkyUp) in [PR 2971](https://github.com/gradio-app/gradio/pull/2971).

## Documentation Changes:

No changes to highlight.

## Testing and Infrastructure Changes:

No changes to highlight.

## Breaking Changes:

No changes to highlight.

## Full Changelog:

No changes to highlight.

## Contributors Shoutout:

No changes to highlight.

# Version 3.16.1

## New Features:

No changes to highlight.

## Bug Fixes:

- Fix audio file output by [@aliabid94](https://github.com/aliabid94) in [PR 2950](https://github.com/gradio-app/gradio/pull/2950).

## Documentation Changes:

No changes to highlight.

## Testing and Infrastructure Changes:

No changes to highlight.

## Breaking Changes:

No changes to highlight.

## Full Changelog:

No changes to highlight.

## Contributors Shoutout:

No changes to highlight.

# Version 3.16.0

## New Features:

### Send custom progress updates by adding a `gr.Progress` argument after the input arguments to any function. Example:

```python
def reverse(word, progress=gr.Progress()):
    progress(0, desc="Starting")
    time.sleep(1)
    new_string = ""
    for letter in progress.tqdm(word, desc="Reversing"):
        time.sleep(0.25)
        new_string = letter + new_string
    return new_string

demo = gr.Interface(reverse, gr.Text(), gr.Text())
```

Progress indicator bar by [@aliabid94](https://github.com/aliabid94) in [PR 2750](https://github.com/gradio-app/gradio/pull/2750).

- Added `title` argument to `TabbedInterface` by @MohamedAliRashad in [#2888](https://github.com/gradio-app/gradio/pull/2888)
- Add support for specifying file extensions for `gr.File` and `gr.UploadButton`, using `file_types` parameter (e.g `gr.File(file_count="multiple", file_types=["text", ".json", ".csv"])`) by @dawoodkhan82 in [#2901](https://github.com/gradio-app/gradio/pull/2901)
- Added `multiselect` option to `Dropdown` by @dawoodkhan82 in [#2871](https://github.com/gradio-app/gradio/pull/2871)

### With `multiselect` set to `true` a user can now select multiple options from the `gr.Dropdown` component.

```python
gr.Dropdown(["angola", "pakistan", "canada"], multiselect=True, value=["angola"])
```

<img width="610" alt="Screenshot 2023-01-03 at 4 14 36 PM" src="https://user-images.githubusercontent.com/12725292/210442547-c86975c9-4b4f-4b8e-8803-9d96e6a8583a.png">

## Bug Fixes:

- Fixed bug where an error opening an audio file led to a crash by [@FelixDombek](https://github.com/FelixDombek) in [PR 2898](https://github.com/gradio-app/gradio/pull/2898)
- Fixed bug where setting `default_enabled=False` made it so that the entire queue did not start by [@freddyaboulton](https://github.com/freddyaboulton) in [PR 2876](https://github.com/gradio-app/gradio/pull/2876)
- Fixed bug where csv preview for DataFrame examples would show filename instead of file contents by [@freddyaboulton](https://github.com/freddyaboulton) in [PR 2877](https://github.com/gradio-app/gradio/pull/2877)
- Fixed bug where an error raised after yielding iterative output would not be displayed in the browser by
  [@JaySmithWpg](https://github.com/JaySmithWpg) in [PR 2889](https://github.com/gradio-app/gradio/pull/2889)
- Fixed bug in `blocks_style` demo that was preventing it from launching by [@freddyaboulton](https://github.com/freddyaboulton) in [PR 2890](https://github.com/gradio-app/gradio/pull/2890)
- Fixed bug where files could not be downloaded by [@freddyaboulton](https://github.com/freddyaboulton) in [PR 2926](https://github.com/gradio-app/gradio/pull/2926)
- Fixed bug where cached examples were not displaying properly by [@a-rogalska](https://github.com/a-rogalska) in [PR 2974](https://github.com/gradio-app/gradio/pull/2974)

## Documentation Changes:

- Added a Guide on using Google Sheets to create a real-time dashboard with Gradio's `DataFrame` and `LinePlot` component, by [@abidlabs](https://github.com/abidlabs) in [PR 2816](https://github.com/gradio-app/gradio/pull/2816)
- Add a components - events matrix on the docs by [@aliabd](https://github.com/aliabd) in [PR 2921](https://github.com/gradio-app/gradio/pull/2921)

## Testing and Infrastructure Changes:

- Deployed PRs from forks to spaces by [@freddyaboulton](https://github.com/freddyaboulton) in [PR 2895](https://github.com/gradio-app/gradio/pull/2895)

## Breaking Changes:

No changes to highlight.

## Full Changelog:

- The `default_enabled` parameter of the `Blocks.queue` method has no effect by [@freddyaboulton](https://github.com/freddyaboulton) in [PR 2876](https://github.com/gradio-app/gradio/pull/2876)
- Added typing to several Python files in codebase by [@abidlabs](https://github.com/abidlabs) in [PR 2887](https://github.com/gradio-app/gradio/pull/2887)
- Excluding untracked files from demo notebook check action by [@aliabd](https://github.com/aliabd) in [PR 2897](https://github.com/gradio-app/gradio/pull/2897)
- Optimize images and gifs by [@aliabd](https://github.com/aliabd) in [PR 2922](https://github.com/gradio-app/gradio/pull/2922)
- Updated typing by [@1nF0rmed](https://github.com/1nF0rmed) in [PR 2904](https://github.com/gradio-app/gradio/pull/2904)

## Contributors Shoutout:

- @JaySmithWpg for making their first contribution to gradio!
- @MohamedAliRashad for making their first contribution to gradio!

# Version 3.15.0

## New Features:

Gradio's newest plotting component `gr.LinePlot`! 📈

With this component you can easily create time series visualizations with customizable
appearance for your demos and dashboards ... all without having to know an external plotting library.

For an example of the api see below:

```python
gr.LinePlot(stocks,
            x="date",
            y="price",
            color="symbol",
            color_legend_position="bottom",
            width=600, height=400, title="Stock Prices")
```

![image](https://user-images.githubusercontent.com/41651716/208711646-81ae3745-149b-46a3-babd-0569aecdd409.png)

By [@freddyaboulton](https://github.com/freddyaboulton) in [PR 2807](https://github.com/gradio-app/gradio/pull/2807)

## Bug Fixes:

- Fixed bug where the `examples_per_page` parameter of the `Examples` component was not passed to the internal `Dataset` component by [@freddyaboulton](https://github.com/freddyaboulton) in [PR 2861](https://github.com/gradio-app/gradio/pull/2861)
- Fixes loading Spaces that have components with default values by [@abidlabs](https://github.com/abidlabs) in [PR 2855](https://github.com/gradio-app/gradio/pull/2855)
- Fixes flagging when `allow_flagging="auto"` in `gr.Interface()` by [@abidlabs](https://github.com/abidlabs) in [PR 2695](https://github.com/gradio-app/gradio/pull/2695)
- Fixed bug where passing a non-list value to `gr.CheckboxGroup` would crash the entire app by [@freddyaboulton](https://github.com/freddyaboulton) in [PR 2866](https://github.com/gradio-app/gradio/pull/2866)

## Documentation Changes:

- Added a Guide on using BigQuery with Gradio's `DataFrame` and `ScatterPlot` component,
  by [@abidlabs](https://github.com/abidlabs) in [PR 2794](https://github.com/gradio-app/gradio/pull/2794)

## Testing and Infrastructure Changes:

No changes to highlight.

## Breaking Changes:

No changes to highlight.

## Full Changelog:

- Fixed importing gradio can cause PIL.Image.registered_extensions() to break by `[@aliencaocao](https://github.com/aliencaocao)` in `[PR 2846](https://github.com/gradio-app/gradio/pull/2846)`
- Fix css glitch and navigation in docs by [@aliabd](https://github.com/aliabd) in [PR 2856](https://github.com/gradio-app/gradio/pull/2856)
- Added the ability to set `x_lim`, `y_lim` and legend positions for `gr.ScatterPlot` by [@freddyaboulton](https://github.com/freddyaboulton) in [PR 2807](https://github.com/gradio-app/gradio/pull/2807)
- Remove footers and min-height the correct way by [@aliabd](https://github.com/aliabd) in [PR 2860](https://github.com/gradio-app/gradio/pull/2860)

## Contributors Shoutout:

No changes to highlight.

# Version 3.14.0

## New Features:

### Add Waveform Visual Support to Audio

Adds a `gr.make_waveform()` function that creates a waveform video by combining an audio and an optional background image by [@dawoodkhan82](http://github.com/dawoodkhan82) and [@aliabid94](http://github.com/aliabid94) in [PR 2706](https://github.com/gradio-app/gradio/pull/2706. Helpful for making audio outputs much more shareable.

![waveform screenrecording](https://user-images.githubusercontent.com/7870876/206062396-164a5e71-451a-4fe0-94a7-cbe9269d57e6.gif)

### Allows Every Component to Accept an `every` Parameter

When a component's initial value is a function, the `every` parameter re-runs the function every `every` seconds. By [@abidlabs](https://github.com/abidlabs) in [PR 2806](https://github.com/gradio-app/gradio/pull/2806). Here's a code example:

```py
import gradio as gr

with gr.Blocks() as demo:
    df = gr.DataFrame(run_query, every=60*60)

demo.queue().launch()
```

## Bug Fixes:

- Fixed issue where too many temporary files were created, all with randomly generated
  filepaths. Now fewer temporary files are created and are assigned a path that is a
  hash based on the file contents by [@abidlabs](https://github.com/abidlabs) in [PR 2758](https://github.com/gradio-app/gradio/pull/2758)

## Documentation Changes:

No changes to highlight.

## Testing and Infrastructure Changes:

No changes to highlight.

## Breaking Changes:

No changes to highlight.

## Full Changelog:

No changes to highlight.

## Contributors Shoutout:

No changes to highlight.

# Version 3.13.2

## New Features:

No changes to highlight.

## Bug Fixes:

\*No changes to highlight.

-

## Documentation Changes:

- Improves documentation of several queuing-related parameters by [@abidlabs](https://github.com/abidlabs) in [PR 2825](https://github.com/gradio-app/gradio/pull/2825)

## Testing and Infrastructure Changes:

- Remove h11 pinning by [@ecederstrand](<[https://github.com/abidlabs](https://github.com/ecederstrand)>) in [PR 2820](<[https://github.com/gradio-app/gradio/pull/2808](https://github.com/gradio-app/gradio/pull/2820)>)

## Breaking Changes:

No changes to highlight.

## Full Changelog:

No changes to highlight.

## Contributors Shoutout:

No changes to highlight.

# Version 3.13.1

## New Features:

### New Shareable Links

Replaces tunneling logic based on ssh port-forwarding to that based on `frp` by [XciD](https://github.com/XciD) and [Wauplin](https://github.com/Wauplin) in [PR 2509](https://github.com/gradio-app/gradio/pull/2509)

You don't need to do anything differently, but when you set `share=True` in `launch()`,
you'll get this message and a public link that look a little bit different:

```bash
Setting up a public link... we have recently upgraded the way public links are generated. If you encounter any problems, please downgrade to gradio version 3.13.0
.
Running on public URL: https://bec81a83-5b5c-471e.gradio.live
```

These links are a more secure and scalable way to create shareable demos!

## Bug Fixes:

- Allows `gr.Dataframe()` to take a `pandas.DataFrame` that includes numpy array and other types as its initial value, by [@abidlabs](https://github.com/abidlabs) in [PR 2804](https://github.com/gradio-app/gradio/pull/2804)
- Add `altair` to requirements.txt by [@freddyaboulton](https://github.com/freddyaboulton) in [PR 2811](https://github.com/gradio-app/gradio/pull/2811)
- Added aria-labels to icon buttons that are built into UI components by [@emilyuhde](http://github.com/emilyuhde) in [PR 2791](https://github.com/gradio-app/gradio/pull/2791)

## Documentation Changes:

- Fixed some typos in the "Plot Component for Maps" guide by [@freddyaboulton](https://github.com/freddyaboulton) in [PR 2811](https://github.com/gradio-app/gradio/pull/2811)

## Testing and Infrastructure Changes:

- Fixed test for IP address by [@abidlabs](https://github.com/abidlabs) in [PR 2808](https://github.com/gradio-app/gradio/pull/2808)

## Breaking Changes:

No changes to highlight.

## Full Changelog:

- Fixed typo in parameter `visible` in classes in `templates.py` by [@abidlabs](https://github.com/abidlabs) in [PR 2805](https://github.com/gradio-app/gradio/pull/2805)
- Switched external service for getting IP address from `https://api.ipify.org` to `https://checkip.amazonaws.com/` by [@abidlabs](https://github.com/abidlabs) in [PR 2810](https://github.com/gradio-app/gradio/pull/2810)

## Contributors Shoutout:

No changes to highlight.

- Fixed typo in parameter `visible` in classes in `templates.py` by [@abidlabs](https://github.com/abidlabs) in [PR 2805](https://github.com/gradio-app/gradio/pull/2805)
- Switched external service for getting IP address from `https://api.ipify.org` to `https://checkip.amazonaws.com/` by [@abidlabs](https://github.com/abidlabs) in [PR 2810](https://github.com/gradio-app/gradio/pull/2810)

# Version 3.13.0

## New Features:

### Scatter plot component

It is now possible to create a scatter plot natively in Gradio!

The `gr.ScatterPlot` component accepts a pandas dataframe and some optional configuration parameters
and will automatically create a plot for you!

This is the first of many native plotting components in Gradio!

For an example of how to use `gr.ScatterPlot` see below:

```python
import gradio as gr
from vega_datasets import data

cars = data.cars()

with gr.Blocks() as demo:
    gr.ScatterPlot(show_label=False,
                   value=cars,
                   x="Horsepower",
                   y="Miles_per_Gallon",
                   color="Origin",
                   tooltip="Name",
                   title="Car Data",
                   y_title="Miles per Gallon",
                   color_legend_title="Origin of Car").style(container=False)

demo.launch()
```

<img width="404" alt="image" src="https://user-images.githubusercontent.com/41651716/206737726-4c4da5f0-dee8-4f0a-b1e1-e2b75c4638e9.png">

By [@freddyaboulton](https://github.com/freddyaboulton) in [PR 2764](https://github.com/gradio-app/gradio/pull/2764)

### Support for altair plots

The `Plot` component can now accept altair plots as values!
Simply return an altair plot from your event listener and gradio will display it in the front-end.
See the example below:

```python
import gradio as gr
import altair as alt
from vega_datasets import data

cars = data.cars()
chart = (
    alt.Chart(cars)
    .mark_point()
    .encode(
        x="Horsepower",
        y="Miles_per_Gallon",
        color="Origin",
    )
)

with gr.Blocks() as demo:
    gr.Plot(value=chart)
demo.launch()
```

<img width="1366" alt="image" src="https://user-images.githubusercontent.com/41651716/204660697-f994316f-5ca7-4e8a-93bc-eb5e0d556c91.png">

By [@freddyaboulton](https://github.com/freddyaboulton) in [PR 2741](https://github.com/gradio-app/gradio/pull/2741)

### Set the background color of a Label component

The `Label` component now accepts a `color` argument by [@freddyaboulton](https://github.com/freddyaboulton) in [PR 2736](https://github.com/gradio-app/gradio/pull/2736).
The `color` argument should either be a valid css color name or hexadecimal string.
You can update the color with `gr.Label.update`!

This lets you create Alert and Warning boxes with the `Label` component. See below:

```python
import gradio as gr
import random

def update_color(value):
    if value < 0:
        # This is bad so use red
        return "#FF0000"
    elif 0 <= value <= 20:
        # Ok but pay attention (use orange)
        return "#ff9966"
    else:
        # Nothing to worry about
        return None

def update_value():
    choice = random.choice(['good', 'bad', 'so-so'])
    color = update_color(choice)
    return gr.Label.update(value=choice, color=color)


with gr.Blocks() as demo:
    label = gr.Label(value=-10)
    demo.load(lambda: update_value(), inputs=None, outputs=[label], every=1)
demo.queue().launch()
```

![label_bg_color_update](https://user-images.githubusercontent.com/41651716/204400372-80e53857-f26f-4a38-a1ae-1acadff75e89.gif)

### Add Brazilian Portuguese translation

Add Brazilian Portuguese translation (pt-BR.json) by [@pstwh](http://github.com/pstwh) in [PR 2753](https://github.com/gradio-app/gradio/pull/2753):

<img width="951" alt="image" src="https://user-images.githubusercontent.com/1778297/206615305-4c52031e-3f7d-4df2-8805-a79894206911.png">

## Bug Fixes:

- Fixed issue where image thumbnails were not showing when an example directory was provided
  by [@abidlabs](https://github.com/abidlabs) in [PR 2745](https://github.com/gradio-app/gradio/pull/2745)
- Fixed bug loading audio input models from the hub by [@freddyaboulton](https://github.com/freddyaboulton) in [PR 2779](https://github.com/gradio-app/gradio/pull/2779).
- Fixed issue where entities were not merged when highlighted text was generated from the
  dictionary inputs [@payoto](https://github.com/payoto) in [PR 2767](https://github.com/gradio-app/gradio/pull/2767)
- Fixed bug where generating events did not finish running even if the websocket connection was closed by [@freddyaboulton](https://github.com/freddyaboulton) in [PR 2783](https://github.com/gradio-app/gradio/pull/2783).

## Documentation Changes:

No changes to highlight.

## Testing and Infrastructure Changes:

No changes to highlight.

## Breaking Changes:

No changes to highlight.

## Full Changelog:

- Images in the chatbot component are now resized if they exceed a max width by [@abidlabs](https://github.com/abidlabs) in [PR 2748](https://github.com/gradio-app/gradio/pull/2748)
- Missing parameters have been added to `gr.Blocks().load()` by [@abidlabs](https://github.com/abidlabs) in [PR 2755](https://github.com/gradio-app/gradio/pull/2755)
- Deindex share URLs from search by [@aliabd](https://github.com/aliabd) in [PR 2772](https://github.com/gradio-app/gradio/pull/2772)
- Redirect old links and fix broken ones by [@aliabd](https://github.com/aliabd) in [PR 2774](https://github.com/gradio-app/gradio/pull/2774)

## Contributors Shoutout:

No changes to highlight.

# Version 3.12.0

## New Features:

### The `Chatbot` component now supports a subset of Markdown (including bold, italics, code, images)

You can now pass in some Markdown to the Chatbot component and it will show up,
meaning that you can pass in images as well! by [@abidlabs](https://github.com/abidlabs) in [PR 2731](https://github.com/gradio-app/gradio/pull/2731)

Here's a simple example that references a local image `lion.jpg` that is in the same
folder as the Python script:

```py
import gradio as gr

with gr.Blocks() as demo:
    gr.Chatbot([("hi", "hello **abubakar**"), ("![](/file=lion.jpg)", "cool pic")])

demo.launch()
```

![Alt text](https://user-images.githubusercontent.com/1778297/204357455-5c1a4002-eee7-479d-9a1e-ba2c12522723.png)

To see a more realistic example, see the new demo `/demo/chatbot_multimodal/run.py`.

### Latex support

Added mathtext (a subset of latex) support to gr.Markdown. Added by [@kashif](https://github.com/kashif) and [@aliabid94](https://github.com/aliabid94) in [PR 2696](https://github.com/gradio-app/gradio/pull/2696).

Example of how it can be used:

```python
gr.Markdown(
    r"""
    # Hello World! $\frac{\sqrt{x + y}}{4}$ is today's lesson.
    """)
```

### Update Accordion properties from the backend

You can now update the Accordion `label` and `open` status with `gr.Accordion.update` by [@freddyaboulton](https://github.com/freddyaboulton) in [PR 2690](https://github.com/gradio-app/gradio/pull/2690)

```python
import gradio as gr

with gr.Blocks() as demo:
    with gr.Accordion(label="Open for greeting", open=False) as accordion:
        gr.Textbox("Hello!")
    open_btn = gr.Button(value="Open Accordion")
    close_btn = gr.Button(value="Close Accordion")
    open_btn.click(
        lambda: gr.Accordion.update(open=True, label="Open Accordion"),
        inputs=None,
        outputs=[accordion],
    )
    close_btn.click(
        lambda: gr.Accordion.update(open=False, label="Closed Accordion"),
        inputs=None,
        outputs=[accordion],
    )
demo.launch()
```

![update_accordion](https://user-images.githubusercontent.com/41651716/203164176-b102eae3-babe-4986-ae30-3ab4f400cedc.gif)

## Bug Fixes:

- Fixed bug where requests timeout is missing from utils.version_check() by [@yujiehecs](https://github.com/yujiehecs) in [PR 2729](https://github.com/gradio-app/gradio/pull/2729)
- Fixed bug where so that the `File` component can properly preprocess files to "binary" byte-string format by [CoffeeVampir3](https://github.com/CoffeeVampir3) in [PR 2727](https://github.com/gradio-app/gradio/pull/2727)
- Fixed bug to ensure that filenames are less than 200 characters even for non-English languages by [@SkyTNT](https://github.com/SkyTNT) in [PR 2685](https://github.com/gradio-app/gradio/pull/2685)

## Documentation Changes:

- Performance improvements to docs on mobile by [@aliabd](https://github.com/aliabd) in [PR 2730](https://github.com/gradio-app/gradio/pull/2730)

## Testing and Infrastructure Changes:

No changes to highlight.

## Breaking Changes:

No changes to highlight.

## Full Changelog:

- Make try examples button more prominent by [@aliabd](https://github.com/aliabd) in [PR 2705](https://github.com/gradio-app/gradio/pull/2705)
- Fix id clashes in docs by [@aliabd](https://github.com/aliabd) in [PR 2713](https://github.com/gradio-app/gradio/pull/2713)
- Fix typos in guide docs by [@andridns](https://github.com/andridns) in [PR 2722](https://github.com/gradio-app/gradio/pull/2722)
- Add option to `include_audio` in Video component. When `True`, for `source="webcam"` this will record audio and video, for `source="upload"` this will retain the audio in an uploaded video by [@mandargogate](https://github.com/MandarGogate) in [PR 2721](https://github.com/gradio-app/gradio/pull/2721)

## Contributors Shoutout:

- [@andridns](https://github.com/andridns) made their first contribution in [PR 2722](https://github.com/gradio-app/gradio/pull/2722)!

# Version 3.11.0

## New Features:

### Upload Button

There is now a new component called the `UploadButton` which is a file upload component but in button form! You can also specify what file types it should accept in the form of a list (ex: `image`, `video`, `audio`, `text`, or generic `file`). Added by [@dawoodkhan82](https://github.com/dawoodkhan82) in [PR 2591](https://github.com/gradio-app/gradio/pull/2591).

Example of how it can be used:

```python
import gradio as gr

def upload_file(files):
    file_paths = [file.name for file in files]
    return file_paths

with gr.Blocks() as demo:
    file_output = gr.File()
    upload_button = gr.UploadButton("Click to Upload a File", file_types=["image", "video"], file_count="multiple")
    upload_button.upload(upload_file, upload_button, file_output)

demo.launch()
```

### Revamped API documentation page

New API Docs page with in-browser playground and updated aesthetics. [@gary149](https://github.com/gary149) in [PR 2652](https://github.com/gradio-app/gradio/pull/2652)

### Revamped Login page

Previously our login page had its own CSS, had no dark mode, and had an ugly json message on the wrong credentials. Made the page more aesthetically consistent, added dark mode support, and a nicer error message. [@aliabid94](https://github.com/aliabid94) in [PR 2684](https://github.com/gradio-app/gradio/pull/2684)

### Accessing the Requests Object Directly

You can now access the Request object directly in your Python function by [@abidlabs](https://github.com/abidlabs) in [PR 2641](https://github.com/gradio-app/gradio/pull/2641). This means that you can access request headers, the client IP address, and so on. In order to use it, add a parameter to your function and set its type hint to be `gr.Request`. Here's a simple example:

```py
import gradio as gr

def echo(name, request: gr.Request):
    if request:
        print("Request headers dictionary:", request.headers)
        print("IP address:", request.client.host)
    return name

io = gr.Interface(echo, "textbox", "textbox").launch()
```

## Bug Fixes:

- Fixed bug that limited files from being sent over websockets to 16MB. The new limit
  is now 1GB by [@abidlabs](https://github.com/abidlabs) in [PR 2709](https://github.com/gradio-app/gradio/pull/2709)

## Documentation Changes:

- Updated documentation for embedding Gradio demos on Spaces as web components by
  [@julien-c](https://github.com/julien-c) in [PR 2698](https://github.com/gradio-app/gradio/pull/2698)
- Updated IFrames in Guides to use the host URL instead of the Space name to be consistent with the new method for embedding Spaces, by
  [@julien-c](https://github.com/julien-c) in [PR 2692](https://github.com/gradio-app/gradio/pull/2692)
- Colab buttons on every demo in the website! Just click open in colab, and run the demo there.

https://user-images.githubusercontent.com/9021060/202878400-cb16ed47-f4dd-4cb0-b2f0-102a9ff64135.mov

## Testing and Infrastructure Changes:

No changes to highlight.

## Breaking Changes:

No changes to highlight.

## Full Changelog:

- Better warnings and error messages for `gr.Interface.load()` by [@abidlabs](https://github.com/abidlabs) in [PR 2694](https://github.com/gradio-app/gradio/pull/2694)
- Add open in colab buttons to demos in docs and /demos by [@aliabd](https://github.com/aliabd) in [PR 2608](https://github.com/gradio-app/gradio/pull/2608)
- Apply different formatting for the types in component docstrings by [@aliabd](https://github.com/aliabd) in [PR 2707](https://github.com/gradio-app/gradio/pull/2707)

## Contributors Shoutout:

No changes to highlight.

# Version 3.10.1

## New Features:

No changes to highlight.

## Bug Fixes:

- Passes kwargs into `gr.Interface.load()` by [@abidlabs](https://github.com/abidlabs) in [PR 2669](https://github.com/gradio-app/gradio/pull/2669)

## Documentation Changes:

No changes to highlight.

## Testing and Infrastructure Changes:

No changes to highlight.

## Breaking Changes:

No changes to highlight.

## Full Changelog:

- Clean up printed statements in Embedded Colab Mode by [@aliabid94](https://github.com/aliabid94) in [PR 2612](https://github.com/gradio-app/gradio/pull/2612)

## Contributors Shoutout:

No changes to highlight.

# Version 3.10.0

- Add support for `'password'` and `'email'` types to `Textbox`. [@pngwn](https://github.com/pngwn) in [PR 2653](https://github.com/gradio-app/gradio/pull/2653)
- `gr.Textbox` component will now raise an exception if `type` is not "text", "email", or "password" [@pngwn](https://github.com/pngwn) in [PR 2653](https://github.com/gradio-app/gradio/pull/2653). This will cause demos using the deprecated `gr.Textbox(type="number")` to raise an exception.

## Bug Fixes:

- Updated the minimum FastApi used in tests to version 0.87 by [@freddyaboulton](https://github.com/freddyaboulton) in [PR 2647](https://github.com/gradio-app/gradio/pull/2647)
- Fixed bug where interfaces with examples could not be loaded with `gr.Interface.load` by [@freddyaboulton](https://github.com/freddyaboulton) [PR 2640](https://github.com/gradio-app/gradio/pull/2640)
- Fixed bug where the `interactive` property of a component could not be updated by [@freddyaboulton](https://github.com/freddyaboulton) in [PR 2639](https://github.com/gradio-app/gradio/pull/2639)
- Fixed bug where some URLs were not being recognized as valid URLs and thus were not
  loading correctly in various components by [@abidlabs](https://github.com/abidlabs) in [PR 2659](https://github.com/gradio-app/gradio/pull/2659)

## Documentation Changes:

- Fix some typos in the embedded demo names in "05_using_blocks_like_functions.md" by [@freddyaboulton](https://github.com/freddyaboulton) in [PR 2656](https://github.com/gradio-app/gradio/pull/2656)

## Testing and Infrastructure Changes:

No changes to highlight.

## Breaking Changes:

No changes to highlight.

## Full Changelog:

- Add support for `'password'` and `'email'` types to `Textbox`. [@pngwn](https://github.com/pngwn) in [PR 2653](https://github.com/gradio-app/gradio/pull/2653)

## Contributors Shoutout:

No changes to highlight.

# Version 3.9.1

## New Features:

No changes to highlight.

## Bug Fixes:

- Only set a min height on md and html when loading by [@pngwn](https://github.com/pngwn) in [PR 2623](https://github.com/gradio-app/gradio/pull/2623)

## Documentation Changes:

- See docs for the latest gradio commit to main as well the latest pip release:

![main-vs-pip](https://user-images.githubusercontent.com/9021060/199607887-aab1ae4e-a070-4527-966d-024397abe15b.gif)

- Modified the "Connecting To a Database Guide" to use `pd.read_sql` as opposed to low-level postgres connector by [@freddyaboulton](https://github.com/freddyaboulton) in [PR 2604](https://github.com/gradio-app/gradio/pull/2604)

## Testing and Infrastructure Changes:

No changes to highlight.

## Breaking Changes:

No changes to highlight.

## Full Changelog:

- Dropdown for seeing docs as latest or main by [@aliabd](https://github.com/aliabd) in [PR 2544](https://github.com/gradio-app/gradio/pull/2544)
- Allow `gr.Templates` to accept parameters to override the defaults by [@abidlabs](https://github.com/abidlabs) in [PR 2600](https://github.com/gradio-app/gradio/pull/2600)
- Components now throw a `ValueError()` if constructed with invalid parameters for `type` or `source` (for components that take those parameters) in [PR 2610](https://github.com/gradio-app/gradio/pull/2610)
- Allow auth with using queue by [@GLGDLY](https://github.com/GLGDLY) in [PR 2611](https://github.com/gradio-app/gradio/pull/2611)

## Contributors Shoutout:

No changes to highlight.

# Version 3.9

## New Features:

- Gradio is now embedded directly in colab without requiring the share link by [@aliabid94](https://github.com/aliabid94) in [PR 2455](https://github.com/gradio-app/gradio/pull/2455)

### Calling functions by api_name in loaded apps

When you load an upstream app with `gr.Blocks.load`, you can now specify which fn
to call with the `api_name` parameter.

```python
import gradio as gr
english_translator = gr.Blocks.load(name="spaces/gradio/english-translator")
german = english_translator("My name is Freddy", api_name='translate-to-german')
```

The `api_name` parameter will take precedence over the `fn_index` parameter.

## Bug Fixes:

- Fixed bug where None could not be used for File,Model3D, and Audio examples by [@freddyaboulton](https://github.com/freddyaboulton) in [PR 2588](https://github.com/gradio-app/gradio/pull/2588)
- Fixed links in Plotly map guide + demo by [@dawoodkhan82](https://github.com/dawoodkhan82) in [PR 2578](https://github.com/gradio-app/gradio/pull/2578)
- `gr.Blocks.load()` now correctly loads example files from Spaces [@abidlabs](https://github.com/abidlabs) in [PR 2594](https://github.com/gradio-app/gradio/pull/2594)
- Fixed bug when image clear started upload dialog [@mezotaken](https://github.com/mezotaken) in [PR 2577](https://github.com/gradio-app/gradio/pull/2577)

## Documentation Changes:

- Added a Guide on how to configure the queue for maximum performance by [@abidlabs](https://github.com/abidlabs) in [PR 2558](https://github.com/gradio-app/gradio/pull/2558)

## Testing and Infrastructure Changes:

No changes to highlight.

## Breaking Changes:

No changes to highlight.

## Full Changelog:

- Add `api_name` to `Blocks.__call__` by [@freddyaboulton](https://github.com/freddyaboulton) in [PR 2593](https://github.com/gradio-app/gradio/pull/2593)
- Update queue with using deque & update requirements by [@GLGDLY](https://github.com/GLGDLY) in [PR 2428](https://github.com/gradio-app/gradio/pull/2428)

## Contributors Shoutout:

No changes to highlight.

# Version 3.8.2

## Bug Fixes:

- Ensure gradio apps embedded via spaces use the correct endpoint for predictions. [@pngwn](https://github.com/pngwn) in [PR 2567](https://github.com/gradio-app/gradio/pull/2567)
- Ensure gradio apps embedded via spaces use the correct websocket protocol. [@pngwn](https://github.com/pngwn) in [PR 2571](https://github.com/gradio-app/gradio/pull/2571)

## New Features:

### Running Events Continuously

Gradio now supports the ability to run an event continuously on a fixed schedule. To use this feature,
pass `every=# of seconds` to the event definition. This will run the event every given number of seconds!

This can be used to:

- Create live visualizations that show the most up to date data
- Refresh the state of the frontend automatically in response to changes in the backend

Here is an example of a live plot that refreshes every half second:

```python
import math
import gradio as gr
import plotly.express as px
import numpy as np


plot_end = 2 * math.pi


def get_plot(period=1):
    global plot_end
    x = np.arange(plot_end - 2 * math.pi, plot_end, 0.02)
    y = np.sin(2*math.pi*period * x)
    fig = px.line(x=x, y=y)
    plot_end += 2 * math.pi
    return fig


with gr.Blocks() as demo:
    with gr.Row():
        with gr.Column():
            gr.Markdown("Change the value of the slider to automatically update the plot")
            period = gr.Slider(label="Period of plot", value=1, minimum=0, maximum=10, step=1)
            plot = gr.Plot(label="Plot (updates every half second)")

    dep = demo.load(get_plot, None, plot, every=0.5)
    period.change(get_plot, period, plot, every=0.5, cancels=[dep])

demo.queue().launch()
```

![live_demo](https://user-images.githubusercontent.com/41651716/198357377-633ce460-4e31-47bd-8202-1440cdd6fe19.gif)

## Bug Fixes:

No changes to highlight.

## Documentation Changes:

- Explained how to set up `queue` and `auth` when working with reload mode by by [@freddyaboulton](https://github.com/freddyaboulton) in [PR 3089](https://github.com/gradio-app/gradio/pull/3089)

## Testing and Infrastructure Changes:

No changes to highlight.

## Breaking Changes:

No changes to highlight.

## Full Changelog:

- Allows loading private Spaces by passing an an `api_key` to `gr.Interface.load()`
  by [@abidlabs](https://github.com/abidlabs) in [PR 2568](https://github.com/gradio-app/gradio/pull/2568)

## Contributors Shoutout:

No changes to highlight.

# Version 3.8

## New Features:

- Allows event listeners to accept a single dictionary as its argument, where the keys are the components and the values are the component values. This is set by passing the input components in the event listener as a set instead of a list. [@aliabid94](https://github.com/aliabid94) in [PR 2550](https://github.com/gradio-app/gradio/pull/2550)

## Bug Fixes:

- Fix whitespace issue when using plotly. [@dawoodkhan82](https://github.com/dawoodkhan82) in [PR 2548](https://github.com/gradio-app/gradio/pull/2548)
- Apply appropriate alt text to all gallery images. [@camenduru](https://github.com/camenduru) in [PR 2358](https://github.com/gradio-app/gradio/pull/2538)
- Removed erroneous tkinter import in gradio.blocks by [@freddyaboulton](https://github.com/freddyaboulton) in [PR 2555](https://github.com/gradio-app/gradio/pull/2555)

## Documentation Changes:

No changes to highlight.

## Testing and Infrastructure Changes:

No changes to highlight.

## Breaking Changes:

No changes to highlight.

## Full Changelog:

- Added the `every` keyword to event listeners that runs events on a fixed schedule by [@freddyaboulton](https://github.com/freddyaboulton) in [PR 2512](https://github.com/gradio-app/gradio/pull/2512)
- Fix whitespace issue when using plotly. [@dawoodkhan82](https://github.com/dawoodkhan82) in [PR 2548](https://github.com/gradio-app/gradio/pull/2548)
- Apply appropriate alt text to all gallery images. [@camenduru](https://github.com/camenduru) in [PR 2358](https://github.com/gradio-app/gradio/pull/2538)

## Contributors Shoutout:

No changes to highlight.

# Version 3.7

## New Features:

### Batched Functions

Gradio now supports the ability to pass _batched_ functions. Batched functions are just
functions which take in a list of inputs and return a list of predictions.

For example, here is a batched function that takes in two lists of inputs (a list of
words and a list of ints), and returns a list of trimmed words as output:

```py
import time

def trim_words(words, lens):
    trimmed_words = []
    time.sleep(5)
    for w, l in zip(words, lens):
        trimmed_words.append(w[:l])
    return [trimmed_words]
```

The advantage of using batched functions is that if you enable queuing, the Gradio
server can automatically _batch_ incoming requests and process them in parallel,
potentially speeding up your demo. Here's what the Gradio code looks like (notice
the `batch=True` and `max_batch_size=16` -- both of these parameters can be passed
into event triggers or into the `Interface` class)

```py
import gradio as gr

with gr.Blocks() as demo:
    with gr.Row():
        word = gr.Textbox(label="word", value="abc")
        leng = gr.Number(label="leng", precision=0, value=1)
        output = gr.Textbox(label="Output")
    with gr.Row():
        run = gr.Button()

    event = run.click(trim_words, [word, leng], output, batch=True, max_batch_size=16)

demo.queue()
demo.launch()
```

In the example above, 16 requests could be processed in parallel (for a total inference
time of 5 seconds), instead of each request being processed separately (for a total
inference time of 80 seconds).

### Upload Event

`Video`, `Audio`, `Image`, and `File` components now support a `upload()` event that is triggered when a user uploads a file into any of these components.

Example usage:

```py
import gradio as gr

with gr.Blocks() as demo:
    with gr.Row():
        input_video = gr.Video()
        output_video = gr.Video()

     # Clears the output video when an input video is uploaded
    input_video.upload(lambda : None, None, output_video)
```

## Bug Fixes:

- Fixes issue where plotly animations, interactivity, titles, legends, were not working properly. [@dawoodkhan82](https://github.com/dawoodkhan82) in [PR 2486](https://github.com/gradio-app/gradio/pull/2486)
- Prevent requests to the `/api` endpoint from skipping the queue if the queue is enabled for that event by [@freddyaboulton](https://github.com/freddyaboulton) in [PR 2493](https://github.com/gradio-app/gradio/pull/2493)
- Fixes a bug with `cancels` in event triggers so that it works properly if multiple
  Blocks are rendered by [@abidlabs](https://github.com/abidlabs) in [PR 2530](https://github.com/gradio-app/gradio/pull/2530)
- Prevent invalid targets of events from crashing the whole application. [@pngwn](https://github.com/pngwn) in [PR 2534](https://github.com/gradio-app/gradio/pull/2534)
- Properly dequeue cancelled events when multiple apps are rendered by [@freddyaboulton](https://github.com/freddyaboulton) in [PR 2540](https://github.com/gradio-app/gradio/pull/2540)

## Documentation Changes:

- Added an example interactive dashboard to the "Tabular & Plots" section of the Demos page by [@freddyaboulton](https://github.com/freddyaboulton) in [PR 2508](https://github.com/gradio-app/gradio/pull/2508)

## Testing and Infrastructure Changes:

No changes to highlight.

## Breaking Changes:

No changes to highlight.

## Full Changelog:

- Fixes the error message if a user builds Gradio locally and tries to use `share=True` by [@abidlabs](https://github.com/abidlabs) in [PR 2502](https://github.com/gradio-app/gradio/pull/2502)
- Allows the render() function to return self by [@Raul9595](https://github.com/Raul9595) in [PR 2514](https://github.com/gradio-app/gradio/pull/2514)
- Fixes issue where plotly animations, interactivity, titles, legends, were not working properly. [@dawoodkhan82](https://github.com/dawoodkhan82) in [PR 2486](https://github.com/gradio-app/gradio/pull/2486)
- Gradio now supports batched functions by [@abidlabs](https://github.com/abidlabs) in [PR 2218](https://github.com/gradio-app/gradio/pull/2218)
- Add `upload` event for `Video`, `Audio`, `Image`, and `File` components [@dawoodkhan82](https://github.com/dawoodkhan82) in [PR 2448](https://github.com/gradio-app/gradio/pull/2456)
- Changes websocket path for Spaces as it is no longer necessary to have a different URL for websocket connections on Spaces by [@abidlabs](https://github.com/abidlabs) in [PR 2528](https://github.com/gradio-app/gradio/pull/2528)
- Clearer error message when events are defined outside of a Blocks scope, and a warning if you
  try to use `Series` or `Parallel` with `Blocks` by [@abidlabs](https://github.com/abidlabs) in [PR 2543](https://github.com/gradio-app/gradio/pull/2543)
- Adds support for audio samples that are in `float64`, `float16`, or `uint16` formats by [@abidlabs](https://github.com/abidlabs) in [PR 2545](https://github.com/gradio-app/gradio/pull/2545)

## Contributors Shoutout:

No changes to highlight.

# Version 3.6

## New Features:

### Cancelling Running Events

Running events can be cancelled when other events are triggered! To test this feature, pass the `cancels` parameter to the event listener.
For this feature to work, the queue must be enabled.

![cancel_on_change_rl](https://user-images.githubusercontent.com/41651716/195952623-61a606bd-e82b-4e1a-802e-223154cb8727.gif)

Code:

```python
import time
import gradio as gr

def fake_diffusion(steps):
    for i in range(steps):
        time.sleep(1)
        yield str(i)

def long_prediction(*args, **kwargs):
    time.sleep(10)
    return 42


with gr.Blocks() as demo:
    with gr.Row():
        with gr.Column():
            n = gr.Slider(1, 10, value=9, step=1, label="Number Steps")
            run = gr.Button()
            output = gr.Textbox(label="Iterative Output")
            stop = gr.Button(value="Stop Iterating")
        with gr.Column():
            prediction = gr.Number(label="Expensive Calculation")
            run_pred = gr.Button(value="Run Expensive Calculation")
        with gr.Column():
            cancel_on_change = gr.Textbox(label="Cancel Iteration and Expensive Calculation on Change")

    click_event = run.click(fake_diffusion, n, output)
    stop.click(fn=None, inputs=None, outputs=None, cancels=[click_event])
    pred_event = run_pred.click(fn=long_prediction, inputs=None, outputs=prediction)

    cancel_on_change.change(None, None, None, cancels=[click_event, pred_event])


demo.queue(concurrency_count=1, max_size=20).launch()
```

For interfaces, a stop button will be added automatically if the function uses a `yield` statement.

```python
import gradio as gr
import time

def iteration(steps):
    for i in range(steps):
       time.sleep(0.5)
       yield i

gr.Interface(iteration,
             inputs=gr.Slider(minimum=1, maximum=10, step=1, value=5),
             outputs=gr.Number()).queue().launch()
```

![stop_interface_rl](https://user-images.githubusercontent.com/41651716/195952883-e7ca4235-aae3-4852-8f28-96d01d0c5822.gif)

## Bug Fixes:

- Add loading status tracker UI to HTML and Markdown components. [@pngwn](https://github.com/pngwn) in [PR 2474](https://github.com/gradio-app/gradio/pull/2474)
- Fixed videos being mirrored in the front-end if source is not webcam by [@freddyaboulton](https://github.com/freddyaboulton) in [PR 2475](https://github.com/gradio-app/gradio/pull/2475)
- Add clear button for timeseries component [@dawoodkhan82](https://github.com/dawoodkhan82) in [PR 2487](https://github.com/gradio-app/gradio/pull/2487)
- Removes special characters from temporary filenames so that the files can be served by components [@abidlabs](https://github.com/abidlabs) in [PR 2480](https://github.com/gradio-app/gradio/pull/2480)
- Fixed infinite reload loop when mounting gradio as a sub application by [@freddyaboulton](https://github.com/freddyaboulton) in [PR 2477](https://github.com/gradio-app/gradio/pull/2477)

## Documentation Changes:

- Adds a demo to show how a sound alert can be played upon completion of a prediction by [@abidlabs](https://github.com/abidlabs) in [PR 2478](https://github.com/gradio-app/gradio/pull/2478)

## Testing and Infrastructure Changes:

No changes to highlight.

## Breaking Changes:

No changes to highlight.

## Full Changelog:

- Enable running events to be cancelled from other events by [@freddyaboulton](https://github.com/freddyaboulton) in [PR 2433](https://github.com/gradio-app/gradio/pull/2433)
- Small fix for version check before reuploading demos by [@aliabd](https://github.com/aliabd) in [PR 2469](https://github.com/gradio-app/gradio/pull/2469)
- Add loading status tracker UI to HTML and Markdown components. [@pngwn](https://github.com/pngwn) in [PR 2400](https://github.com/gradio-app/gradio/pull/2474)
- Add clear button for timeseries component [@dawoodkhan82](https://github.com/dawoodkhan82) in [PR 2487](https://github.com/gradio-app/gradio/pull/2487)

## Contributors Shoutout:

No changes to highlight.

# Version 3.5

## Bug Fixes:

- Ensure that Gradio does not take control of the HTML page title when embedding a gradio app as a web component, this behaviour flipped by adding `control_page_title="true"` to the webcomponent. [@pngwn](https://github.com/pngwn) in [PR 2400](https://github.com/gradio-app/gradio/pull/2400)
- Decreased latency in iterative-output demos by making the iteration asynchronous [@freddyaboulton](https://github.com/freddyaboulton) in [PR 2409](https://github.com/gradio-app/gradio/pull/2409)
- Fixed queue getting stuck under very high load by [@freddyaboulton](https://github.com/freddyaboulton) in [PR 2374](https://github.com/gradio-app/gradio/pull/2374)
- Ensure that components always behave as if `interactive=True` were set when the following conditions are true:

  - no default value is provided,
  - they are not set as the input or output of an event,
  - `interactive` kwarg is not set.

  [@pngwn](https://github.com/pngwn) in [PR 2459](https://github.com/gradio-app/gradio/pull/2459)

## New Features:

- When an `Image` component is set to `source="upload"`, it is now possible to drag and drop and image to replace a previously uploaded image by [@pngwn](https://github.com/pngwn) in [PR 1711](https://github.com/gradio-app/gradio/issues/1711)
- The `gr.Dataset` component now accepts `HTML` and `Markdown` components by [@abidlabs](https://github.com/abidlabs) in [PR 2437](https://github.com/gradio-app/gradio/pull/2437)

## Documentation Changes:

- Improved documentation for the `gr.Dataset` component by [@abidlabs](https://github.com/abidlabs) in [PR 2437](https://github.com/gradio-app/gradio/pull/2437)

## Testing and Infrastructure Changes:

No changes to highlight.

## Breaking Changes:

- The `Carousel` component is officially deprecated. Since gradio 3.0, code containing the `Carousel` component would throw warnings. As of the next release, the `Carousel` component will raise an exception.

## Full Changelog:

- Speeds up Gallery component by using temporary files instead of base64 representation in the front-end by [@proxyphi](https://github.com/proxyphi), [@pngwn](https://github.com/pngwn), and [@abidlabs](https://github.com/abidlabs) in [PR 2265](https://github.com/gradio-app/gradio/pull/2265)
- Fixed some embedded demos in the guides by not loading the gradio web component in some guides by [@freddyaboulton](https://github.com/freddyaboulton) in [PR 2403](https://github.com/gradio-app/gradio/pull/2403)
- When an `Image` component is set to `source="upload"`, it is now possible to drag and drop and image to replace a previously uploaded image by [@pngwn](https://github.com/pngwn) in [PR 2400](https://github.com/gradio-app/gradio/pull/2410)
- Improve documentation of the `Blocks.load()` event by [@abidlabs](https://github.com/abidlabs) in [PR 2413](https://github.com/gradio-app/gradio/pull/2413)
- Decreased latency in iterative-output demos by making the iteration asynchronous [@freddyaboulton](https://github.com/freddyaboulton) in [PR 2409](https://github.com/gradio-app/gradio/pull/2409)
- Updated share link message to reference new Spaces Hardware [@abidlabs](https://github.com/abidlabs) in [PR 2423](https://github.com/gradio-app/gradio/pull/2423)
- Automatically restart spaces if they're down by [@aliabd](https://github.com/aliabd) in [PR 2405](https://github.com/gradio-app/gradio/pull/2405)
- Carousel component is now deprecated by [@abidlabs](https://github.com/abidlabs) in [PR 2434](https://github.com/gradio-app/gradio/pull/2434)
- Build Gradio from source in ui tests by by [@freddyaboulton](https://github.com/freddyaboulton) in [PR 2440](https://github.com/gradio-app/gradio/pull/2440)
- Change "return ValueError" to "raise ValueError" by [@vzakharov](https://github.com/vzakharov) in [PR 2445](https://github.com/gradio-app/gradio/pull/2445)
- Add guide on creating a map demo using the `gr.Plot()` component [@dawoodkhan82](https://github.com/dawoodkhan82) in [PR 2402](https://github.com/gradio-app/gradio/pull/2402)
- Add blur event for `Textbox` and `Number` components [@dawoodkhan82](https://github.com/dawoodkhan82) in [PR 2448](https://github.com/gradio-app/gradio/pull/2448)
- Stops a gradio launch from hogging a port even after it's been killed [@aliabid94](https://github.com/aliabid94) in [PR 2453](https://github.com/gradio-app/gradio/pull/2453)
- Fix embedded interfaces on touch screen devices by [@aliabd](https://github.com/aliabd) in [PR 2457](https://github.com/gradio-app/gradio/pull/2457)
- Upload all demos to spaces by [@aliabd](https://github.com/aliabd) in [PR 2281](https://github.com/gradio-app/gradio/pull/2281)

## Contributors Shoutout:

No changes to highlight.

# Version 3.4.1

## New Features:

### 1. See Past and Upcoming Changes in the Release History 👀

You can now see gradio's release history directly on the website, and also keep track of upcoming changes. Just go [here](https://gradio.app/changelog/).

![release-history](https://user-images.githubusercontent.com/9021060/193145458-3de699f7-7620-45de-aa73-a1c1b9b96257.gif)

## Bug Fixes:

1. Fix typo in guide image path by [@freddyaboulton](https://github.com/freddyaboulton) in [PR 2357](https://github.com/gradio-app/gradio/pull/2357)
2. Raise error if Blocks has duplicate component with same IDs by [@abidlabs](https://github.com/abidlabs) in [PR 2359](https://github.com/gradio-app/gradio/pull/2359)
3. Catch the permission exception on the audio component by [@Ian-GL](https://github.com/Ian-GL) in [PR 2330](https://github.com/gradio-app/gradio/pull/2330)
4. Fix image_classifier_interface_load demo by [@freddyaboulton](https://github.com/freddyaboulton) in [PR 2365](https://github.com/gradio-app/gradio/pull/2365)
5. Fix combining adjacent components without gaps by introducing `gr.Row(variant="compact")` by [@aliabid94](https://github.com/aliabid94) in [PR 2291](https://github.com/gradio-app/gradio/pull/2291) This comes with deprecation of the following arguments for `Component.style`: `round`, `margin`, `border`.
6. Fix audio streaming, which was previously choppy in [PR 2351](https://github.com/gradio-app/gradio/pull/2351). Big thanks to [@yannickfunk](https://github.com/yannickfunk) for the proposed solution.
7. Fix bug where new typeable slider doesn't respect the minimum and maximum values [@dawoodkhan82](https://github.com/dawoodkhan82) in [PR 2380](https://github.com/gradio-app/gradio/pull/2380)

## Documentation Changes:

1. New Guide: Connecting to a Database 🗄️

   A new guide by [@freddyaboulton](https://github.com/freddyaboulton) that explains how you can use Gradio to connect your app to a database. Read more [here](https://gradio.app/connecting_to_a_database/).

2. New Guide: Running Background Tasks 🥷

   A new guide by [@freddyaboulton](https://github.com/freddyaboulton) that explains how you can run background tasks from your gradio app. Read more [here](https://gradio.app/running_background_tasks/).

3. Small fixes to docs for `Image` component by [@abidlabs](https://github.com/abidlabs) in [PR 2372](https://github.com/gradio-app/gradio/pull/2372)

## Testing and Infrastructure Changes:

No changes to highlight.

## Breaking Changes:

No changes to highlight.

## Full Changelog:

- Create a guide on how to connect an app to a database hosted on the cloud by [@freddyaboulton](https://github.com/freddyaboulton) in [PR 2341](https://github.com/gradio-app/gradio/pull/2341)
- Removes `analytics` dependency by [@abidlabs](https://github.com/abidlabs) in [PR 2347](https://github.com/gradio-app/gradio/pull/2347)
- Add guide on launching background tasks from your app by [@freddyaboulton](https://github.com/freddyaboulton) in [PR 2350](https://github.com/gradio-app/gradio/pull/2350)
- Fix typo in guide image path by [@freddyaboulton](https://github.com/freddyaboulton) in [PR 2357](https://github.com/gradio-app/gradio/pull/2357)
- Raise error if Blocks has duplicate component with same IDs by [@abidlabs](https://github.com/abidlabs) in [PR 2359](https://github.com/gradio-app/gradio/pull/2359)
- Hotfix: fix version back to 3.4 by [@abidlabs](https://github.com/abidlabs) in [PR 2361](https://github.com/gradio-app/gradio/pull/2361)
- Change version.txt to 3.4 instead of 3.4.0 by [@aliabd](https://github.com/aliabd) in [PR 2363](https://github.com/gradio-app/gradio/pull/2363)
- Catch the permission exception on the audio component by [@Ian-GL](https://github.com/Ian-GL) in [PR 2330](https://github.com/gradio-app/gradio/pull/2330)
- Fix image_classifier_interface_load demo by [@freddyaboulton](https://github.com/freddyaboulton) in [PR 2365](https://github.com/gradio-app/gradio/pull/2365)
- Small fixes to docs for `Image` component by [@abidlabs](https://github.com/abidlabs) in [PR 2372](https://github.com/gradio-app/gradio/pull/2372)
- Automated Release Notes by [@freddyaboulton](https://github.com/freddyaboulton) in [PR 2306](https://github.com/gradio-app/gradio/pull/2306)
- Fixed small typos in the docs [@julien-c](https://github.com/julien-c) in [PR 2373](https://github.com/gradio-app/gradio/pull/2373)
- Adds ability to disable pre/post-processing for examples [@abidlabs](https://github.com/abidlabs) in [PR 2383](https://github.com/gradio-app/gradio/pull/2383)
- Copy changelog file in website docker by [@aliabd](https://github.com/aliabd) in [PR 2384](https://github.com/gradio-app/gradio/pull/2384)
- Lets users provide a `gr.update()` dictionary even if post-processing is disabled [@abidlabs](https://github.com/abidlabs) in [PR 2385](https://github.com/gradio-app/gradio/pull/2385)
- Fix bug where errors would cause apps run in reload mode to hang forever by [@freddyaboulton](https://github.com/freddyaboulton) in [PR 2394](https://github.com/gradio-app/gradio/pull/2394)
- Fix bug where new typeable slider doesn't respect the minimum and maximum values [@dawoodkhan82](https://github.com/dawoodkhan82) in [PR 2380](https://github.com/gradio-app/gradio/pull/2380)

## Contributors Shoutout:

No changes to highlight.

# Version 3.4

## New Features:

### 1. Gallery Captions 🖼️

You can now pass captions to images in the Gallery component. To do so you need to pass a {List} of (image, {str} caption) tuples. This is optional and the component also accepts just a list of the images.

Here's an example:

```python
import gradio as gr

images_with_captions = [
    ("https://images.unsplash.com/photo-1551969014-7d2c4cddf0b6", "Cheetah by David Groves"),
    ("https://images.unsplash.com/photo-1546182990-dffeafbe841d", "Lion by Francesco"),
    ("https://images.unsplash.com/photo-1561731216-c3a4d99437d5", "Tiger by Mike Marrah")
    ]

with gr.Blocks() as demo:
    gr.Gallery(value=images_with_captions)

demo.launch()
```

<img src="https://user-images.githubusercontent.com/9021060/192399521-7360b1a9-7ce0-443e-8e94-863a230a7dbe.gif" alt="gallery_captions" width="1000"/>

### 2. Type Values into the Slider 🔢

You can now type values directly on the Slider component! Here's what it looks like:

![type-slider](https://user-images.githubusercontent.com/9021060/192399877-76b662a1-fede-4417-a932-fc15f0da7360.gif)

### 3. Better Sketching and Inpainting 🎨

We've made a lot of changes to our Image component so that it can support better sketching and inpainting.

Now supports:

- A standalone black-and-white sketch

```python
import gradio as gr
demo = gr.Interface(lambda x: x, gr.Sketchpad(), gr.Image())
demo.launch()
```

![bw](https://user-images.githubusercontent.com/9021060/192410264-b08632b5-7b2a-4f86-afb0-5760e7b474cf.gif)

- A standalone color sketch

```python
import gradio as gr
demo = gr.Interface(lambda x: x, gr.Paint(), gr.Image())
demo.launch()
```

![color-sketch](https://user-images.githubusercontent.com/9021060/192410500-3c8c3e64-a5fd-4df2-a991-f0a5cef93728.gif)

- An uploadable image with black-and-white or color sketching

```python
import gradio as gr
demo = gr.Interface(lambda x: x, gr.Image(source='upload', tool='color-sketch'), gr.Image()) # for black and white, tool = 'sketch'
demo.launch()
```

![sketch-new](https://user-images.githubusercontent.com/9021060/192402422-e53cb7b6-024e-448c-87eb-d6a35a63c476.gif)

- Webcam with black-and-white or color sketching

```python
import gradio as gr
demo = gr.Interface(lambda x: x, gr.Image(source='webcam', tool='color-sketch'), gr.Image()) # for black and white, tool = 'sketch'
demo.launch()
```

![webcam-sketch](https://user-images.githubusercontent.com/9021060/192410820-0ffaf324-776e-4e1f-9de6-0fdbbf4940fa.gif)

As well as other fixes

## Bug Fixes:

1. Fix bug where max concurrency count is not respected in queue by [@freddyaboulton](https://github.com/freddyaboulton) in [PR 2286](https://github.com/gradio-app/gradio/pull/2286)
2. fix : queue could be blocked by [@SkyTNT](https://github.com/SkyTNT) in [PR 2288](https://github.com/gradio-app/gradio/pull/2288)
3. Supports `gr.update()` in example caching by [@abidlabs](https://github.com/abidlabs) in [PR 2309](https://github.com/gradio-app/gradio/pull/2309)
4. Clipboard fix for iframes by [@abidlabs](https://github.com/abidlabs) in [PR 2321](https://github.com/gradio-app/gradio/pull/2321)
5. Fix: Dataframe column headers are reset when you add a new column by [@dawoodkhan82](https://github.com/dawoodkhan82) in [PR 2318](https://github.com/gradio-app/gradio/pull/2318)
6. Added support for URLs for Video, Audio, and Image by [@abidlabs](https://github.com/abidlabs) in [PR 2256](https://github.com/gradio-app/gradio/pull/2256)
7. Add documentation about how to create and use the Gradio FastAPI app by [@abidlabs](https://github.com/abidlabs) in [PR 2263](https://github.com/gradio-app/gradio/pull/2263)

## Documentation Changes:

1. Adding a Playground Tab to the Website by [@aliabd](https://github.com/aliabd) in [PR 1860](https://github.com/gradio-app/gradio/pull/1860)
2. Gradio for Tabular Data Science Workflows Guide by [@merveenoyan](https://github.com/merveenoyan) in [PR 2199](https://github.com/gradio-app/gradio/pull/2199)
3. Promotes `postprocess` and `preprocess` to documented parameters by [@abidlabs](https://github.com/abidlabs) in [PR 2293](https://github.com/gradio-app/gradio/pull/2293)
4. Update 2)key_features.md by [@voidxd](https://github.com/voidxd) in [PR 2326](https://github.com/gradio-app/gradio/pull/2326)
5. Add docs to blocks context postprocessing function by [@Ian-GL](https://github.com/Ian-GL) in [PR 2332](https://github.com/gradio-app/gradio/pull/2332)

## Testing and Infrastructure Changes

1. Website fixes and refactoring by [@aliabd](https://github.com/aliabd) in [PR 2280](https://github.com/gradio-app/gradio/pull/2280)
2. Don't deploy to spaces on release by [@freddyaboulton](https://github.com/freddyaboulton) in [PR 2313](https://github.com/gradio-app/gradio/pull/2313)

## Full Changelog:

- Website fixes and refactoring by [@aliabd](https://github.com/aliabd) in [PR 2280](https://github.com/gradio-app/gradio/pull/2280)
- Fix bug where max concurrency count is not respected in queue by [@freddyaboulton](https://github.com/freddyaboulton) in [PR 2286](https://github.com/gradio-app/gradio/pull/2286)
- Promotes `postprocess` and `preprocess` to documented parameters by [@abidlabs](https://github.com/abidlabs) in [PR 2293](https://github.com/gradio-app/gradio/pull/2293)
- Raise warning when trying to cache examples but not all inputs have examples by [@freddyaboulton](https://github.com/freddyaboulton) in [PR 2279](https://github.com/gradio-app/gradio/pull/2279)
- fix : queue could be blocked by [@SkyTNT](https://github.com/SkyTNT) in [PR 2288](https://github.com/gradio-app/gradio/pull/2288)
- Don't deploy to spaces on release by [@freddyaboulton](https://github.com/freddyaboulton) in [PR 2313](https://github.com/gradio-app/gradio/pull/2313)
- Supports `gr.update()` in example caching by [@abidlabs](https://github.com/abidlabs) in [PR 2309](https://github.com/gradio-app/gradio/pull/2309)
- Respect Upstream Queue when loading interfaces/blocks from Spaces by [@freddyaboulton](https://github.com/freddyaboulton) in [PR 2294](https://github.com/gradio-app/gradio/pull/2294)
- Clipboard fix for iframes by [@abidlabs](https://github.com/abidlabs) in [PR 2321](https://github.com/gradio-app/gradio/pull/2321)
- Sketching + Inpainting Capabilities to Gradio by [@abidlabs](https://github.com/abidlabs) in [PR 2144](https://github.com/gradio-app/gradio/pull/2144)
- Update 2)key_features.md by [@voidxd](https://github.com/voidxd) in [PR 2326](https://github.com/gradio-app/gradio/pull/2326)
- release 3.4b3 by [@abidlabs](https://github.com/abidlabs) in [PR 2328](https://github.com/gradio-app/gradio/pull/2328)
- Fix: Dataframe column headers are reset when you add a new column by [@dawoodkhan82](https://github.com/dawoodkhan82) in [PR 2318](https://github.com/gradio-app/gradio/pull/2318)
- Start queue when gradio is a sub application by [@freddyaboulton](https://github.com/freddyaboulton) in [PR 2319](https://github.com/gradio-app/gradio/pull/2319)
- Fix Web Tracker Script by [@aliabd](https://github.com/aliabd) in [PR 2308](https://github.com/gradio-app/gradio/pull/2308)
- Add docs to blocks context postprocessing function by [@Ian-GL](https://github.com/Ian-GL) in [PR 2332](https://github.com/gradio-app/gradio/pull/2332)
- Fix typo in iterator variable name in run_predict function by [@freddyaboulton](https://github.com/freddyaboulton) in [PR 2340](https://github.com/gradio-app/gradio/pull/2340)
- Add captions to galleries by [@aliabid94](https://github.com/aliabid94) in [PR 2284](https://github.com/gradio-app/gradio/pull/2284)
- Typeable value on gradio.Slider by [@dawoodkhan82](https://github.com/dawoodkhan82) in [PR 2329](https://github.com/gradio-app/gradio/pull/2329)

## Contributors Shoutout:

- [@SkyTNT](https://github.com/SkyTNT) made their first contribution in [PR 2288](https://github.com/gradio-app/gradio/pull/2288)
- [@voidxd](https://github.com/voidxd) made their first contribution in [PR 2326](https://github.com/gradio-app/gradio/pull/2326)

# Version 3.3

## New Features:

### 1. Iterative Outputs ⏳

You can now create an iterative output simply by having your function return a generator!

Here's (part of) an example that was used to generate the interface below it. [See full code](https://colab.research.google.com/drive/1m9bWS6B82CT7bw-m4L6AJR8za7fEK7Ov?usp=sharing).

```python
def predict(steps, seed):
    generator = torch.manual_seed(seed)
    for i in range(1,steps):
        yield pipeline(generator=generator, num_inference_steps=i)["sample"][0]
```

![example](https://user-images.githubusercontent.com/9021060/189086273-f5e7087d-71fa-4158-90a9-08e84da0421c.mp4)

### 2. Accordion Layout 🆕

This version of Gradio introduces a new layout component to Blocks: the Accordion. Wrap your elements in a neat, expandable layout that allows users to toggle them as needed.

Usage: ([Read the docs](https://gradio.app/docs/#accordion))

```python
with gr.Accordion("open up"):
# components here
```

![accordion](https://user-images.githubusercontent.com/9021060/189088465-f0ffd7f0-fc6a-42dc-9249-11c5e1e0529b.gif)

### 3. Skops Integration 📈

Our new integration with [skops](https://huggingface.co/blog/skops) allows you to load tabular classification and regression models directly from the [hub](https://huggingface.co/models).

Here's a classification example showing how quick it is to set up an interface for a [model](https://huggingface.co/scikit-learn/tabular-playground).

```python
import gradio as gr
gr.Interface.load("models/scikit-learn/tabular-playground").launch()
```

![187936493-5c90c01d-a6dd-400f-aa42-833a096156a1](https://user-images.githubusercontent.com/9021060/189090519-328fbcb4-120b-43c8-aa54-d6fccfa6b7e8.png)

## Bug Fixes:

No changes to highlight.

## Documentation Changes:

No changes to highlight.

## Testing and Infrastructure Changes:

No changes to highlight.

## Breaking Changes:

No changes to highlight.

## Full Changelog:

- safari fixes by [@pngwn](https://github.com/pngwn) in [PR 2138](https://github.com/gradio-app/gradio/pull/2138)
- Fix roundedness and form borders by [@aliabid94](https://github.com/aliabid94) in [PR 2147](https://github.com/gradio-app/gradio/pull/2147)
- Better processing of example data prior to creating dataset component by [@freddyaboulton](https://github.com/freddyaboulton) in [PR 2147](https://github.com/gradio-app/gradio/pull/2147)
- Show error on Connection drops by [@aliabid94](https://github.com/aliabid94) in [PR 2147](https://github.com/gradio-app/gradio/pull/2147)
- 3.2 release! by [@abidlabs](https://github.com/abidlabs) in [PR 2139](https://github.com/gradio-app/gradio/pull/2139)
- Fixed Named API Requests by [@abidlabs](https://github.com/abidlabs) in [PR 2151](https://github.com/gradio-app/gradio/pull/2151)
- Quick Fix: Cannot upload Model3D image after clearing it by [@dawoodkhan82](https://github.com/dawoodkhan82) in [PR 2168](https://github.com/gradio-app/gradio/pull/2168)
- Fixed misleading log when server_name is '0.0.0.0' by [@lamhoangtung](https://github.com/lamhoangtung) in [PR 2176](https://github.com/gradio-app/gradio/pull/2176)
- Keep embedded PngInfo metadata by [@cobryan05](https://github.com/cobryan05) in [PR 2170](https://github.com/gradio-app/gradio/pull/2170)
- Skops integration: Load tabular classification and regression models from the hub by [@freddyaboulton](https://github.com/freddyaboulton) in [PR 2126](https://github.com/gradio-app/gradio/pull/2126)
- Respect original filename when cached example files are downloaded by [@freddyaboulton](https://github.com/freddyaboulton) in [PR 2145](https://github.com/gradio-app/gradio/pull/2145)
- Add manual trigger to deploy to pypi by [@abidlabs](https://github.com/abidlabs) in [PR 2192](https://github.com/gradio-app/gradio/pull/2192)
- Fix bugs with gr.update by [@freddyaboulton](https://github.com/freddyaboulton) in [PR 2157](https://github.com/gradio-app/gradio/pull/2157)
- Make queue per app by [@aliabid94](https://github.com/aliabid94) in [PR 2193](https://github.com/gradio-app/gradio/pull/2193)
- Preserve Labels In Interpretation Components by [@freddyaboulton](https://github.com/freddyaboulton) in [PR 2166](https://github.com/gradio-app/gradio/pull/2166)
- Quick Fix: Multiple file download not working by [@dawoodkhan82](https://github.com/dawoodkhan82) in [PR 2169](https://github.com/gradio-app/gradio/pull/2169)
- use correct MIME type for js-script file by [@daspartho](https://github.com/daspartho) in [PR 2200](https://github.com/gradio-app/gradio/pull/2200)
- Add accordion component by [@aliabid94](https://github.com/aliabid94) in [PR 2208](https://github.com/gradio-app/gradio/pull/2208)

## Contributors Shoutout:

- [@lamhoangtung](https://github.com/lamhoangtung) made their first contribution in [PR 2176](https://github.com/gradio-app/gradio/pull/2176)
- [@cobryan05](https://github.com/cobryan05) made their first contribution in [PR 2170](https://github.com/gradio-app/gradio/pull/2170)
- [@daspartho](https://github.com/daspartho) made their first contribution in [PR 2200](https://github.com/gradio-app/gradio/pull/2200)

# Version 3.2

## New Features:

### 1. Improvements to Queuing 🥇

We've implemented a brand new queuing system based on **web sockets** instead of HTTP long polling. Among other things, this allows us to manage queue sizes better on Hugging Face Spaces. There are also additional queue-related parameters you can add:

- Now supports concurrent workers (parallelization)

```python
demo = gr.Interface(...)
demo.queue(concurrency_count=3)
demo.launch()
```

- Configure a maximum queue size

```python
demo = gr.Interface(...)
demo.queue(max_size=100)
demo.launch()
```

- If a user closes their tab / browser, they leave the queue, which means the demo will run faster for everyone else

### 2. Fixes to Examples

- Dataframe examples will render properly, and look much clearer in the UI: (thanks to PR #2125)

![Screen Shot 2022-08-30 at 8 29 58 PM](https://user-images.githubusercontent.com/9021060/187586561-d915bafb-f968-4966-b9a2-ef41119692b2.png)

- Image and Video thumbnails are cropped to look neater and more uniform: (thanks to PR #2109)

![Screen Shot 2022-08-30 at 8 32 15 PM](https://user-images.githubusercontent.com/9021060/187586890-56e1e4f0-1b84-42d9-a82f-911772c41030.png)

- Other fixes in PR #2131 and #2064 make it easier to design and use Examples

### 3. Component Fixes 🧱

- Specify the width and height of an image in its style tag (thanks to PR #2133)

```python
components.Image().style(height=260, width=300)
```

- Automatic conversion of videos so they are playable in the browser (thanks to PR #2003). Gradio will check if a video's format is playable in the browser and, if it isn't, will automatically convert it to a format that is (mp4).
- Pass in a json filepath to the Label component (thanks to PR #2083)
- Randomize the default value of a Slider (thanks to PR #1935)

![slider-random](https://user-images.githubusercontent.com/9021060/187596230-3db9697f-9f4d-42f5-9387-d77573513448.gif)

- Improvements to State in PR #2100

### 4. Ability to Randomize Input Sliders and Reload Data whenever the Page Loads

- In some cases, you want to be able to show a different set of input data to every user as they load the page app. For example, you might want to randomize the value of a "seed" `Slider` input. Or you might want to show a `Textbox` with the current date. We now supporting passing _functions_ as the default value in input components. When you pass in a function, it gets **re-evaluated** every time someone loads the demo, allowing you to reload / change data for different users.

Here's an example loading the current date time into an input Textbox:

```python
import gradio as gr
import datetime

with gr.Blocks() as demo:
    gr.Textbox(datetime.datetime.now)

demo.launch()
```

Note that we don't evaluate the function -- `datetime.datetime.now()` -- we pass in the function itself to get this behavior -- `datetime.datetime.now`

Because randomizing the initial value of `Slider` is a common use case, we've added a `randomize` keyword argument you can use to randomize its initial value:

```python
import gradio as gr
demo = gr.Interface(lambda x:x, gr.Slider(0, 10, randomize=True), "number")
demo.launch()
```

### 5. New Guide 🖊️

- [Gradio and W&B Integration](https://gradio.app/Gradio_and_Wandb_Integration/)

## Full Changelog:

- Reset components to original state by setting value to None by [@freddyaboulton](https://github.com/freddyaboulton) in [PR 2044](https://github.com/gradio-app/gradio/pull/2044)
- Cleaning up the way data is processed for components by [@abidlabs](https://github.com/abidlabs) in [PR 1967](https://github.com/gradio-app/gradio/pull/1967)
- version 3.1.8b by [@abidlabs](https://github.com/abidlabs) in [PR 2063](https://github.com/gradio-app/gradio/pull/2063)
- Wandb guide by [@AK391](https://github.com/AK391) in [PR 1898](https://github.com/gradio-app/gradio/pull/1898)
- Add a flagging callback to save json files to a hugging face dataset by [@chrisemezue](https://github.com/chrisemezue) in [PR 1821](https://github.com/gradio-app/gradio/pull/1821)
- Add data science demos to landing page by [@freddyaboulton](https://github.com/freddyaboulton) in [PR 2067](https://github.com/gradio-app/gradio/pull/2067)
- Hide time series + xgboost demos by default by [@freddyaboulton](https://github.com/freddyaboulton) in [PR 2079](https://github.com/gradio-app/gradio/pull/2079)
- Encourage people to keep trying when queue full by [@apolinario](https://github.com/apolinario) in [PR 2076](https://github.com/gradio-app/gradio/pull/2076)
- Updated our analytics on creation of Blocks/Interface by [@abidlabs](https://github.com/abidlabs) in [PR 2082](https://github.com/gradio-app/gradio/pull/2082)
- `Label` component now accepts file paths to `.json` files by [@abidlabs](https://github.com/abidlabs) in [PR 2083](https://github.com/gradio-app/gradio/pull/2083)
- Fix issues related to demos in Spaces by [@abidlabs](https://github.com/abidlabs) in [PR 2086](https://github.com/gradio-app/gradio/pull/2086)
- Fix TimeSeries examples not properly displayed in UI by [@dawoodkhan82](https://github.com/dawoodkhan82) in [PR 2064](https://github.com/gradio-app/gradio/pull/2064)
- Fix infinite requests when doing tab item select by [@freddyaboulton](https://github.com/freddyaboulton) in [PR 2070](https://github.com/gradio-app/gradio/pull/2070)
- Accept deprecated `file` route as well by [@abidlabs](https://github.com/abidlabs) in [PR 2099](https://github.com/gradio-app/gradio/pull/2099)
- Allow frontend method execution on Block.load event by [@codedealer](https://github.com/codedealer) in [PR 2108](https://github.com/gradio-app/gradio/pull/2108)
- Improvements to `State` by [@abidlabs](https://github.com/abidlabs) in [PR 2100](https://github.com/gradio-app/gradio/pull/2100)
- Catch IndexError, KeyError in video_is_playable by [@freddyaboulton](https://github.com/freddyaboulton) in [PR 2113](https://github.com/gradio-app/gradio/pull/2113)
- Fix: Download button does not respect the filepath returned by the function by [@dawoodkhan82](https://github.com/dawoodkhan82) in [PR 2073](https://github.com/gradio-app/gradio/pull/2073)
- Refactoring Layout: Adding column widths, forms, and more. by [@aliabid94](https://github.com/aliabid94) in [PR 2097](https://github.com/gradio-app/gradio/pull/2097)
- Update CONTRIBUTING.md by [@abidlabs](https://github.com/abidlabs) in [PR 2118](https://github.com/gradio-app/gradio/pull/2118)
- 2092 df ex by [@pngwn](https://github.com/pngwn) in [PR 2125](https://github.com/gradio-app/gradio/pull/2125)
- feat(samples table/gallery): Crop thumbs to square by [@ronvoluted](https://github.com/ronvoluted) in [PR 2109](https://github.com/gradio-app/gradio/pull/2109)
- Some enhancements to `gr.Examples` by [@abidlabs](https://github.com/abidlabs) in [PR 2131](https://github.com/gradio-app/gradio/pull/2131)
- Image size fix by [@aliabid94](https://github.com/aliabid94) in [PR 2133](https://github.com/gradio-app/gradio/pull/2133)

## Contributors Shoutout:

- [@chrisemezue](https://github.com/chrisemezue) made their first contribution in [PR 1821](https://github.com/gradio-app/gradio/pull/1821)
- [@apolinario](https://github.com/apolinario) made their first contribution in [PR 2076](https://github.com/gradio-app/gradio/pull/2076)
- [@codedealer](https://github.com/codedealer) made their first contribution in [PR 2108](https://github.com/gradio-app/gradio/pull/2108)

# Version 3.1

## New Features:

### 1. Embedding Demos on Any Website 💻

With PR #1444, Gradio is now distributed as a web component. This means demos can be natively embedded on websites. You'll just need to add two lines: one to load the gradio javascript, and one to link to the demos backend.

Here's a simple example that embeds the demo from a Hugging Face space:

```html
<script
	type="module"
	src="https://gradio.s3-us-west-2.amazonaws.com/3.0.18/gradio.js"
></script>
<gradio-app space="abidlabs/pytorch-image-classifier"></gradio-app>
```

But you can also embed demos that are running anywhere, you just need to link the demo to `src` instead of `space`. In fact, all the demos on the gradio website are embedded this way:

<img width="1268" alt="Screen Shot 2022-07-14 at 2 41 44 PM" src="https://user-images.githubusercontent.com/9021060/178997124-b2f05af2-c18f-4716-bf1b-cb971d012636.png">

Read more in the [Embedding Gradio Demos](https://gradio.app/embedding_gradio_demos) guide.

### 2. Reload Mode 👨‍💻

Reload mode helps developers create gradio demos faster by automatically reloading the demo whenever the code changes. It can support development on Python IDEs (VS Code, PyCharm, etc), the terminal, as well as Jupyter notebooks.

If your demo code is in a script named `app.py`, instead of running `python app.py` you can now run `gradio app.py` and that will launch the demo in reload mode:

```bash
Launching in reload mode on: http://127.0.0.1:7860 (Press CTRL+C to quit)
Watching...
WARNING: The --reload flag should not be used in production on Windows.
```

If you're working from a Jupyter or Colab Notebook, use these magic commands instead: `%load_ext gradio` when you import gradio, and `%%blocks` in the top of the cell with the demo code. Here's an example that shows how much faster the development becomes:

![Blocks](https://user-images.githubusercontent.com/9021060/178986488-ed378cc8-5141-4330-ba41-672b676863d0.gif)

### 3. Inpainting Support on `gr.Image()` 🎨

We updated the Image component to add support for inpainting demos. It works by adding `tool="sketch"` as a parameter, that passes both an image and a sketchable mask to your prediction function.

Here's an example from the [LAMA space](https://huggingface.co/spaces/akhaliq/lama):

![FXApVlFVsAALSD-](https://user-images.githubusercontent.com/9021060/178989479-549867c8-7fb0-436a-a97d-1e91c9f5e611.jpeg)

### 4. Markdown and HTML support in Dataframes 🔢

We upgraded the Dataframe component in PR #1684 to support rendering Markdown and HTML inside the cells.

This means you can build Dataframes that look like the following:

![image (8)](https://user-images.githubusercontent.com/9021060/178991233-41cb07a5-e7a3-433e-89b8-319bc78eb9c2.png)

### 5. `gr.Examples()` for Blocks 🧱

We've added the `gr.Examples` component helper to allow you to add examples to any Blocks demo. This class is a wrapper over the `gr.Dataset` component.

<img width="1271" alt="Screen Shot 2022-07-14 at 2 23 50 PM" src="https://user-images.githubusercontent.com/9021060/178992715-c8bc7550-bc3d-4ddc-9fcb-548c159cd153.png">

gr.Examples takes two required parameters:

- `examples` which takes in a nested list
- `inputs` which takes in a component or list of components

You can read more in the [Examples docs](https://gradio.app/docs/#examples) or the [Adding Examples to your Demos guide](https://gradio.app/adding_examples_to_your_app/).

### 6. Fixes to Audio Streaming

With [PR 1828](https://github.com/gradio-app/gradio/pull/1828) we now hide the status loading animation, as well as remove the echo in streaming. Check out the [stream_audio](https://github.com/gradio-app/gradio/blob/main/demo/stream_audio/run.py) demo for more or read through our [Real Time Speech Recognition](https://gradio.app/real_time_speech_recognition/) guide.

<img width="785" alt="Screen Shot 2022-07-19 at 6 02 35 PM" src="https://user-images.githubusercontent.com/9021060/179808136-9e84502c-f9ee-4f30-b5e9-1086f678fe91.png">

## Full Changelog:

- File component: list multiple files and allow for download #1446 by [@dawoodkhan82](https://github.com/dawoodkhan82) in [PR 1681](https://github.com/gradio-app/gradio/pull/1681)
- Add ColorPicker to docs by [@freddyaboulton](https://github.com/freddyaboulton) in [PR 1768](https://github.com/gradio-app/gradio/pull/1768)
- Mock out requests in TestRequest unit tests by [@freddyaboulton](https://github.com/freddyaboulton) in [PR 1794](https://github.com/gradio-app/gradio/pull/1794)
- Add requirements.txt and test_files to source dist by [@freddyaboulton](https://github.com/freddyaboulton) in [PR 1817](https://github.com/gradio-app/gradio/pull/1817)
- refactor: f-string for tunneling.py by [@nhankiet](https://github.com/nhankiet) in [PR 1819](https://github.com/gradio-app/gradio/pull/1819)
- Miscellaneous formatting improvements to website by [@aliabd](https://github.com/aliabd) in [PR 1754](https://github.com/gradio-app/gradio/pull/1754)
- `integrate()` method moved to `Blocks` by [@abidlabs](https://github.com/abidlabs) in [PR 1776](https://github.com/gradio-app/gradio/pull/1776)
- Add python-3.7 tests by [@freddyaboulton](https://github.com/freddyaboulton) in [PR 1818](https://github.com/gradio-app/gradio/pull/1818)
- Copy test dir in website dockers by [@aliabd](https://github.com/aliabd) in [PR 1827](https://github.com/gradio-app/gradio/pull/1827)
- Add info to docs on how to set default values for components by [@freddyaboulton](https://github.com/freddyaboulton) in [PR 1788](https://github.com/gradio-app/gradio/pull/1788)
- Embedding Components on Docs by [@aliabd](https://github.com/aliabd) in [PR 1726](https://github.com/gradio-app/gradio/pull/1726)
- Remove usage of deprecated gr.inputs and gr.outputs from website by [@freddyaboulton](https://github.com/freddyaboulton) in [PR 1796](https://github.com/gradio-app/gradio/pull/1796)
- Some cleanups to the docs page by [@abidlabs](https://github.com/abidlabs) in [PR 1822](https://github.com/gradio-app/gradio/pull/1822)

## Contributors Shoutout:

- [@nhankiet](https://github.com/nhankiet) made their first contribution in [PR 1819](https://github.com/gradio-app/gradio/pull/1819)

# Version 3.0

### 🔥 Gradio 3.0 is the biggest update to the library, ever.

## New Features:

### 1. Blocks 🧱

Blocks is a new, low-level API that allows you to have full control over the data flows and layout of your application. It allows you to build very complex, multi-step applications. For example, you might want to:

- Group together related demos as multiple tabs in one web app
- Change the layout of your demo instead of just having all of the inputs on the left and outputs on the right
- Have multi-step interfaces, in which the output of one model becomes the input to the next model, or have more flexible data flows in general
- Change a component's properties (for example, the choices in a Dropdown) or its visibility based on user input

Here's a simple example that creates the demo below it:

```python
import gradio as gr

def update(name):
    return f"Welcome to Gradio, {name}!"

demo = gr.Blocks()

with demo:
    gr.Markdown(
    """
    # Hello World!
    Start typing below to see the output.
    """)
    inp = gr.Textbox(placeholder="What is your name?")
    out = gr.Textbox()

    inp.change(fn=update,
               inputs=inp,
               outputs=out)

demo.launch()
```

![hello-blocks](https://user-images.githubusercontent.com/9021060/168684108-78cbd24b-e6bd-4a04-a8d9-20d535203434.gif)

Read our [Introduction to Blocks](http://gradio.app/introduction_to_blocks/) guide for more, and join the 🎈 [Gradio Blocks Party](https://huggingface.co/spaces/Gradio-Blocks/README)!

### 2. Our Revamped Design 🎨

We've upgraded our design across the entire library: from components, and layouts all the way to dark mode.

![kitchen_sink](https://user-images.githubusercontent.com/9021060/168686333-7a6e3096-3e23-4309-abf2-5cd7736e0463.gif)

### 3. A New Website 💻

We've upgraded [gradio.app](https://gradio.app) to make it cleaner, faster and easier to use. Our docs now come with components and demos embedded directly on the page. So you can quickly get up to speed with what you're looking for.

![website](https://user-images.githubusercontent.com/9021060/168687191-10d6a3bd-101f-423a-8193-48f47a5e077d.gif)

### 4. New Components: Model3D, Dataset, and More..

We've introduced a lot of new components in `3.0`, including `Model3D`, `Dataset`, `Markdown`, `Button` and `Gallery`. You can find all the components and play around with them [here](https://gradio.app/docs/#components).

![Model3d](https://user-images.githubusercontent.com/9021060/168689062-6ad77151-8cc5-467d-916c-f7c78e52ec0c.gif)

## Full Changelog:

- Gradio dash fe by [@pngwn](https://github.com/pngwn) in [PR 807](https://github.com/gradio-app/gradio/pull/807)
- Blocks components by [@FarukOzderim](https://github.com/FarukOzderim) in [PR 765](https://github.com/gradio-app/gradio/pull/765)
- Blocks components V2 by [@FarukOzderim](https://github.com/FarukOzderim) in [PR 843](https://github.com/gradio-app/gradio/pull/843)
- Blocks-Backend-Events by [@FarukOzderim](https://github.com/FarukOzderim) in [PR 844](https://github.com/gradio-app/gradio/pull/844)
- Interfaces from Blocks by [@aliabid94](https://github.com/aliabid94) in [PR 849](https://github.com/gradio-app/gradio/pull/849)
- Blocks dev by [@aliabid94](https://github.com/aliabid94) in [PR 853](https://github.com/gradio-app/gradio/pull/853)
- Started updating demos to use the new `gradio.components` syntax by [@abidlabs](https://github.com/abidlabs) in [PR 848](https://github.com/gradio-app/gradio/pull/848)
- add test infra + add browser tests to CI by [@pngwn](https://github.com/pngwn) in [PR 852](https://github.com/gradio-app/gradio/pull/852)
- 854 textbox by [@pngwn](https://github.com/pngwn) in [PR 859](https://github.com/gradio-app/gradio/pull/859)
- Getting old Python unit tests to pass on `blocks-dev` by [@abidlabs](https://github.com/abidlabs) in [PR 861](https://github.com/gradio-app/gradio/pull/861)
- initialise chatbot with empty array of messages by [@pngwn](https://github.com/pngwn) in [PR 867](https://github.com/gradio-app/gradio/pull/867)
- add test for output to input by [@pngwn](https://github.com/pngwn) in [PR 866](https://github.com/gradio-app/gradio/pull/866)
- More Interface -> Blocks features by [@aliabid94](https://github.com/aliabid94) in [PR 864](https://github.com/gradio-app/gradio/pull/864)
- Fixing external.py in blocks-dev to reflect the new HF Spaces paths by [@abidlabs](https://github.com/abidlabs) in [PR 879](https://github.com/gradio-app/gradio/pull/879)
- backend_default_value_refactoring by [@FarukOzderim](https://github.com/FarukOzderim) in [PR 871](https://github.com/gradio-app/gradio/pull/871)
- fix default_value by [@pngwn](https://github.com/pngwn) in [PR 869](https://github.com/gradio-app/gradio/pull/869)
- fix buttons by [@aliabid94](https://github.com/aliabid94) in [PR 883](https://github.com/gradio-app/gradio/pull/883)
- Checking and updating more demos to use 3.0 syntax by [@abidlabs](https://github.com/abidlabs) in [PR 892](https://github.com/gradio-app/gradio/pull/892)
- Blocks Tests by [@FarukOzderim](https://github.com/FarukOzderim) in [PR 902](https://github.com/gradio-app/gradio/pull/902)
- Interface fix by [@pngwn](https://github.com/pngwn) in [PR 901](https://github.com/gradio-app/gradio/pull/901)
- Quick fix: Issue 893 by [@dawoodkhan82](https://github.com/dawoodkhan82) in [PR 907](https://github.com/gradio-app/gradio/pull/907)
- 3d Image Component by [@dawoodkhan82](https://github.com/dawoodkhan82) in [PR 775](https://github.com/gradio-app/gradio/pull/775)
- fix endpoint url in prod by [@pngwn](https://github.com/pngwn) in [PR 911](https://github.com/gradio-app/gradio/pull/911)
- rename Model3d to Image3D by [@dawoodkhan82](https://github.com/dawoodkhan82) in [PR 912](https://github.com/gradio-app/gradio/pull/912)
- update pypi to 2.9.1 by [@abidlabs](https://github.com/abidlabs) in [PR 916](https://github.com/gradio-app/gradio/pull/916)
- blocks-with-fix by [@FarukOzderim](https://github.com/FarukOzderim) in [PR 917](https://github.com/gradio-app/gradio/pull/917)
- Restore Interpretation, Live, Auth, Queueing by [@aliabid94](https://github.com/aliabid94) in [PR 915](https://github.com/gradio-app/gradio/pull/915)
- Allow `Blocks` instances to be used like a `Block` in other `Blocks` by [@abidlabs](https://github.com/abidlabs) in [PR 919](https://github.com/gradio-app/gradio/pull/919)
- Redesign 1 by [@pngwn](https://github.com/pngwn) in [PR 918](https://github.com/gradio-app/gradio/pull/918)
- blocks-components-tests by [@FarukOzderim](https://github.com/FarukOzderim) in [PR 904](https://github.com/gradio-app/gradio/pull/904)
- fix unit + browser tests by [@pngwn](https://github.com/pngwn) in [PR 926](https://github.com/gradio-app/gradio/pull/926)
- blocks-move-test-data by [@FarukOzderim](https://github.com/FarukOzderim) in [PR 927](https://github.com/gradio-app/gradio/pull/927)
- remove debounce from form inputs by [@pngwn](https://github.com/pngwn) in [PR 932](https://github.com/gradio-app/gradio/pull/932)
- reimplement webcam video by [@pngwn](https://github.com/pngwn) in [PR 928](https://github.com/gradio-app/gradio/pull/928)
- blocks-move-test-data by [@FarukOzderim](https://github.com/FarukOzderim) in [PR 941](https://github.com/gradio-app/gradio/pull/941)
- allow audio components to take a string value by [@pngwn](https://github.com/pngwn) in [PR 930](https://github.com/gradio-app/gradio/pull/930)
- static mode for textbox by [@pngwn](https://github.com/pngwn) in [PR 929](https://github.com/gradio-app/gradio/pull/929)
- fix file upload text by [@pngwn](https://github.com/pngwn) in [PR 931](https://github.com/gradio-app/gradio/pull/931)
- tabbed-interface-rewritten by [@FarukOzderim](https://github.com/FarukOzderim) in [PR 958](https://github.com/gradio-app/gradio/pull/958)
- Gan demo fix by [@abidlabs](https://github.com/abidlabs) in [PR 965](https://github.com/gradio-app/gradio/pull/965)
- Blocks analytics by [@abidlabs](https://github.com/abidlabs) in [PR 947](https://github.com/gradio-app/gradio/pull/947)
- Blocks page load by [@FarukOzderim](https://github.com/FarukOzderim) in [PR 963](https://github.com/gradio-app/gradio/pull/963)
- add frontend for page load events by [@pngwn](https://github.com/pngwn) in [PR 967](https://github.com/gradio-app/gradio/pull/967)
- fix i18n and some tweaks by [@pngwn](https://github.com/pngwn) in [PR 966](https://github.com/gradio-app/gradio/pull/966)
- add jinja2 to reqs by [@FarukOzderim](https://github.com/FarukOzderim) in [PR 969](https://github.com/gradio-app/gradio/pull/969)
- Cleaning up `Launchable()` by [@abidlabs](https://github.com/abidlabs) in [PR 968](https://github.com/gradio-app/gradio/pull/968)
- Fix #944 by [@FarukOzderim](https://github.com/FarukOzderim) in [PR 971](https://github.com/gradio-app/gradio/pull/971)
- New Blocks Demo: neural instrument cloning by [@abidlabs](https://github.com/abidlabs) in [PR 975](https://github.com/gradio-app/gradio/pull/975)
- Add huggingface_hub client library by [@FarukOzderim](https://github.com/FarukOzderim) in [PR 973](https://github.com/gradio-app/gradio/pull/973)
- State and variables by [@aliabid94](https://github.com/aliabid94) in [PR 977](https://github.com/gradio-app/gradio/pull/977)
- update-components by [@FarukOzderim](https://github.com/FarukOzderim) in [PR 986](https://github.com/gradio-app/gradio/pull/986)
- ensure dataframe updates as expected by [@pngwn](https://github.com/pngwn) in [PR 981](https://github.com/gradio-app/gradio/pull/981)
- test-guideline by [@FarukOzderim](https://github.com/FarukOzderim) in [PR 990](https://github.com/gradio-app/gradio/pull/990)
- Issue #785: add footer by [@dawoodkhan82](https://github.com/dawoodkhan82) in [PR 972](https://github.com/gradio-app/gradio/pull/972)
- indentation fix by [@abidlabs](https://github.com/abidlabs) in [PR 993](https://github.com/gradio-app/gradio/pull/993)
- missing quote by [@aliabd](https://github.com/aliabd) in [PR 996](https://github.com/gradio-app/gradio/pull/996)
- added interactive parameter to components by [@abidlabs](https://github.com/abidlabs) in [PR 992](https://github.com/gradio-app/gradio/pull/992)
- custom-components by [@FarukOzderim](https://github.com/FarukOzderim) in [PR 985](https://github.com/gradio-app/gradio/pull/985)
- Refactor component shortcuts by [@FarukOzderim](https://github.com/FarukOzderim) in [PR 995](https://github.com/gradio-app/gradio/pull/995)
- Plot Component by [@dawoodkhan82](https://github.com/dawoodkhan82) in [PR 805](https://github.com/gradio-app/gradio/pull/805)
- updated PyPi version to 2.9.2 by [@abidlabs](https://github.com/abidlabs) in [PR 1002](https://github.com/gradio-app/gradio/pull/1002)
- Release 2.9.3 by [@abidlabs](https://github.com/abidlabs) in [PR 1003](https://github.com/gradio-app/gradio/pull/1003)
- Image3D Examples Fix by [@dawoodkhan82](https://github.com/dawoodkhan82) in [PR 1001](https://github.com/gradio-app/gradio/pull/1001)
- release 2.9.4 by [@abidlabs](https://github.com/abidlabs) in [PR 1006](https://github.com/gradio-app/gradio/pull/1006)
- templates import hotfix by [@FarukOzderim](https://github.com/FarukOzderim) in [PR 1008](https://github.com/gradio-app/gradio/pull/1008)
- Progress indicator bar by [@aliabid94](https://github.com/aliabid94) in [PR 997](https://github.com/gradio-app/gradio/pull/997)
- Fixed image input for absolute path by [@JefferyChiang](https://github.com/JefferyChiang) in [PR 1004](https://github.com/gradio-app/gradio/pull/1004)
- Model3D + Plot Components by [@dawoodkhan82](https://github.com/dawoodkhan82) in [PR 1010](https://github.com/gradio-app/gradio/pull/1010)
- Gradio Guides: Creating CryptoPunks with GANs by [@NimaBoscarino](https://github.com/NimaBoscarino) in [PR 1000](https://github.com/gradio-app/gradio/pull/1000)
- [BIG PR] Gradio blocks & redesigned components by [@abidlabs](https://github.com/abidlabs) in [PR 880](https://github.com/gradio-app/gradio/pull/880)
- fixed failing test on main by [@abidlabs](https://github.com/abidlabs) in [PR 1023](https://github.com/gradio-app/gradio/pull/1023)
- Use smaller ASR model in external test by [@abidlabs](https://github.com/abidlabs) in [PR 1024](https://github.com/gradio-app/gradio/pull/1024)
- updated PyPi version to 2.9.0b by [@abidlabs](https://github.com/abidlabs) in [PR 1026](https://github.com/gradio-app/gradio/pull/1026)
- Fixing import issues so that the package successfully installs on colab notebooks by [@abidlabs](https://github.com/abidlabs) in [PR 1027](https://github.com/gradio-app/gradio/pull/1027)
- Update website tracker slackbot by [@aliabd](https://github.com/aliabd) in [PR 1037](https://github.com/gradio-app/gradio/pull/1037)
- textbox-autoheight by [@FarukOzderim](https://github.com/FarukOzderim) in [PR 1009](https://github.com/gradio-app/gradio/pull/1009)
- Model3D Examples fixes by [@dawoodkhan82](https://github.com/dawoodkhan82) in [PR 1035](https://github.com/gradio-app/gradio/pull/1035)
- GAN Gradio Guide: Adjustments to iframe heights by [@NimaBoscarino](https://github.com/NimaBoscarino) in [PR 1042](https://github.com/gradio-app/gradio/pull/1042)
- added better default labels to form components by [@abidlabs](https://github.com/abidlabs) in [PR 1040](https://github.com/gradio-app/gradio/pull/1040)
- Slackbot web tracker fix by [@aliabd](https://github.com/aliabd) in [PR 1043](https://github.com/gradio-app/gradio/pull/1043)
- Plot fixes by [@dawoodkhan82](https://github.com/dawoodkhan82) in [PR 1044](https://github.com/gradio-app/gradio/pull/1044)
- Small fixes to the demos by [@abidlabs](https://github.com/abidlabs) in [PR 1030](https://github.com/gradio-app/gradio/pull/1030)
- fixing demo issue with website by [@aliabd](https://github.com/aliabd) in [PR 1047](https://github.com/gradio-app/gradio/pull/1047)
- [hotfix] HighlightedText by [@aliabid94](https://github.com/aliabid94) in [PR 1046](https://github.com/gradio-app/gradio/pull/1046)
- Update text by [@ronvoluted](https://github.com/ronvoluted) in [PR 1050](https://github.com/gradio-app/gradio/pull/1050)
- Update CONTRIBUTING.md by [@FarukOzderim](https://github.com/FarukOzderim) in [PR 1052](https://github.com/gradio-app/gradio/pull/1052)
- fix(ui): Increase contrast for footer by [@ronvoluted](https://github.com/ronvoluted) in [PR 1048](https://github.com/gradio-app/gradio/pull/1048)
- UI design update by [@gary149](https://github.com/gary149) in [PR 1041](https://github.com/gradio-app/gradio/pull/1041)
- updated PyPi version to 2.9.0b8 by [@abidlabs](https://github.com/abidlabs) in [PR 1059](https://github.com/gradio-app/gradio/pull/1059)
- Running, testing, and fixing demos by [@abidlabs](https://github.com/abidlabs) in [PR 1060](https://github.com/gradio-app/gradio/pull/1060)
- Form layout by [@pngwn](https://github.com/pngwn) in [PR 1054](https://github.com/gradio-app/gradio/pull/1054)
- inputless-interfaces by [@FarukOzderim](https://github.com/FarukOzderim) in [PR 1038](https://github.com/gradio-app/gradio/pull/1038)
- Update PULL_REQUEST_TEMPLATE.md by [@FarukOzderim](https://github.com/FarukOzderim) in [PR 1068](https://github.com/gradio-app/gradio/pull/1068)
- Upgrading node memory to 4gb in website Docker by [@aliabd](https://github.com/aliabd) in [PR 1069](https://github.com/gradio-app/gradio/pull/1069)
- Website reload error by [@aliabd](https://github.com/aliabd) in [PR 1079](https://github.com/gradio-app/gradio/pull/1079)
- fixed favicon issue by [@abidlabs](https://github.com/abidlabs) in [PR 1064](https://github.com/gradio-app/gradio/pull/1064)
- remove-queue-from-events by [@FarukOzderim](https://github.com/FarukOzderim) in [PR 1056](https://github.com/gradio-app/gradio/pull/1056)
- Enable vertex colors for OBJs files by [@radames](https://github.com/radames) in [PR 1074](https://github.com/gradio-app/gradio/pull/1074)
- Dark text by [@ronvoluted](https://github.com/ronvoluted) in [PR 1049](https://github.com/gradio-app/gradio/pull/1049)
- Scroll to output by [@pngwn](https://github.com/pngwn) in [PR 1077](https://github.com/gradio-app/gradio/pull/1077)
- Explicitly list pnpm version 6 in contributing guide by [@freddyaboulton](https://github.com/freddyaboulton) in [PR 1085](https://github.com/gradio-app/gradio/pull/1085)
- hotfix for encrypt issue by [@abidlabs](https://github.com/abidlabs) in [PR 1096](https://github.com/gradio-app/gradio/pull/1096)
- Release 2.9b9 by [@abidlabs](https://github.com/abidlabs) in [PR 1098](https://github.com/gradio-app/gradio/pull/1098)
- tweak node circleci settings by [@pngwn](https://github.com/pngwn) in [PR 1091](https://github.com/gradio-app/gradio/pull/1091)
- Website Reload Error by [@aliabd](https://github.com/aliabd) in [PR 1099](https://github.com/gradio-app/gradio/pull/1099)
- Website Reload: README in demos docker by [@aliabd](https://github.com/aliabd) in [PR 1100](https://github.com/gradio-app/gradio/pull/1100)
- Flagging fixes by [@abidlabs](https://github.com/abidlabs) in [PR 1081](https://github.com/gradio-app/gradio/pull/1081)
- Backend for optional labels by [@abidlabs](https://github.com/abidlabs) in [PR 1080](https://github.com/gradio-app/gradio/pull/1080)
- Optional labels fe by [@pngwn](https://github.com/pngwn) in [PR 1105](https://github.com/gradio-app/gradio/pull/1105)
- clean-deprecated-parameters by [@FarukOzderim](https://github.com/FarukOzderim) in [PR 1090](https://github.com/gradio-app/gradio/pull/1090)
- Blocks rendering fix by [@abidlabs](https://github.com/abidlabs) in [PR 1102](https://github.com/gradio-app/gradio/pull/1102)
- Redos #1106 by [@abidlabs](https://github.com/abidlabs) in [PR 1112](https://github.com/gradio-app/gradio/pull/1112)
- Interface types: handle input-only, output-only, and unified interfaces by [@abidlabs](https://github.com/abidlabs) in [PR 1108](https://github.com/gradio-app/gradio/pull/1108)
- Hotfix + New pypi release 2.9b11 by [@abidlabs](https://github.com/abidlabs) in [PR 1118](https://github.com/gradio-app/gradio/pull/1118)
- issue-checkbox by [@FarukOzderim](https://github.com/FarukOzderim) in [PR 1122](https://github.com/gradio-app/gradio/pull/1122)
- issue-checkbox-hotfix by [@FarukOzderim](https://github.com/FarukOzderim) in [PR 1127](https://github.com/gradio-app/gradio/pull/1127)
- Fix demos in website by [@aliabd](https://github.com/aliabd) in [PR 1130](https://github.com/gradio-app/gradio/pull/1130)
- Guide for Gradio ONNX model zoo on Huggingface by [@AK391](https://github.com/AK391) in [PR 1073](https://github.com/gradio-app/gradio/pull/1073)
- ONNX guide fixes by [@aliabd](https://github.com/aliabd) in [PR 1131](https://github.com/gradio-app/gradio/pull/1131)
- Stacked form inputs css by [@gary149](https://github.com/gary149) in [PR 1134](https://github.com/gradio-app/gradio/pull/1134)
- made default value in textbox empty string by [@abidlabs](https://github.com/abidlabs) in [PR 1135](https://github.com/gradio-app/gradio/pull/1135)
- Examples UI by [@gary149](https://github.com/gary149) in [PR 1121](https://github.com/gradio-app/gradio/pull/1121)
- Chatbot custom color support by [@dawoodkhan82](https://github.com/dawoodkhan82) in [PR 1092](https://github.com/gradio-app/gradio/pull/1092)
- highlighted text colors by [@pngwn](https://github.com/pngwn) in [PR 1119](https://github.com/gradio-app/gradio/pull/1119)
- pin to pnpm 6 for now by [@pngwn](https://github.com/pngwn) in [PR 1147](https://github.com/gradio-app/gradio/pull/1147)
- Restore queue in Blocks by [@aliabid94](https://github.com/aliabid94) in [PR 1137](https://github.com/gradio-app/gradio/pull/1137)
- add select event for tabitems by [@pngwn](https://github.com/pngwn) in [PR 1154](https://github.com/gradio-app/gradio/pull/1154)
- max_lines + autoheight for textbox by [@pngwn](https://github.com/pngwn) in [PR 1153](https://github.com/gradio-app/gradio/pull/1153)
- use color palette for chatbot by [@pngwn](https://github.com/pngwn) in [PR 1152](https://github.com/gradio-app/gradio/pull/1152)
- Timeseries improvements by [@pngwn](https://github.com/pngwn) in [PR 1149](https://github.com/gradio-app/gradio/pull/1149)
- move styling for interface panels to frontend by [@pngwn](https://github.com/pngwn) in [PR 1146](https://github.com/gradio-app/gradio/pull/1146)
- html tweaks by [@pngwn](https://github.com/pngwn) in [PR 1145](https://github.com/gradio-app/gradio/pull/1145)
- Issue #768: Support passing none to resize and crop image by [@dawoodkhan82](https://github.com/dawoodkhan82) in [PR 1144](https://github.com/gradio-app/gradio/pull/1144)
- image gallery component + img css by [@aliabid94](https://github.com/aliabid94) in [PR 1140](https://github.com/gradio-app/gradio/pull/1140)
- networking tweak by [@abidlabs](https://github.com/abidlabs) in [PR 1143](https://github.com/gradio-app/gradio/pull/1143)
- Allow enabling queue per event listener by [@aliabid94](https://github.com/aliabid94) in [PR 1155](https://github.com/gradio-app/gradio/pull/1155)
- config hotfix and v. 2.9b23 by [@abidlabs](https://github.com/abidlabs) in [PR 1158](https://github.com/gradio-app/gradio/pull/1158)
- Custom JS calls by [@aliabid94](https://github.com/aliabid94) in [PR 1082](https://github.com/gradio-app/gradio/pull/1082)
- Small fixes: queue default fix, ffmpeg installation message by [@abidlabs](https://github.com/abidlabs) in [PR 1159](https://github.com/gradio-app/gradio/pull/1159)
- formatting by [@abidlabs](https://github.com/abidlabs) in [PR 1161](https://github.com/gradio-app/gradio/pull/1161)
- enable flex grow for gr-box by [@radames](https://github.com/radames) in [PR 1165](https://github.com/gradio-app/gradio/pull/1165)
- 1148 loading by [@pngwn](https://github.com/pngwn) in [PR 1164](https://github.com/gradio-app/gradio/pull/1164)
- Put enable_queue kwarg back in launch() by [@aliabid94](https://github.com/aliabid94) in [PR 1167](https://github.com/gradio-app/gradio/pull/1167)
- A few small fixes by [@abidlabs](https://github.com/abidlabs) in [PR 1171](https://github.com/gradio-app/gradio/pull/1171)
- Hotfix for dropdown component by [@abidlabs](https://github.com/abidlabs) in [PR 1172](https://github.com/gradio-app/gradio/pull/1172)
- use secondary buttons in interface by [@pngwn](https://github.com/pngwn) in [PR 1173](https://github.com/gradio-app/gradio/pull/1173)
- 1183 component height by [@pngwn](https://github.com/pngwn) in [PR 1185](https://github.com/gradio-app/gradio/pull/1185)
- 962 dataframe by [@pngwn](https://github.com/pngwn) in [PR 1186](https://github.com/gradio-app/gradio/pull/1186)
- update-contributing by [@FarukOzderim](https://github.com/FarukOzderim) in [PR 1188](https://github.com/gradio-app/gradio/pull/1188)
- Table tweaks by [@pngwn](https://github.com/pngwn) in [PR 1195](https://github.com/gradio-app/gradio/pull/1195)
- wrap tab content in column by [@pngwn](https://github.com/pngwn) in [PR 1200](https://github.com/gradio-app/gradio/pull/1200)
- WIP: Add dark mode support by [@gary149](https://github.com/gary149) in [PR 1187](https://github.com/gradio-app/gradio/pull/1187)
- Restored /api/predict/ endpoint for Interfaces by [@abidlabs](https://github.com/abidlabs) in [PR 1199](https://github.com/gradio-app/gradio/pull/1199)
- hltext-label by [@pngwn](https://github.com/pngwn) in [PR 1204](https://github.com/gradio-app/gradio/pull/1204)
- add copy functionality to json by [@pngwn](https://github.com/pngwn) in [PR 1205](https://github.com/gradio-app/gradio/pull/1205)
- Update component config by [@aliabid94](https://github.com/aliabid94) in [PR 1089](https://github.com/gradio-app/gradio/pull/1089)
- fix placeholder prompt by [@pngwn](https://github.com/pngwn) in [PR 1215](https://github.com/gradio-app/gradio/pull/1215)
- ensure webcam video value is propagated correctly by [@pngwn](https://github.com/pngwn) in [PR 1218](https://github.com/gradio-app/gradio/pull/1218)
- Automatic word-break in highlighted text, combine_adjacent support by [@aliabid94](https://github.com/aliabid94) in [PR 1209](https://github.com/gradio-app/gradio/pull/1209)
- async-function-support by [@FarukOzderim](https://github.com/FarukOzderim) in [PR 1190](https://github.com/gradio-app/gradio/pull/1190)
- Sharing fix for assets by [@aliabid94](https://github.com/aliabid94) in [PR 1208](https://github.com/gradio-app/gradio/pull/1208)
- Hotfixes for course demos by [@abidlabs](https://github.com/abidlabs) in [PR 1222](https://github.com/gradio-app/gradio/pull/1222)
- Allow Custom CSS by [@aliabid94](https://github.com/aliabid94) in [PR 1170](https://github.com/gradio-app/gradio/pull/1170)
- share-hotfix by [@FarukOzderim](https://github.com/FarukOzderim) in [PR 1226](https://github.com/gradio-app/gradio/pull/1226)
- tweaks by [@pngwn](https://github.com/pngwn) in [PR 1229](https://github.com/gradio-app/gradio/pull/1229)
- white space for class concatenation by [@radames](https://github.com/radames) in [PR 1228](https://github.com/gradio-app/gradio/pull/1228)
- Tweaks by [@pngwn](https://github.com/pngwn) in [PR 1230](https://github.com/gradio-app/gradio/pull/1230)
- css tweaks by [@pngwn](https://github.com/pngwn) in [PR 1235](https://github.com/gradio-app/gradio/pull/1235)
- ensure defaults height match for media inputs by [@pngwn](https://github.com/pngwn) in [PR 1236](https://github.com/gradio-app/gradio/pull/1236)
- Default Label label value by [@radames](https://github.com/radames) in [PR 1239](https://github.com/gradio-app/gradio/pull/1239)
- update-shortcut-syntax by [@FarukOzderim](https://github.com/FarukOzderim) in [PR 1234](https://github.com/gradio-app/gradio/pull/1234)
- Update version.txt by [@FarukOzderim](https://github.com/FarukOzderim) in [PR 1244](https://github.com/gradio-app/gradio/pull/1244)
- Layout bugs by [@pngwn](https://github.com/pngwn) in [PR 1246](https://github.com/gradio-app/gradio/pull/1246)
- Update demo by [@FarukOzderim](https://github.com/FarukOzderim) in [PR 1253](https://github.com/gradio-app/gradio/pull/1253)
- Button default name by [@FarukOzderim](https://github.com/FarukOzderim) in [PR 1243](https://github.com/gradio-app/gradio/pull/1243)
- Labels spacing by [@gary149](https://github.com/gary149) in [PR 1254](https://github.com/gradio-app/gradio/pull/1254)
- add global loader for gradio app by [@pngwn](https://github.com/pngwn) in [PR 1251](https://github.com/gradio-app/gradio/pull/1251)
- ui apis for dalle-mini by [@pngwn](https://github.com/pngwn) in [PR 1258](https://github.com/gradio-app/gradio/pull/1258)
- Add precision to Number, backend only by [@freddyaboulton](https://github.com/freddyaboulton) in [PR 1125](https://github.com/gradio-app/gradio/pull/1125)
- Website Design Changes by [@abidlabs](https://github.com/abidlabs) in [PR 1015](https://github.com/gradio-app/gradio/pull/1015)
- Small fixes for multiple demos compatible with 3.0 by [@radames](https://github.com/radames) in [PR 1257](https://github.com/gradio-app/gradio/pull/1257)
- Issue #1160: Model 3D component not destroyed correctly by [@dawoodkhan82](https://github.com/dawoodkhan82) in [PR 1219](https://github.com/gradio-app/gradio/pull/1219)
- Fixes to components by [@abidlabs](https://github.com/abidlabs) in [PR 1260](https://github.com/gradio-app/gradio/pull/1260)
- layout docs by [@abidlabs](https://github.com/abidlabs) in [PR 1263](https://github.com/gradio-app/gradio/pull/1263)
- Static forms by [@pngwn](https://github.com/pngwn) in [PR 1264](https://github.com/gradio-app/gradio/pull/1264)
- Cdn assets by [@pngwn](https://github.com/pngwn) in [PR 1265](https://github.com/gradio-app/gradio/pull/1265)
- update logo by [@gary149](https://github.com/gary149) in [PR 1266](https://github.com/gradio-app/gradio/pull/1266)
- fix slider by [@aliabid94](https://github.com/aliabid94) in [PR 1268](https://github.com/gradio-app/gradio/pull/1268)
- maybe fix auth in iframes by [@pngwn](https://github.com/pngwn) in [PR 1261](https://github.com/gradio-app/gradio/pull/1261)
- Improves "Getting Started" guide by [@abidlabs](https://github.com/abidlabs) in [PR 1269](https://github.com/gradio-app/gradio/pull/1269)
- Add embedded demos to website by [@aliabid94](https://github.com/aliabid94) in [PR 1270](https://github.com/gradio-app/gradio/pull/1270)
- Label hotfixes by [@abidlabs](https://github.com/abidlabs) in [PR 1281](https://github.com/gradio-app/gradio/pull/1281)
- General tweaks by [@pngwn](https://github.com/pngwn) in [PR 1276](https://github.com/gradio-app/gradio/pull/1276)
- only affect links within the document by [@pngwn](https://github.com/pngwn) in [PR 1282](https://github.com/gradio-app/gradio/pull/1282)
- release 3.0b9 by [@abidlabs](https://github.com/abidlabs) in [PR 1283](https://github.com/gradio-app/gradio/pull/1283)
- Dm by [@pngwn](https://github.com/pngwn) in [PR 1284](https://github.com/gradio-app/gradio/pull/1284)
- Website fixes by [@aliabd](https://github.com/aliabd) in [PR 1286](https://github.com/gradio-app/gradio/pull/1286)
- Create Streamables by [@aliabid94](https://github.com/aliabid94) in [PR 1279](https://github.com/gradio-app/gradio/pull/1279)
- ensure table works on mobile by [@pngwn](https://github.com/pngwn) in [PR 1277](https://github.com/gradio-app/gradio/pull/1277)
- changes by [@aliabid94](https://github.com/aliabid94) in [PR 1287](https://github.com/gradio-app/gradio/pull/1287)
- demo alignment on landing page by [@aliabd](https://github.com/aliabd) in [PR 1288](https://github.com/gradio-app/gradio/pull/1288)
- New meta img by [@aliabd](https://github.com/aliabd) in [PR 1289](https://github.com/gradio-app/gradio/pull/1289)
- updated PyPi version to 3.0 by [@abidlabs](https://github.com/abidlabs) in [PR 1290](https://github.com/gradio-app/gradio/pull/1290)
- Fix site by [@aliabid94](https://github.com/aliabid94) in [PR 1291](https://github.com/gradio-app/gradio/pull/1291)
- Mobile responsive guides by [@aliabd](https://github.com/aliabd) in [PR 1293](https://github.com/gradio-app/gradio/pull/1293)
- Update readme by [@abidlabs](https://github.com/abidlabs) in [PR 1292](https://github.com/gradio-app/gradio/pull/1292)
- gif by [@abidlabs](https://github.com/abidlabs) in [PR 1296](https://github.com/gradio-app/gradio/pull/1296)
- Allow decoding headerless b64 string [@1lint](https://github.com/1lint) in [PR 4031](https://github.com/gradio-app/gradio/pull/4031)

## Contributors Shoutout:

- [@JefferyChiang](https://github.com/JefferyChiang) made their first contribution in [PR 1004](https://github.com/gradio-app/gradio/pull/1004)
- [@NimaBoscarino](https://github.com/NimaBoscarino) made their first contribution in [PR 1000](https://github.com/gradio-app/gradio/pull/1000)
- [@ronvoluted](https://github.com/ronvoluted) made their first contribution in [PR 1050](https://github.com/gradio-app/gradio/pull/1050)
- [@radames](https://github.com/radames) made their first contribution in [PR 1074](https://github.com/gradio-app/gradio/pull/1074)
- [@freddyaboulton](https://github.com/freddyaboulton) made their first contribution in [PR 1085](https://github.com/gradio-app/gradio/pull/1085)<|MERGE_RESOLUTION|>--- conflicted
+++ resolved
@@ -10,8 +10,7 @@
 
 ## Other Changes:
 
-No changes to highlight.
-
+- Clean up unnecessary `new Promise()`s by [@akx](https://github.com/akx) in [PR 4442](https://github.com/gradio-app/gradio/pull/4442).
 ## Breaking Changes:
 
 No changes to highlight.
@@ -35,12 +34,8 @@
 ## Other Changes:
 
 - When running on Spaces, handler functions will be transformed by the [PySpaces](https://pypi.org/project/spaces/) library in order to make them work with specific hardware. It will have no effect on standalone Gradio apps or regular Gradio Spaces and can be globally deactivated as follows : `import spaces; spaces.disable_gradio_auto_wrap()` by [@cbensimon](https://github.com/cbensimon) in [PR 4389](https://github.com/gradio-app/gradio/pull/4389).
-<<<<<<< HEAD
-- Clean up unnecessary `new Promise()`s by [@akx](https://github.com/akx) in [PR 4442](https://github.com/gradio-app/gradio/pull/4442).
-=======
 - Deprecated `.style` parameter and moved arguments to constructor. Added support for `.update()` to all arguments initially in style. Added `scale` and `min_width` support to every Component. By [@aliabid94](https://github.com/aliabid94) in [PR 4374](https://github.com/gradio-app/gradio/pull/4374)
 
->>>>>>> ff6e676a
 
 ## Breaking Changes:
 
