# Upcoming Release

## New Features:
No changes to highlight.

## Bug Fixes:
- Ensure uploaded images are always shown in the sketch tool by [@pngwn](https://github.com/pngwn) in [PR 3386](https://github.com/gradio-app/gradio/pull/3386)

## Documentation Changes:
No changes to highlight.

## Testing and Infrastructure Changes:
No changes to highlight.

## Breaking Changes:
No changes to highlight.

## Full Changelog:
No changes to highlight.

## Contributors Shoutout:
No changes to highlight.


# 3.20.0

## New Features:

### Release event for Slider

Now you can trigger your python function to run when the slider is released as opposed to every slider change value!

Simply use the `release` method on the slider
```python
slider.release(function, inputs=[...], outputs=[...], api_name="predict")
```

By [@freddyaboulton](https://github.com/freddyaboulton) in [PR 3353](https://github.com/gradio-app/gradio/pull/3353)

### Dropdown Component Updates

The standard dropdown component now supports searching for choices. Also when `multiselect` is `True`, you can specify `max_choices` to set the maximum number of choices you want the user to be able to select from the dropdown component.

```python
gr.Dropdown(label="Choose your favorite colors", choices=["red", "blue", "green", "yellow", "orange"], multiselect=True, max_choices=2)
```
by [@dawoodkhan82](https://github.com/dawoodkhan82) in [PR 3211](https://github.com/gradio-app/gradio/pull/3211)

### Download button for images 🖼️

Output images will now automatically have a download button displayed to make it easier to save and share
the results of Machine Learning art models.

![download_sketch](https://user-images.githubusercontent.com/41651716/221025113-e693bf41-eabd-42b3-a4f2-26f2708d98fe.gif)

By [@freddyaboulton](https://github.com/freddyaboulton) in [PR 3297](https://github.com/gradio-app/gradio/pull/3297)  

- Updated image upload component to accept all image formats, including lossless formats like .webp by [@fienestar](https://github.com/fienestar) in [PR 3225](https://github.com/gradio-app/gradio/pull/3225)
- Adds a disabled mode to the `gr.Button` component by setting `interactive=False` by [@abidlabs](https://github.com/abidlabs) in [PR 3266](https://github.com/gradio-app/gradio/pull/3266) and [PR 3288](https://github.com/gradio-app/gradio/pull/3288)
- Adds visual feedback to the when the Flag button is clicked, by [@abidlabs](https://github.com/abidlabs) in [PR 3289](https://github.com/gradio-app/gradio/pull/3289)
- Adds ability to set `flagging_options` display text and saved flag separately by [@abidlabs](https://github.com/abidlabs) in [PR 3289](https://github.com/gradio-app/gradio/pull/3289)
- Allow the setting of `brush_radius` for the `Image` component both as a default and via `Image.update()` by [@pngwn](https://github.com/pngwn) in [PR 3277](https://github.com/gradio-app/gradio/pull/3277)
- Added `info=` argument to form components to enable extra context provided to users, by [@aliabid94](https://github.com/aliabid94) in [PR 3291](https://github.com/gradio-app/gradio/pull/3291)
- Allow developers to access the username of a logged-in user from the `gr.Request()` object using the `.username` attribute by [@abidlabs](https://github.com/abidlabs) in [PR 3296](https://github.com/gradio-app/gradio/pull/3296)
- Add `preview` option to `Gallery.style` that launches the gallery in preview mode when first loaded by [@freddyaboulton](https://github.com/freddyaboulton) in [PR 3345](https://github.com/gradio-app/gradio/pull/3345) 


## Bug Fixes:
- Ensure `mirror_webcam` is always respected by [@pngwn](https://github.com/pngwn) in [PR 3245](https://github.com/gradio-app/gradio/pull/3245)
- Fix issue where updated markdown links were not being opened in a new tab by [@gante](https://github.com/gante) in [PR 3236](https://github.com/gradio-app/gradio/pull/3236)
- API Docs Fixes by [@aliabd](https://github.com/aliabd) in [PR 3287](https://github.com/gradio-app/gradio/pull/3287)
- Added a timeout to queue messages as some demos were experiencing infinitely growing queues from active jobs waiting forever for clients to respond by [@freddyaboulton](https://github.com/freddyaboulton) in [PR 3196](https://github.com/gradio-app/gradio/pull/3196)
- Fixes the height of rendered LaTeX images so that they match the height of surrounding text by [@abidlabs](https://github.com/abidlabs) in [PR 3258](https://github.com/gradio-app/gradio/pull/3258) and in [PR 3276](https://github.com/gradio-app/gradio/pull/3276)
- Fix bug where matplotlib images where always too small on the front end by [@freddyaboulton](https://github.com/freddyaboulton) in [PR 3274](https://github.com/gradio-app/gradio/pull/3274) 
- Remove embed's `initial_height` when loading is complete so the embed finds its natural height once it is loaded [@pngwn](https://github.com/pngwn) in [PR 3292](https://github.com/gradio-app/gradio/pull/3292)
- Prevent Sketch from crashing when a default image is provided by [@pngwn](https://github.com/pngwn) in [PR 3277](https://github.com/gradio-app/gradio/pull/3277)
- Respect the `shape` argument on the front end when creating Image Sketches by [@pngwn](https://github.com/pngwn) in [PR 3277](https://github.com/gradio-app/gradio/pull/3277)
- Fix infinite loop caused by setting `Dropdown's` value to be `[]` and adding a change event on the dropdown by [@freddyaboulton](https://github.com/freddyaboulton) in [PR 3295](https://github.com/gradio-app/gradio/pull/3295)  
- Fix change event listed twice in image docs by [@aliabd](https://github.com/aliabd) in [PR 3318](https://github.com/gradio-app/gradio/pull/3318)
- Fix bug that cause UI to be vertically centered at all times by [@pngwn](https://github.com/pngwn) in [PR 3336](https://github.com/gradio-app/gradio/pull/3336)
- Fix bug where `height` set in `Gallery.style` was not respected by the front-end by [@freddyaboulton](https://github.com/freddyaboulton) in [PR 3343](https://github.com/gradio-app/gradio/pull/3343)  
- Ensure markdown lists are rendered correctly by [@pngwn](https://github.com/pngwn) in [PR 3341](https://github.com/gradio-app/gradio/pull/3341)
- Ensure that the initial empty value for `gr.Dropdown(Multiselect=True)` is an empty list and the initial value for `gr.Dropdown(Multiselect=False)` is an empty string by [@pngwn](https://github.com/pngwn) in [PR 3338](https://github.com/gradio-app/gradio/pull/3338)
- Ensure uploaded images respect the shape property when the canvas is also enabled by [@pngwn](https://github.com/pngwn) in [PR 3351](https://github.com/gradio-app/gradio/pull/3351)
- Ensure that Google Analytics works correctly when gradio apps are created with `analytics_enabled=True` by [@abidlabs](https://github.com/abidlabs) in [PR 3349](https://github.com/gradio-app/gradio/pull/3349)
- Fix bug where files were being re-uploaded after updates by [@freddyaboulton](https://github.com/freddyaboulton) in [PR 3375](https://github.com/gradio-app/gradio/pull/3375)
- Fix error when using backen_fn and custom js at the same time by [@jialeicui](https://github.com/jialeicui) in [PR 3358](https://github.com/gradio-app/gradio/pull/3358)
- Support new embeds for huggingface spaces subdomains by [@pngwn](https://github.com/pngwn) in [PR 3367](https://github.com/gradio-app/gradio/pull/3367)

## Documentation Changes:
- Added the `types` field to the dependency field in the config by [@freddyaboulton](https://github.com/freddyaboulton) in [PR 3315](https://github.com/gradio-app/gradio/pull/3315) 
- Gradio Status Page by [@aliabd](https://github.com/aliabd) in [PR 3331](https://github.com/gradio-app/gradio/pull/3331)
- Adds a Guide on setting up a dashboard from Supabase data using the `gr.BarPlot` 
component by [@abidlabs](https://github.com/abidlabs) in [PR 3275](https://github.com/gradio-app/gradio/pull/3275)


## Testing and Infrastructure Changes:
- Adds a script to benchmark the performance of the queue and adds some instructions on how to use it. By [@freddyaboulton](https://github.com/freddyaboulton) and [@abidlabs](https://github.com/abidlabs) in [PR 3272](https://github.com/gradio-app/gradio/pull/3272)
- Flaky python tests no longer cancel non-flaky tests by [@freddyaboulton](https://github.com/freddyaboulton) in [PR 3344](https://github.com/gradio-app/gradio/pull/3344)

## Breaking Changes:
- Chatbot bubble colors can no longer be set by `chatbot.style(color_map=)` by [@aliabid94] in [PR 3370](https://github.com/gradio-app/gradio/pull/3370)

## Full Changelog:
- Fixed comment typo in components.py by [@eltociear](https://github.com/eltociear) in [PR 3235](https://github.com/gradio-app/gradio/pull/3235)
- Cleaned up chatbot ui look and feel by [@aliabid94] in [PR 3370](https://github.com/gradio-app/gradio/pull/3370)

## Contributors Shoutout:
No changes to highlight.

# 3.19.1

## New Features:
No changes to highlight.

## Bug Fixes:
- UI fixes including footer and API docs by [@aliabid94](https://github.com/aliabid94) in [PR 3242](https://github.com/gradio-app/gradio/pull/3242)
- Updated image upload component to accept all image formats, including lossless formats like .webp by [@fienestar](https://github.com/fienestar) in [PR 3225](https://github.com/gradio-app/gradio/pull/3225)

## Documentation Changes:
No changes to highlight.

## Testing and Infrastructure Changes:
No changes to highlight.

## Breaking Changes:
No changes to highlight.

## Full Changelog:
No changes to highlight.

## Contributors Shoutout:
No changes to highlight.

# 3.19.0

## New Features:


### Improved embedding experience

When embedding a spaces-hosted gradio app as a web component, you now get an improved UI linking back to the original space, better error handling and more intelligent load performance. No changes are required to your code to benefit from this enhanced experience; simply upgrade your gradio SDK to the latest version.

![](https://user-images.githubusercontent.com/12937446/219653294-86937632-72c1-4e93-a77c-af705d49382a.png)

This behaviour is configurable. You can disable the info panel at the bottom by passing `info="false"`. You can disable the container entirely by passing `container="false"`.

Error statuses are reported in the UI with an easy way for end-users to report problems to the original space author via the community tab of that Hugginface space:

![](https://user-images.githubusercontent.com/12937446/219655499-88019443-d694-44e7-9e6d-242e19d10a5c.png)

By default, gradio apps are lazy loaded, vastly improving performance when there are several demos on the page. Metadata is loaded ahead of time, but the space will only be loaded and rendered when it is in view.

This behaviour is configurable. You can pass `eager="true"` to load and render the space regardless of whether or not it is currently on the screen.

by [@pngwn](https://github.com/pngwn) in [PR 3205](https://github.com/gradio-app/gradio/pull/3205)

### New `gr.BarPlot` component! 📊

Create interactive bar plots from a high-level interface with `gr.BarPlot`.
No need to remember matplotlib syntax anymore!

Example usage:

```python
import gradio as gr
import pandas as pd

simple = pd.DataFrame({
    'a': ['A', 'B', 'C', 'D', 'E', 'F', 'G', 'H', 'I'],
    'b': [28, 55, 43, 91, 81, 53, 19, 87, 52]
})

with gr.Blocks() as demo:
    gr.BarPlot(
        simple,
        x="a",
        y="b",
        title="Simple Bar Plot with made up data",
        tooltip=['a', 'b'],
    )

demo.launch()
```


By [@freddyaboulton](https://github.com/freddyaboulton) in [PR 3157](https://github.com/gradio-app/gradio/pull/3157)

### Bokeh plots are back! 🌠

Fixed a bug that prevented bokeh plots from being displayed on the front end and extended support for both 2.x and 3.x versions of bokeh!

![image](https://user-images.githubusercontent.com/41651716/219468324-0d82e07f-8fb4-4ff9-b40c-8250b29e45f7.png)

By [@freddyaboulton](https://github.com/freddyaboulton) in [PR 3212](https://github.com/gradio-app/gradio/pull/3212)


## Bug Fixes:
- Adds ability to add a single message from the bot or user side. Ex: specify `None` as the second value in the tuple, to add a single message in the chatbot from the "bot" side.

```python
gr.Chatbot([("Hi, I'm DialoGPT. Try asking me a question.", None)])
```
By [@dawoodkhan82](https://github.com/dawoodkhan82) in [PR 3165](https://github.com/gradio-app/gradio/pull/3165)
* Fixes `gr.utils.delete_none` to only remove props whose values are `None` from the config by [@abidlabs](https://github.com/abidlabs) in [PR 3188](https://github.com/gradio-app/gradio/pull/3188)
* Fix bug where embedded demos were not loading files properly by [@freddyaboulton](https://github.com/freddyaboulton) in [PR 3177](https://github.com/gradio-app/gradio/pull/3177)
* The `change` event is now triggered when users click the 'Clear All' button of the multiselect DropDown component by [@freddyaboulton](https://github.com/freddyaboulton) in [PR 3195](https://github.com/gradio-app/gradio/pull/3195)
* Stops File component from freezing when a large file is uploaded by [@aliabid94](https://github.com/aliabid94) in [PR 3191](https://github.com/gradio-app/gradio/pull/3191)
* Support Chinese pinyin in Dataframe by [@aliabid94](https://github.com/aliabid94) in [PR 3206](https://github.com/gradio-app/gradio/pull/3206)
* The `clear` event is now triggered when images are cleared by [@freddyaboulton](https://github.com/freddyaboulton) in [PR 3218](https://github.com/gradio-app/gradio/pull/3218)
* Fix bug where auth cookies where not sent when connecting to an app via http by [@freddyaboulton](https://github.com/freddyaboulton) in [PR 3223](https://github.com/gradio-app/gradio/pull/3223)
* Ensure latext CSS is always applied in light and dark mode by [@pngwn](https://github.com/pngwn) in [PR 3233](https://github.com/gradio-app/gradio/pull/3233)

## Documentation Changes:
* Sort components in docs by alphabetic order by [@aliabd](https://github.com/aliabd) in [PR 3152](https://github.com/gradio-app/gradio/pull/3152)
* Changes to W&B guide by [@scottire](https://github.com/scottire) in  [PR 3153](https://github.com/gradio-app/gradio/pull/3153)
* Keep pnginfo metadata for gallery by [@wfng92](https://github.com/wfng92) in [PR 3150](https://github.com/gradio-app/gradio/pull/3150)
* Add a section on how to run a Gradio app locally [@osanseviero](https://github.com/osanseviero) in [PR 3170](https://github.com/gradio-app/gradio/pull/3170)
* Fixed typos in gradio events function documentation by [@vidalmaxime](https://github.com/vidalmaxime) in [PR 3168](https://github.com/gradio-app/gradio/pull/3168)
* Added an example using Gradio's batch mode with the diffusers library by [@abidlabs](https://github.com/abidlabs) in [PR 3224](https://github.com/gradio-app/gradio/pull/3224)

## Testing and Infrastructure Changes:
No changes to highlight.

## Breaking Changes:
No changes to highlight.

## Full Changelog:
* Fix demos page css and add close demos button by [@aliabd](https://github.com/aliabd) in [PR 3151](https://github.com/gradio-app/gradio/pull/3151)
* Caches temp files from base64 input data by giving them a deterministic path based on the contents of data by [@abidlabs](https://github.com/abidlabs) in [PR 3197](https://github.com/gradio-app/gradio/pull/3197)
* Better warnings (when there is a mismatch between the number of output components and values returned by a function, or when the `File` component or `UploadButton` component includes a `file_types` parameter along with `file_count=="dir"`) by [@abidlabs](https://github.com/abidlabs) in [PR 3194](https://github.com/gradio-app/gradio/pull/3194)
* Raises a `gr.Error` instead of a regular Python error when you use `gr.Interface.load()` to load a model and there's an error querying the HF API by [@abidlabs](https://github.com/abidlabs) in [PR 3194](https://github.com/gradio-app/gradio/pull/3194)
* Fixed gradio share links so that they are persistent and do not reset if network
connection is disrupted by by [XciD](https://github.com/XciD), [Wauplin](https://github.com/Wauplin), and [@abidlabs](https://github.com/abidlabs) in [PR 3149](https://github.com/gradio-app/gradio/pull/3149) and a follow-up to allow it to work for users upgrading from a previous Gradio version in [PR 3221](https://github.com/gradio-app/gradio/pull/3221)

## Contributors Shoutout:
No changes to highlight.

# Version 3.18.0

## New Features:

### Revamped Stop Button for Interfaces 🛑

If your Interface function is a generator, there used to be a separate `Stop` button displayed next
to the `Submit` button.

We've revamed the `Submit` button so that it turns into a `Stop` button during the generation process.
Clicking on the `Stop` button will cancel the generation and turn it back to a `Submit` button.
The `Stop` button will automatically turn back to a `Submit` button at the end of the generation if you don't use it!

By [@freddyaboulton](https://github.com/freddyaboulton) in [PR 3124](https://github.com/gradio-app/gradio/pull/3124)


### Queue now works with reload mode!

You can now call `queue` on your `demo` outside of the `if __name__ == "__main__"` block and
run the script in reload mode with the `gradio` command.

Any changes to the `app.py` file will be reflected in the webpage automatically and the queue will work
properly!


By [@freddyaboulton](https://github.com/freddyaboulton) in [PR 3089](https://github.com/gradio-app/gradio/pull/3089)


### Allow serving files from additional directories

```python
demo = gr.Interface(...)
demo.launch(
  file_directories=["/var/lib/demo/path/to/resources"]
)
```

By [@maxaudron](https://github.com/maxaudron) in [PR 3075](https://github.com/gradio-app/gradio/pull/3075)

## Bug Fixes:
- Fixes URL resolution on Windows by [@abidlabs](https://github.com/abidlabs) in [PR 3108](https://github.com/gradio-app/gradio/pull/3108)
- Example caching now works with components without a label attribute (e.g. `Column`) by [@abidlabs](https://github.com/abidlabs) in [PR 3123](https://github.com/gradio-app/gradio/pull/3123)
- Ensure the Video component correctly resets the UI state whe a new video source is loaded and reduce choppiness of UI by [@pngwn](https://github.com/abidlabs) in [PR 3117](https://github.com/gradio-app/gradio/pull/3117)
- Fixes loading private Spaces by [@abidlabs](https://github.com/abidlabs) in [PR 3068](https://github.com/gradio-app/gradio/pull/3068)
- Added a warning when attempting to launch an `Interface` via the `%%blocks` jupyter notebook magic command by [@freddyaboulton](https://github.com/freddyaboulton) in [PR 3126](https://github.com/gradio-app/gradio/pull/3126)
- Fixes bug where interactive output image cannot be set when in edit mode by [@dawoodkhan82](https://github.com/@dawoodkhan82) in [PR 3135](https://github.com/gradio-app/gradio/pull/3135)
- A share link will automatically be created when running on Sagemaker notebooks so that the front-end is properly displayed by [@abidlabs](https://github.com/abidlabs) in [PR 3137](https://github.com/gradio-app/gradio/pull/3137)
- Fixes a few dropdown component issues; hide checkmark next to options as expected, and keyboard hover is visible by [@dawoodkhan82](https://github.com/dawoodkhan82) in [PR 3145]https://github.com/gradio-app/gradio/pull/3145)
<<<<<<< HEAD
- Fixed bug where example pagination buttons were not visible in dark mode or displayed under the examples table. By [@freddyaboulton](https://github.com/freddyaboulton) in [PR 3144](https://github.com/gradio-app/gradio/pull/3144) 
- Fixed bug where the font color of axis labels and titles for native plots did not respond to dark mode preferences. By [@freddyaboulton](https://github.com/freddyaboulton) in [PR 3146](https://github.com/gradio-app/gradio/pull/3146) 
* Fix bug where when fn was a non-static class member, self was the first param of the fn and it was displayed by
[@or25](https://github.com/or25) in [PR #3227](https://github.com/gradio-app/gradio/pull/3227)
=======
- Fixed bug where example pagination buttons were not visible in dark mode or displayed under the examples table. By [@freddyaboulton](https://github.com/freddyaboulton) in [PR 3144](https://github.com/gradio-app/gradio/pull/3144)
- Fixed bug where the font color of axis labels and titles for native plots did not respond to dark mode preferences. By [@freddyaboulton](https://github.com/freddyaboulton) in [PR 3146](https://github.com/gradio-app/gradio/pull/3146)
>>>>>>> fc39cbdd

## Documentation Changes:
- Added a guide on the 4 kinds of Gradio Interfaces by [@yvrjsharma](https://github.com/yvrjsharma) and [@abidlabs](https://github.com/abidlabs) in [PR 3003](https://github.com/gradio-app/gradio/pull/3003)
- Explained that the parameters in `launch` will not be respected when using reload mode, e.g. `gradio` command  by [@freddyaboulton](https://github.com/freddyaboulton) in [PR 3089](https://github.com/gradio-app/gradio/pull/3089)
- Added a demo to show how to set up variable numbers of outputs in Gradio by  [@abidlabs](https://github.com/abidlabs) in [PR 3127](https://github.com/gradio-app/gradio/pull/3127)
- Updated docs to reflect that the `equal_height` parameter should be passed to the `.style()` method of `gr.Row()` by [@freddyaboulton](https://github.com/freddyaboulton) in [PR 3125](https://github.com/gradio-app/gradio/pull/3125)

## Testing and Infrastructure Changes:
No changes to highlight.

## Breaking Changes:
No changes to highlight.

## Full Changelog:
- Changed URL of final image for `fake_diffusion` demos by [@freddyaboulton](https://github.com/freddyaboulton) in [PR 3120](https://github.com/gradio-app/gradio/pull/3120)


## Contributors Shoutout:
No changes to highlight.


# Version 3.17.1

## New Features:

### iOS image rotation fixed 🔄

Previously photos uploaded via iOS would be rotated after processing. This has been fixed by [@freddyaboulton](https://github.com/freddyaboulton) in [PR 3089](https://github.com/gradio-app/gradio/pull/3091)

#### Before
![image](https://user-images.githubusercontent.com/41651716/215846507-a36e9d05-1ac2-4867-8ab3-ce045a9415d9.png)

#### After
![image](https://user-images.githubusercontent.com/41651716/215846554-e41773ed-70f0-491a-9952-6a18babf91ef.png)

### Run on Kaggle kernels 🧪

A share link will automatically be created when running on Kaggle kernels (notebooks) so that the front-end is properly displayed.

![image](https://user-images.githubusercontent.com/41651716/216104254-2cf55599-449c-436c-b57e-40f6a83f9eee.png)

By [@freddyaboulton](https://github.com/freddyaboulton) in [PR 3101](https://github.com/gradio-app/gradio/pull/3101)

## Bug Fixes:
- Fix bug where examples were not rendered correctly for demos created with Blocks api that had multiple input compinents by [@freddyaboulton](https://github.com/freddyaboulton) in [PR 3090](https://github.com/gradio-app/gradio/pull/3090)
- Fix change event listener for JSON, HighlightedText, Chatbot by [@aliabid94](https://github.com/aliabid94) in [PR 3095](https://github.com/gradio-app/gradio/pull/3095)
- Fixes bug where video and file change event not working [@tomchang25](https://github.com/tomchang25) in [PR 3098](https://github.com/gradio-app/gradio/pull/3098)
- Fixes bug where static_video play and pause event not working [@tomchang25](https://github.com/tomchang25) in [PR 3098](https://github.com/gradio-app/gradio/pull/3098)
- Fixed `Gallery.style(grid=...)` by by [@aliabd](https://github.com/aliabd) in [PR 3107](https://github.com/gradio-app/gradio/pull/3107)

## Documentation Changes:
* Update chatbot guide to include blocks demo and markdown support section by [@dawoodkhan82](https://github.com/dawoodkhan82) in [PR 3023](https://github.com/gradio-app/gradio/pull/3023)
- Fix a broken link in the Quick Start guide, by [@cakiki](https://github.com/cakiki) in [PR 3109](https://github.com/gradio-app/gradio/pull/3109)
- Better docs navigation on mobile by [@aliabd](https://github.com/aliabd) in [PR 3112](https://github.com/gradio-app/gradio/pull/3112)
- Add a guide on using Gradio with [Comet](https://comet.com/), by [@DN6](https://github.com/DN6/) in [PR 3058](https://github.com/gradio-app/gradio/pull/3058)

## Testing and Infrastructure Changes:
No changes to highlight.

## Breaking Changes:
No changes to highlight.

## Full Changelog:
* Set minimum `markdown-it-py` version to `2.0.0` so that the dollar math plugin is compatible by [@freddyaboulton](https://github.com/freddyaboulton) in [PR 3102](https://github.com/gradio-app/gradio/pull/3102)

## Contributors Shoutout:
No changes to highlight.

# Version 3.17.0

## New Features:

### Extended support for Interface.load! 🏗️

You can now load `image-to-text` and `conversational` pipelines from the hub!

### Image-to-text Demo
```python
io = gr.Interface.load("models/nlpconnect/vit-gpt2-image-captioning",
                       api_key="<optional-api-key>")
io.launch()
```
<img width="1087" alt="image" src="https://user-images.githubusercontent.com/41651716/213260197-dc5d80b4-6e50-4b3a-a764-94980930ac38.png">

### conversational Demo
```python
chatbot = gr.Interface.load("models/microsoft/DialoGPT-medium",
                           api_key="<optional-api-key>")
chatbot.launch()
```
![chatbot_load](https://user-images.githubusercontent.com/41651716/213260220-3eaa25b7-a38b-48c6-adeb-2718bdf297a2.gif)


By [@freddyaboulton](https://github.com/freddyaboulton) in [PR 3011](https://github.com/gradio-app/gradio/pull/3011)

### Download Button added to Model3D Output Component 📥

No need for an additional file output component to enable model3d file downloads anymore. We now added a download button to the model3d component itself.

<img width="739" alt="Screenshot 2023-01-18 at 3 52 45 PM" src="https://user-images.githubusercontent.com/12725292/213294198-5f4fda35-bde7-450c-864f-d5683e7fa29a.png">

By [@dawoodkhan82](https://github.com/dawoodkhan82) in [PR 3014](https://github.com/gradio-app/gradio/pull/3014)

### Fixing Auth on Spaces 🔑

Authentication on spaces works now! Third party cookies must be enabled on your browser to be able
to log in. Some browsers disable third party cookies by default (Safari, Chrome Incognito).

![auth_spaces](https://user-images.githubusercontent.com/41651716/215528417-09538933-0576-4d1d-b3b9-1e877ab01905.gif)


## Bug Fixes:
* Fixes bug where interpretation event was not configured correctly by [@freddyaboulton](https://github.com/freddyaboulton) in [PR 2993](https://github.com/gradio-app/gradio/pull/2993)
* Fix relative import bug in reload mode by [@freddyaboulton](https://github.com/freddyaboulton) in [PR 2992](https://github.com/gradio-app/gradio/pull/2992)
* Fixes bug where png files were not being recognized when uploading images by [@abidlabs](https://github.com/abidlabs) in [PR 3002](https://github.com/gradio-app/gradio/pull/3002)
* Fixes bug where external Spaces could not be loaded and used as functions if they returned files by [@abidlabs](https://github.com/abidlabs) in [PR 3004](https://github.com/gradio-app/gradio/pull/3004)
* Fix bug where file serialization output was not JSON serializable by [@freddyaboulton](https://github.com/freddyaboulton) in [PR 2999](https://github.com/gradio-app/gradio/pull/2999)
* Fixes bug where png files were not being recognized when uploading images by [@abidlabs](https://github.com/abidlabs) in [PR 3002](https://github.com/gradio-app/gradio/pull/3002)
* Fixes bug where temporary uploaded files were not being added to temp sets by [@abidlabs](https://github.com/abidlabs) in [PR 3005](https://github.com/gradio-app/gradio/pull/3005)
* Fixes issue where markdown support in chatbot breaks older demos [@dawoodkhan82](https://github.com/dawoodkhan82) in [PR 3006](https://github.com/gradio-app/gradio/pull/3006)
* Fixes the `/file/` route that was broken in a recent change in [PR 3010](https://github.com/gradio-app/gradio/pull/3010)
* Fix bug where the Image component could not serialize image urls by [@freddyaboulton](https://github.com/freddyaboulton) in [PR 2957](https://github.com/gradio-app/gradio/pull/2957)
* Fix forwarding for guides after SEO renaming by [@aliabd](https://github.com/aliabd) in [PR 3017](https://github.com/gradio-app/gradio/pull/3017)
* Switch all pages on the website to use latest stable gradio by [@aliabd](https://github.com/aliabd) in [PR 3016](https://github.com/gradio-app/gradio/pull/3016)
* Fix bug related to deprecated parameters in `huggingface_hub` for the HuggingFaceDatasetSaver in [PR 3025](https://github.com/gradio-app/gradio/pull/3025)
* Added better support for symlinks in the way absolute paths are resolved by [@abidlabs](https://github.com/abidlabs) in [PR 3037](https://github.com/gradio-app/gradio/pull/3037)
* Fix several minor frontend bugs (loading animation, examples as gallery) frontend [@aliabid94](https://github.com/3026) in [PR 2961](https://github.com/gradio-app/gradio/pull/3026).
* Fixes bug that the chatbot sample code does not work with certain input value by [@petrov826](https://github.com/petrov826) in [PR 3039](https://github.com/gradio-app/gradio/pull/3039).
* Fix shadows for form element and ensure focus styles more visible in dark mode   [@pngwn](https://github.com/pngwn) in [PR 3042](https://github.com/gradio-app/gradio/pull/3042).
* Fixed bug where the Checkbox and Dropdown change events were not triggered in response to other component changes by [@freddyaboulton](https://github.com/freddyaboulton) in [PR 3045](https://github.com/gradio-app/gradio/pull/3045)
* Fix bug where the queue was not properly restarted after launching a `closed` app by [@freddyaboulton](https://github.com/freddyaboulton) in [PR 3022](https://github.com/gradio-app/gradio/pull/3022)
* Adding missing embedded components on docs by [@aliabd](https://github.com/aliabd) in [PR 3027](https://github.com/gradio-app/gradio/pull/3027)
* Fixes bug where app would crash if the `file_types` parameter of `gr.File` or `gr.UploadButton` was not a list by [@freddyaboulton](https://github.com/freddyaboulton) in [PR 3048](https://github.com/gradio-app/gradio/pull/3048)
* Ensure CSS mounts correctly regardless of how many Gradio instances are on the page [@pngwn](https://github.com/pngwn) in [PR 3059](https://github.com/gradio-app/gradio/pull/3059).
* Fix bug where input component was not hidden in the frontend for `UploadButton` by  [@freddyaboulton](https://github.com/freddyaboulton) in [PR 3053](https://github.com/gradio-app/gradio/pull/3053)
* Fixes issue where after clicking submit or undo, the sketch output wouldn't clear. [@dawoodkhan82](https://github.com/dawoodkhan82) in [PR 3047](https://github.com/gradio-app/gradio/pull/3047)
* Ensure spaces embedded via the web component always use the correct URLs for server requests and change ports for testing to avoid strange collisions when users are working with embedded apps locally by [@pngwn](https://github.com/pngwn) in [PR 3065](https://github.com/gradio-app/gradio/pull/3065)
* Preserve selected image of Gallery through updated by [@freddyaboulton](https://github.com/freddyaboulton) in [PR 3061](https://github.com/gradio-app/gradio/pull/3061)
* Fix bug where auth was not respected on HF spaces by [@freddyaboulton](https://github.com/freddyaboulton) and [@aliabid94](https://github.com/aliabid94) in [PR 3049](https://github.com/gradio-app/gradio/pull/3049)
* Fixes bug where tabs selected attribute not working if manually change tab by [@tomchang25](https://github.com/tomchang25) in [3055](https://github.com/gradio-app/gradio/pull/3055)
* Change chatbot to show dots on progress, and fix bug where chatbot would not stick to bottom in the case of images by [@aliabid94](https://github.com/aliabid94) in [PR 3067](https://github.com/gradio-app/gradio/pull/3079)

## Documentation Changes:
* SEO improvements to guides by[@aliabd](https://github.com/aliabd) in [PR 2915](https://github.com/gradio-app/gradio/pull/2915)
* Use `gr.LinePlot` for the `blocks_kinematics` demo by [@freddyaboulton](https://github.com/freddyaboulton) in [PR 2998](https://github.com/gradio-app/gradio/pull/2998)
* Updated the `interface_series_load` to include some inline markdown code by [@abidlabs](https://github.com/abidlabs) in [PR 3051](https://github.com/gradio-app/gradio/pull/3051)

## Testing and Infrastructure Changes:
* Adds a GitHub action to test if any large files (> 5MB) are present by [@abidlabs](https://github.com/abidlabs) in [PR 3013](https://github.com/gradio-app/gradio/pull/3013)

## Breaking Changes:
No changes to highlight.

## Full Changelog:
* Rewrote frontend using CSS variables for themes by [@pngwn](https://github.com/pngwn) in [PR 2840](https://github.com/gradio-app/gradio/pull/2840)
* Moved telemetry requests to run on background threads by [@abidlabs](https://github.com/abidlabs) in [PR 3054](https://github.com/gradio-app/gradio/pull/3054)


## Contributors Shoutout:
No changes to highlight.


# Version 3.16.2

## New Features:
No changes to highlight.

## Bug Fixes:
* Fixed file upload fails for files with zero size by [@dawoodkhan82](https://github.com/dawoodkhan82) in [PR 2923](https://github.com/gradio-app/gradio/pull/2923)
* Fixed bug where `mount_gradio_app` would not launch if the queue was enabled in a gradio app by [@freddyaboulton](https://github.com/freddyaboulton) in [PR 2939](https://github.com/gradio-app/gradio/pull/2939)
* Fix custom long CSS handling in Blocks by [@anton-l](https://github.com/anton-l) in [PR 2953](https://github.com/gradio-app/gradio/pull/2953)
* Recovers the dropdown change event by [@abidlabs](https://github.com/abidlabs) in [PR 2954](https://github.com/gradio-app/gradio/pull/2954).
* Fix audio file output by [@aliabid94](https://github.com/aliabid94) in [PR 2961](https://github.com/gradio-app/gradio/pull/2961).
* Fixed bug where file extensions of really long files were not kept after download by [@freddyaboulton](https://github.com/freddyaboulton) in [PR 2929](https://github.com/gradio-app/gradio/pull/2929)
* Fix bug where outputs for examples where not being returned by the backend by [@freddyaboulton](https://github.com/freddyaboulton) in [PR 2955](https://github.com/gradio-app/gradio/pull/2955)
* Fix bug in `blocks_plug` demo that prevented switching tabs programmatically with python [@TashaSkyUp](https://github.com/https://github.com/TashaSkyUp) in [PR 2971](https://github.com/gradio-app/gradio/pull/2971).

## Documentation Changes:
No changes to highlight.

## Testing and Infrastructure Changes:
No changes to highlight.

## Breaking Changes:
No changes to highlight.

## Full Changelog:
No changes to highlight.

## Contributors Shoutout:
No changes to highlight.


# Version 3.16.1

## New Features:

No changes to highlight.

## Bug Fixes:
* Fix audio file output by [@aliabid94](https://github.com/aliabid94) in [PR 2950](https://github.com/gradio-app/gradio/pull/2950).

## Documentation Changes:
No changes to highlight.

## Testing and Infrastructure Changes:
No changes to highlight.

## Breaking Changes:
No changes to highlight.

## Full Changelog:
No changes to highlight.

## Contributors Shoutout:
No changes to highlight.

# Version 3.16.0

## New Features:

### Send custom progress updates by adding a `gr.Progress` argument after the input arguments to any function. Example:

```python
def reverse(word, progress=gr.Progress()):
    progress(0, desc="Starting")
    time.sleep(1)
    new_string = ""
    for letter in progress.tqdm(word, desc="Reversing"):
        time.sleep(0.25)
        new_string = letter + new_string
    return new_string

demo = gr.Interface(reverse, gr.Text(), gr.Text())
```

Progress indicator bar by [@aliabid94](https://github.com/aliabid94) in [PR 2750](https://github.com/gradio-app/gradio/pull/2750).

* Added `title` argument to `TabbedInterface` by @MohamedAliRashad in [#2888](https://github.com/gradio-app/gradio/pull/2888)
* Add support for specifying file extensions for `gr.File` and `gr.UploadButton`, using `file_types` parameter (e.g  `gr.File(file_count="multiple", file_types=["text", ".json", ".csv"])`) by @dawoodkhan82 in [#2901](https://github.com/gradio-app/gradio/pull/2901)
* Added `multiselect` option to `Dropdown` by @dawoodkhan82 in [#2871](https://github.com/gradio-app/gradio/pull/2871)

### With `multiselect` set to `true` a user can now select multiple options from the `gr.Dropdown` component.

```python
gr.Dropdown(["angola", "pakistan", "canada"], multiselect=True, value=["angola"])
```
<img width="610" alt="Screenshot 2023-01-03 at 4 14 36 PM" src="https://user-images.githubusercontent.com/12725292/210442547-c86975c9-4b4f-4b8e-8803-9d96e6a8583a.png">


## Bug Fixes:
* Fixed bug where an error opening an audio file led to a crash by [@FelixDombek](https://github.com/FelixDombek) in [PR 2898](https://github.com/gradio-app/gradio/pull/2898)
* Fixed bug where setting `default_enabled=False` made it so that the entire queue did not start by [@freddyaboulton](https://github.com/freddyaboulton) in [PR 2876](https://github.com/gradio-app/gradio/pull/2876)
* Fixed bug where csv preview for DataFrame examples would show filename instead of file contents by [@freddyaboulton](https://github.com/freddyaboulton) in [PR 2877](https://github.com/gradio-app/gradio/pull/2877)
* Fixed bug where an error raised after yielding iterative output would not be displayed in the browser by
[@JaySmithWpg](https://github.com/JaySmithWpg) in [PR 2889](https://github.com/gradio-app/gradio/pull/2889)
* Fixed bug in `blocks_style` demo that was preventing it from launching by [@freddyaboulton](https://github.com/freddyaboulton) in [PR 2890](https://github.com/gradio-app/gradio/pull/2890)
* Fixed bug where files could not be downloaded by [@freddyaboulton](https://github.com/freddyaboulton) in [PR 2926](https://github.com/gradio-app/gradio/pull/2926)
* Fixed bug where cached examples were not displaying properly by [@a-rogalska](https://github.com/a-rogalska) in [PR 2974](https://github.com/gradio-app/gradio/pull/2974)

## Documentation Changes:
* Added a Guide on using Google Sheets to create a real-time dashboard with Gradio's `DataFrame` and `LinePlot` component, by [@abidlabs](https://github.com/abidlabs) in [PR 2816](https://github.com/gradio-app/gradio/pull/2816)
* Add a components - events matrix on the docs by [@aliabd](https://github.com/aliabd) in [PR 2921](https://github.com/gradio-app/gradio/pull/2921)

## Testing and Infrastructure Changes:
* Deployed PRs from forks to spaces by [@freddyaboulton](https://github.com/freddyaboulton) in [PR 2895](https://github.com/gradio-app/gradio/pull/2895)

## Breaking Changes:
No changes to highlight.

## Full Changelog:
* The `default_enabled` parameter of the `Blocks.queue` method has no effect by [@freddyaboulton](https://github.com/freddyaboulton) in [PR 2876](https://github.com/gradio-app/gradio/pull/2876)
* Added typing to several Python files in codebase by [@abidlabs](https://github.com/abidlabs) in [PR 2887](https://github.com/gradio-app/gradio/pull/2887)
* Excluding untracked files from demo notebook check action by [@aliabd](https://github.com/aliabd) in [PR 2897](https://github.com/gradio-app/gradio/pull/2897)
* Optimize images and gifs by [@aliabd](https://github.com/aliabd) in [PR 2922](https://github.com/gradio-app/gradio/pull/2922)
* Updated typing by [@1nF0rmed](https://github.com/1nF0rmed) in [PR 2904](https://github.com/gradio-app/gradio/pull/2904)

## Contributors Shoutout:
* @JaySmithWpg for making their first contribution to gradio!
* @MohamedAliRashad for making their first contribution to gradio!

# Version 3.15.0

## New Features:

Gradio's newest plotting component `gr.LinePlot`! 📈

With this component you can easily create time series visualizations with customizable
appearance for your demos and dashboards ... all without having to know an external plotting library.

For an example of the api see below:

```python
gr.LinePlot(stocks,
            x="date",
            y="price",
            color="symbol",
            color_legend_position="bottom",
            width=600, height=400, title="Stock Prices")
```
![image](https://user-images.githubusercontent.com/41651716/208711646-81ae3745-149b-46a3-babd-0569aecdd409.png)


By [@freddyaboulton](https://github.com/freddyaboulton) in [PR 2807](https://github.com/gradio-app/gradio/pull/2807)

## Bug Fixes:
* Fixed bug where the `examples_per_page` parameter of the `Examples` component was not passed to the internal `Dataset` component by [@freddyaboulton](https://github.com/freddyaboulton) in [PR 2861](https://github.com/gradio-app/gradio/pull/2861)
* Fixes loading Spaces that have components with default values by [@abidlabs](https://github.com/abidlabs) in [PR 2855](https://github.com/gradio-app/gradio/pull/2855)
* Fixes flagging when `allow_flagging="auto"` in `gr.Interface()` by [@abidlabs](https://github.com/abidlabs) in [PR 2695](https://github.com/gradio-app/gradio/pull/2695)
* Fixed bug where passing a non-list value to `gr.CheckboxGroup` would crash the entire app by [@freddyaboulton](https://github.com/freddyaboulton) in [PR 2866](https://github.com/gradio-app/gradio/pull/2866)

## Documentation Changes:
* Added a Guide on using BigQuery with Gradio's `DataFrame` and `ScatterPlot` component,
by [@abidlabs](https://github.com/abidlabs) in [PR 2794](https://github.com/gradio-app/gradio/pull/2794)

## Testing and Infrastructure Changes:
No changes to highlight.

## Breaking Changes:
No changes to highlight.

## Full Changelog:
* Fixed importing gradio can cause PIL.Image.registered_extensions() to break by `[@aliencaocao](https://github.com/aliencaocao)` in `[PR 2846](https://github.com/gradio-app/gradio/pull/2846)`
* Fix css glitch and navigation in docs by [@aliabd](https://github.com/aliabd) in [PR 2856](https://github.com/gradio-app/gradio/pull/2856)
* Added the ability to set `x_lim`, `y_lim` and legend positions for `gr.ScatterPlot` by  [@freddyaboulton](https://github.com/freddyaboulton) in [PR 2807](https://github.com/gradio-app/gradio/pull/2807)
* Remove footers and min-height the correct way by [@aliabd](https://github.com/aliabd) in [PR 2860](https://github.com/gradio-app/gradio/pull/2860)

## Contributors Shoutout:
No changes to highlight.

# Version 3.14.0

## New Features:

### Add Waveform Visual Support to Audio
Adds a `gr.make_waveform()` function that creates a waveform video by combining an audio and an optional background image by [@dawoodkhan82](http://github.com/dawoodkhan82) and [@aliabid94](http://github.com/aliabid94) in [PR 2706](https://github.com/gradio-app/gradio/pull/2706. Helpful for making audio outputs much more shareable.

![waveform screenrecording](https://user-images.githubusercontent.com/7870876/206062396-164a5e71-451a-4fe0-94a7-cbe9269d57e6.gif)

### Allows Every Component to Accept an `every` Parameter

When a component's initial value is a function, the `every` parameter re-runs the function every `every` seconds. By [@abidlabs](https://github.com/abidlabs) in [PR 2806](https://github.com/gradio-app/gradio/pull/2806). Here's a code example:

```py
import gradio as gr

with gr.Blocks() as demo:
    df = gr.DataFrame(run_query, every=60*60)

demo.queue().launch()
```

## Bug Fixes:
* Fixed issue where too many temporary files were created, all with randomly generated
filepaths. Now fewer temporary files are created and are assigned a path that is a
hash based on the file contents by [@abidlabs](https://github.com/abidlabs) in [PR 2758](https://github.com/gradio-app/gradio/pull/2758)

## Documentation Changes:
No changes to highlight.

## Testing and Infrastructure Changes:
No changes to highlight.

## Breaking Changes:
No changes to highlight.

## Full Changelog:
No changes to highlight.

## Contributors Shoutout:
No changes to highlight.


# Version 3.13.2

## New Features:
No changes to highlight.

## Bug Fixes:
*No changes to highlight.
*
## Documentation Changes:
* Improves documentation of several queuing-related parameters by [@abidlabs](https://github.com/abidlabs) in [PR 2825](https://github.com/gradio-app/gradio/pull/2825)

## Testing and Infrastructure Changes:
* Remove h11 pinning by [@ecederstrand]([https://github.com/abidlabs](https://github.com/ecederstrand)) in [PR 2820]([https://github.com/gradio-app/gradio/pull/2808](https://github.com/gradio-app/gradio/pull/2820))

## Breaking Changes:
No changes to highlight.

## Full Changelog:
No changes to highlight.

## Contributors Shoutout:
No changes to highlight.

# Version 3.13.1

## New Features:

### New Shareable Links

Replaces tunneling logic based on ssh port-forwarding to that based on `frp` by [XciD](https://github.com/XciD) and [Wauplin](https://github.com/Wauplin) in [PR 2509](https://github.com/gradio-app/gradio/pull/2509)

You don't need to do anything differently, but when you set `share=True` in `launch()`,
you'll get this message and a public link that look a little bit different:

```bash
Setting up a public link... we have recently upgraded the way public links are generated. If you encounter any problems, please downgrade to gradio version 3.13.0
.
Running on public URL: https://bec81a83-5b5c-471e.gradio.live
```

These links are a more secure and scalable way to create shareable demos!

## Bug Fixes:
* Allows `gr.Dataframe()` to take a `pandas.DataFrame` that includes numpy array and other types as its initial value, by [@abidlabs](https://github.com/abidlabs) in [PR 2804](https://github.com/gradio-app/gradio/pull/2804)
* Add `altair` to requirements.txt by [@freddyaboulton](https://github.com/freddyaboulton) in [PR 2811](https://github.com/gradio-app/gradio/pull/2811)
* Added aria-labels to icon buttons that are built into UI components by [@emilyuhde](http://github.com/emilyuhde) in [PR 2791](https://github.com/gradio-app/gradio/pull/2791)

## Documentation Changes:
* Fixed some typos in the "Plot Component for Maps" guide by [@freddyaboulton](https://github.com/freddyaboulton) in [PR 2811](https://github.com/gradio-app/gradio/pull/2811)

## Testing and Infrastructure Changes:
* Fixed test for IP address by [@abidlabs](https://github.com/abidlabs) in [PR 2808](https://github.com/gradio-app/gradio/pull/2808)

## Breaking Changes:
No changes to highlight.

## Full Changelog:
* Fixed typo in parameter `visible` in classes in `templates.py` by [@abidlabs](https://github.com/abidlabs) in [PR 2805](https://github.com/gradio-app/gradio/pull/2805)
* Switched external service for getting IP address from `https://api.ipify.org` to `https://checkip.amazonaws.com/` by [@abidlabs](https://github.com/abidlabs) in [PR 2810](https://github.com/gradio-app/gradio/pull/2810)

## Contributors Shoutout:
No changes to highlight.

* Fixed typo in parameter `visible` in classes in `templates.py` by [@abidlabs](https://github.com/abidlabs) in [PR 2805](https://github.com/gradio-app/gradio/pull/2805)
* Switched external service for getting IP address from `https://api.ipify.org` to `https://checkip.amazonaws.com/` by [@abidlabs](https://github.com/abidlabs) in [PR 2810](https://github.com/gradio-app/gradio/pull/2810)


# Version 3.13.0

## New Features:

### Scatter plot component

It is now possible to create a scatter plot natively in Gradio!

The `gr.ScatterPlot` component accepts a pandas dataframe and some optional configuration parameters
and will automatically create a plot for you!

This is the first of many native plotting components in Gradio!

For an example of how to use `gr.ScatterPlot` see below:

```python
import gradio as gr
from vega_datasets import data

cars = data.cars()

with gr.Blocks() as demo:
    gr.ScatterPlot(show_label=False,
                   value=cars,
                   x="Horsepower",
                   y="Miles_per_Gallon",
                   color="Origin",
                   tooltip="Name",
                   title="Car Data",
                   y_title="Miles per Gallon",
                   color_legend_title="Origin of Car").style(container=False)

demo.launch()
```

<img width="404" alt="image" src="https://user-images.githubusercontent.com/41651716/206737726-4c4da5f0-dee8-4f0a-b1e1-e2b75c4638e9.png">


By [@freddyaboulton](https://github.com/freddyaboulton) in [PR 2764](https://github.com/gradio-app/gradio/pull/2764)


### Support for altair plots

The `Plot` component can now accept altair plots as values!
Simply return an altair plot from your event listener and gradio will display it in the front-end.
See the example below:

```python
import gradio as gr
import altair as alt
from vega_datasets import data

cars = data.cars()
chart = (
    alt.Chart(cars)
    .mark_point()
    .encode(
        x="Horsepower",
        y="Miles_per_Gallon",
        color="Origin",
    )
)

with gr.Blocks() as demo:
    gr.Plot(value=chart)
demo.launch()
```

<img width="1366" alt="image" src="https://user-images.githubusercontent.com/41651716/204660697-f994316f-5ca7-4e8a-93bc-eb5e0d556c91.png">

By [@freddyaboulton](https://github.com/freddyaboulton) in [PR 2741](https://github.com/gradio-app/gradio/pull/2741)

### Set the background color of a Label component

The `Label` component now accepts a `color` argument by [@freddyaboulton](https://github.com/freddyaboulton) in [PR 2736](https://github.com/gradio-app/gradio/pull/2736).
The `color` argument should either be a valid css color name or hexadecimal string.
You can update the color with `gr.Label.update`!

This lets you create Alert and Warning boxes with the `Label` component. See below:

```python
import gradio as gr
import random

def update_color(value):
    if value < 0:
        # This is bad so use red
        return "#FF0000"
    elif 0 <= value <= 20:
        # Ok but pay attention (use orange)
        return "#ff9966"
    else:
        # Nothing to worry about
        return None

def update_value():
    choice = random.choice(['good', 'bad', 'so-so'])
    color = update_color(choice)
    return gr.Label.update(value=choice, color=color)


with gr.Blocks() as demo:
    label = gr.Label(value=-10)
    demo.load(lambda: update_value(), inputs=None, outputs=[label], every=1)
demo.queue().launch()
```

![label_bg_color_update](https://user-images.githubusercontent.com/41651716/204400372-80e53857-f26f-4a38-a1ae-1acadff75e89.gif)

### Add Brazilian Portuguese translation

Add Brazilian Portuguese translation (pt-BR.json) by [@pstwh](http://github.com/pstwh) in [PR 2753](https://github.com/gradio-app/gradio/pull/2753):

<img width="951" alt="image" src="https://user-images.githubusercontent.com/1778297/206615305-4c52031e-3f7d-4df2-8805-a79894206911.png">

## Bug Fixes:
* Fixed issue where image thumbnails were not showing when an example directory was provided
by [@abidlabs](https://github.com/abidlabs) in [PR 2745](https://github.com/gradio-app/gradio/pull/2745)
* Fixed bug loading audio input models from the hub by [@freddyaboulton](https://github.com/freddyaboulton) in [PR 2779](https://github.com/gradio-app/gradio/pull/2779).
* Fixed issue where entities were not merged when highlighted text was generated from the
dictionary inputs [@payoto](https://github.com/payoto) in [PR 2767](https://github.com/gradio-app/gradio/pull/2767)
* Fixed bug where generating events did not finish running even if the websocket connection was closed by [@freddyaboulton](https://github.com/freddyaboulton) in [PR 2783](https://github.com/gradio-app/gradio/pull/2783).

## Documentation Changes:
No changes to highlight.

## Testing and Infrastructure Changes:
No changes to highlight.

## Breaking Changes:
No changes to highlight.

## Full Changelog:
* Images in the chatbot component are now resized if they exceed a max width by [@abidlabs](https://github.com/abidlabs) in [PR 2748](https://github.com/gradio-app/gradio/pull/2748)
* Missing parameters have been added to `gr.Blocks().load()` by [@abidlabs](https://github.com/abidlabs) in [PR 2755](https://github.com/gradio-app/gradio/pull/2755)
* Deindex share URLs from search by [@aliabd](https://github.com/aliabd) in [PR 2772](https://github.com/gradio-app/gradio/pull/2772)
* Redirect old links and fix broken ones by [@aliabd](https://github.com/aliabd) in [PR 2774](https://github.com/gradio-app/gradio/pull/2774)

## Contributors Shoutout:
No changes to highlight.

# Version 3.12.0

## New Features:

### The `Chatbot` component now supports a subset of Markdown (including bold, italics, code, images)

You can now pass in some Markdown to the Chatbot component and it will show up,
meaning that you can pass in images as well! by [@abidlabs](https://github.com/abidlabs) in [PR 2731](https://github.com/gradio-app/gradio/pull/2731)

Here's a simple example that references a local image `lion.jpg` that is in the same
folder as the Python script:

```py
import gradio as gr

with gr.Blocks() as demo:
    gr.Chatbot([("hi", "hello **abubakar**"), ("![](/file=lion.jpg)", "cool pic")])

demo.launch()
```

![Alt text](https://user-images.githubusercontent.com/1778297/204357455-5c1a4002-eee7-479d-9a1e-ba2c12522723.png)

To see a more realistic example, see the new demo `/demo/chatbot_multimodal/run.py`.


### Latex support
Added mathtext (a subset of latex) support to gr.Markdown. Added by [@kashif](https://github.com/kashif) and [@aliabid94](https://github.com/aliabid94) in [PR 2696](https://github.com/gradio-app/gradio/pull/2696).

Example of how it can be used:

```python
gr.Markdown(
    r"""
    # Hello World! $\frac{\sqrt{x + y}}{4}$ is today's lesson.
    """)
```

### Update Accordion properties from the backend

You can now update the Accordion `label` and `open` status with `gr.Accordion.update` by [@freddyaboulton](https://github.com/freddyaboulton) in [PR 2690](https://github.com/gradio-app/gradio/pull/2690)

```python
import gradio as gr

with gr.Blocks() as demo:
    with gr.Accordion(label="Open for greeting", open=False) as accordion:
        gr.Textbox("Hello!")
    open_btn = gr.Button(value="Open Accordion")
    close_btn = gr.Button(value="Close Accordion")
    open_btn.click(
        lambda: gr.Accordion.update(open=True, label="Open Accordion"),
        inputs=None,
        outputs=[accordion],
    )
    close_btn.click(
        lambda: gr.Accordion.update(open=False, label="Closed Accordion"),
        inputs=None,
        outputs=[accordion],
    )
demo.launch()
```

![update_accordion](https://user-images.githubusercontent.com/41651716/203164176-b102eae3-babe-4986-ae30-3ab4f400cedc.gif)

## Bug Fixes:
* Fixed bug where requests timeout is missing from utils.version_check() by [@yujiehecs](https://github.com/yujiehecs) in [PR 2729](https://github.com/gradio-app/gradio/pull/2729)
* Fixed bug where so that the `File` component can properly preprocess files to "binary" byte-string format by [CoffeeVampir3](https://github.com/CoffeeVampir3) in [PR 2727](https://github.com/gradio-app/gradio/pull/2727)
* Fixed bug to ensure that filenames are less than 200 characters even for non-English languages by [@SkyTNT](https://github.com/SkyTNT) in [PR 2685](https://github.com/gradio-app/gradio/pull/2685)

## Documentation Changes:
* Performance improvements to docs on mobile by  [@aliabd](https://github.com/aliabd) in [PR 2730](https://github.com/gradio-app/gradio/pull/2730)

## Testing and Infrastructure Changes:
No changes to highlight.

## Breaking Changes:
No changes to highlight.

## Full Changelog:
* Make try examples button more prominent by [@aliabd](https://github.com/aliabd) in [PR 2705](https://github.com/gradio-app/gradio/pull/2705)
* Fix id clashes in docs by [@aliabd](https://github.com/aliabd) in [PR 2713](https://github.com/gradio-app/gradio/pull/2713)
* Fix typos in guide docs by [@andridns](https://github.com/andridns) in [PR 2722](https://github.com/gradio-app/gradio/pull/2722)
* Add option to `include_audio` in Video component. When `True`, for `source="webcam"` this will record audio and video, for `source="upload"` this will retain  the audio in an uploaded video by [@mandargogate](https://github.com/MandarGogate) in [PR 2721](https://github.com/gradio-app/gradio/pull/2721)

## Contributors Shoutout:
* [@andridns](https://github.com/andridns) made their first contribution in [PR 2722](https://github.com/gradio-app/gradio/pull/2722)!


# Version 3.11.0

## New Features:

### Upload Button
There is now a new component called the `UploadButton` which is a file upload component but in button form! You can also specify what file types it should accept in the form of a list (ex: `image`, `video`, `audio`, `text`, or generic `file`). Added by [@dawoodkhan82](https://github.com/dawoodkhan82) in [PR 2591](https://github.com/gradio-app/gradio/pull/2591).

Example of how it can be used:

```python
import gradio as gr

def upload_file(files):
    file_paths = [file.name for file in files]
    return file_paths

with gr.Blocks() as demo:
    file_output = gr.File()
    upload_button = gr.UploadButton("Click to Upload a File", file_types=["image", "video"], file_count="multiple")
    upload_button.upload(upload_file, upload_button, file_output)

demo.launch()
```
### Revamped API documentation page

New API Docs page with in-browser playground and updated aesthetics. [@gary149](https://github.com/gary149) in [PR 2652](https://github.com/gradio-app/gradio/pull/2652)

### Revamped Login page

Previously our login page had its own CSS, had no dark mode, and had an ugly json message on the wrong credentials. Made the page more aesthetically consistent, added dark mode support, and a nicer error message. [@aliabid94](https://github.com/aliabid94) in [PR 2684](https://github.com/gradio-app/gradio/pull/2684)

### Accessing the Requests Object Directly

You can now access the Request object directly in your Python function by [@abidlabs](https://github.com/abidlabs) in [PR 2641](https://github.com/gradio-app/gradio/pull/2641). This means that you can access request headers, the client IP address, and so on. In order to use it, add a parameter to your function and set its type hint to be `gr.Request`. Here's a simple example:

```py
import gradio as gr

def echo(name, request: gr.Request):
    if request:
        print("Request headers dictionary:", request.headers)
        print("IP address:", request.client.host)
    return name

io = gr.Interface(echo, "textbox", "textbox").launch()
```

## Bug Fixes:
* Fixed bug that limited files from being sent over websockets to 16MB. The new limit
is now 1GB  by [@abidlabs](https://github.com/abidlabs) in [PR 2709](https://github.com/gradio-app/gradio/pull/2709)

## Documentation Changes:
* Updated documentation for embedding Gradio demos on Spaces as web components by
[@julien-c](https://github.com/julien-c) in [PR 2698](https://github.com/gradio-app/gradio/pull/2698)
* Updated IFrames in Guides to use the host URL instead of the Space name to be consistent with the new method for embedding Spaces, by
[@julien-c](https://github.com/julien-c) in [PR 2692](https://github.com/gradio-app/gradio/pull/2692)
 * Colab buttons on every demo in the website! Just click open in colab, and run the demo there.



https://user-images.githubusercontent.com/9021060/202878400-cb16ed47-f4dd-4cb0-b2f0-102a9ff64135.mov

## Testing and Infrastructure Changes:
No changes to highlight.

## Breaking Changes:
No changes to highlight.

## Full Changelog:
* Better warnings and error messages for `gr.Interface.load()` by [@abidlabs](https://github.com/abidlabs) in [PR 2694](https://github.com/gradio-app/gradio/pull/2694)
* Add open in colab buttons to demos in docs and /demos by [@aliabd](https://github.com/aliabd) in [PR 2608](https://github.com/gradio-app/gradio/pull/2608)
* Apply different formatting for the types in component docstrings by [@aliabd](https://github.com/aliabd) in [PR 2707](https://github.com/gradio-app/gradio/pull/2707)

## Contributors Shoutout:
No changes to highlight.

# Version 3.10.1

## New Features:
No changes to highlight.

## Bug Fixes:
* Passes kwargs into `gr.Interface.load()` by [@abidlabs](https://github.com/abidlabs) in [PR 2669](https://github.com/gradio-app/gradio/pull/2669)

## Documentation Changes:
No changes to highlight.

## Testing and Infrastructure Changes:
No changes to highlight.

## Breaking Changes:
No changes to highlight.

## Full Changelog:
* Clean up printed statements in Embedded Colab Mode by [@aliabid94](https://github.com/aliabid94) in [PR 2612](https://github.com/gradio-app/gradio/pull/2612)

## Contributors Shoutout:
No changes to highlight.


# Version 3.10.0

* Add support for `'password'` and `'email'` types to `Textbox`. [@pngwn](https://github.com/pngwn) in [PR 2653](https://github.com/gradio-app/gradio/pull/2653)
* `gr.Textbox` component will now raise an exception if `type` is not "text", "email", or "password" [@pngwn](https://github.com/pngwn) in [PR 2653](https://github.com/gradio-app/gradio/pull/2653). This will cause demos using the deprecated `gr.Textbox(type="number")` to raise an exception.

## Bug Fixes:
* Updated the minimum FastApi used in tests to version 0.87 by [@freddyaboulton](https://github.com/freddyaboulton) in [PR 2647](https://github.com/gradio-app/gradio/pull/2647)
* Fixed bug where interfaces with examples could not be loaded with `gr.Interface.load` by [@freddyaboulton](https://github.com/freddyaboulton) [PR 2640](https://github.com/gradio-app/gradio/pull/2640)
* Fixed bug where the `interactive` property of a component could not be updated by [@freddyaboulton](https://github.com/freddyaboulton) in [PR 2639](https://github.com/gradio-app/gradio/pull/2639)
* Fixed bug where some URLs were not being recognized as valid URLs and thus were not
loading correctly in various components by [@abidlabs](https://github.com/abidlabs) in [PR 2659](https://github.com/gradio-app/gradio/pull/2659)


## Documentation Changes:
* Fix some typos in the embedded demo names in "05_using_blocks_like_functions.md" by [@freddyaboulton](https://github.com/freddyaboulton) in [PR 2656](https://github.com/gradio-app/gradio/pull/2656)

## Testing and Infrastructure Changes:
No changes to highlight.

## Breaking Changes:
No changes to highlight.

## Full Changelog:
* Add support for `'password'` and `'email'` types to `Textbox`. [@pngwn](https://github.com/pngwn) in [PR 2653](https://github.com/gradio-app/gradio/pull/2653)

## Contributors Shoutout:
No changes to highlight.


# Version 3.9.1

## New Features:
No changes to highlight.

## Bug Fixes:
* Only set a min height on md and html when loading by [@pngwn](https://github.com/pngwn) in [PR 2623](https://github.com/gradio-app/gradio/pull/2623)

## Documentation Changes:
* See docs for the latest gradio commit to main as well the latest pip release:

![main-vs-pip](https://user-images.githubusercontent.com/9021060/199607887-aab1ae4e-a070-4527-966d-024397abe15b.gif)

* Modified the "Connecting To a Database Guide" to use `pd.read_sql` as opposed to low-level postgres connector by [@freddyaboulton](https://github.com/freddyaboulton) in [PR 2604](https://github.com/gradio-app/gradio/pull/2604)

## Testing and Infrastructure Changes:
No changes to highlight.

## Breaking Changes:
No changes to highlight.

## Full Changelog:
* Dropdown for seeing docs as latest or main by [@aliabd](https://github.com/aliabd) in [PR 2544](https://github.com/gradio-app/gradio/pull/2544)
* Allow `gr.Templates` to accept parameters to override the defaults by [@abidlabs](https://github.com/abidlabs) in [PR 2600](https://github.com/gradio-app/gradio/pull/2600)
* Components now throw a `ValueError()` if constructed with invalid parameters for `type` or `source` (for components that take those parameters) in [PR 2610](https://github.com/gradio-app/gradio/pull/2610)
* Allow auth with using queue by [@GLGDLY](https://github.com/GLGDLY) in [PR 2611](https://github.com/gradio-app/gradio/pull/2611)

## Contributors Shoutout:
No changes to highlight.


# Version 3.9

## New Features:
* Gradio is now embedded directly in colab without requiring the share link by [@aliabid94](https://github.com/aliabid94) in [PR 2455](https://github.com/gradio-app/gradio/pull/2455)

### Calling functions by api_name in loaded apps

When you load an upstream app with `gr.Blocks.load`, you can now specify which fn
to call with the `api_name` parameter.

```python
import gradio as gr
english_translator = gr.Blocks.load(name="spaces/gradio/english-translator")
german = english_translator("My name is Freddy", api_name='translate-to-german')
```

The `api_name` parameter will take precendence over the `fn_index` parameter.

## Bug Fixes:
* Fixed bug where None could not be used for File,Model3D, and Audio examples by [@freddyaboulton](https://github.com/freddyaboulton) in [PR 2588](https://github.com/gradio-app/gradio/pull/2588)
* Fixed links in Plotly map guide + demo by [@dawoodkhan82](https://github.com/dawoodkhan82) in [PR 2578](https://github.com/gradio-app/gradio/pull/2578)
* `gr.Blocks.load()` now correctly loads example files from Spaces [@abidlabs](https://github.com/abidlabs) in [PR 2594](https://github.com/gradio-app/gradio/pull/2594)
* Fixed bug when image clear started upload dialog [@mezotaken](https://github.com/mezotaken) in [PR 2577](https://github.com/gradio-app/gradio/pull/2577)

## Documentation Changes:
* Added a Guide on how to configure the queue for maximum performance by [@abidlabs](https://github.com/abidlabs) in [PR 2558](https://github.com/gradio-app/gradio/pull/2558)


## Testing and Infrastructure Changes:
No changes to highlight.

## Breaking Changes:
No changes to highlight.

## Full Changelog:
* Add `api_name` to `Blocks.__call__` by  [@freddyaboulton](https://github.com/freddyaboulton) in [PR 2593](https://github.com/gradio-app/gradio/pull/2593)
* Update queue with using deque & update requirements by [@GLGDLY](https://github.com/GLGDLY) in [PR 2428](https://github.com/gradio-app/gradio/pull/2428)


## Contributors Shoutout:
No changes to highlight.


# Version 3.8.2

## Bug Fixes:

* Ensure gradio apps embedded via spaces use the correct endpoint for predictions. [@pngwn](https://github.com/pngwn) in [PR 2567](https://github.com/gradio-app/gradio/pull/2567)
* Ensure gradio apps embedded via spaces use the correct websocket protocol. [@pngwn](https://github.com/pngwn) in [PR 2571](https://github.com/gradio-app/gradio/pull/2571)

## New Features:

### Running Events Continuously
Gradio now supports the ability to run an event continuously on a fixed schedule. To use this feature,
pass `every=# of seconds` to the event definition. This will run the event every given number of seconds!

This can be used to:
* Create live visualizations that show the most up to date data
* Refresh the state of the frontend automatically in response to changes in the backend

Here is an example of a live plot that refreshes every half second:
```python
import math
import gradio as gr
import plotly.express as px
import numpy as np


plot_end = 2 * math.pi


def get_plot(period=1):
    global plot_end
    x = np.arange(plot_end - 2 * math.pi, plot_end, 0.02)
    y = np.sin(2*math.pi*period * x)
    fig = px.line(x=x, y=y)
    plot_end += 2 * math.pi
    return fig


with gr.Blocks() as demo:
    with gr.Row():
        with gr.Column():
            gr.Markdown("Change the value of the slider to automatically update the plot")
            period = gr.Slider(label="Period of plot", value=1, minimum=0, maximum=10, step=1)
            plot = gr.Plot(label="Plot (updates every half second)")

    dep = demo.load(get_plot, None, plot, every=0.5)
    period.change(get_plot, period, plot, every=0.5, cancels=[dep])

demo.queue().launch()
```

![live_demo](https://user-images.githubusercontent.com/41651716/198357377-633ce460-4e31-47bd-8202-1440cdd6fe19.gif)


## Bug Fixes:
No changes to highlight.

## Documentation Changes:
* Explained how to set up `queue` and `auth` when working with reload mode by by [@freddyaboulton](https://github.com/freddyaboulton) in [PR 3089](https://github.com/gradio-app/gradio/pull/3089)

## Testing and Infrastructure Changes:
No changes to highlight.

## Breaking Changes:
No changes to highlight.

## Full Changelog:
* Allows loading private Spaces by passing an an `api_key` to `gr.Interface.load()`
by [@abidlabs](https://github.com/abidlabs) in [PR 2568](https://github.com/gradio-app/gradio/pull/2568)

## Contributors Shoutout:
No changes to highlight.


# Version 3.8

## New Features:
* Allows event listeners to accept a single dictionary as its argument, where the keys are the components and the values are the component values. This is set by passing the input components in the event listener as a set instead of a list. [@aliabid94](https://github.com/aliabid94) in [PR 2550](https://github.com/gradio-app/gradio/pull/2550)

## Bug Fixes:
* Fix whitespace issue when using plotly. [@dawoodkhan82](https://github.com/dawoodkhan82) in [PR 2548](https://github.com/gradio-app/gradio/pull/2548)
* Apply appropriate alt text to all gallery images. [@camenduru](https://github.com/camenduru) in [PR 2358](https://github.com/gradio-app/gradio/pull/2538)
* Removed erroneous tkinter import in gradio.blocks by [@freddyaboulton](https://github.com/freddyaboulton) in [PR 2555](https://github.com/gradio-app/gradio/pull/2555)

## Documentation Changes:
No changes to highlight.

## Testing and Infrastructure Changes:
No changes to highlight.

## Breaking Changes:
No changes to highlight.

## Full Changelog:
* Added the `every` keyword to event listeners that runs events on a fixed schedule by [@freddyaboulton](https://github.com/freddyaboulton) in [PR 2512](https://github.com/gradio-app/gradio/pull/2512)
* Fix whitespace issue when using plotly. [@dawoodkhan82](https://github.com/dawoodkhan82) in [PR 2548](https://github.com/gradio-app/gradio/pull/2548)
* Apply appropriate alt text to all gallery images. [@camenduru](https://github.com/camenduru) in [PR 2358](https://github.com/gradio-app/gradio/pull/2538)

## Contributors Shoutout:
No changes to highlight.


# Version 3.7

## New Features:

### Batched Functions

Gradio now supports the ability to pass *batched* functions. Batched functions are just
functions which take in a list of inputs and return a list of predictions.

For example, here is a batched function that takes in two lists of inputs (a list of
words and a list of ints), and returns a list of trimmed words as output:

```py
import time

def trim_words(words, lens):
    trimmed_words = []
    time.sleep(5)
    for w, l in zip(words, lens):
        trimmed_words.append(w[:l])
    return [trimmed_words]
```

The advantage of using batched functions is that if you enable queuing, the Gradio
server can automatically *batch* incoming requests and process them in parallel,
potentially speeding up your demo. Here's what the Gradio code looks like (notice
the `batch=True` and `max_batch_size=16` -- both of these parameters can be passed
into event triggers or into the `Interface` class)

```py
import gradio as gr

with gr.Blocks() as demo:
    with gr.Row():
        word = gr.Textbox(label="word", value="abc")
        leng = gr.Number(label="leng", precision=0, value=1)
        output = gr.Textbox(label="Output")
    with gr.Row():
        run = gr.Button()

    event = run.click(trim_words, [word, leng], output, batch=True, max_batch_size=16)

demo.queue()
demo.launch()
```

In the example above, 16 requests could be processed in parallel (for a total inference
time of 5 seconds), instead of each request being processed separately (for a total
inference time of 80 seconds).

### Upload Event

`Video`, `Audio`, `Image`, and `File` components now support a `upload()` event that is triggered when a user uploads a file into any of these components.

Example usage:

```py
import gradio as gr

with gr.Blocks() as demo:
    with gr.Row():
        input_video = gr.Video()
        output_video = gr.Video()

     # Clears the output video when an input video is uploaded
    input_video.upload(lambda : None, None, output_video)
```


## Bug Fixes:
* Fixes issue where plotly animations, interactivity, titles, legends, were not working properly. [@dawoodkhan82](https://github.com/dawoodkhan82) in [PR 2486](https://github.com/gradio-app/gradio/pull/2486)
* Prevent requests to the `/api` endpoint from skipping the queue if the queue is enabled for that event by [@freddyaboulton](https://github.com/freddyaboulton) in [PR 2493](https://github.com/gradio-app/gradio/pull/2493)
* Fixes a bug with `cancels` in event triggers so that it works properly if multiple
Blocks are rendered by [@abidlabs](https://github.com/abidlabs) in [PR 2530](https://github.com/gradio-app/gradio/pull/2530)
* Prevent invalid targets of events from crashing the whole application. [@pngwn](https://github.com/pngwn) in [PR 2534](https://github.com/gradio-app/gradio/pull/2534)
* Properly dequeue cancelled events when multiple apps are rendered by [@freddyaboulton](https://github.com/freddyaboulton) in [PR 2540](https://github.com/gradio-app/gradio/pull/2540)

## Documentation Changes:
* Added an example interactive dashboard to the "Tabular & Plots" section of the Demos page by [@freddyaboulton](https://github.com/freddyaboulton) in [PR 2508](https://github.com/gradio-app/gradio/pull/2508)

## Testing and Infrastructure Changes:
No changes to highlight.

## Breaking Changes:
No changes to highlight.

## Full Changelog:
* Fixes the error message if a user builds Gradio locally and tries to use `share=True` by [@abidlabs](https://github.com/abidlabs) in [PR 2502](https://github.com/gradio-app/gradio/pull/2502)
* Allows the render() function to return self by [@Raul9595](https://github.com/Raul9595) in [PR 2514](https://github.com/gradio-app/gradio/pull/2514)
* Fixes issue where plotly animations, interactivity, titles, legends, were not working properly. [@dawoodkhan82](https://github.com/dawoodkhan82) in [PR 2486](https://github.com/gradio-app/gradio/pull/2486)
* Gradio now supports batched functions by [@abidlabs](https://github.com/abidlabs) in [PR 2218](https://github.com/gradio-app/gradio/pull/2218)
* Add `upload` event for `Video`, `Audio`, `Image`, and `File` components [@dawoodkhan82](https://github.com/dawoodkhan82) in [PR 2448](https://github.com/gradio-app/gradio/pull/2456)
* Changes websocket path for Spaces as it is no longer necessary to have a different URL for websocket connections on Spaces by [@abidlabs](https://github.com/abidlabs) in [PR 2528](https://github.com/gradio-app/gradio/pull/2528)
* Clearer error message when events are defined outside of a Blocks scope, and a warning if you
try to use `Series` or `Parallel` with `Blocks` by [@abidlabs](https://github.com/abidlabs) in [PR 2543](https://github.com/gradio-app/gradio/pull/2543)
* Adds support for audio samples that are in `float64`, `float16`, or `uint16` formats by [@abidlabs](https://github.com/abidlabs) in [PR 2545](https://github.com/gradio-app/gradio/pull/2545)

## Contributors Shoutout:
No changes to highlight.


# Version 3.6

## New Features:

### Cancelling Running Events
Running events can be cancelled when other events are triggered! To test this feature, pass the `cancels` parameter to the event listener.
For this feature to work, the queue must be enabled.

![cancel_on_change_rl](https://user-images.githubusercontent.com/41651716/195952623-61a606bd-e82b-4e1a-802e-223154cb8727.gif)

Code:
```python
import time
import gradio as gr

def fake_diffusion(steps):
    for i in range(steps):
        time.sleep(1)
        yield str(i)

def long_prediction(*args, **kwargs):
    time.sleep(10)
    return 42


with gr.Blocks() as demo:
    with gr.Row():
        with gr.Column():
            n = gr.Slider(1, 10, value=9, step=1, label="Number Steps")
            run = gr.Button()
            output = gr.Textbox(label="Iterative Output")
            stop = gr.Button(value="Stop Iterating")
        with gr.Column():
            prediction = gr.Number(label="Expensive Calculation")
            run_pred = gr.Button(value="Run Expensive Calculation")
        with gr.Column():
            cancel_on_change = gr.Textbox(label="Cancel Iteration and Expensive Calculation on Change")

    click_event = run.click(fake_diffusion, n, output)
    stop.click(fn=None, inputs=None, outputs=None, cancels=[click_event])
    pred_event = run_pred.click(fn=long_prediction, inputs=None, outputs=prediction)

    cancel_on_change.change(None, None, None, cancels=[click_event, pred_event])


demo.queue(concurrency_count=1, max_size=20).launch()
```

For interfaces, a stop button will be added automatically if the function uses a `yield` statement.

```python
import gradio as gr
import time

def iteration(steps):
    for i in range(steps):
       time.sleep(0.5)
       yield i

gr.Interface(iteration,
             inputs=gr.Slider(minimum=1, maximum=10, step=1, value=5),
             outputs=gr.Number()).queue().launch()
```

![stop_interface_rl](https://user-images.githubusercontent.com/41651716/195952883-e7ca4235-aae3-4852-8f28-96d01d0c5822.gif)


## Bug Fixes:
* Add loading status tracker UI to HTML and Markdown components. [@pngwn](https://github.com/pngwn) in [PR 2474](https://github.com/gradio-app/gradio/pull/2474)
* Fixed videos being mirrored in the front-end if source is not webcam by [@freddyaboulton](https://github.com/freddyaboulton) in [PR 2475](https://github.com/gradio-app/gradio/pull/2475)
* Add clear button for timeseries component [@dawoodkhan82](https://github.com/dawoodkhan82) in [PR 2487](https://github.com/gradio-app/gradio/pull/2487)
* Removes special characters from temporary filenames so that the files can be served by components [@abidlabs](https://github.com/abidlabs) in [PR 2480](https://github.com/gradio-app/gradio/pull/2480)
* Fixed infinite reload loop when mounting gradio as a sub application by [@freddyaboulton](https://github.com/freddyaboulton) in [PR 2477](https://github.com/gradio-app/gradio/pull/2477)

## Documentation Changes:
* Adds a demo to show how a sound alert can be played upon completion of a prediction by [@abidlabs](https://github.com/abidlabs) in [PR 2478](https://github.com/gradio-app/gradio/pull/2478)

## Testing and Infrastructure Changes:
No changes to highlight.

## Breaking Changes:
No changes to highlight.

## Full Changelog:
* Enable running events to be cancelled from other events by [@freddyaboulton](https://github.com/freddyaboulton) in [PR 2433](https://github.com/gradio-app/gradio/pull/2433)
* Small fix for version check before reuploading demos by [@aliabd](https://github.com/aliabd) in [PR 2469](https://github.com/gradio-app/gradio/pull/2469)
* Add loading status tracker UI to HTML and Markdown components. [@pngwn](https://github.com/pngwn) in [PR 2400](https://github.com/gradio-app/gradio/pull/2474)
* Add clear button for timeseries component [@dawoodkhan82](https://github.com/dawoodkhan82) in [PR 2487](https://github.com/gradio-app/gradio/pull/2487)

## Contributors Shoutout:
No changes to highlight.


# Version 3.5

## Bug Fixes:

* Ensure that Gradio does not take control of the HTML page title when embedding a gradio app as a web component, this behaviour flipped by adding `control_page_title="true"` to the webcomponent. [@pngwn](https://github.com/pngwn) in [PR 2400](https://github.com/gradio-app/gradio/pull/2400)
* Decreased latency in iterative-output demos by making the iteration asynchronous [@freddyaboulton](https://github.com/freddyaboulton) in [PR 2409](https://github.com/gradio-app/gradio/pull/2409)
* Fixed queue getting stuck under very high load by [@freddyaboulton](https://github.com/freddyaboulton) in [PR 2374](https://github.com/gradio-app/gradio/pull/2374)
* Ensure that components always behave as if `interactive=True` were set when the following conditions are true:
  - no default value is provided,
  - they are not set as the input or output of an event,
  - `interactive` kwarg is not set.

  [@pngwn](https://github.com/pngwn) in [PR 2459](https://github.com/gradio-app/gradio/pull/2459)

## New Features:

* When an `Image` component is set to `source="upload"`, it is now possible to drag and drop and image to replace a previously uploaded image by [@pngwn](https://github.com/pngwn) in [PR 1711](https://github.com/gradio-app/gradio/issues/1711)
* The `gr.Dataset` component now accepts `HTML` and `Markdown` components by [@abidlabs](https://github.com/abidlabs) in [PR 2437](https://github.com/gradio-app/gradio/pull/2437)


## Documentation Changes:
* Improved documentation for the `gr.Dataset` component by [@abidlabs](https://github.com/abidlabs) in [PR 2437](https://github.com/gradio-app/gradio/pull/2437)

## Testing and Infrastructure Changes:
No changes to highlight.

## Breaking Changes:
* The `Carousel` component is officially deprecated. Since gradio 3.0, code containing the `Carousel` component would throw warnings. As of the next release, the `Carousel` component will raise an exception.

## Full Changelog:
* Speeds up Gallery component by using temporary files instead of base64 representation in the front-end by [@proxyphi](https://github.com/proxyphi), [@pngwn](https://github.com/pngwn), and [@abidlabs](https://github.com/abidlabs) in [PR 2265](https://github.com/gradio-app/gradio/pull/2265)
* Fixed some embedded demos in the guides by not loading the gradio web component in some guides by [@freddyaboulton](https://github.com/freddyaboulton) in [PR 2403](https://github.com/gradio-app/gradio/pull/2403)
* When an `Image` component is set to `source="upload"`, it is now possible to drag and drop and image to replace a previously uploaded image by [@pngwn](https://github.com/pngwn) in [PR 2400](https://github.com/gradio-app/gradio/pull/2410)
* Improve documentation of the `Blocks.load()` event by [@abidlabs](https://github.com/abidlabs) in [PR 2413](https://github.com/gradio-app/gradio/pull/2413)
* Decreased latency in iterative-output demos by making the iteration asynchronous [@freddyaboulton](https://github.com/freddyaboulton) in [PR 2409](https://github.com/gradio-app/gradio/pull/2409)
* Updated share link message to reference new Spaces Hardware [@abidlabs](https://github.com/abidlabs) in [PR 2423](https://github.com/gradio-app/gradio/pull/2423)
* Automatically restart spaces if they're down by [@aliabd](https://github.com/aliabd) in [PR 2405](https://github.com/gradio-app/gradio/pull/2405)
* Carousel component is now deprecated by [@abidlabs](https://github.com/abidlabs) in [PR 2434](https://github.com/gradio-app/gradio/pull/2434)
* Build Gradio from source in ui tests by by [@freddyaboulton](https://github.com/freddyaboulton) in [PR 2440](https://github.com/gradio-app/gradio/pull/2440)
* Change "return ValueError" to "raise ValueError" by [@vzakharov](https://github.com/vzakharov) in [PR 2445](https://github.com/gradio-app/gradio/pull/2445)
* Add guide on creating a map demo using the `gr.Plot()` component [@dawoodkhan82](https://github.com/dawoodkhan82) in [PR 2402](https://github.com/gradio-app/gradio/pull/2402)
* Add blur event for `Textbox` and `Number` components [@dawoodkhan82](https://github.com/dawoodkhan82) in [PR 2448](https://github.com/gradio-app/gradio/pull/2448)
* Stops a gradio launch from hogging a port even after it's been killed [@aliabid94](https://github.com/aliabid94) in [PR 2453](https://github.com/gradio-app/gradio/pull/2453)
* Fix embedded interfaces on touch screen devices by [@aliabd](https://github.com/aliabd) in [PR 2457](https://github.com/gradio-app/gradio/pull/2457)
* Upload all demos to spaces by [@aliabd](https://github.com/aliabd) in [PR 2281](https://github.com/gradio-app/gradio/pull/2281)

## Contributors Shoutout:
No changes to highlight.


# Version 3.4.1

## New Features:

### 1. See Past and Upcoming Changes in the Release History 👀

You can now see gradio's release history directly on the website, and also keep track of upcoming changes. Just go [here](https://gradio.app/changelog/).

![release-history](https://user-images.githubusercontent.com/9021060/193145458-3de699f7-7620-45de-aa73-a1c1b9b96257.gif)

## Bug Fixes:

1. Fix typo in guide image path by [@freddyaboulton](https://github.com/freddyaboulton) in [PR 2357](https://github.com/gradio-app/gradio/pull/2357)
2. Raise error if Blocks has duplicate component with same IDs by [@abidlabs](https://github.com/abidlabs) in [PR 2359](https://github.com/gradio-app/gradio/pull/2359)
3. Catch the permission exception on the audio component by [@Ian-GL](https://github.com/Ian-GL) in [PR 2330](https://github.com/gradio-app/gradio/pull/2330)
4. Fix image_classifier_interface_load demo by [@freddyaboulton](https://github.com/freddyaboulton) in [PR 2365](https://github.com/gradio-app/gradio/pull/2365)
5. Fix combining adjacent components without gaps by introducing `gr.Row(variant="compact")` by [@aliabid94](https://github.com/aliabid94) in [PR 2291](https://github.com/gradio-app/gradio/pull/2291) This comes with deprecation of the following arguments for `Component.style`: `round`, `margin`, `border`.
6. Fix audio streaming, which was previously choppy in [PR 2351](https://github.com/gradio-app/gradio/pull/2351). Big thanks to [@yannickfunk](https://github.com/yannickfunk) for the proposed solution.
7. Fix bug where new typeable slider doesn't respect the minimum and maximum values [@dawoodkhan82](https://github.com/dawoodkhan82) in [PR 2380](https://github.com/gradio-app/gradio/pull/2380)


## Documentation Changes:

1. New Guide: Connecting to a Database 🗄️

    A new guide by [@freddyaboulton](https://github.com/freddyaboulton) that explains how you can use Gradio to connect your app to a database. Read more [here](https://gradio.app/connecting_to_a_database/).

2. New Guide: Running Background Tasks 🥷

    A new guide by [@freddyaboulton](https://github.com/freddyaboulton) that explains how you can run background tasks from your gradio app. Read more [here](https://gradio.app/running_background_tasks/).

3. Small fixes to docs for `Image` component by [@abidlabs](https://github.com/abidlabs) in [PR 2372](https://github.com/gradio-app/gradio/pull/2372)


## Testing and Infrastructure Changes:
No changes to highlight.

## Breaking Changes:
No changes to highlight.

## Full Changelog:

* Create a guide on how to connect an app to a database hosted on the cloud by [@freddyaboulton](https://github.com/freddyaboulton) in [PR 2341](https://github.com/gradio-app/gradio/pull/2341)
* Removes `analytics` dependency by [@abidlabs](https://github.com/abidlabs) in [PR 2347](https://github.com/gradio-app/gradio/pull/2347)
* Add guide on launching background tasks from your app by [@freddyaboulton](https://github.com/freddyaboulton) in [PR 2350](https://github.com/gradio-app/gradio/pull/2350)
* Fix typo in guide image path by [@freddyaboulton](https://github.com/freddyaboulton) in [PR 2357](https://github.com/gradio-app/gradio/pull/2357)
* Raise error if Blocks has duplicate component with same IDs by [@abidlabs](https://github.com/abidlabs) in [PR 2359](https://github.com/gradio-app/gradio/pull/2359)
* Hotfix: fix version back to 3.4 by [@abidlabs](https://github.com/abidlabs) in [PR 2361](https://github.com/gradio-app/gradio/pull/2361)
* Change version.txt to 3.4 instead of 3.4.0 by [@aliabd](https://github.com/aliabd) in [PR 2363](https://github.com/gradio-app/gradio/pull/2363)
* Catch the permission exception on the audio component by [@Ian-GL](https://github.com/Ian-GL) in [PR 2330](https://github.com/gradio-app/gradio/pull/2330)
* Fix image_classifier_interface_load demo by [@freddyaboulton](https://github.com/freddyaboulton) in [PR 2365](https://github.com/gradio-app/gradio/pull/2365)
* Small fixes to docs for `Image` component by [@abidlabs](https://github.com/abidlabs) in [PR 2372](https://github.com/gradio-app/gradio/pull/2372)
* Automated Release Notes by [@freddyaboulton](https://github.com/freddyaboulton) in [PR 2306](https://github.com/gradio-app/gradio/pull/2306)
* Fixed small typos in the docs [@julien-c](https://github.com/julien-c) in [PR 2373](https://github.com/gradio-app/gradio/pull/2373)
* Adds ability to disable pre/post-processing for examples [@abidlabs](https://github.com/abidlabs) in [PR 2383](https://github.com/gradio-app/gradio/pull/2383)
* Copy changelog file in website docker by [@aliabd](https://github.com/aliabd) in [PR 2384](https://github.com/gradio-app/gradio/pull/2384)
* Lets users provide a `gr.update()` dictionary even if post-processing is diabled [@abidlabs](https://github.com/abidlabs) in [PR 2385](https://github.com/gradio-app/gradio/pull/2385)
* Fix bug where errors would cause apps run in reload mode to hang forever by [@freddyaboulton](https://github.com/freddyaboulton) in [PR 2394](https://github.com/gradio-app/gradio/pull/2394)
* Fix bug where new typeable slider doesn't respect the minimum and maximum values [@dawoodkhan82](https://github.com/dawoodkhan82) in [PR 2380](https://github.com/gradio-app/gradio/pull/2380)


## Contributors Shoutout:
No changes to highlight.

# Version 3.4

## New Features:

### 1. Gallery Captions 🖼️

You can now pass captions to images in the Gallery component. To do so you need to pass a {List} of (image, {str} caption) tuples. This is optional and the component also accepts just a list of the images.

Here's an example:

```python
import gradio as gr

images_with_captions = [
    ("https://images.unsplash.com/photo-1551969014-7d2c4cddf0b6", "Cheetah by David Groves"),
    ("https://images.unsplash.com/photo-1546182990-dffeafbe841d", "Lion by Francesco"),
    ("https://images.unsplash.com/photo-1561731216-c3a4d99437d5", "Tiger by Mike Marrah")
    ]

with gr.Blocks() as demo:
    gr.Gallery(value=images_with_captions)

demo.launch()
```

<img src="https://user-images.githubusercontent.com/9021060/192399521-7360b1a9-7ce0-443e-8e94-863a230a7dbe.gif" alt="gallery_captions" width="1000"/>

### 2. Type Values into the Slider 🔢

You can now type values directly on the Slider component! Here's what it looks like:

![type-slider](https://user-images.githubusercontent.com/9021060/192399877-76b662a1-fede-4417-a932-fc15f0da7360.gif)

### 3. Better Sketching and Inpainting 🎨

We've made a lot of changes to our Image component so that it can support better sketching and inpainting.

Now supports:
* A standalone black-and-white sketch
```python
import gradio as gr
demo = gr.Interface(lambda x: x, gr.Sketchpad(), gr.Image())
demo.launch()
```
![bw](https://user-images.githubusercontent.com/9021060/192410264-b08632b5-7b2a-4f86-afb0-5760e7b474cf.gif)


* A standalone color sketch
```python
import gradio as gr
demo = gr.Interface(lambda x: x, gr.Paint(), gr.Image())
demo.launch()
```
![color-sketch](https://user-images.githubusercontent.com/9021060/192410500-3c8c3e64-a5fd-4df2-a991-f0a5cef93728.gif)


* An uploadable image with black-and-white or color sketching

```python
import gradio as gr
demo = gr.Interface(lambda x: x, gr.Image(source='upload', tool='color-sketch'), gr.Image()) # for black and white, tool = 'sketch'
demo.launch()
```
![sketch-new](https://user-images.githubusercontent.com/9021060/192402422-e53cb7b6-024e-448c-87eb-d6a35a63c476.gif)


* Webcam with black-and-white or color sketching

```python
import gradio as gr
demo = gr.Interface(lambda x: x, gr.Image(source='webcam', tool='color-sketch'), gr.Image()) # for black and white, tool = 'sketch'
demo.launch()
```
![webcam-sketch](https://user-images.githubusercontent.com/9021060/192410820-0ffaf324-776e-4e1f-9de6-0fdbbf4940fa.gif)


As well as other fixes


## Bug Fixes:
1. Fix bug where max concurrency count is not respected in queue by [@freddyaboulton](https://github.com/freddyaboulton) in [PR 2286](https://github.com/gradio-app/gradio/pull/2286)
2. fix : queue could be blocked by [@SkyTNT](https://github.com/SkyTNT) in [PR 2288](https://github.com/gradio-app/gradio/pull/2288)
3. Supports `gr.update()` in example caching by [@abidlabs](https://github.com/abidlabs) in [PR 2309](https://github.com/gradio-app/gradio/pull/2309)
4. Clipboard fix for iframes by [@abidlabs](https://github.com/abidlabs) in [PR 2321](https://github.com/gradio-app/gradio/pull/2321)
5. Fix: Dataframe column headers are reset when you add a new column by [@dawoodkhan82](https://github.com/dawoodkhan82) in [PR 2318](https://github.com/gradio-app/gradio/pull/2318)
6. Added support for URLs for Video, Audio, and Image by [@abidlabs](https://github.com/abidlabs) in [PR 2256](https://github.com/gradio-app/gradio/pull/2256)
7. Add documentation about how to create and use the Gradio FastAPI app by [@abidlabs](https://github.com/abidlabs) in [PR 2263](https://github.com/gradio-app/gradio/pull/2263)

## Documentation Changes:
1. Adding a Playground Tab to the Website by [@aliabd](https://github.com/aliabd) in [PR 1860](https://github.com/gradio-app/gradio/pull/1860)
3. Gradio for Tabular Data Science Workflows Guide by [@merveenoyan](https://github.com/merveenoyan) in [PR 2199](https://github.com/gradio-app/gradio/pull/2199)
4. Promotes `postprocess` and `preprocess` to documented parameters by [@abidlabs](https://github.com/abidlabs) in [PR 2293](https://github.com/gradio-app/gradio/pull/2293)
5. Update 2)key_features.md by [@voidxd](https://github.com/voidxd) in [PR 2326](https://github.com/gradio-app/gradio/pull/2326)
6. Add docs to blocks context postprocessing function by [@Ian-GL](https://github.com/Ian-GL) in [PR 2332](https://github.com/gradio-app/gradio/pull/2332)

## Testing and Infrastructure Changes
1. Website fixes and refactoring by [@aliabd](https://github.com/aliabd) in [PR 2280](https://github.com/gradio-app/gradio/pull/2280)
2. Don't deploy to spaces on release by [@freddyaboulton](https://github.com/freddyaboulton) in [PR 2313](https://github.com/gradio-app/gradio/pull/2313)

## Full Changelog:
* Website fixes and refactoring by [@aliabd](https://github.com/aliabd) in [PR 2280](https://github.com/gradio-app/gradio/pull/2280)
* Fix bug where max concurrency count is not respected in queue by [@freddyaboulton](https://github.com/freddyaboulton) in [PR 2286](https://github.com/gradio-app/gradio/pull/2286)
* Promotes `postprocess` and `preprocess` to documented parameters by [@abidlabs](https://github.com/abidlabs) in [PR 2293](https://github.com/gradio-app/gradio/pull/2293)
* Raise warning when trying to cache examples but not all inputs have examples by [@freddyaboulton](https://github.com/freddyaboulton) in [PR 2279](https://github.com/gradio-app/gradio/pull/2279)
* fix : queue could be blocked by [@SkyTNT](https://github.com/SkyTNT) in [PR 2288](https://github.com/gradio-app/gradio/pull/2288)
* Don't deploy to spaces on release by [@freddyaboulton](https://github.com/freddyaboulton) in [PR 2313](https://github.com/gradio-app/gradio/pull/2313)
* Supports `gr.update()` in example caching by [@abidlabs](https://github.com/abidlabs) in [PR 2309](https://github.com/gradio-app/gradio/pull/2309)
* Respect Upstream Queue when loading interfaces/blocks from Spaces by [@freddyaboulton](https://github.com/freddyaboulton) in [PR 2294](https://github.com/gradio-app/gradio/pull/2294)
* Clipboard fix for iframes by [@abidlabs](https://github.com/abidlabs) in [PR 2321](https://github.com/gradio-app/gradio/pull/2321)
* Sketching + Inpainting Capabilities to Gradio by [@abidlabs](https://github.com/abidlabs) in [PR 2144](https://github.com/gradio-app/gradio/pull/2144)
* Update 2)key_features.md by [@voidxd](https://github.com/voidxd) in [PR 2326](https://github.com/gradio-app/gradio/pull/2326)
* release 3.4b3 by [@abidlabs](https://github.com/abidlabs) in [PR 2328](https://github.com/gradio-app/gradio/pull/2328)
* Fix: Dataframe column headers are reset when you add a new column by [@dawoodkhan82](https://github.com/dawoodkhan82) in [PR 2318](https://github.com/gradio-app/gradio/pull/2318)
* Start queue when gradio is a sub application by [@freddyaboulton](https://github.com/freddyaboulton) in [PR 2319](https://github.com/gradio-app/gradio/pull/2319)
* Fix Web Tracker Script by [@aliabd](https://github.com/aliabd) in [PR 2308](https://github.com/gradio-app/gradio/pull/2308)
* Add docs to blocks context postprocessing function by [@Ian-GL](https://github.com/Ian-GL) in [PR 2332](https://github.com/gradio-app/gradio/pull/2332)
* Fix typo in iterator variable name in run_predict function by [@freddyaboulton](https://github.com/freddyaboulton) in [PR 2340](https://github.com/gradio-app/gradio/pull/2340)
* Add captions to galleries by [@aliabid94](https://github.com/aliabid94) in [PR 2284](https://github.com/gradio-app/gradio/pull/2284)
* Typeable value on gradio.Slider by [@dawoodkhan82](https://github.com/dawoodkhan82) in [PR 2329](https://github.com/gradio-app/gradio/pull/2329)

## Contributors Shoutout:
* [@SkyTNT](https://github.com/SkyTNT) made their first contribution in [PR 2288](https://github.com/gradio-app/gradio/pull/2288)
* [@voidxd](https://github.com/voidxd) made their first contribution in [PR 2326](https://github.com/gradio-app/gradio/pull/2326)


# Version 3.3

## New Features:

### 1. Iterative Outputs ⏳

You can now create an iterative output simply by having your function return a generator!

Here's (part of) an example that was used to generate the interface below it. [See full code](https://colab.research.google.com/drive/1m9bWS6B82CT7bw-m4L6AJR8za7fEK7Ov?usp=sharing).

```python
def predict(steps, seed):
    generator = torch.manual_seed(seed)
    for i in range(1,steps):
        yield pipeline(generator=generator, num_inference_steps=i)["sample"][0]
```


![example](https://user-images.githubusercontent.com/9021060/189086273-f5e7087d-71fa-4158-90a9-08e84da0421c.mp4)

### 2. Accordion Layout 🆕

This version of Gradio introduces a new layout component to Blocks: the Accordion. Wrap your elements in a neat, expandable layout that allows users to toggle them as needed.

Usage: ([Read the docs](https://gradio.app/docs/#accordion))

```python
with gr.Accordion("open up"):
# components here
```

![accordion](https://user-images.githubusercontent.com/9021060/189088465-f0ffd7f0-fc6a-42dc-9249-11c5e1e0529b.gif)

### 3. Skops Integration 📈

Our new integration with [skops](https://huggingface.co/blog/skops) allows you to load tabular classification and regression models directly from the [hub](https://huggingface.co/models).

Here's a classification example showing how quick it is to set up an interface for a [model](https://huggingface.co/scikit-learn/tabular-playground).

```python
import gradio as gr
gr.Interface.load("models/scikit-learn/tabular-playground").launch()
```

![187936493-5c90c01d-a6dd-400f-aa42-833a096156a1](https://user-images.githubusercontent.com/9021060/189090519-328fbcb4-120b-43c8-aa54-d6fccfa6b7e8.png)


## Bug Fixes:
No changes to highlight.
## Documentation Changes:
No changes to highlight.
## Testing and Infrastructure Changes:
No changes to highlight.
## Breaking Changes:
No changes to highlight.
## Full Changelog:

* safari fixes by [@pngwn](https://github.com/pngwn) in [PR 2138](https://github.com/gradio-app/gradio/pull/2138)
* Fix roundedness and form borders by [@aliabid94](https://github.com/aliabid94) in [PR 2147](https://github.com/gradio-app/gradio/pull/2147)
* Better processing of example data prior to creating dataset component by [@freddyaboulton](https://github.com/freddyaboulton) in [PR 2147](https://github.com/gradio-app/gradio/pull/2147)
* Show error on Connection drops by [@aliabid94](https://github.com/aliabid94) in [PR 2147](https://github.com/gradio-app/gradio/pull/2147)
* 3.2 release! by [@abidlabs](https://github.com/abidlabs) in [PR 2139](https://github.com/gradio-app/gradio/pull/2139)
* Fixed Named API Requests by [@abidlabs](https://github.com/abidlabs) in [PR 2151](https://github.com/gradio-app/gradio/pull/2151)
* Quick Fix: Cannot upload Model3D image after clearing it by [@dawoodkhan82](https://github.com/dawoodkhan82) in [PR 2168](https://github.com/gradio-app/gradio/pull/2168)
* Fixed misleading log when server_name is '0.0.0.0' by [@lamhoangtung](https://github.com/lamhoangtung) in [PR 2176](https://github.com/gradio-app/gradio/pull/2176)
* Keep embedded PngInfo metadata by [@cobryan05](https://github.com/cobryan05) in [PR 2170](https://github.com/gradio-app/gradio/pull/2170)
* Skops integration: Load tabular classification and regression models from the hub by [@freddyaboulton](https://github.com/freddyaboulton) in [PR 2126](https://github.com/gradio-app/gradio/pull/2126)
* Respect original filename when cached example files are downloaded by [@freddyaboulton](https://github.com/freddyaboulton) in [PR 2145](https://github.com/gradio-app/gradio/pull/2145)
* Add manual trigger to deploy to pypi by [@abidlabs](https://github.com/abidlabs) in [PR 2192](https://github.com/gradio-app/gradio/pull/2192)
* Fix bugs with gr.update by [@freddyaboulton](https://github.com/freddyaboulton) in [PR 2157](https://github.com/gradio-app/gradio/pull/2157)
* Make queue per app by [@aliabid94](https://github.com/aliabid94) in [PR 2193](https://github.com/gradio-app/gradio/pull/2193)
* Preserve Labels In Interpretation Components by [@freddyaboulton](https://github.com/freddyaboulton) in [PR 2166](https://github.com/gradio-app/gradio/pull/2166)
* Quick Fix: Multiple file download not working by [@dawoodkhan82](https://github.com/dawoodkhan82) in [PR 2169](https://github.com/gradio-app/gradio/pull/2169)
* use correct MIME type for js-script file by [@daspartho](https://github.com/daspartho) in [PR 2200](https://github.com/gradio-app/gradio/pull/2200)
* Add accordion component by [@aliabid94](https://github.com/aliabid94) in [PR 2208](https://github.com/gradio-app/gradio/pull/2208)


## Contributors Shoutout:

* [@lamhoangtung](https://github.com/lamhoangtung) made their first contribution in [PR 2176](https://github.com/gradio-app/gradio/pull/2176)
* [@cobryan05](https://github.com/cobryan05) made their first contribution in [PR 2170](https://github.com/gradio-app/gradio/pull/2170)
* [@daspartho](https://github.com/daspartho) made their first contribution in [PR 2200](https://github.com/gradio-app/gradio/pull/2200)

# Version 3.2

## New Features:

### 1. Improvements to Queuing 🥇

We've implemented a brand new queuing system based on **web sockets** instead of HTTP long polling. Among other things, this allows us to manage queue sizes better on Hugging Face Spaces. There are also additional queue-related parameters you can add:

* Now supports concurrent workers (parallelization)
```python
demo = gr.Interface(...)
demo.queue(concurrency_count=3)
demo.launch()
```
* Configure a maximum queue size
```python
demo = gr.Interface(...)
demo.queue(max_size=100)
demo.launch()
```

* If a user closes their tab / browser, they leave the queue, which means the demo will run faster for everyone else

### 2. Fixes to Examples

* Dataframe examples will render properly, and look much clearer in the UI: (thanks to PR #2125)

![Screen Shot 2022-08-30 at 8 29 58 PM](https://user-images.githubusercontent.com/9021060/187586561-d915bafb-f968-4966-b9a2-ef41119692b2.png)

* Image and Video thumbnails are cropped to look neater and more uniform: (thanks to PR #2109)


![Screen Shot 2022-08-30 at 8 32 15 PM](https://user-images.githubusercontent.com/9021060/187586890-56e1e4f0-1b84-42d9-a82f-911772c41030.png)

* Other fixes in PR #2131 and #2064  make it easier to design and use Examples

### 3. Component Fixes 🧱
* Specify the width and height of an image in its style tag (thanks to PR #2133)
```python
components.Image().style(height=260, width=300)
```
* Automatic conversion of videos so they are playable in the browser (thanks to PR #2003). Gradio will check if a video's format is playable  in the browser and, if it isn't, will automatically convert it to a format that is (mp4).
* Pass in a json filepath to the Label component (thanks to PR #2083)
* Randomize the default value of a Slider (thanks to PR #1935)

![slider-random](https://user-images.githubusercontent.com/9021060/187596230-3db9697f-9f4d-42f5-9387-d77573513448.gif)


* Improvements to State in PR #2100

### 4. Ability to Randomize Input Sliders and Reload Data whenever the Page Loads
* In some cases, you want to be able to show a different set of input data to every user as they load the page app. For example, you might want to randomize the value of a "seed" `Slider` input. Or you might want to show a `Textbox` with the current date. We now supporting passing _functions_ as the default value in input components. When you pass in a function, it gets **re-evaluated** every time someone loads the demo, allowing you to reload / change data for different users.

Here's an example loading the current date time into an input Textbox:

```python
import gradio as gr
import datetime

with gr.Blocks() as demo:
    gr.Textbox(datetime.datetime.now)

demo.launch()
```

Note that we don't evaluate the function -- `datetime.datetime.now()` -- we pass in the function itself to get this behavior -- `datetime.datetime.now`

Because randomizing the initial value of `Slider` is a common use case, we've added a `randomize` keyword argument you can use to randomize its initial value:

```python
import gradio as gr
demo = gr.Interface(lambda x:x, gr.Slider(0, 10, randomize=True), "number")
demo.launch()
```

### 5. New Guide 🖊️
* [Gradio and W&B Integration](https://gradio.app/Gradio_and_Wandb_Integration/)


## Full Changelog:

* Reset components to original state by setting value to None by [@freddyaboulton](https://github.com/freddyaboulton) in [PR 2044](https://github.com/gradio-app/gradio/pull/2044)
* Cleaning up the way data is processed for components by [@abidlabs](https://github.com/abidlabs) in [PR 1967](https://github.com/gradio-app/gradio/pull/1967)
* version 3.1.8b by [@abidlabs](https://github.com/abidlabs) in [PR 2063](https://github.com/gradio-app/gradio/pull/2063)
* Wandb guide  by [@AK391](https://github.com/AK391) in [PR 1898](https://github.com/gradio-app/gradio/pull/1898)
* Add a flagging callback to save json files to a hugging face dataset by [@chrisemezue](https://github.com/chrisemezue) in [PR 1821](https://github.com/gradio-app/gradio/pull/1821)
* Add data science demos to landing page by [@freddyaboulton](https://github.com/freddyaboulton) in [PR 2067](https://github.com/gradio-app/gradio/pull/2067)
* Hide time series + xgboost demos by default by [@freddyaboulton](https://github.com/freddyaboulton) in [PR 2079](https://github.com/gradio-app/gradio/pull/2079)
* Encourage people to keep trying when queue full by [@apolinario](https://github.com/apolinario) in [PR 2076](https://github.com/gradio-app/gradio/pull/2076)
* Updated our analytics on creation of Blocks/Interface by [@abidlabs](https://github.com/abidlabs) in [PR 2082](https://github.com/gradio-app/gradio/pull/2082)
* `Label` component now accepts file paths to `.json` files  by [@abidlabs](https://github.com/abidlabs) in [PR 2083](https://github.com/gradio-app/gradio/pull/2083)
* Fix issues related to demos in Spaces by [@abidlabs](https://github.com/abidlabs) in [PR 2086](https://github.com/gradio-app/gradio/pull/2086)
* Fix TimeSeries examples not properly displayed in UI by [@dawoodkhan82](https://github.com/dawoodkhan82) in [PR 2064](https://github.com/gradio-app/gradio/pull/2064)
* Fix infinite requests when doing tab item select by [@freddyaboulton](https://github.com/freddyaboulton) in [PR 2070](https://github.com/gradio-app/gradio/pull/2070)
* Accept deprecated `file` route as well by [@abidlabs](https://github.com/abidlabs) in [PR 2099](https://github.com/gradio-app/gradio/pull/2099)
* Allow frontend method execution on Block.load event by [@codedealer](https://github.com/codedealer) in [PR 2108](https://github.com/gradio-app/gradio/pull/2108)
* Improvements to `State` by [@abidlabs](https://github.com/abidlabs) in [PR 2100](https://github.com/gradio-app/gradio/pull/2100)
* Catch IndexError, KeyError in video_is_playable by [@freddyaboulton](https://github.com/freddyaboulton) in [PR 2113](https://github.com/gradio-app/gradio/pull/2113)
* Fix: Download button does not respect the filepath returned by the function by [@dawoodkhan82](https://github.com/dawoodkhan82) in [PR 2073](https://github.com/gradio-app/gradio/pull/2073)
* Refactoring Layout: Adding column widths, forms, and more. by [@aliabid94](https://github.com/aliabid94) in [PR 2097](https://github.com/gradio-app/gradio/pull/2097)
* Update CONTRIBUTING.md by [@abidlabs](https://github.com/abidlabs) in [PR 2118](https://github.com/gradio-app/gradio/pull/2118)
* 2092 df ex by [@pngwn](https://github.com/pngwn) in [PR 2125](https://github.com/gradio-app/gradio/pull/2125)
* feat(samples table/gallery): Crop thumbs to square by [@ronvoluted](https://github.com/ronvoluted) in [PR 2109](https://github.com/gradio-app/gradio/pull/2109)
* Some enhancements to `gr.Examples` by [@abidlabs](https://github.com/abidlabs) in [PR 2131](https://github.com/gradio-app/gradio/pull/2131)
* Image size fix by [@aliabid94](https://github.com/aliabid94) in [PR 2133](https://github.com/gradio-app/gradio/pull/2133)

## Contributors Shoutout:
* [@chrisemezue](https://github.com/chrisemezue) made their first contribution in [PR 1821](https://github.com/gradio-app/gradio/pull/1821)
* [@apolinario](https://github.com/apolinario) made their first contribution in [PR 2076](https://github.com/gradio-app/gradio/pull/2076)
* [@codedealer](https://github.com/codedealer) made their first contribution in [PR 2108](https://github.com/gradio-app/gradio/pull/2108)

# Version 3.1

## New Features:

### 1.  Embedding Demos on Any Website 💻

With PR #1444, Gradio is now distributed as a web component. This means demos can be natively embedded on websites. You'll just need to add two lines: one to load the gradio javascript, and one to link to the demos backend.

Here's a simple example that embeds the demo from a Hugging Face space:

```html
<script type="module" src="https://gradio.s3-us-west-2.amazonaws.com/3.0.18/gradio.js"></script>
<gradio-app space="abidlabs/pytorch-image-classifier"></gradio-app>
```

But you can also embed demos that are running anywhere, you just need to link the demo to `src` instead of `space`. In fact, all the demos on the gradio website are embedded this way:

<img width="1268" alt="Screen Shot 2022-07-14 at 2 41 44 PM" src="https://user-images.githubusercontent.com/9021060/178997124-b2f05af2-c18f-4716-bf1b-cb971d012636.png">


Read more in the [Embedding Gradio Demos](https://gradio.app/embedding_gradio_demos) guide.

### 2. Reload Mode 👨‍💻

Reload mode helps developers create gradio demos faster by automatically reloading the demo whenever the code changes. It can support development on Python IDEs (VS Code, PyCharm, etc), the terminal, as well as Jupyter notebooks.

If your demo code is in a script named `app.py`, instead of running `python app.py` you can now run `gradio app.py` and that will launch the demo in reload mode:

```bash
Launching in reload mode on: http://127.0.0.1:7860 (Press CTRL+C to quit)
Watching...
WARNING: The --reload flag should not be used in production on Windows.
```

If you're working from a Jupyter or Colab Notebook, use these magic commands instead: `%load_ext gradio` when you import gradio, and `%%blocks` in the top of the cell with the demo code. Here's an example that shows how much faster the development becomes:

![Blocks](https://user-images.githubusercontent.com/9021060/178986488-ed378cc8-5141-4330-ba41-672b676863d0.gif)

### 3. Inpainting Support on `gr.Image()` 🎨

We updated the Image component to add support for inpainting demos. It works by adding `tool="sketch"` as a parameter, that passes both an image and a sketchable mask to your prediction function.

Here's an example from the [LAMA space](https://huggingface.co/spaces/akhaliq/lama):

![FXApVlFVsAALSD-](https://user-images.githubusercontent.com/9021060/178989479-549867c8-7fb0-436a-a97d-1e91c9f5e611.jpeg)

### 4. Markdown and HTML support in Dataframes 🔢

We upgraded the Dataframe component in PR #1684 to support rendering Markdown and HTML inside the cells.

This means you can build Dataframes that look like the following:

![image (8)](https://user-images.githubusercontent.com/9021060/178991233-41cb07a5-e7a3-433e-89b8-319bc78eb9c2.png)


### 5. `gr.Examples()` for Blocks 🧱

We've added the `gr.Examples` component helper to allow you to add examples to any Blocks demo. This class is a wrapper over the `gr.Dataset` component.

<img width="1271" alt="Screen Shot 2022-07-14 at 2 23 50 PM" src="https://user-images.githubusercontent.com/9021060/178992715-c8bc7550-bc3d-4ddc-9fcb-548c159cd153.png">


gr.Examples takes two required parameters:

- `examples` which takes in a nested list
-  `inputs` which takes in a component or list of components

You can read more in the [Examples docs](https://gradio.app/docs/#examples) or the [Adding Examples to your Demos guide](https://gradio.app/adding_examples_to_your_app/).

### 6. Fixes to Audio Streaming

With [PR 1828](https://github.com/gradio-app/gradio/pull/1828) we now hide the status loading animation, as well as remove the echo in streaming. Check out the [stream_audio](https://github.com/gradio-app/gradio/blob/main/demo/stream_audio/run.py) demo for more or read through our [Real Time Speech Recognition](https://gradio.app/real_time_speech_recognition/) guide.

<img width="785" alt="Screen Shot 2022-07-19 at 6 02 35 PM" src="https://user-images.githubusercontent.com/9021060/179808136-9e84502c-f9ee-4f30-b5e9-1086f678fe91.png">


## Full Changelog:

* File component: list multiple files and allow for download #1446 by [@dawoodkhan82](https://github.com/dawoodkhan82) in [PR 1681](https://github.com/gradio-app/gradio/pull/1681)
* Add ColorPicker to docs by [@freddyaboulton](https://github.com/freddyaboulton) in [PR 1768](https://github.com/gradio-app/gradio/pull/1768)
* Mock out requests in TestRequest unit tests by [@freddyaboulton](https://github.com/freddyaboulton) in [PR 1794](https://github.com/gradio-app/gradio/pull/1794)
* Add requirements.txt and test_files to source dist by [@freddyaboulton](https://github.com/freddyaboulton) in [PR 1817](https://github.com/gradio-app/gradio/pull/1817)
* refactor: f-string for tunneling.py by [@nhankiet](https://github.com/nhankiet) in [PR 1819](https://github.com/gradio-app/gradio/pull/1819)
* Miscellaneous formatting improvements to website by [@aliabd](https://github.com/aliabd) in [PR 1754](https://github.com/gradio-app/gradio/pull/1754)
* `integrate()` method moved to `Blocks` by [@abidlabs](https://github.com/abidlabs) in [PR 1776](https://github.com/gradio-app/gradio/pull/1776)
* Add python-3.7 tests by [@freddyaboulton](https://github.com/freddyaboulton) in [PR 1818](https://github.com/gradio-app/gradio/pull/1818)
* Copy test dir in website dockers by [@aliabd](https://github.com/aliabd) in [PR 1827](https://github.com/gradio-app/gradio/pull/1827)
* Add info to docs on how to set default values for components by [@freddyaboulton](https://github.com/freddyaboulton) in [PR 1788](https://github.com/gradio-app/gradio/pull/1788)
* Embedding Components on Docs by [@aliabd](https://github.com/aliabd) in [PR 1726](https://github.com/gradio-app/gradio/pull/1726)
* Remove usage of deprecated gr.inputs and gr.outputs from website by [@freddyaboulton](https://github.com/freddyaboulton) in [PR 1796](https://github.com/gradio-app/gradio/pull/1796)
* Some cleanups to the docs page by [@abidlabs](https://github.com/abidlabs) in [PR 1822](https://github.com/gradio-app/gradio/pull/1822)

## Contributors Shoutout:
* [@nhankiet](https://github.com/nhankiet) made their first contribution in [PR 1819](https://github.com/gradio-app/gradio/pull/1819)

# Version 3.0

### 🔥 Gradio 3.0 is the biggest update to the library, ever.

## New Features:

### 1.  Blocks 🧱

Blocks is a new, low-level API that allows you to have full control over the data flows and layout of your application. It allows you to build very complex, multi-step applications. For example, you might want to:

* Group together related demos as multiple tabs in one web app
* Change the layout of your demo instead of just having all of the inputs on the left and outputs on the right
* Have multi-step interfaces, in which the output of one model becomes the input to the next model, or have more flexible data flows in general
* Change a component's properties (for example, the choices in a Dropdown) or its visibility based on user input

Here's a simple example that creates the demo below it:

```python
import gradio as gr

def update(name):
    return f"Welcome to Gradio, {name}!"

demo = gr.Blocks()

with demo:
    gr.Markdown(
    """
    # Hello World!
    Start typing below to see the output.
    """)
    inp = gr.Textbox(placeholder="What is your name?")
    out = gr.Textbox()

    inp.change(fn=update,
               inputs=inp,
               outputs=out)

demo.launch()
```

![hello-blocks](https://user-images.githubusercontent.com/9021060/168684108-78cbd24b-e6bd-4a04-a8d9-20d535203434.gif)


Read our [Introduction to Blocks](http://gradio.app/introduction_to_blocks/) guide for more, and join the 🎈 [Gradio Blocks Party](https://huggingface.co/spaces/Gradio-Blocks/README)!


### 2. Our Revamped Design 🎨

We've upgraded our design across the entire library: from components, and layouts all the way to dark mode.

![kitchen_sink](https://user-images.githubusercontent.com/9021060/168686333-7a6e3096-3e23-4309-abf2-5cd7736e0463.gif)


### 3. A New Website 💻

We've upgraded [gradio.app](https://gradio.app) to make it cleaner, faster and easier to use. Our docs now come with components and demos embedded directly on the page. So you can quickly get up to speed with what you're looking for.

![website](https://user-images.githubusercontent.com/9021060/168687191-10d6a3bd-101f-423a-8193-48f47a5e077d.gif)


### 4. New Components: Model3D, Dataset, and More..

We've introduced a lot of new components in `3.0`, including `Model3D`, `Dataset`, `Markdown`, `Button` and `Gallery`. You can find all the components and play around with them [here](https://gradio.app/docs/#components).


![Model3d](https://user-images.githubusercontent.com/9021060/168689062-6ad77151-8cc5-467d-916c-f7c78e52ec0c.gif)

## Full Changelog:

* Gradio dash fe by [@pngwn](https://github.com/pngwn) in [PR 807](https://github.com/gradio-app/gradio/pull/807)
* Blocks components by [@FarukOzderim](https://github.com/FarukOzderim) in [PR 765](https://github.com/gradio-app/gradio/pull/765)
* Blocks components V2 by [@FarukOzderim](https://github.com/FarukOzderim) in [PR 843](https://github.com/gradio-app/gradio/pull/843)
* Blocks-Backend-Events by [@FarukOzderim](https://github.com/FarukOzderim) in [PR 844](https://github.com/gradio-app/gradio/pull/844)
* Interfaces from Blocks by [@aliabid94](https://github.com/aliabid94) in [PR 849](https://github.com/gradio-app/gradio/pull/849)
* Blocks dev by [@aliabid94](https://github.com/aliabid94) in [PR 853](https://github.com/gradio-app/gradio/pull/853)
* Started updating demos to use the new `gradio.components` syntax by [@abidlabs](https://github.com/abidlabs) in [PR 848](https://github.com/gradio-app/gradio/pull/848)
* add test infra + add browser tests to CI by [@pngwn](https://github.com/pngwn) in [PR 852](https://github.com/gradio-app/gradio/pull/852)
* 854 textbox by [@pngwn](https://github.com/pngwn) in [PR 859](https://github.com/gradio-app/gradio/pull/859)
* Getting old Python unit tests to pass on `blocks-dev` by [@abidlabs](https://github.com/abidlabs) in [PR 861](https://github.com/gradio-app/gradio/pull/861)
* initialise chatbot with empty array of messages by [@pngwn](https://github.com/pngwn) in [PR 867](https://github.com/gradio-app/gradio/pull/867)
* add test for output to input by [@pngwn](https://github.com/pngwn) in [PR 866](https://github.com/gradio-app/gradio/pull/866)
* More Interface -> Blocks features by [@aliabid94](https://github.com/aliabid94) in [PR 864](https://github.com/gradio-app/gradio/pull/864)
* Fixing external.py in blocks-dev to reflect the new HF Spaces paths by [@abidlabs](https://github.com/abidlabs) in [PR 879](https://github.com/gradio-app/gradio/pull/879)
* backend_default_value_refactoring by [@FarukOzderim](https://github.com/FarukOzderim) in [PR 871](https://github.com/gradio-app/gradio/pull/871)
* fix default_value  by [@pngwn](https://github.com/pngwn) in [PR 869](https://github.com/gradio-app/gradio/pull/869)
* fix buttons by [@aliabid94](https://github.com/aliabid94) in [PR 883](https://github.com/gradio-app/gradio/pull/883)
* Checking and updating more demos to use 3.0 syntax by [@abidlabs](https://github.com/abidlabs) in [PR 892](https://github.com/gradio-app/gradio/pull/892)
* Blocks Tests by [@FarukOzderim](https://github.com/FarukOzderim) in [PR 902](https://github.com/gradio-app/gradio/pull/902)
* Interface fix by [@pngwn](https://github.com/pngwn) in [PR 901](https://github.com/gradio-app/gradio/pull/901)
* Quick fix: Issue 893 by [@dawoodkhan82](https://github.com/dawoodkhan82) in [PR 907](https://github.com/gradio-app/gradio/pull/907)
* 3d Image Component by [@dawoodkhan82](https://github.com/dawoodkhan82) in [PR 775](https://github.com/gradio-app/gradio/pull/775)
* fix endpoint url in prod by [@pngwn](https://github.com/pngwn) in [PR 911](https://github.com/gradio-app/gradio/pull/911)
* rename Model3d to Image3D by [@dawoodkhan82](https://github.com/dawoodkhan82) in [PR 912](https://github.com/gradio-app/gradio/pull/912)
* update pypi to 2.9.1 by [@abidlabs](https://github.com/abidlabs) in [PR 916](https://github.com/gradio-app/gradio/pull/916)
* blocks-with-fix by [@FarukOzderim](https://github.com/FarukOzderim) in [PR 917](https://github.com/gradio-app/gradio/pull/917)
* Restore Interpretation, Live, Auth, Queueing by [@aliabid94](https://github.com/aliabid94) in [PR 915](https://github.com/gradio-app/gradio/pull/915)
* Allow `Blocks` instances to be used like a `Block` in other `Blocks` by [@abidlabs](https://github.com/abidlabs) in [PR 919](https://github.com/gradio-app/gradio/pull/919)
* Redesign 1 by [@pngwn](https://github.com/pngwn) in [PR 918](https://github.com/gradio-app/gradio/pull/918)
* blocks-components-tests by [@FarukOzderim](https://github.com/FarukOzderim) in [PR 904](https://github.com/gradio-app/gradio/pull/904)
* fix unit + browser tests by [@pngwn](https://github.com/pngwn) in [PR 926](https://github.com/gradio-app/gradio/pull/926)
* blocks-move-test-data by [@FarukOzderim](https://github.com/FarukOzderim) in [PR 927](https://github.com/gradio-app/gradio/pull/927)
* remove debounce from form inputs by [@pngwn](https://github.com/pngwn) in [PR 932](https://github.com/gradio-app/gradio/pull/932)
* reimplement webcam video by [@pngwn](https://github.com/pngwn) in [PR 928](https://github.com/gradio-app/gradio/pull/928)
* blocks-move-test-data by [@FarukOzderim](https://github.com/FarukOzderim) in [PR 941](https://github.com/gradio-app/gradio/pull/941)
* allow audio components to take a string value by [@pngwn](https://github.com/pngwn) in [PR 930](https://github.com/gradio-app/gradio/pull/930)
* static mode for textbox by [@pngwn](https://github.com/pngwn) in [PR 929](https://github.com/gradio-app/gradio/pull/929)
* fix file upload text by [@pngwn](https://github.com/pngwn) in [PR 931](https://github.com/gradio-app/gradio/pull/931)
* tabbed-interface-rewritten by [@FarukOzderim](https://github.com/FarukOzderim) in [PR 958](https://github.com/gradio-app/gradio/pull/958)
* Gan demo fix by [@abidlabs](https://github.com/abidlabs) in [PR 965](https://github.com/gradio-app/gradio/pull/965)
* Blocks analytics by [@abidlabs](https://github.com/abidlabs) in [PR 947](https://github.com/gradio-app/gradio/pull/947)
* Blocks page load by [@FarukOzderim](https://github.com/FarukOzderim) in [PR 963](https://github.com/gradio-app/gradio/pull/963)
* add frontend for page load events by [@pngwn](https://github.com/pngwn) in [PR 967](https://github.com/gradio-app/gradio/pull/967)
* fix i18n and some tweaks by [@pngwn](https://github.com/pngwn) in [PR 966](https://github.com/gradio-app/gradio/pull/966)
* add jinja2 to reqs by [@FarukOzderim](https://github.com/FarukOzderim) in [PR 969](https://github.com/gradio-app/gradio/pull/969)
* Cleaning up `Launchable()` by [@abidlabs](https://github.com/abidlabs) in [PR 968](https://github.com/gradio-app/gradio/pull/968)
* Fix #944 by [@FarukOzderim](https://github.com/FarukOzderim) in [PR 971](https://github.com/gradio-app/gradio/pull/971)
* New Blocks Demo: neural instrument cloning by [@abidlabs](https://github.com/abidlabs) in [PR 975](https://github.com/gradio-app/gradio/pull/975)
* Add huggingface_hub client library by [@FarukOzderim](https://github.com/FarukOzderim) in [PR 973](https://github.com/gradio-app/gradio/pull/973)
* State and variables by [@aliabid94](https://github.com/aliabid94) in [PR 977](https://github.com/gradio-app/gradio/pull/977)
* update-components by [@FarukOzderim](https://github.com/FarukOzderim) in [PR 986](https://github.com/gradio-app/gradio/pull/986)
* ensure dataframe updates as expected by [@pngwn](https://github.com/pngwn) in [PR 981](https://github.com/gradio-app/gradio/pull/981)
* test-guideline by [@FarukOzderim](https://github.com/FarukOzderim) in [PR 990](https://github.com/gradio-app/gradio/pull/990)
* Issue #785: add footer by [@dawoodkhan82](https://github.com/dawoodkhan82) in [PR 972](https://github.com/gradio-app/gradio/pull/972)
* indentation fix by [@abidlabs](https://github.com/abidlabs) in [PR 993](https://github.com/gradio-app/gradio/pull/993)
* missing quote by [@aliabd](https://github.com/aliabd) in [PR 996](https://github.com/gradio-app/gradio/pull/996)
* added interactive parameter to components by [@abidlabs](https://github.com/abidlabs) in [PR 992](https://github.com/gradio-app/gradio/pull/992)
* custom-components by [@FarukOzderim](https://github.com/FarukOzderim) in [PR 985](https://github.com/gradio-app/gradio/pull/985)
* Refactor component shortcuts by [@FarukOzderim](https://github.com/FarukOzderim) in [PR 995](https://github.com/gradio-app/gradio/pull/995)
* Plot Component by [@dawoodkhan82](https://github.com/dawoodkhan82) in [PR 805](https://github.com/gradio-app/gradio/pull/805)
* updated PyPi version to 2.9.2 by [@abidlabs](https://github.com/abidlabs) in [PR 1002](https://github.com/gradio-app/gradio/pull/1002)
* Release 2.9.3 by [@abidlabs](https://github.com/abidlabs) in [PR 1003](https://github.com/gradio-app/gradio/pull/1003)
* Image3D Examples Fix by [@dawoodkhan82](https://github.com/dawoodkhan82) in [PR 1001](https://github.com/gradio-app/gradio/pull/1001)
* release 2.9.4 by [@abidlabs](https://github.com/abidlabs) in [PR 1006](https://github.com/gradio-app/gradio/pull/1006)
* templates import hotfix by [@FarukOzderim](https://github.com/FarukOzderim) in [PR 1008](https://github.com/gradio-app/gradio/pull/1008)
* Progress indicator bar by [@aliabid94](https://github.com/aliabid94) in [PR 997](https://github.com/gradio-app/gradio/pull/997)
* Fixed image input for absolute path by [@JefferyChiang](https://github.com/JefferyChiang) in [PR 1004](https://github.com/gradio-app/gradio/pull/1004)
* Model3D + Plot Components by [@dawoodkhan82](https://github.com/dawoodkhan82) in [PR 1010](https://github.com/gradio-app/gradio/pull/1010)
* Gradio Guides: Creating CryptoPunks with GANs by [@NimaBoscarino](https://github.com/NimaBoscarino) in [PR 1000](https://github.com/gradio-app/gradio/pull/1000)
* [BIG PR] Gradio blocks & redesigned components by [@abidlabs](https://github.com/abidlabs) in [PR 880](https://github.com/gradio-app/gradio/pull/880)
* fixed failing test on main by [@abidlabs](https://github.com/abidlabs) in [PR 1023](https://github.com/gradio-app/gradio/pull/1023)
* Use smaller ASR model in external test by [@abidlabs](https://github.com/abidlabs) in [PR 1024](https://github.com/gradio-app/gradio/pull/1024)
* updated PyPi version to 2.9.0b by [@abidlabs](https://github.com/abidlabs) in [PR 1026](https://github.com/gradio-app/gradio/pull/1026)
* Fixing import issues so that the package successfully installs on colab notebooks by [@abidlabs](https://github.com/abidlabs) in [PR 1027](https://github.com/gradio-app/gradio/pull/1027)
* Update website tracker slackbot  by [@aliabd](https://github.com/aliabd) in [PR 1037](https://github.com/gradio-app/gradio/pull/1037)
* textbox-autoheight by [@FarukOzderim](https://github.com/FarukOzderim) in [PR 1009](https://github.com/gradio-app/gradio/pull/1009)
* Model3D Examples fixes by [@dawoodkhan82](https://github.com/dawoodkhan82) in [PR 1035](https://github.com/gradio-app/gradio/pull/1035)
* GAN Gradio Guide: Adjustments to iframe heights by [@NimaBoscarino](https://github.com/NimaBoscarino) in [PR 1042](https://github.com/gradio-app/gradio/pull/1042)
* added better default labels to form components by [@abidlabs](https://github.com/abidlabs) in [PR 1040](https://github.com/gradio-app/gradio/pull/1040)
* Slackbot web tracker fix by [@aliabd](https://github.com/aliabd) in [PR 1043](https://github.com/gradio-app/gradio/pull/1043)
* Plot fixes by [@dawoodkhan82](https://github.com/dawoodkhan82) in [PR 1044](https://github.com/gradio-app/gradio/pull/1044)
* Small fixes to the demos by [@abidlabs](https://github.com/abidlabs) in [PR 1030](https://github.com/gradio-app/gradio/pull/1030)
* fixing demo issue with website by [@aliabd](https://github.com/aliabd) in [PR 1047](https://github.com/gradio-app/gradio/pull/1047)
* [hotfix] HighlightedText by [@aliabid94](https://github.com/aliabid94) in [PR 1046](https://github.com/gradio-app/gradio/pull/1046)
* Update text by [@ronvoluted](https://github.com/ronvoluted) in [PR 1050](https://github.com/gradio-app/gradio/pull/1050)
* Update CONTRIBUTING.md by [@FarukOzderim](https://github.com/FarukOzderim) in [PR 1052](https://github.com/gradio-app/gradio/pull/1052)
* fix(ui): Increase contrast for footer by [@ronvoluted](https://github.com/ronvoluted) in [PR 1048](https://github.com/gradio-app/gradio/pull/1048)
* UI design update by [@gary149](https://github.com/gary149) in [PR 1041](https://github.com/gradio-app/gradio/pull/1041)
* updated PyPi version to 2.9.0b8 by [@abidlabs](https://github.com/abidlabs) in [PR 1059](https://github.com/gradio-app/gradio/pull/1059)
* Running, testing, and fixing demos by [@abidlabs](https://github.com/abidlabs) in [PR 1060](https://github.com/gradio-app/gradio/pull/1060)
* Form layout by [@pngwn](https://github.com/pngwn) in [PR 1054](https://github.com/gradio-app/gradio/pull/1054)
* inputless-interfaces by [@FarukOzderim](https://github.com/FarukOzderim) in [PR 1038](https://github.com/gradio-app/gradio/pull/1038)
* Update PULL_REQUEST_TEMPLATE.md by [@FarukOzderim](https://github.com/FarukOzderim) in [PR 1068](https://github.com/gradio-app/gradio/pull/1068)
* Upgrading node memory to 4gb in website Docker by [@aliabd](https://github.com/aliabd) in [PR 1069](https://github.com/gradio-app/gradio/pull/1069)
* Website reload error by [@aliabd](https://github.com/aliabd) in [PR 1079](https://github.com/gradio-app/gradio/pull/1079)
* fixed favicon issue by [@abidlabs](https://github.com/abidlabs) in [PR 1064](https://github.com/gradio-app/gradio/pull/1064)
* remove-queue-from-events by [@FarukOzderim](https://github.com/FarukOzderim) in [PR 1056](https://github.com/gradio-app/gradio/pull/1056)
* Enable vertex colors for OBJs files by [@radames](https://github.com/radames) in [PR 1074](https://github.com/gradio-app/gradio/pull/1074)
* Dark text by [@ronvoluted](https://github.com/ronvoluted) in [PR 1049](https://github.com/gradio-app/gradio/pull/1049)
* Scroll to output by [@pngwn](https://github.com/pngwn) in [PR 1077](https://github.com/gradio-app/gradio/pull/1077)
* Explicitly list pnpm version 6 in contributing guide by [@freddyaboulton](https://github.com/freddyaboulton) in [PR 1085](https://github.com/gradio-app/gradio/pull/1085)
* hotfix for encrypt issue by [@abidlabs](https://github.com/abidlabs) in [PR 1096](https://github.com/gradio-app/gradio/pull/1096)
* Release 2.9b9 by [@abidlabs](https://github.com/abidlabs) in [PR 1098](https://github.com/gradio-app/gradio/pull/1098)
* tweak node circleci settings by [@pngwn](https://github.com/pngwn) in [PR 1091](https://github.com/gradio-app/gradio/pull/1091)
* Website Reload Error by [@aliabd](https://github.com/aliabd) in [PR 1099](https://github.com/gradio-app/gradio/pull/1099)
* Website Reload: README in demos docker by [@aliabd](https://github.com/aliabd) in [PR 1100](https://github.com/gradio-app/gradio/pull/1100)
* Flagging fixes by [@abidlabs](https://github.com/abidlabs) in [PR 1081](https://github.com/gradio-app/gradio/pull/1081)
* Backend for optional labels by [@abidlabs](https://github.com/abidlabs) in [PR 1080](https://github.com/gradio-app/gradio/pull/1080)
* Optional labels fe by [@pngwn](https://github.com/pngwn) in [PR 1105](https://github.com/gradio-app/gradio/pull/1105)
* clean-deprecated-parameters by [@FarukOzderim](https://github.com/FarukOzderim) in [PR 1090](https://github.com/gradio-app/gradio/pull/1090)
* Blocks rendering fix by [@abidlabs](https://github.com/abidlabs) in [PR 1102](https://github.com/gradio-app/gradio/pull/1102)
* Redos #1106 by [@abidlabs](https://github.com/abidlabs) in [PR 1112](https://github.com/gradio-app/gradio/pull/1112)
* Interface types: handle input-only, output-only, and unified interfaces by [@abidlabs](https://github.com/abidlabs) in [PR 1108](https://github.com/gradio-app/gradio/pull/1108)
* Hotfix + New pypi release 2.9b11 by [@abidlabs](https://github.com/abidlabs) in [PR 1118](https://github.com/gradio-app/gradio/pull/1118)
* issue-checkbox by [@FarukOzderim](https://github.com/FarukOzderim) in [PR 1122](https://github.com/gradio-app/gradio/pull/1122)
* issue-checkbox-hotfix by [@FarukOzderim](https://github.com/FarukOzderim) in [PR 1127](https://github.com/gradio-app/gradio/pull/1127)
* Fix demos in website by [@aliabd](https://github.com/aliabd) in [PR 1130](https://github.com/gradio-app/gradio/pull/1130)
* Guide for Gradio ONNX model zoo on Huggingface by [@AK391](https://github.com/AK391) in [PR 1073](https://github.com/gradio-app/gradio/pull/1073)
* ONNX guide fixes by [@aliabd](https://github.com/aliabd) in [PR 1131](https://github.com/gradio-app/gradio/pull/1131)
* Stacked form inputs css by [@gary149](https://github.com/gary149) in [PR 1134](https://github.com/gradio-app/gradio/pull/1134)
* made default value in textbox empty string by [@abidlabs](https://github.com/abidlabs) in [PR 1135](https://github.com/gradio-app/gradio/pull/1135)
* Examples UI by [@gary149](https://github.com/gary149) in [PR 1121](https://github.com/gradio-app/gradio/pull/1121)
* Chatbot custom color support by [@dawoodkhan82](https://github.com/dawoodkhan82) in [PR 1092](https://github.com/gradio-app/gradio/pull/1092)
* highlighted text colors by [@pngwn](https://github.com/pngwn) in [PR 1119](https://github.com/gradio-app/gradio/pull/1119)
* pin to pnpm 6 for now by [@pngwn](https://github.com/pngwn) in [PR 1147](https://github.com/gradio-app/gradio/pull/1147)
* Restore queue in Blocks by [@aliabid94](https://github.com/aliabid94) in [PR 1137](https://github.com/gradio-app/gradio/pull/1137)
* add select event for tabitems by [@pngwn](https://github.com/pngwn) in [PR 1154](https://github.com/gradio-app/gradio/pull/1154)
* max_lines + autoheight for textbox by [@pngwn](https://github.com/pngwn) in [PR 1153](https://github.com/gradio-app/gradio/pull/1153)
* use color palette for chatbot by [@pngwn](https://github.com/pngwn) in [PR 1152](https://github.com/gradio-app/gradio/pull/1152)
* Timeseries improvements by [@pngwn](https://github.com/pngwn) in [PR 1149](https://github.com/gradio-app/gradio/pull/1149)
* move styling for interface panels to frontend by [@pngwn](https://github.com/pngwn) in [PR 1146](https://github.com/gradio-app/gradio/pull/1146)
* html tweaks by [@pngwn](https://github.com/pngwn) in [PR 1145](https://github.com/gradio-app/gradio/pull/1145)
* Issue #768: Support passing none to resize and crop image by [@dawoodkhan82](https://github.com/dawoodkhan82) in [PR 1144](https://github.com/gradio-app/gradio/pull/1144)
* image gallery component + img css by [@aliabid94](https://github.com/aliabid94) in [PR 1140](https://github.com/gradio-app/gradio/pull/1140)
* networking tweak by [@abidlabs](https://github.com/abidlabs) in [PR 1143](https://github.com/gradio-app/gradio/pull/1143)
* Allow enabling queue per event listener by [@aliabid94](https://github.com/aliabid94) in [PR 1155](https://github.com/gradio-app/gradio/pull/1155)
* config hotfix and v. 2.9b23 by [@abidlabs](https://github.com/abidlabs) in [PR 1158](https://github.com/gradio-app/gradio/pull/1158)
* Custom JS calls by [@aliabid94](https://github.com/aliabid94) in [PR 1082](https://github.com/gradio-app/gradio/pull/1082)
* Small fixes: queue default fix, ffmpeg installation message by [@abidlabs](https://github.com/abidlabs) in [PR 1159](https://github.com/gradio-app/gradio/pull/1159)
* formatting by [@abidlabs](https://github.com/abidlabs) in [PR 1161](https://github.com/gradio-app/gradio/pull/1161)
* enable flex grow for gr-box by [@radames](https://github.com/radames) in [PR 1165](https://github.com/gradio-app/gradio/pull/1165)
* 1148 loading by [@pngwn](https://github.com/pngwn) in [PR 1164](https://github.com/gradio-app/gradio/pull/1164)
* Put enable_queue kwarg back in launch() by [@aliabid94](https://github.com/aliabid94) in [PR 1167](https://github.com/gradio-app/gradio/pull/1167)
* A few small fixes by [@abidlabs](https://github.com/abidlabs) in [PR 1171](https://github.com/gradio-app/gradio/pull/1171)
* Hotfix for dropdown component by [@abidlabs](https://github.com/abidlabs) in [PR 1172](https://github.com/gradio-app/gradio/pull/1172)
* use secondary buttons in interface by [@pngwn](https://github.com/pngwn) in [PR 1173](https://github.com/gradio-app/gradio/pull/1173)
* 1183 component height by [@pngwn](https://github.com/pngwn) in [PR 1185](https://github.com/gradio-app/gradio/pull/1185)
* 962 dataframe by [@pngwn](https://github.com/pngwn) in [PR 1186](https://github.com/gradio-app/gradio/pull/1186)
* update-contributing by [@FarukOzderim](https://github.com/FarukOzderim) in [PR 1188](https://github.com/gradio-app/gradio/pull/1188)
* Table tweaks by [@pngwn](https://github.com/pngwn) in [PR 1195](https://github.com/gradio-app/gradio/pull/1195)
* wrap tab content in column by [@pngwn](https://github.com/pngwn) in [PR 1200](https://github.com/gradio-app/gradio/pull/1200)
* WIP: Add dark mode support by [@gary149](https://github.com/gary149) in [PR 1187](https://github.com/gradio-app/gradio/pull/1187)
* Restored /api/predict/ endpoint for Interfaces by [@abidlabs](https://github.com/abidlabs) in [PR 1199](https://github.com/gradio-app/gradio/pull/1199)
* hltext-label by [@pngwn](https://github.com/pngwn) in [PR 1204](https://github.com/gradio-app/gradio/pull/1204)
* add copy functionality to json by [@pngwn](https://github.com/pngwn) in [PR 1205](https://github.com/gradio-app/gradio/pull/1205)
* Update component config by [@aliabid94](https://github.com/aliabid94) in [PR 1089](https://github.com/gradio-app/gradio/pull/1089)
* fix placeholder prompt by [@pngwn](https://github.com/pngwn) in [PR 1215](https://github.com/gradio-app/gradio/pull/1215)
* ensure webcam video value is propogated correctly by [@pngwn](https://github.com/pngwn) in [PR 1218](https://github.com/gradio-app/gradio/pull/1218)
* Automatic word-break in highlighted text, combine_adjacent support by [@aliabid94](https://github.com/aliabid94) in [PR 1209](https://github.com/gradio-app/gradio/pull/1209)
* async-function-support by [@FarukOzderim](https://github.com/FarukOzderim) in [PR 1190](https://github.com/gradio-app/gradio/pull/1190)
* Sharing fix for assets by [@aliabid94](https://github.com/aliabid94) in [PR 1208](https://github.com/gradio-app/gradio/pull/1208)
* Hotfixes for course demos by [@abidlabs](https://github.com/abidlabs) in [PR 1222](https://github.com/gradio-app/gradio/pull/1222)
* Allow Custom CSS by [@aliabid94](https://github.com/aliabid94) in [PR 1170](https://github.com/gradio-app/gradio/pull/1170)
* share-hotfix by [@FarukOzderim](https://github.com/FarukOzderim) in [PR 1226](https://github.com/gradio-app/gradio/pull/1226)
* tweaks by [@pngwn](https://github.com/pngwn) in [PR 1229](https://github.com/gradio-app/gradio/pull/1229)
* white space for class concatenation by [@radames](https://github.com/radames) in [PR 1228](https://github.com/gradio-app/gradio/pull/1228)
* Tweaks by [@pngwn](https://github.com/pngwn) in [PR 1230](https://github.com/gradio-app/gradio/pull/1230)
* css tweaks by [@pngwn](https://github.com/pngwn) in [PR 1235](https://github.com/gradio-app/gradio/pull/1235)
* ensure defaults height match for media inputs by [@pngwn](https://github.com/pngwn) in [PR 1236](https://github.com/gradio-app/gradio/pull/1236)
* Default Label label value by [@radames](https://github.com/radames) in [PR 1239](https://github.com/gradio-app/gradio/pull/1239)
* update-shortcut-syntax by [@FarukOzderim](https://github.com/FarukOzderim) in [PR 1234](https://github.com/gradio-app/gradio/pull/1234)
* Update version.txt by [@FarukOzderim](https://github.com/FarukOzderim) in [PR 1244](https://github.com/gradio-app/gradio/pull/1244)
* Layout bugs by [@pngwn](https://github.com/pngwn) in [PR 1246](https://github.com/gradio-app/gradio/pull/1246)
* Update demo by [@FarukOzderim](https://github.com/FarukOzderim) in [PR 1253](https://github.com/gradio-app/gradio/pull/1253)
* Button default name by [@FarukOzderim](https://github.com/FarukOzderim) in [PR 1243](https://github.com/gradio-app/gradio/pull/1243)
* Labels spacing by [@gary149](https://github.com/gary149) in [PR 1254](https://github.com/gradio-app/gradio/pull/1254)
* add global loader for gradio app by [@pngwn](https://github.com/pngwn) in [PR 1251](https://github.com/gradio-app/gradio/pull/1251)
* ui apis for dalle-mini by [@pngwn](https://github.com/pngwn) in [PR 1258](https://github.com/gradio-app/gradio/pull/1258)
* Add precision to Number, backend only by [@freddyaboulton](https://github.com/freddyaboulton) in [PR 1125](https://github.com/gradio-app/gradio/pull/1125)
* Website Design Changes by [@abidlabs](https://github.com/abidlabs) in [PR 1015](https://github.com/gradio-app/gradio/pull/1015)
* Small fixes for multiple demos compatible with 3.0 by [@radames](https://github.com/radames) in [PR 1257](https://github.com/gradio-app/gradio/pull/1257)
* Issue #1160: Model 3D component not destroyed correctly by [@dawoodkhan82](https://github.com/dawoodkhan82) in [PR 1219](https://github.com/gradio-app/gradio/pull/1219)
* Fixes to components by [@abidlabs](https://github.com/abidlabs) in [PR 1260](https://github.com/gradio-app/gradio/pull/1260)
* layout docs by [@abidlabs](https://github.com/abidlabs) in [PR 1263](https://github.com/gradio-app/gradio/pull/1263)
* Static forms by [@pngwn](https://github.com/pngwn) in [PR 1264](https://github.com/gradio-app/gradio/pull/1264)
* Cdn assets by [@pngwn](https://github.com/pngwn) in [PR 1265](https://github.com/gradio-app/gradio/pull/1265)
* update logo by [@gary149](https://github.com/gary149) in [PR 1266](https://github.com/gradio-app/gradio/pull/1266)
* fix slider by [@aliabid94](https://github.com/aliabid94) in [PR 1268](https://github.com/gradio-app/gradio/pull/1268)
* maybe fix auth in iframes by [@pngwn](https://github.com/pngwn) in [PR 1261](https://github.com/gradio-app/gradio/pull/1261)
* Improves "Getting Started" guide by [@abidlabs](https://github.com/abidlabs) in [PR 1269](https://github.com/gradio-app/gradio/pull/1269)
* Add embedded demos to website by [@aliabid94](https://github.com/aliabid94) in [PR 1270](https://github.com/gradio-app/gradio/pull/1270)
* Label hotfixes by [@abidlabs](https://github.com/abidlabs) in [PR 1281](https://github.com/gradio-app/gradio/pull/1281)
* General tweaks by [@pngwn](https://github.com/pngwn) in [PR 1276](https://github.com/gradio-app/gradio/pull/1276)
* only affect links within the document by [@pngwn](https://github.com/pngwn) in [PR 1282](https://github.com/gradio-app/gradio/pull/1282)
* release 3.0b9 by [@abidlabs](https://github.com/abidlabs) in [PR 1283](https://github.com/gradio-app/gradio/pull/1283)
* Dm by [@pngwn](https://github.com/pngwn) in [PR 1284](https://github.com/gradio-app/gradio/pull/1284)
* Website fixes by [@aliabd](https://github.com/aliabd) in [PR 1286](https://github.com/gradio-app/gradio/pull/1286)
* Create Streamables by [@aliabid94](https://github.com/aliabid94) in [PR 1279](https://github.com/gradio-app/gradio/pull/1279)
* ensure table works on mobile by [@pngwn](https://github.com/pngwn) in [PR 1277](https://github.com/gradio-app/gradio/pull/1277)
* changes by [@aliabid94](https://github.com/aliabid94) in [PR 1287](https://github.com/gradio-app/gradio/pull/1287)
* demo alignment on landing page by [@aliabd](https://github.com/aliabd) in [PR 1288](https://github.com/gradio-app/gradio/pull/1288)
* New meta img by [@aliabd](https://github.com/aliabd) in [PR 1289](https://github.com/gradio-app/gradio/pull/1289)
* updated PyPi version to 3.0 by [@abidlabs](https://github.com/abidlabs) in [PR 1290](https://github.com/gradio-app/gradio/pull/1290)
* Fix site by [@aliabid94](https://github.com/aliabid94) in [PR 1291](https://github.com/gradio-app/gradio/pull/1291)
* Mobile responsive guides by [@aliabd](https://github.com/aliabd) in [PR 1293](https://github.com/gradio-app/gradio/pull/1293)
* Update readme by [@abidlabs](https://github.com/abidlabs) in [PR 1292](https://github.com/gradio-app/gradio/pull/1292)
* gif by [@abidlabs](https://github.com/abidlabs) in [PR 1296](https://github.com/gradio-app/gradio/pull/1296)

## Contributors Shoutout:

* [@JefferyChiang](https://github.com/JefferyChiang) made their first contribution in [PR 1004](https://github.com/gradio-app/gradio/pull/1004)
* [@NimaBoscarino](https://github.com/NimaBoscarino) made their first contribution in [PR 1000](https://github.com/gradio-app/gradio/pull/1000)
* [@ronvoluted](https://github.com/ronvoluted) made their first contribution in [PR 1050](https://github.com/gradio-app/gradio/pull/1050)
* [@radames](https://github.com/radames) made their first contribution in [PR 1074](https://github.com/gradio-app/gradio/pull/1074)
* [@freddyaboulton](https://github.com/freddyaboulton) made their first contribution in [PR 1085](https://github.com/gradio-app/gradio/pull/1085)<|MERGE_RESOLUTION|>--- conflicted
+++ resolved
@@ -5,6 +5,7 @@
 
 ## Bug Fixes:
 - Ensure uploaded images are always shown in the sketch tool by [@pngwn](https://github.com/pngwn) in [PR 3386](https://github.com/gradio-app/gradio/pull/3386)
+- Fixes bug where when if fn is a non-static class member, then self should be ignored as the first param of the fn by [@or25](https://github.com/or25) in [PR #3227](https://github.com/gradio-app/gradio/pull/3227)
 
 ## Documentation Changes:
 No changes to highlight.
@@ -284,15 +285,8 @@
 - Fixes bug where interactive output image cannot be set when in edit mode by [@dawoodkhan82](https://github.com/@dawoodkhan82) in [PR 3135](https://github.com/gradio-app/gradio/pull/3135)
 - A share link will automatically be created when running on Sagemaker notebooks so that the front-end is properly displayed by [@abidlabs](https://github.com/abidlabs) in [PR 3137](https://github.com/gradio-app/gradio/pull/3137)
 - Fixes a few dropdown component issues; hide checkmark next to options as expected, and keyboard hover is visible by [@dawoodkhan82](https://github.com/dawoodkhan82) in [PR 3145]https://github.com/gradio-app/gradio/pull/3145)
-<<<<<<< HEAD
 - Fixed bug where example pagination buttons were not visible in dark mode or displayed under the examples table. By [@freddyaboulton](https://github.com/freddyaboulton) in [PR 3144](https://github.com/gradio-app/gradio/pull/3144) 
 - Fixed bug where the font color of axis labels and titles for native plots did not respond to dark mode preferences. By [@freddyaboulton](https://github.com/freddyaboulton) in [PR 3146](https://github.com/gradio-app/gradio/pull/3146) 
-* Fix bug where when fn was a non-static class member, self was the first param of the fn and it was displayed by
-[@or25](https://github.com/or25) in [PR #3227](https://github.com/gradio-app/gradio/pull/3227)
-=======
-- Fixed bug where example pagination buttons were not visible in dark mode or displayed under the examples table. By [@freddyaboulton](https://github.com/freddyaboulton) in [PR 3144](https://github.com/gradio-app/gradio/pull/3144)
-- Fixed bug where the font color of axis labels and titles for native plots did not respond to dark mode preferences. By [@freddyaboulton](https://github.com/freddyaboulton) in [PR 3146](https://github.com/gradio-app/gradio/pull/3146)
->>>>>>> fc39cbdd
 
 ## Documentation Changes:
 - Added a guide on the 4 kinds of Gradio Interfaces by [@yvrjsharma](https://github.com/yvrjsharma) and [@abidlabs](https://github.com/abidlabs) in [PR 3003](https://github.com/gradio-app/gradio/pull/3003)
