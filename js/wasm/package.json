{
	"name": "@gradio/wasm",
<<<<<<< HEAD
	"version": "0.1.0",
=======
	"version": "0.2.0-beta.1",
>>>>>>> 9053c95a
	"description": "Gradio Wasm package",
	"type": "module",
	"main": "./dist/index.js",
	"exports": {
		".": "./dist/index.js",
		"./package.json": "./package.json",
		"./svelte": "./svelte/index.ts"
	},
	"keywords": [],
	"author": "",
	"license": "ISC",
	"main_changeset": true,
	"scripts": {
		"dev:client": "tsc -w --incremental",
		"dev:worker": "vite build --config vite.worker.config.js --watch --emptyOutDir=false",
		"dev": "run-p dev:*",
		"build:client": "tsc",
		"build:worker": "vite build --config vite.worker.config.js",
		"build": "run-s build:worker build:client"
	},
	"devDependencies": {
		"pyodide": "^0.24.0"
	},
	"dependencies": {
		"@types/path-browserify": "^1.0.0",
		"path-browserify": "^1.0.1"
	}
}<|MERGE_RESOLUTION|>--- conflicted
+++ resolved
@@ -1,17 +1,14 @@
 {
 	"name": "@gradio/wasm",
-<<<<<<< HEAD
-	"version": "0.1.0",
-=======
 	"version": "0.2.0-beta.1",
->>>>>>> 9053c95a
 	"description": "Gradio Wasm package",
 	"type": "module",
 	"main": "./dist/index.js",
 	"exports": {
 		".": "./dist/index.js",
 		"./package.json": "./package.json",
-		"./svelte": "./svelte/index.ts"
+		"./svelte": "./svelte/index.ts",
+		"./network": "./network/index.ts"
 	},
 	"keywords": [],
 	"author": "",
