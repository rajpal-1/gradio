<script lang="ts">
	import { marked } from "marked";
	import Prism from "prismjs";
	import "prismjs/components/prism-python";
	import "prismjs/components/prism-latex";
	import "katex/dist/katex.min.css";
	import render_math_in_element from "katex/dist/contrib/auto-render.js";
	import { beforeUpdate, afterUpdate, createEventDispatcher } from "svelte";
<<<<<<< HEAD
	import type { SelectData } from "@gradio/utils";
=======
	import type { Styles, SelectData } from "@gradio/utils";
	import type { ThemeMode } from "js/app/src/components/types";
>>>>>>> 114f4b42
	import type { FileData } from "@gradio/upload";
	import Copy from "./Copy.svelte";

	const code_highlight_css = {
		light: () => import("prismjs/themes/prism.css"),
		dark: () => import("prismjs/themes/prism-dark.css")
	};

	export let value: Array<
		[string | FileData | null, string | FileData | null]
	> | null;
	let old_value: Array<
		[string | FileData | null, string | FileData | null]
	> | null = null;
	export let pending_message: boolean = false;
	export let feedback: Array<string> | null = null;
	export let height: number = 480;
	export let selectable: boolean = false;
	export let theme_mode: ThemeMode;

	$: if (theme_mode == "dark") {
		code_highlight_css.dark();
	} else {
		code_highlight_css.light();
	}
	const marked_renderer = new marked.Renderer();
	marked.setOptions({
		renderer: marked_renderer,
		gfm: true,
		breaks: true,
		pedantic: false,
		sanitize: true,
		smartLists: true,
		smartypants: false
	});

	marked.setOptions({
		highlight: (code: string, lang: string) => {
			if (Prism.languages[lang]) {
				return Prism.highlight(code, Prism.languages[lang], lang);
			} else {
				return code;
			}
		}
	});

	let div: HTMLDivElement;
	let autoscroll: Boolean;

	const dispatch = createEventDispatcher<{
		change: undefined;
		select: SelectData;
	}>();

	beforeUpdate(() => {
		autoscroll =
			div && div.offsetHeight + div.scrollTop > div.scrollHeight - 100;
	});

	afterUpdate(() => {
		if (autoscroll) {
			div.scrollTo(0, div.scrollHeight);
			div.querySelectorAll("img").forEach((n) => {
				n.addEventListener("load", () => {
					div.scrollTo(0, div.scrollHeight);
				});
			});
		}
		div.querySelectorAll("pre > code").forEach((n) => {
			let code_node = n as HTMLElement;
			const copy_div = document.createElement("div");
			new Copy({
				target: copy_div,
				props: {
					value: code_node.innerText.trimEnd()
				}
			});
			let node = n.parentElement as HTMLElement;
			copy_div.style.position = "absolute";
			copy_div.style.right = "0";
			copy_div.style.top = "0";
			copy_div.style.zIndex = "1";
			copy_div.style.padding = "var(--spacing-md)";
			copy_div.style.borderBottomLeftRadius = "var(--radius-sm)";
			node.style.position = "relative";
			node.appendChild(copy_div);
		});

		render_math_in_element(div, {
			delimiters: [
				{ left: "$$", right: "$$", display: true },
				{ left: "$", right: "$", display: false }
			],
			throwOnError: false
		});
	});

	$: {
		if (value !== old_value) {
			old_value = value;
			dispatch("change");
		}
	}
</script>

<div
	class="wrap"
	style:height={`${height}px`}
	style:max-height={`${height}px`}
	bind:this={div}
>
	<div class="message-wrap">
		{#if value !== null}
			{#each value as message_pair, i}
				{#each message_pair as message, j}
					<!-- svelte-ignore a11y-click-events-have-key-events -->
					<div
						data-testid={j == 0 ? "user" : "bot"}
						class:latest={i === value.length - 1}
						class="message {j == 0 ? 'user' : 'bot'}"
						class:hide={message === null}
						class:selectable
						on:click={() =>
							dispatch("select", {
								index: [i, j],
								value: message
							})}
					>
						{#if typeof message === "string"}
							{@html marked.parse(message)}
							{#if feedback && j == 1}
								<div class="feedback">
									{#each feedback as f}
										<button>{f}</button>
									{/each}
								</div>
							{/if}
						{:else if message !== null && message.mime_type?.includes("audio")}
							<audio
								controls
								preload="metadata"
								src={message.data}
								title={message.alt_text}
								on:play
								on:pause
								on:ended
							/>
						{:else if message !== null && message.mime_type?.includes("video")}
							<video
								controls
								src={message.data}
								title={message.alt_text}
								preload="auto"
								on:play
								on:pause
								on:ended
							>
								<track kind="captions" />
							</video>
						{:else if message !== null && message.mime_type?.includes("image")}
							<img src={message.data} alt={message.alt_text} />
						{/if}
					</div>
				{/each}
			{/each}
		{/if}
		{#if pending_message}
			<div class="message pending">
				<div class="dot-flashing" />
				&nbsp;
				<div class="dot-flashing" />
				&nbsp;
				<div class="dot-flashing" />
			</div>
		{/if}
	</div>
</div>

<style>
	.wrap {
		padding: var(--block-padding);
		overflow-y: auto;
	}

	.message-wrap {
		display: flex;
		flex-direction: column;
		gap: var(--spacing-xxl);
	}

	.message-wrap > div :global(img) {
		border-radius: 13px;
		max-width: 30vw;
	}

	.message-wrap :global(audio) {
		width: 100%;
	}

	.message {
		position: relative;
		align-self: flex-start;
		border-width: 1px;
		border-radius: var(--radius-xxl);
		background: var(--background-fill-secondary);
		padding: var(--spacing-xxl);
		width: calc(100% - var(--spacing-xxl));
		color: var(--body-text-color);
		font-size: var(--text-lg);
		line-height: var(--line-lg);
		overflow-wrap: break-word;
	}
	.user {
		align-self: flex-end;
		border-bottom-right-radius: 0;
	}
	.bot {
		border-bottom-left-radius: 0;
		padding-left: calc(2 * var(--spacing-xxl));
	}
	@media (max-width: 480px) {
		.message {
			width: auto;
		}
		.bot {
			padding-left: var(--spacing-xxl);
		}
	}

	/* Colors */
	.bot,
	.pending {
		border-color: var(--border-color-primary);
		background: var(--background-fill-secondary);
	}
	.user {
		border-color: var(--border-color-accent);
		background-color: var(--color-accent-soft);
	}
	.feedback {
		display: flex;
		position: absolute;
		top: var(--spacing-xl);
		right: calc(var(--spacing-xxl) + var(--spacing-xl));
		gap: var(--spacing-lg);
		font-size: var(--text-sm);
	}
	.feedback button {
		color: var(--body-text-color-subdued);
	}
	.feedback button:hover {
		color: var(--body-text-color);
	}
	.selectable {
		cursor: pointer;
	}

	.pending {
		display: flex;
		justify-content: center;
		align-items: center;
		align-self: center;
		gap: 2px;
	}
	.dot-flashing {
		animation: dot-flashing 1s infinite linear alternate;
		border-radius: 5px;
		background-color: var(--body-text-color);
		width: 5px;
		height: 5px;
		color: var(--body-text-color);
	}
	.dot-flashing:nth-child(2) {
		animation-delay: 0.33s;
	}
	.dot-flashing:nth-child(3) {
		animation-delay: 0.66s;
	}

	/* Small screen */
	@media (max-width: 480px) {
		.user {
			align-self: flex-end;
		}
		.bot {
			align-self: flex-start;
			padding-left: var(--size-3);
		}
	}

	@keyframes dot-flashing {
		0% {
			opacity: 0.8;
		}
		50% {
			opacity: 0.5;
		}
		100% {
			opacity: 0.8;
		}
	}
	.message-wrap .message :global(img) {
		margin: var(--size-2);
		max-height: 200px;
	}
	.message-wrap .message :global(a) {
		color: var(--color-text-link);
		text-decoration: underline;
	}

	.hide {
		display: none;
	}

	/* Code blocks */
	.message-wrap :global(pre[class*="language-"]),
	.message-wrap :global(pre) {
		margin-top: var(--spacing-sm);
		margin-bottom: var(--spacing-sm);
		box-shadow: none;
		border: none;
		border-radius: var(--radius-md);
		background-color: var(--chatbot-code-background-color);
		padding: var(--spacing-xl) 10px;
	}

	/* Tables */
	.message-wrap :global(table),
	.message-wrap :global(tr),
	.message-wrap :global(td),
	.message-wrap :global(th) {
		margin-top: var(--spacing-sm);
		margin-bottom: var(--spacing-sm);
		padding: var(--spacing-xl);
	}

	.message-wrap .bot :global(table),
	.message-wrap .bot :global(tr),
	.message-wrap .bot :global(td),
	.message-wrap .bot :global(th) {
		border: 1px solid var(--border-color-primary);
	}

	.message-wrap .user :global(table),
	.message-wrap .user :global(tr),
	.message-wrap .user :global(td),
	.message-wrap .user :global(th) {
		border: 1px solid var(--border-color-accent);
	}

	/* Lists */
	.message-wrap :global(ol),
	.message-wrap :global(ul) {
		padding-inline-start: 2em;
	}

	/* KaTeX */
	.message-wrap :global(span.katex) {
		font-size: var(--text-lg);
	}
</style><|MERGE_RESOLUTION|>--- conflicted
+++ resolved
@@ -6,12 +6,8 @@
 	import "katex/dist/katex.min.css";
 	import render_math_in_element from "katex/dist/contrib/auto-render.js";
 	import { beforeUpdate, afterUpdate, createEventDispatcher } from "svelte";
-<<<<<<< HEAD
 	import type { SelectData } from "@gradio/utils";
-=======
-	import type { Styles, SelectData } from "@gradio/utils";
 	import type { ThemeMode } from "js/app/src/components/types";
->>>>>>> 114f4b42
 	import type { FileData } from "@gradio/upload";
 	import Copy from "./Copy.svelte";
 
