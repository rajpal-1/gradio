--- conflicted
+++ resolved
@@ -26,11 +26,8 @@
 	export let show_copy_button = false;
 	export let sanitize_html = true;
 	export let bubble_full_width = true;
-<<<<<<< HEAD
 	export let layout: "bubble" | "panel" = "bubble";
-=======
 	export let render_markdown = true;
->>>>>>> 09ac63e8
 	export let latex_delimiters: {
 		left: string;
 		right: string;
