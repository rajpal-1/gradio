<script lang="ts">
	import { format_chat_for_sharing } from "../utils";
	import { copy } from "@gradio/utils";

	import { dequal } from "dequal/lite";
	import { beforeUpdate, afterUpdate, createEventDispatcher } from "svelte";
	import { ShareButton } from "@gradio/atoms";
	import type { SelectData, LikeData } from "@gradio/utils";
	import type { FileData } from "@gradio/upload";
	import { MarkdownCode as Markdown } from "@gradio/markdown/static";
	import { get_fetchable_url_or_file } from "@gradio/upload";
	import Copy from "./Copy.svelte";
	import type { I18nFormatter } from "js/app/src/gradio_helper";
<<<<<<< HEAD
	import { Like, Dislike, Check } from "@gradio/icons";
=======
	import LikeDislike from "./LikeDislike.svelte";
	import Pending from "./Pending.svelte";
>>>>>>> dcf13d75

	export let value:
		| [
				string | { file: FileData; alt_text: string | null } | null,
				string | { file: FileData; alt_text: string | null } | null
		  ][]
		| null;
	let old_value:
		| [
				string | { file: FileData; alt_text: string | null } | null,
				string | { file: FileData; alt_text: string | null } | null
		  ][]
		| null = null;
	export let latex_delimiters: {
		left: string;
		right: string;
		display: boolean;
	}[];
	export let pending_message = false;
	export let selectable = false;
	export let likeable = false;
	export let show_share_button = false;
	export let rtl = false;
	export let show_copy_button = false;
	export let avatar_images: [string | null, string | null] = [null, null];
	export let sanitize_html = true;
	export let bubble_full_width = true;
	export let render_markdown = true;
	export let line_breaks = true;
	export let root: string;
	export let root_url: null | string;
	export let i18n: I18nFormatter;
<<<<<<< HEAD
=======
	export let layout: "bubble" | "panel" = "bubble";
>>>>>>> dcf13d75

	let div: HTMLDivElement;
	let autoscroll: boolean;

	const dispatch = createEventDispatcher<{
		change: undefined;
		select: SelectData;
		like: LikeData;
	}>();

	beforeUpdate(() => {
		autoscroll =
			div && div.offsetHeight + div.scrollTop > div.scrollHeight - 100;
	});

	const scroll = (): void => {
		if (autoscroll) {
			div.scrollTo(0, div.scrollHeight);
		}
	};
	afterUpdate(() => {
		if (autoscroll) {
			scroll();
			div.querySelectorAll("img").forEach((n) => {
				n.addEventListener("load", () => {
					scroll();
				});
			});
		}
	});

	$: {
		if (!dequal(value, old_value)) {
			old_value = value;
			dispatch("change");
		}
	}

	function handle_select(
		i: number,
		j: number,
		message: string | { file: FileData; alt_text: string | null } | null
	): void {
		dispatch("select", {
			index: [i, j],
			value: message
		});
	}

	function handle_like(
		i: number,
		j: number,
		message: string | { file: FileData; alt_text: string | null } | null,
		liked: boolean
	): void {
		dispatch("like", {
			index: [i, j],
			value: message,
			liked: liked
		});
	}
</script>

{#if show_share_button && value !== null && value.length > 0}
	<div class="share-button">
		<ShareButton
			{i18n}
			on:error
			on:share
			formatter={format_chat_for_sharing}
			{value}
		/>
	</div>
{/if}

<div
	class={layout === "bubble" ? "bubble-wrap" : "panel-wrap"}
	bind:this={div}
	role="log"
	aria-label="chatbot conversation"
	aria-live="polite"
>
	<div class="message-wrap" class:bubble-gap={layout === "bubble"} use:copy>
		{#if value !== null}
			{#each value as message_pair, i}
				{#each message_pair as message, j}
					{#if message !== null || pending_message}
						<div class="message-row {layout} {j == 0 ? 'user-row' : 'bot-row'}">
							{#if avatar_images[j] !== null}
								<div class="avatar-container">
									<img
										class="avatar-image"
										src={get_fetchable_url_or_file(
											avatar_images[j],
											root,
											root_url
										)}
										alt="{j == 0 ? 'user' : 'bot'} avatar"
									/>
								</div>
							{/if}

							<div
								class="message {j == 0 ? 'user' : 'bot'}"
								class:message-fit={layout === "bubble" && !bubble_full_width}
								class:panel-full-width={layout === "panel"}
								class:message-bubble-border={layout === "bubble"}
								class:message-markdown-disabled={!render_markdown}
							>
								<button
									data-testid={j == 0 ? "user" : "bot"}
									class:latest={i === value.length - 1}
									class:message-markdown-disabled={!render_markdown}
									class:selectable
									style:text-align="left"
									on:click={() => handle_select(i, j, message)}
									on:keydown={(e) => {
										if (e.key === "Enter") {
											handle_select(i, j, message);
										}
									}}
									dir={rtl ? "rtl" : "ltr"}
									aria-label={(j == 0 ? "user" : "bot") +
										"'s message:' " +
										message}
								>
									{#if typeof message === "string"}
										<Markdown
											{message}
											{latex_delimiters}
											{sanitize_html}
											{render_markdown}
											{line_breaks}
											on:load={scroll}
										/>
									{:else if message !== null && message.file.mime_type?.includes("audio")}
										<audio
											data-testid="chatbot-audio"
											controls
											preload="metadata"
											src={message.file.data}
											title={message.alt_text}
											on:play
											on:pause
											on:ended
										/>
									{:else if message !== null && message.file.mime_type?.includes("video")}
										<video
											data-testid="chatbot-video"
											controls
											src={message.file.data}
											title={message.alt_text}
											preload="auto"
											on:play
											on:pause
											on:ended
										>
											<track kind="captions" />
										</video>
									{:else if message !== null && message.file.mime_type?.includes("image")}
										<img
											data-testid="chatbot-image"
											src={message.file.data}
											alt={message.alt_text}
										/>
									{:else if message !== null && message.file.data !== null}
										<a
											data-testid="chatbot-file"
											href={message.file.data}
											target="_blank"
											download={window.__is_colab__
												? null
												: message.file.orig_name || message.file.name}
										>
											{message.file.orig_name || message.file.name}
										</a>
									{:else if pending_message && j === 1}
										<Pending {layout} />
									{/if}
								</button>
							</div>
<<<<<<< HEAD
							{#if typeof message === "string"}
								<Markdown
									{message}
									{latex_delimiters}
									{sanitize_html}
									on:load={scroll}
								/>
							{:else if message !== null && message.file.mime_type?.includes("audio")}
								<audio
									data-testid="chatbot-audio"
									controls
									preload="metadata"
									src={message.file.data}
									title={message.alt_text}
									on:play
									on:pause
									on:ended
								/>
							{:else if message !== null && message.file.mime_type?.includes("video")}
								<video
									data-testid="chatbot-video"
									controls
									src={message.file.data}
									title={message.alt_text}
									preload="auto"
									on:play
									on:pause
									on:ended
								>
									<track kind="captions" />
								</video>
							{:else if message !== null && message.file.mime_type?.includes("image")}
								<img
									data-testid="chatbot-image"
									src={message.file.data}
									alt={message.alt_text}
								/>
							{:else if message !== null && message.file.data !== null}
								<a
									data-testid="chatbot-file"
									href={message.file.data}
									target="_blank"
									download={window.__is_colab__
										? null
										: message.file.orig_name || message.file.name}
								>
									{message.file.orig_name || message.file.name}
								</a>
=======
							{#if (likeable && j !== 0) || (show_copy_button && message && typeof message === "string")}
								<div
									class="message-buttons-{j == 0
										? 'user'
										: 'bot'} message-buttons-{layout} {avatar_images[j] !==
										null && 'with-avatar'}"
									class:message-buttons-fit={layout === "bubble" &&
										!bubble_full_width}
									class:bubble-buttons-user={layout === "bubble"}
								>
									{#if likeable && j == 1}
										<LikeDislike
											action="like"
											handle_action={() => handle_like(i, j, message, true)}
										/>
										<LikeDislike
											action="dislike"
											handle_action={() => handle_like(i, j, message, false)}
										/>
									{/if}
									{#if show_copy_button && message && typeof message === "string"}
										<Copy value={message} />
									{/if}
								</div>
>>>>>>> dcf13d75
							{/if}
						</div>
					{/if}
				{/each}
			{/each}
		{/if}
	</div>
</div>

<style>
	.bubble-wrap {
		padding: var(--block-padding);
		width: 100%;
		overflow-y: auto;
	}

	.panel-wrap {
		width: 100%;
		overflow-y: auto;
	}

	.message-wrap {
		display: flex;
		flex-direction: column;
		justify-content: space-between;
	}

	.bubble-gap {
		gap: calc(var(--spacing-xxl) + var(--spacing-lg));
	}

	.message-wrap > div :not(.avatar-container) :global(img) {
		border-radius: 13px;
		max-width: 30vw;
	}

	.message-wrap > div :global(p:not(:first-child)) {
		margin-top: var(--spacing-xxl);
	}

	.message-wrap :global(audio) {
		width: 100%;
	}

	.message {
		position: relative;
		display: flex;
		flex-direction: column;
		align-self: flex-end;
		text-align: left;
		background: var(--background-fill-secondary);
		width: calc(100% - var(--spacing-xxl));
		color: var(--body-text-color);
		font-size: var(--text-lg);
		line-height: var(--line-lg);
		overflow-wrap: break-word;
		overflow-x: hidden;
		padding-right: calc(var(--spacing-xxl) + var(--spacing-md));
		padding: calc(var(--spacing-xxl) + var(--spacing-sm));
	}

	.message-bubble-border {
		border-width: 1px;
		border-radius: var(--radius-xxl);
	}

	.message-fit {
		width: fit-content !important;
	}

	.panel-full-width {
		padding: calc(var(--spacing-xxl) * 2);
		width: 100%;
	}
	.message-markdown-disabled {
		white-space: pre-line;
	}

	@media (max-width: 480px) {
		.panel-full-width {
			padding: calc(var(--spacing-xxl) * 2);
		}
	}

	.user {
		align-self: flex-start;
		border-bottom-right-radius: 0;
		text-align: right;
	}
	.bot {
		border-bottom-left-radius: 0;
	}

	/* Colors */
	.bot {
		border-color: var(--border-color-primary);
		background: var(--background-fill-secondary);
	}

	.user {
		border-color: var(--border-color-accent-subdued);
		background-color: var(--color-accent-soft);
	}
	.message-row {
		display: flex;
		flex-direction: row;
		position: relative;
	}

	.message-row.panel.user-row {
		background: var(--color-accent-soft);
	}

	.message-row.panel.bot-row {
		background: var(--background-fill-secondary);
	}

	.message-row:last-of-type {
		margin-bottom: var(--spacing-xxl);
	}

	.user-row.bubble {
		flex-direction: row;
		justify-content: flex-end;
	}
	@media (max-width: 480px) {
		.user-row.bubble {
			align-self: flex-end;
		}

		.bot-row.bubble {
			align-self: flex-start;
		}
		.message {
			width: auto;
		}
	}
	.avatar-container {
		align-self: flex-end;
		position: relative;
		justify-content: center;
		width: 35px;
		height: 35px;
		flex-shrink: 0;
		bottom: 0;
	}
	.user-row.bubble > .avatar-container {
		order: 2;
		margin-left: 10px;
	}
	.bot-row.bubble > .avatar-container {
		margin-right: 10px;
	}

	.panel > .avatar-container {
		margin-left: 25px;
		align-self: center;
	}
	img.avatar-image {
		width: 100%;
		height: 100%;
		object-fit: cover;
		border-radius: 50%;
	}

	.message-buttons-user,
	.message-buttons-bot {
		border-radius: var(--radius-md);
		display: flex;
		align-items: center;
		bottom: 0;
		height: var(--size-7);
		align-self: self-end;
		position: absolute;
		bottom: -15px;
		margin: 2px;
		padding-left: 5px;
		z-index: 1;
	}
	.message-buttons-bot {
		left: 10px;
	}
	.message-buttons-user {
		right: 5px;
	}

	.message-buttons-bot.message-buttons-bubble.with-avatar {
		left: 50px;
	}
	.message-buttons-user.message-buttons-bubble.with-avatar {
		right: 50px;
	}

	.message-buttons-bubble {
		border: 1px solid var(--border-color-accent);
		background: var(--background-fill-secondary);
	}

	.message-buttons-panel {
		left: unset;
		right: 0px;
		top: 0px;
	}

	.share-button {
		position: absolute;
		top: 4px;
		right: 6px;
	}

	.selectable {
		cursor: pointer;
	}

	@keyframes dot-flashing {
		0% {
			opacity: 0.8;
		}
		50% {
			opacity: 0.5;
		}
		100% {
			opacity: 0.8;
		}
	}
	.message-wrap .message :global(img) {
		margin: var(--size-2);
		max-height: 200px;
	}
	.message-wrap .message :global(a) {
		color: var(--color-text-link);
		text-decoration: underline;
	}

	.message-wrap .bot :global(table),
	.message-wrap .bot :global(tr),
	.message-wrap .bot :global(td),
	.message-wrap .bot :global(th) {
		border: 1px solid var(--border-color-primary);
	}

	.message-wrap .user :global(table),
	.message-wrap .user :global(tr),
	.message-wrap .user :global(td),
	.message-wrap .user :global(th) {
		border: 1px solid var(--border-color-accent);
	}

	/* Lists */
	.message-wrap :global(ol),
	.message-wrap :global(ul) {
		padding-inline-start: 2em;
	}

	/* KaTeX */
	.message-wrap :global(span.katex) {
		font-size: var(--text-lg);
		direction: ltr;
	}

	/* Copy button */
	.message-wrap :global(div[class*="code_wrap"] > button) {
		position: absolute;
		top: var(--spacing-md);
		right: var(--spacing-md);
		z-index: 1;
		cursor: pointer;
		border-bottom-left-radius: var(--radius-sm);
		padding: 5px;
		padding: var(--spacing-md);
		width: 25px;
		height: 25px;
	}

	.message-wrap :global(code > button > span) {
		position: absolute;
		top: var(--spacing-md);
		right: var(--spacing-md);
		width: 12px;
		height: 12px;
	}
	.message-wrap :global(.check) {
		position: absolute;
		top: 0;
		right: 0;
		opacity: 0;
		z-index: var(--layer-top);
		transition: opacity 0.2s;
		background: var(--background-fill-primary);
		padding: var(--size-1);
		width: 100%;
		height: 100%;
		color: var(--body-text-color);
	}

	.message-wrap :global(pre) {
		position: relative;
	}
</style><|MERGE_RESOLUTION|>--- conflicted
+++ resolved
@@ -11,12 +11,8 @@
 	import { get_fetchable_url_or_file } from "@gradio/upload";
 	import Copy from "./Copy.svelte";
 	import type { I18nFormatter } from "js/app/src/gradio_helper";
-<<<<<<< HEAD
-	import { Like, Dislike, Check } from "@gradio/icons";
-=======
 	import LikeDislike from "./LikeDislike.svelte";
 	import Pending from "./Pending.svelte";
->>>>>>> dcf13d75
 
 	export let value:
 		| [
@@ -49,10 +45,7 @@
 	export let root: string;
 	export let root_url: null | string;
 	export let i18n: I18nFormatter;
-<<<<<<< HEAD
-=======
 	export let layout: "bubble" | "panel" = "bubble";
->>>>>>> dcf13d75
 
 	let div: HTMLDivElement;
 	let autoscroll: boolean;
@@ -234,56 +227,6 @@
 									{/if}
 								</button>
 							</div>
-<<<<<<< HEAD
-							{#if typeof message === "string"}
-								<Markdown
-									{message}
-									{latex_delimiters}
-									{sanitize_html}
-									on:load={scroll}
-								/>
-							{:else if message !== null && message.file.mime_type?.includes("audio")}
-								<audio
-									data-testid="chatbot-audio"
-									controls
-									preload="metadata"
-									src={message.file.data}
-									title={message.alt_text}
-									on:play
-									on:pause
-									on:ended
-								/>
-							{:else if message !== null && message.file.mime_type?.includes("video")}
-								<video
-									data-testid="chatbot-video"
-									controls
-									src={message.file.data}
-									title={message.alt_text}
-									preload="auto"
-									on:play
-									on:pause
-									on:ended
-								>
-									<track kind="captions" />
-								</video>
-							{:else if message !== null && message.file.mime_type?.includes("image")}
-								<img
-									data-testid="chatbot-image"
-									src={message.file.data}
-									alt={message.alt_text}
-								/>
-							{:else if message !== null && message.file.data !== null}
-								<a
-									data-testid="chatbot-file"
-									href={message.file.data}
-									target="_blank"
-									download={window.__is_colab__
-										? null
-										: message.file.orig_name || message.file.name}
-								>
-									{message.file.orig_name || message.file.name}
-								</a>
-=======
 							{#if (likeable && j !== 0) || (show_copy_button && message && typeof message === "string")}
 								<div
 									class="message-buttons-{j == 0
@@ -308,7 +251,6 @@
 										<Copy value={message} />
 									{/if}
 								</div>
->>>>>>> dcf13d75
 							{/if}
 						</div>
 					{/if}
