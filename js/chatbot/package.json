{
	"name": "@gradio/chatbot",
<<<<<<< HEAD
	"version": "0.4.0-beta.6",
=======
	"version": "0.5.2",
>>>>>>> dcf13d75
	"description": "Gradio UI packages",
	"type": "module",
	"main": "./index.svelte",
	"author": "",
	"license": "ISC",
	"private": false,
	"dependencies": {
		"@gradio/atoms": "workspace:^",
		"@gradio/icons": "workspace:^",
		"@gradio/markdown": "workspace:^",
		"@gradio/statustracker": "workspace:^",
		"@gradio/theme": "workspace:^",
		"@gradio/upload": "workspace:^",
		"@gradio/utils": "workspace:^",
		"@types/dompurify": "^3.0.2",
		"@types/katex": "^0.16.0",
		"@types/prismjs": "1.26.1",
		"dequal": "^2.0.2"
	},
	"main_changeset": true,
	"exports": {
		"./package.json": "./package.json",
		"./interactive": "./interactive/index.ts",
		"./static": "./static/index.ts",
		"./example": "./example/index.ts"
	}
}<|MERGE_RESOLUTION|>--- conflicted
+++ resolved
@@ -1,10 +1,6 @@
 {
 	"name": "@gradio/chatbot",
-<<<<<<< HEAD
-	"version": "0.4.0-beta.6",
-=======
 	"version": "0.5.2",
->>>>>>> dcf13d75
 	"description": "Gradio UI packages",
 	"type": "module",
 	"main": "./index.svelte",
