--- conflicted
+++ resolved
@@ -614,7 +614,6 @@
 		height: 100%;
 		color: var(--body-text-color);
 	}
-<<<<<<< HEAD
 
 	.message-wrap :global(pre) {
 		position: relative;
@@ -630,6 +629,4 @@
 		width: 95%;
 		max-height: 93%;
 	}
-=======
->>>>>>> 94a11436
 </style>