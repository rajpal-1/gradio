<script lang="ts">
	import { format_chat_for_sharing } from "./utils";
	import type { NormalisedMessage } from "../types";
	import { Gradio, copy } from "@gradio/utils";

	import { dequal } from "dequal/lite";
	import {
		beforeUpdate,
		afterUpdate,
		createEventDispatcher,
		type SvelteComponent,
		type ComponentType,
		tick
	} from "svelte";
	import { ShareButton } from "@gradio/atoms";
	import { Image } from "@gradio/image/shared";

	import { Clear } from "@gradio/icons";
	import type { SelectData, LikeData } from "@gradio/utils";
	import type {
		MessageRole,
		TextMessage,
		ComponentMessage,
		ComponentData
	} from "../types";
	import { MarkdownCode as Markdown } from "@gradio/markdown";
	import Copy from "./Copy.svelte";
	import type { FileData, Client } from "@gradio/client";
	import type { I18nFormatter } from "js/app/src/gradio_helper";
	import Pending from "./Pending.svelte";
	import MessageBox from "./MessageBox.svelte";

	export let value: NormalisedMessage[] = [];
	let old_value: NormalisedMessage[] | null = null;

	import Component from "./Component.svelte";
	import LikeButtons from "./ButtonPanel.svelte";
	import type { LoadedComponent } from "../../app/src/types";

	export let _fetch: typeof fetch;
	export let load_component: Gradio["load_component"];

	let _components: Record<string, ComponentType<SvelteComponent>> = {};

	async function load_components(component_names: string[]): Promise<void> {
		let names: string[] = [];
		let components: ReturnType<typeof load_component>["component"][] = [];
		component_names.forEach((component_name) => {
			if (_components[component_name] || component_name === "file") {
				return;
			}

			const { name, component } = load_component(component_name, "base");
			names.push(name);
			components.push(component);
			component_name;
		});

		const loaded_components: LoadedComponent[] = await Promise.all(components);
		loaded_components.forEach((component, i) => {
			_components[names[i]] = component.default;
		});
	}

	$: load_components(get_components_from_messages(value));

	function get_components_from_messages(
		messages: NormalisedMessage[]
	): string[] {
		if (!messages) return [];
		let components: Set<string> = new Set();
		messages.forEach((message) => {
			if (message.type === "component") {
				components.add(message.content.component);
			}
		});
		return Array.from(components);
	}

	export let latex_delimiters: {
		left: string;
		right: string;
		display: boolean;
	}[];
	export let pending_message = false;
	export let selectable = false;
	export let likeable = false;
	export let show_share_button = false;
	export let rtl = false;
	export let show_copy_button = false;
	export let avatar_images: [FileData | null, FileData | null] = [null, null];
	export let sanitize_html = true;
	export let bubble_full_width = true;
	export let render_markdown = true;
	export let line_breaks = true;
	export let theme_mode: "system" | "light" | "dark";
	export let i18n: I18nFormatter;
	export let layout: "bubble" | "panel" = "bubble";
	export let placeholder: string | null = null;
	export let upload: Client["upload"];
	let target = document.querySelector("div.gradio-container");

	let div: HTMLDivElement;
	let autoscroll: boolean;

	$: adjust_text_size = () => {
		let style = getComputedStyle(document.body);
		let body_text_size = style.getPropertyValue("--body-text-size");
		let updated_text_size;

		switch (body_text_size) {
			case "13px":
				updated_text_size = 14;
				break;
			case "14px":
				updated_text_size = 16;
				break;
			case "16px":
				updated_text_size = 20;
				break;
			default:
				updated_text_size = 14;
				break;
		}

		document.body.style.setProperty(
			"--chatbot-body-text-size",
			updated_text_size + "px"
		);
	};

	$: adjust_text_size();

	const dispatch = createEventDispatcher<{
		change: undefined;
		select: SelectData;
		like: LikeData;
	}>();

	beforeUpdate(() => {
		autoscroll =
			div && div.offsetHeight + div.scrollTop > div.scrollHeight - 100;
	});

	async function scroll(): Promise<void> {
		await tick();
		requestAnimationFrame(() => {
			if (autoscroll) {
				div?.scrollTo(0, div.scrollHeight);
			}
		});
	}

	let image_preview_source: string;
	let image_preview_source_alt: string;
	let is_image_preview_open = false;

	afterUpdate(() => {
		if (autoscroll || _components) {
			scroll();
		}
		div.querySelectorAll("img").forEach((n) => {
			n.addEventListener("click", (e) => {
				const target = e.target as HTMLImageElement;
				if (target) {
					image_preview_source = target.src;
					image_preview_source_alt = target.alt;
					is_image_preview_open = true;
				}
			});
		});
	});

	$: {
		if (!dequal(value, old_value)) {
			old_value = value;
			dispatch("change");
		}
	}

	function handle_select(i: number, message: NormalisedMessage): void {
		dispatch("select", {
			index: i,
			value: (message.content as ComponentData).value.url || message.content
		});
	}

	function handle_like(
		i: number,
		message: NormalisedMessage,
		selected: string | null
	): void {
		dispatch("like", {
			index: i,
			value: (message.content as ComponentData).value.url || message.content,
			liked: selected === "like"
		});
	}

	function get_message_label_data(message: NormalisedMessage): string {
		if (message.type === "text") {
<<<<<<< HEAD
			return message.content;
		} else if (
			message.type === "component" &&
			message.content.component === "file"
		) {
			if (Array.isArray(message.content.value)) {
				return `file of extension type: ${message.content.value[0].orig_name?.split(".").pop()}`;
			}
			return (
				`file of extension type: ${message.content.value?.orig_name?.split(".").pop()}` +
				(message.content.value?.orig_name ?? "")
			);
		}
		return `a component of type ${message.content.component}`;
	}

	function is_component_message(
		message: NormalisedMessage
	): message is ComponentMessage {
		return message.type === "component";
	}

	function groupMessages(messages: NormalisedMessage[]): NormalisedMessage[][] {
		const groupedMessages: NormalisedMessage[][] = [];
		let currentGroup: NormalisedMessage[] = [];
		let currentRole: MessageRole | null = null;

		for (const message of messages) {
			if (message.role === currentRole) {
				currentGroup.push(message);
			} else {
				if (currentGroup.length > 0) {
					groupedMessages.push(currentGroup);
				}
				currentGroup = [message];
				currentRole = message.role;
			}
		}

		if (currentGroup.length > 0) {
			groupedMessages.push(currentGroup);
		}

		return groupedMessages;
=======
			return message.value;
		} else if (message.type === "component") {
			return `a component of type ${message.component}`;
		} else if (message.type === "file") {
			if (Array.isArray(message.file)) {
				return `file of extension type: ${message.file[0].orig_name?.split(".").pop()}`;
			}
			return (
				`file of extension type: ${message.file?.orig_name?.split(".").pop()}` +
				(message.file?.orig_name ?? "")
			);
		}
		return `a message of type ` + message.type ?? "unknown";
>>>>>>> 9e0d6774
	}
</script>

{#if show_share_button && value !== null && value.length > 0}
	<div class="share-button">
		<ShareButton
			{i18n}
			on:error
			on:share
			formatter={format_chat_for_sharing}
			{value}
		/>
	</div>
{/if}

<div
	class={layout === "bubble" ? "bubble-wrap" : "panel-wrap"}
	class:placeholder-container={value === null || value.length === 0}
	bind:this={div}
	role="log"
	aria-label="chatbot conversation"
	aria-live="polite"
>
	<div class="message-wrap" use:copy>
		{#if value !== null && value.length > 0}
			{@const groupedMessages = groupMessages(value)}
			{#each groupedMessages as messages, i}
				{@const role = messages[0].role === "user" ? "user" : "bot"}
				{@const avatar_img = avatar_images[role === "user" ? 0 : 1]}
				{@const opposite_avatar_img = avatar_images[role === "user" ? 0 : 1]}
				{#if is_image_preview_open}
					<div class="image-preview">
						<img src={image_preview_source} alt={image_preview_source_alt} />
						<button
							class="image-preview-close-button"
							on:click={() => {
								is_image_preview_open = false;
							}}><Clear /></button
						>
					</div>
				{/if}
				<div
					class="message-row {layout} {role}-row"
					class:with_avatar={avatar_img !== null}
					class:with_opposite_avatar={opposite_avatar_img !== null}
				>
					{#if avatar_img !== null}
						<div class="avatar-container">
							<Image
								class="avatar-image"
								src={avatar_img?.url}
								alt="{role} avatar"
							/>
						</div>
					{/if}
					<div class="flex-wrap">
						{#each messages as message, thought_index}
							{@const msg_type = messages[0].type}
							<div
								class="message {role} {is_component_message(message)
									? message?.content.component
									: ''}"
								class:message-fit={!bubble_full_width}
								class:panel-full-width={true}
								class:message-markdown-disabled={!render_markdown}
								style:text-align={rtl && role === "user" ? "left" : "right"}
								class:component={msg_type === "component"}
								class:html={is_component_message(message) &&
									message.content.component === "html"}
							>
								<button
									data-testid={role}
									class:latest={i === value.length - 1}
									class:message-markdown-disabled={!render_markdown}
									style:user-select="text"
									class:selectable
									style:text-align={rtl ? "right" : "left"}
									on:click={() => handle_select(i, message)}
									on:keydown={(e) => {
										if (e.key === "Enter") {
											handle_select(i, message);
										}
									}}
									dir={rtl ? "rtl" : "ltr"}
									aria-label={role +
										"'s message: " +
										get_message_label_data(message)}
								>
<<<<<<< HEAD
									{#if message.type === "text"}
										<div class:thought={thought_index > 0}>
											{#if message.metadata.tool_name}
												<MessageBox
													title={`Used tool ${message.metadata.tool_name}`}
													emoji="🛠️"
												>
													<Markdown
														message={message.content}
														{latex_delimiters}
														{sanitize_html}
														{render_markdown}
														{line_breaks}
														on:load={scroll}
													/>
												</MessageBox>
											{:else if message.metadata.error}
												<MessageBox title={"Error"} emoji={"💥"}>
													<Markdown
														message={message.content}
														{latex_delimiters}
														{sanitize_html}
														{render_markdown}
														{line_breaks}
														on:load={scroll}
													/>
												</MessageBox>
											{:else}
												<Markdown
													message={message.content}
													{latex_delimiters}
													{sanitize_html}
													{render_markdown}
													{line_breaks}
													on:load={scroll}
												/>
											{/if}
										</div>
									{:else if message.type === "component" && message.content.component in _components}
										<Component
											{target}
											{theme_mode}
											props={message.content.props}
											type={message.content.component}
											components={_components}
											value={message.content.value}
											{i18n}
											{upload}
											{_fetch}
											on:load={scroll}
										/>
									{:else if message.type === "component" && message.content.component === "file"}
										<a
											data-testid="chatbot-file"
											class="file-pil"
											href={message.content.value.url}
											target="_blank"
											download={window.__is_colab__
												? null
												: message.content.value?.orig_name ||
													message.content.value?.path.split("/").pop() ||
=======
									<button
										data-testid={j == 0 ? "user" : "bot"}
										class:latest={i === value.length - 1}
										class:message-markdown-disabled={!render_markdown}
										style:user-select="text"
										class:selectable
										style:text-align={rtl ? "right" : "left"}
										on:click={() => handle_select(i, j, message)}
										on:keydown={(e) => {
											if (e.key === "Enter") {
												handle_select(i, j, message);
											}
										}}
										dir={rtl ? "rtl" : "ltr"}
										aria-label={(j == 0 ? "user" : "bot") +
											"'s message: " +
											get_message_label_data(message)}
									>
										{#if message.type === "text"}
											<Markdown
												message={message.value}
												{latex_delimiters}
												{sanitize_html}
												{render_markdown}
												{line_breaks}
												on:load={scroll}
											/>
										{:else if message.type === "component" && message.component in _components}
											<Component
												{target}
												{theme_mode}
												props={message.props}
												type={message.component}
												components={_components}
												value={message.value}
												{i18n}
												{upload}
												{_fetch}
												on:load={scroll}
											/>
										{:else if message.type === "component" && message.component === "file"}
											<a
												data-testid="chatbot-file"
												class="file-pil"
												href={message.value.url}
												target="_blank"
												download={window.__is_colab__
													? null
													: message.value?.orig_name ||
														message.value?.path.split("/").pop() ||
														"file"}
											>
												{message.value?.orig_name ||
													message.value?.path.split("/").pop() ||
>>>>>>> 9e0d6774
													"file"}
										>
											{message.content.value?.orig_name ||
												message.content.value?.path.split("/").pop() ||
												"file"}
										</a>
									{/if}
								</button>
							</div>
							<LikeButtons
								show={role === "bot" && (likeable || show_copy_button)}
								handle_action={(selected) => handle_like(i, message, selected)}
								{likeable}
								{show_copy_button}
								{message}
								position={role === "user" ? "right" : "left"}
								avatar={avatar_img}
								{layout}
							/>
						{/each}
					</div>
				</div>
			{/each}
			{#if pending_message}
				<Pending {layout} />
			{/if}
		{:else if placeholder !== null}
			<center>
				<Markdown message={placeholder} {latex_delimiters} />
			</center>
		{/if}
	</div>
</div>

<style>
	.placeholder-container {
		display: flex;
		justify-content: center;
		align-items: center;
		height: 100%;
	}
	.panel-wrap {
		width: 100%;
		overflow-y: auto;
	}

	.flex-wrap {
		width: 100%;
		height: 100%;
	}

	.bubble-wrap {
		width: 100%;
		overflow-y: auto;

		height: 100%;
		padding-top: var(--spacing-xxl);
	}

	:global(.dark) .bubble-wrap {
		background: var(--background-fill-secondary);
	}

	.message-wrap {
		display: flex;
		flex-direction: column;
		justify-content: space-between;
		margin-bottom: var(--spacing-xxl);
	}

	.bubble-gap {
		gap: calc(var(--spacing-xxl) + var(--spacing-lg));
	}

	.message-wrap > div :global(p:not(:first-child)) {
		margin-top: var(--spacing-xxl);
	}

	.message {
		position: relative;
		display: flex;
		flex-direction: column;

		width: calc(100% - var(--spacing-xxl));
		color: var(--body-text-color);
		font-size: var(--chatbot-body-text-size);
		overflow-wrap: break-word;
	}

	.thought {
		margin-top: var(--spacing-xxl);
	}

	.message :global(.prose) {
		font-size: var(--chatbot-body-text-size);
	}

	.message-bubble-border {
		border-width: 1px;
		border-radius: var(--radius-lg);
	}

	.bubble .user {
		border-width: 1px;
		border-radius: var(--radius-xl);
		align-self: flex-start;
		border-bottom-right-radius: 0;

		box-shadow: var(--shadow-drop-lg);
	}

	.user {
		align-self: flex-end;
	}

	.message-fit {
		width: fit-content !important;
	}

	.panel-full-width {
		width: 100%;
	}
	.message-markdown-disabled {
		white-space: pre-line;
	}

	.bubble .user {
		align-self: flex-start;
		border-bottom-right-radius: 0;
		text-align: right;
		padding: var(--spacing-sm) var(--spacing-xl);
	}

	.panel .user :global(*) {
		text-align: right;
	}

	/* Colors */
	.bubble .bot {
		border-color: var(--border-color-primary);
	}

	.bubble .user {
		border-color: var(--border-color-accent-subdued);
		background-color: var(--color-accent-soft);
	}

	.message-row {
		display: flex;
		/* flex-direction: column; */
		position: relative;
	}

	.message-row.user-row {
		align-self: flex-end;
	}
	.message-row.bubble {
		margin: calc(var(--spacing-xl) * 3);
	}

	.with_avatar.message-row.panel {
		padding-left: calc(var(--spacing-xl) * 2) !important;
		padding-right: calc(var(--spacing-xl) * 2) !important;
	}

	.with_avatar.message-row.bubble.user-row {
		margin-right: calc(var(--spacing-xl) * 2) !important;
	}

	.with_avatar.message-row.bubble.bot-row {
		margin-left: calc(var(--spacing-xl) * 2) !important;
	}

	.with_opposite_avatar.message-row.bubble.user-row {
		margin-left: calc(var(--spacing-xxl) + 35px + var(--spacing-xxl));
	}

	.message-row.panel {
		margin: 0;
		padding: calc(var(--spacing-xl) * 3) calc(var(--spacing-xxl) * 2);
	}

	.message-row.panel.bot-row {
		background: var(--background-fill-secondary);
	}

	.message-row.panel.user-row {
		align-self: flex-end;
	}

	.message-row.bubble.bot-row {
		align-self: flex-start;
		width: calc(100% - var(--spacing-xl) * 6);
	}

	.message-row:last-of-type {
		margin-bottom: calc(var(--spacing-xxl) * 2);
	}

	.user-row.bubble {
		flex-direction: row;
		justify-content: flex-end;
	}
	@media (max-width: 480px) {
		.user-row.bubble {
			align-self: flex-end;
		}

		.bot-row.bubble {
			align-self: flex-start;
		}
		.message {
			width: 100%;
		}
	}

	.avatar-container {
		align-self: flex-start;
		position: relative;
		display: flex;
		justify-content: flex-start;
		align-items: flex-start;
		width: 35px;
		height: 35px;
		flex-shrink: 0;
		bottom: 0;
		border-radius: 50%;
		border: 1px solid var(--border-color-primary);
	}
	.user-row > .avatar-container {
		order: 2;
		margin-left: var(--spacing-xxl);
	}
	.bot-row > .avatar-container {
		margin-right: var(--spacing-xxl);
		margin-left: 0;
		margin-top: -5px;
	}

	.avatar-container:not(.thumbnail-item) :global(img) {
		width: 100%;
		height: 100%;
		object-fit: cover;
		border-radius: 50%;
		padding: 6px;
	}

	.share-button {
		position: absolute;
		top: 4px;
		right: 6px;
	}

	.selectable {
		cursor: pointer;
	}

	@keyframes dot-flashing {
		0% {
			opacity: 0.8;
		}
		50% {
			opacity: 0.5;
		}
		100% {
			opacity: 0.8;
		}
	}
	.message-wrap > .message :not(.image-button) :global(img) {
		margin: var(--size-2);
		max-height: 200px;
	}

	.message-wrap .message :global(a) {
		color: var(--color-text-link);
		text-decoration: underline;
	}

	.message-wrap .bot :global(table),
	.message-wrap .bot :global(tr),
	.message-wrap .bot :global(td),
	.message-wrap .bot :global(th) {
		border: 1px solid var(--border-color-primary);
	}

	.message-wrap .user :global(table),
	.message-wrap .user :global(tr),
	.message-wrap .user :global(td),
	.message-wrap .user :global(th) {
		border: 1px solid var(--border-color-accent);
	}

	/* Lists */
	.message-wrap :global(ol),
	.message-wrap :global(ul) {
		padding-inline-start: 2em;
	}

	/* KaTeX */
	.message-wrap :global(span.katex) {
		font-size: var(--text-lg);
		direction: ltr;
	}

	/* Copy button */
	.message-wrap :global(div[class*="code_wrap"] > button) {
		position: absolute;
		top: var(--spacing-md);
		right: var(--spacing-md);
		z-index: 1;
		cursor: pointer;
		border-bottom-left-radius: var(--radius-sm);
		padding: var(--spacing-md);
		width: 25px;
		height: 25px;
	}

	.message-wrap :global(code > button > span) {
		position: absolute;
		top: var(--spacing-md);
		right: var(--spacing-md);
		width: 12px;
		height: 12px;
	}
	.message-wrap :global(.check) {
		position: absolute;
		top: 0;
		right: 0;
		opacity: 0;
		z-index: var(--layer-top);
		transition: opacity 0.2s;
		background: var(--background-fill-primary);
		padding: var(--size-1);
		width: 100%;
		height: 100%;
		color: var(--body-text-color);
	}

	.message-wrap :global(pre) {
		position: relative;
	}

	.message-wrap :global(.grid-wrap) {
		max-height: 80% !important;
		max-width: 600px;
		object-fit: contain;
	}

	/* Image preview */
	.message :global(.preview) {
		object-fit: contain;
		width: 95%;
		max-height: 93%;
	}
	.image-preview {
		position: absolute;
		z-index: 999;
		left: 0;
		top: 0;
		width: 100%;
		height: 100%;
		overflow: auto;
		background-color: rgba(0, 0, 0, 0.9);
		display: flex;
		justify-content: center;
		align-items: center;
	}
	.image-preview :global(svg) {
		stroke: white;
	}
	.image-preview-close-button {
		position: absolute;
		top: 10px;
		right: 10px;
		background: none;
		border: none;
		font-size: 1.5em;
		cursor: pointer;
		height: 30px;
		width: 30px;
		padding: 3px;
		background: var(--bg-color);
		box-shadow: var(--shadow-drop);
		border: 1px solid var(--button-secondary-border-color);
		border-radius: var(--radius-lg);
	}

	.component {
		padding: 0;
		border-radius: var(--radius-md);
		width: fit-content;
		max-width: 80%;
		max-height: 80%;
		border: 1px solid var(--border-color-primary);
		overflow: hidden;
	}

	.component.gallery {
		border: none;
	}

	.file-pil {
		display: block;
		width: fit-content;
		padding: var(--spacing-sm) var(--spacing-lg);
		border-radius: var(--radius-md);
		background: var(--background-fill-secondary);
		color: var(--body-text-color);
		text-decoration: none;
		margin: 0;
		font-family: var(--font-mono);
		font-size: var(--text-sm);
	}

	.file {
		width: auto !important;
		max-width: fit-content !important;
	}

	@media (max-width: 600px) or (max-width: 480px) {
		.component {
			max-width: calc(100% - var(--spacing-xl) * 3);
			width: 100%;
		}
	}

	:global(.prose.chatbot.md) {
		opacity: 0.8;
	}

	.message > button {
		width: 100%;
	}
	.html {
		padding: 0;
		border: none;
		background: none;
	}
</style><|MERGE_RESOLUTION|>--- conflicted
+++ resolved
@@ -199,52 +199,6 @@
 
 	function get_message_label_data(message: NormalisedMessage): string {
 		if (message.type === "text") {
-<<<<<<< HEAD
-			return message.content;
-		} else if (
-			message.type === "component" &&
-			message.content.component === "file"
-		) {
-			if (Array.isArray(message.content.value)) {
-				return `file of extension type: ${message.content.value[0].orig_name?.split(".").pop()}`;
-			}
-			return (
-				`file of extension type: ${message.content.value?.orig_name?.split(".").pop()}` +
-				(message.content.value?.orig_name ?? "")
-			);
-		}
-		return `a component of type ${message.content.component}`;
-	}
-
-	function is_component_message(
-		message: NormalisedMessage
-	): message is ComponentMessage {
-		return message.type === "component";
-	}
-
-	function groupMessages(messages: NormalisedMessage[]): NormalisedMessage[][] {
-		const groupedMessages: NormalisedMessage[][] = [];
-		let currentGroup: NormalisedMessage[] = [];
-		let currentRole: MessageRole | null = null;
-
-		for (const message of messages) {
-			if (message.role === currentRole) {
-				currentGroup.push(message);
-			} else {
-				if (currentGroup.length > 0) {
-					groupedMessages.push(currentGroup);
-				}
-				currentGroup = [message];
-				currentRole = message.role;
-			}
-		}
-
-		if (currentGroup.length > 0) {
-			groupedMessages.push(currentGroup);
-		}
-
-		return groupedMessages;
-=======
 			return message.value;
 		} else if (message.type === "component") {
 			return `a component of type ${message.component}`;
@@ -258,7 +212,36 @@
 			);
 		}
 		return `a message of type ` + message.type ?? "unknown";
->>>>>>> 9e0d6774
+	}
+
+	function is_component_message(
+		message: NormalisedMessage
+	): message is ComponentMessage {
+		return message.type === "component";
+	}
+
+	function groupMessages(messages: NormalisedMessage[]): NormalisedMessage[][] {
+		const groupedMessages: NormalisedMessage[][] = [];
+		let currentGroup: NormalisedMessage[] = [];
+		let currentRole: MessageRole | null = null;
+
+		for (const message of messages) {
+			if (message.role === currentRole) {
+				currentGroup.push(message);
+			} else {
+				if (currentGroup.length > 0) {
+					groupedMessages.push(currentGroup);
+				}
+				currentGroup = [message];
+				currentRole = message.role;
+			}
+		}
+
+		if (currentGroup.length > 0) {
+			groupedMessages.push(currentGroup);
+		}
+
+		return groupedMessages;
 	}
 </script>
 
@@ -347,7 +330,6 @@
 										"'s message: " +
 										get_message_label_data(message)}
 								>
-<<<<<<< HEAD
 									{#if message.type === "text"}
 										<div class:thought={thought_index > 0}>
 											{#if message.metadata.tool_name}
@@ -409,62 +391,6 @@
 												? null
 												: message.content.value?.orig_name ||
 													message.content.value?.path.split("/").pop() ||
-=======
-									<button
-										data-testid={j == 0 ? "user" : "bot"}
-										class:latest={i === value.length - 1}
-										class:message-markdown-disabled={!render_markdown}
-										style:user-select="text"
-										class:selectable
-										style:text-align={rtl ? "right" : "left"}
-										on:click={() => handle_select(i, j, message)}
-										on:keydown={(e) => {
-											if (e.key === "Enter") {
-												handle_select(i, j, message);
-											}
-										}}
-										dir={rtl ? "rtl" : "ltr"}
-										aria-label={(j == 0 ? "user" : "bot") +
-											"'s message: " +
-											get_message_label_data(message)}
-									>
-										{#if message.type === "text"}
-											<Markdown
-												message={message.value}
-												{latex_delimiters}
-												{sanitize_html}
-												{render_markdown}
-												{line_breaks}
-												on:load={scroll}
-											/>
-										{:else if message.type === "component" && message.component in _components}
-											<Component
-												{target}
-												{theme_mode}
-												props={message.props}
-												type={message.component}
-												components={_components}
-												value={message.value}
-												{i18n}
-												{upload}
-												{_fetch}
-												on:load={scroll}
-											/>
-										{:else if message.type === "component" && message.component === "file"}
-											<a
-												data-testid="chatbot-file"
-												class="file-pil"
-												href={message.value.url}
-												target="_blank"
-												download={window.__is_colab__
-													? null
-													: message.value?.orig_name ||
-														message.value?.path.split("/").pop() ||
-														"file"}
-											>
-												{message.value?.orig_name ||
-													message.value?.path.split("/").pop() ||
->>>>>>> 9e0d6774
 													"file"}
 										>
 											{message.content.value?.orig_name ||
