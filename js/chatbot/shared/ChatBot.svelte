--- conflicted
+++ resolved
@@ -520,35 +520,6 @@
 		}
 	}
 
-<<<<<<< HEAD
-	.message-wrap .bot :global(table),
-	.message-wrap .bot :global(tr),
-	.message-wrap .bot :global(td),
-	.message-wrap .bot :global(th) {
-		border: 1px solid var(--border-color-primary);
-	}
-
-	.message-wrap .user :global(table),
-	.message-wrap .user :global(tr),
-	.message-wrap .user :global(td),
-	.message-wrap .user :global(th) {
-		border: 1px solid var(--border-color-accent);
-	}
-
-	/* Lists */
-	.message-wrap :global(ol),
-	.message-wrap :global(ul) {
-		padding-inline-start: 2em;
-	}
-
-	/* KaTeX */
-	.message-wrap :global(span.katex) {
-		font-size: var(--text-lg);
-		direction: ltr;
-	}
-
-=======
->>>>>>> 4dc7fa7c
 	/* Copy button */
 	.message-wrap :global(div[class*="code_wrap"] > button) {
 		position: absolute;
