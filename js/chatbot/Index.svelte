--- conflicted
+++ resolved
@@ -11,22 +11,17 @@
 	import { Chat } from "@gradio/icons";
 	import type { FileData } from "@gradio/client";
 	import { StatusTracker } from "@gradio/statustracker";
-	import type { Message, TupleFormat, MessageRole } from "./types";
+	import type { Message, TupleFormat, MessageRole, NormalisedMessage } from "./types";
 
 	import {
-		type messages,
-		type NormalisedMessage,
-		normalise_messages
+		normalise_tuples,
+		normalise_messages,
 	} from "./shared/utils";
 
 	export let elem_id = "";
 	export let elem_classes: string[] = [];
 	export let visible = true;
-<<<<<<< HEAD
 	export let value: TupleFormat | Message[] = [];
-=======
-	export let value: messages = [];
->>>>>>> 38963984
 	export let scale: number | null = null;
 	export let min_width: number | undefined = undefined;
 	export let label: string;
@@ -58,70 +53,9 @@
 	}>;
 	export let avatar_images: [FileData | null, FileData | null] = [null, null];
 
-<<<<<<< HEAD
-	let _value: Message[] = [];
+	let _value: NormalisedMessage[] | null = [];
 
-	const redirect_src_url = (src: string): string =>
-		src.replace('src="/file', `src="${root}file`);
-
-	function normalize_messages(
-		message: { file: FileData; alt_text: string | null } | null
-	): FileData | null {
-		if (message == null) {
-			return message;
-		}
-		const file = message?.file;
-		if (message.alt_text) file.alt_text = message?.alt_text;
-		return file;
-	}
-
-	function is_tuple_format(
-		value: TupleFormat | Message[]
-	): value is TupleFormat {
-		return Array.isArray(value[0]);
-	}
-
-	function consolidate_msg_format(
-		value: TupleFormat | Message[],
-		msg_format: "messages" | "tuples"
-	): Message[] {
-		if (msg_format === "tuples" && is_tuple_format(value)) {
-			if (!value) {
-				return [];
-			}
-			const messages = (value as TupleFormat).flatMap(([user_msg, bot_msg]) => [
-				{
-					content:
-						typeof user_msg === "string"
-							? redirect_src_url(user_msg)
-							: normalize_messages(user_msg),
-					role: "user" as MessageRole,
-					metadata: { error: false, tool_name: null }
-				},
-				{
-					content:
-						typeof bot_msg === "string"
-							? redirect_src_url(bot_msg)
-							: normalize_messages(bot_msg),
-					role: "assistant" as MessageRole,
-					metadata: { error: false, tool_name: null }
-				}
-			]);
-			return messages.filter(
-				(c) => c.content != null && ["user", "assistant"].includes(c.role)
-			) as Message[];
-		}
-		return (value as Message[]).filter(
-			(c) => c.content != null && ["user", "assistant"].includes(c.role)
-		) as Message[];
-	}
-
-	$: _value = consolidate_msg_format(value, msg_format);
-=======
-	let _value: [NormalisedMessage, NormalisedMessage][] | null = [];
-
-	$: _value = normalise_messages(value, root);
->>>>>>> 38963984
+	$: _value = msg_format === "tuples" ? normalise_tuples(value as TupleFormat, root) : normalise_messages(value as Message[], root);
 
 	export let loading_status: LoadingStatus | undefined = undefined;
 	export let height = 400;
