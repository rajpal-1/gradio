<script context="module" lang="ts">
	export { default as BaseChatBot } from "./shared/ChatBot.svelte";
</script>

<script lang="ts">
	import type { Gradio, SelectData, LikeData } from "@gradio/utils";

	import ChatBot from "./shared/ChatBot.svelte";
	import { Block, BlockLabel } from "@gradio/atoms";
	import type { LoadingStatus } from "@gradio/statustracker";
	import { Chat } from "@gradio/icons";
	import type { FileData } from "@gradio/client";
	import { StatusTracker } from "@gradio/statustracker";

	export let elem_id = "";
	export let elem_classes: string[] = [];
	export let visible = true;
	export let value: [
		string | { file: FileData | FileData[]; alt_text: string | null } | { type: string; plot: string | null } | null,
		string | { file: FileData| FileData[]; alt_text: string | null } | { type: string; plot: string | null } | null
	][] = [];
	export let scale: number | null = null;
	export let min_width: number | undefined = undefined;
	export let label: string;
	export let show_label = true;
	export let root: string;
	export let _selectable = false;
	export let likeable = false;
	export let show_share_button = false;
	export let rtl = false;
	export let show_copy_button = false;
	export let sanitize_html = true;
	export let bubble_full_width = true;
	export let layout: "bubble" | "panel" = "bubble";
	export let render_markdown = true;
	export let line_breaks = true;
	export let latex_delimiters: {
		left: string;
		right: string;
		display: boolean;
	}[];
	export let gradio: Gradio<{
		change: typeof value;
		select: SelectData;
		share: ShareData;
		error: string;
		like: LikeData;
		clear_status: LoadingStatus;
	}>;
	export let avatar_images: [FileData | null, FileData | null] = [null, null];

	let _value: [
		string | { file: FileData | FileData[]; alt_text: string | null } | { type: string; plot: string | null } | null,
		string | { file: FileData| FileData[]; alt_text: string | null } | { type: string; plot: string | null } | null
	][];

	const redirect_src_url = (src: string): string =>
		src.replace('src="/file', `src="${root}file`);

	function normalize_messages(
		message: { file: FileData | FileData[]; alt_text: string | null } | null
	): { file: FileData | FileData[]; alt_text: string | null } | null {
		if (message === null) {
			return message;
		}
		if (Array.isArray(message)) {
			return {
				file: message.map((file: FileData) => file as FileData),
				alt_text: message?.alt_text
			};
		}
		return {
			file: message?.file as FileData,
			alt_text: message?.alt_text
		};
	}

	$: _value = value
		? value.map(([user_msg, bot_msg]) => [
				typeof user_msg === "string"
					? redirect_src_url(user_msg)
					: user_msg != null && 'plot' in user_msg
						? user_msg
						: normalize_messages(user_msg),
				typeof bot_msg === "string" && bot_msg != null
					? redirect_src_url(bot_msg)
<<<<<<< HEAD
					: bot_msg != null && 'plot' in bot_msg
						? bot_msg
						: normalize_messages(bot_msg),
		  ])
=======
					: normalize_messages(bot_msg)
			])
>>>>>>> 9ece050a
		: [];

	
	export let loading_status: LoadingStatus | undefined = undefined;
	export let height = 400;
	export let placeholder: string | null = null;
</script>

<Block
	{elem_id}
	{elem_classes}
	{visible}
	padding={false}
	{scale}
	{min_width}
	{height}
	allow_overflow={false}
>
	{#if loading_status}
		<StatusTracker
			autoscroll={gradio.autoscroll}
			i18n={gradio.i18n}
			{...loading_status}
			show_progress={loading_status.show_progress === "hidden"
				? "hidden"
				: "minimal"}
			on:clear_status={() => gradio.dispatch("clear_status", loading_status)}
		/>
	{/if}
	<div class="wrapper">
		{#if show_label}
			<BlockLabel
				{show_label}
				Icon={Chat}
				float={false}
				label={label || "Chatbot"}
			/>
		{/if}
		<ChatBot
			i18n={gradio.i18n}
			selectable={_selectable}
			{likeable}
			{show_share_button}
			value={_value}
			{latex_delimiters}
			{render_markdown}
			pending_message={loading_status?.status === "pending"}
			{rtl}
			{show_copy_button}
			on:change={() => gradio.dispatch("change", value)}
			on:select={(e) => gradio.dispatch("select", e.detail)}
			on:like={(e) => gradio.dispatch("like", e.detail)}
			on:share={(e) => gradio.dispatch("share", e.detail)}
			on:error={(e) => gradio.dispatch("error", e.detail)}
			{avatar_images}
			{sanitize_html}
			{bubble_full_width}
			{line_breaks}
			{layout}
			{placeholder}
		/>
	</div>
</Block>

<style>
	.wrapper {
		display: flex;
		position: relative;
		flex-direction: column;
		align-items: start;
		width: 100%;
		height: 100%;
	}
</style><|MERGE_RESOLUTION|>--- conflicted
+++ resolved
@@ -16,8 +16,8 @@
 	export let elem_classes: string[] = [];
 	export let visible = true;
 	export let value: [
-		string | { file: FileData | FileData[]; alt_text: string | null } | { type: string; plot: string | null } | null,
-		string | { file: FileData| FileData[]; alt_text: string | null } | { type: string; plot: string | null } | null
+		string | { file: FileData; alt_text: string | null } | null,
+		string | { file: FileData; alt_text: string | null } | null
 	][] = [];
 	export let scale: number | null = null;
 	export let min_width: number | undefined = undefined;
@@ -50,24 +50,18 @@
 	export let avatar_images: [FileData | null, FileData | null] = [null, null];
 
 	let _value: [
-		string | { file: FileData | FileData[]; alt_text: string | null } | { type: string; plot: string | null } | null,
-		string | { file: FileData| FileData[]; alt_text: string | null } | { type: string; plot: string | null } | null
+		string | { file: FileData; alt_text: string | null } | null,
+		string | { file: FileData; alt_text: string | null } | null
 	][];
 
 	const redirect_src_url = (src: string): string =>
 		src.replace('src="/file', `src="${root}file`);
 
 	function normalize_messages(
-		message: { file: FileData | FileData[]; alt_text: string | null } | null
-	): { file: FileData | FileData[]; alt_text: string | null } | null {
+		message: { file: FileData; alt_text: string | null } | null
+	): { file: FileData; alt_text: string | null } | null {
 		if (message === null) {
 			return message;
-		}
-		if (Array.isArray(message)) {
-			return {
-				file: message.map((file: FileData) => file as FileData),
-				alt_text: message?.alt_text
-			};
 		}
 		return {
 			file: message?.file as FileData,
@@ -79,23 +73,13 @@
 		? value.map(([user_msg, bot_msg]) => [
 				typeof user_msg === "string"
 					? redirect_src_url(user_msg)
-					: user_msg != null && 'plot' in user_msg
-						? user_msg
-						: normalize_messages(user_msg),
-				typeof bot_msg === "string" && bot_msg != null
+					: normalize_messages(user_msg),
+				typeof bot_msg === "string"
 					? redirect_src_url(bot_msg)
-<<<<<<< HEAD
-					: bot_msg != null && 'plot' in bot_msg
-						? bot_msg
-						: normalize_messages(bot_msg),
-		  ])
-=======
 					: normalize_messages(bot_msg)
 			])
->>>>>>> 9ece050a
 		: [];
 
-	
 	export let loading_status: LoadingStatus | undefined = undefined;
 	export let height = 400;
 	export let placeholder: string | null = null;
