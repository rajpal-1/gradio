<script lang="ts">
	import { BlockLabel, Empty, ShareButton } from "@gradio/atoms";
	import { ModifyUpload } from "@gradio/upload";
	import type { SelectData } from "@gradio/utils";
	import { Image } from "@gradio/image/shared";
	import { dequal } from "dequal";
	import { createEventDispatcher } from "svelte";
	import { tick } from "svelte";

	import { Download, Image as ImageIcon } from "@gradio/icons";
	import { FileData } from "@gradio/client";
	import { format_gallery_for_sharing } from "./utils";
	import { IconButton } from "@gradio/atoms";
	import type { I18nFormatter } from "@gradio/utils";

	type GalleryImage = { image: FileData; caption: string | null };
	type GalleryData = GalleryImage[];

	export let show_label = true;
	export let label: string;
	export let value: GalleryData | null = null;
	export let columns: number | number[] | undefined = [2];
	export let rows: number | number[] | undefined = undefined;
	export let height: number | "auto" = "auto";
	export let preview: boolean;
	export let allow_preview = true;
	export let object_fit: "contain" | "cover" | "fill" | "none" | "scale-down" =
		"cover";
	export let show_share_button = false;
	export let show_download_button = false;
	export let i18n: I18nFormatter;
	export let selected_index: number | null = null;
	export let interactive: boolean;
	export let fetch: typeof fetch;

	const dispatch = createEventDispatcher<{
		change: undefined;
		select: SelectData;
	}>();

	// tracks whether the value of the gallery was reset
	let was_reset = true;

	$: was_reset = value == null || value.length === 0 ? true : was_reset;

	let resolved_value: GalleryData | null = null;
	$: resolved_value =
		value == null
			? null
			: value.map((data) => ({
					image: data.image as FileData,
<<<<<<< HEAD
					caption: data.caption,
			  }));
=======
					caption: data.caption
				}));
>>>>>>> 24b2286a

	let prev_value: GalleryData | null = value;
	if (selected_index == null && preview && value?.length) {
		selected_index = 0;
	}
	let old_selected_index: number | null = selected_index;

	$: if (!dequal(prev_value, value)) {
		// When value is falsy (clear button or first load),
		// preview determines the selected image
		if (was_reset) {
			selected_index = preview && value?.length ? 0 : null;
			was_reset = false;
			// Otherwise we keep the selected_index the same if the
			// gallery has at least as many elements as it did before
		} else {
			selected_index =
				selected_index != null && value != null && selected_index < value.length
					? selected_index
					: null;
		}
		dispatch("change");
		prev_value = value;
	}

	$: previous =
		((selected_index ?? 0) + (resolved_value?.length ?? 0) - 1) %
		(resolved_value?.length ?? 0);
	$: next = ((selected_index ?? 0) + 1) % (resolved_value?.length ?? 0);

	function handle_preview_click(event: MouseEvent): void {
		const element = event.target as HTMLElement;
		const x = event.offsetX;
		const width = element.offsetWidth;
		const centerX = width / 2;

		if (x < centerX) {
			selected_index = previous;
		} else {
			selected_index = next;
		}
	}

	function on_keydown(e: KeyboardEvent): void {
		switch (e.code) {
			case "Escape":
				e.preventDefault();
				selected_index = null;
				break;
			case "ArrowLeft":
				e.preventDefault();
				selected_index = previous;
				break;
			case "ArrowRight":
				e.preventDefault();
				selected_index = next;
				break;
			default:
				break;
		}
	}

	$: {
		if (selected_index !== old_selected_index) {
			old_selected_index = selected_index;
			if (selected_index !== null) {
				dispatch("select", {
					index: selected_index,
					value: resolved_value?.[selected_index],
				});
			}
		}
	}

	$: if (allow_preview) {
		scroll_to_img(selected_index);
	}

	let el: HTMLButtonElement[] = [];
	let container_element: HTMLDivElement;

	async function scroll_to_img(index: number | null): Promise<void> {
		if (typeof index !== "number") return;
		await tick();

		if (el[index] === undefined) return;

		el[index]?.focus();

		const { left: container_left, width: container_width } =
			container_element.getBoundingClientRect();
		const { left, width } = el[index].getBoundingClientRect();

		const relative_left = left - container_left;

		const pos =
			relative_left +
			width / 2 -
			container_width / 2 +
			container_element.scrollLeft;

		if (container_element && typeof container_element.scrollTo === "function") {
			container_element.scrollTo({
				left: pos < 0 ? 0 : pos,
				behavior: "smooth",
			});
		}
	}

	let window_height = 0;

	// Unlike `gr.Image()`, images specified via remote URLs are not cached in the server
	// and their remote URLs are directly passed to the client as `value[].image.url`.
	// The `download` attribute of the <a> tag doesn't work for remote URLs (https://developer.mozilla.org/en-US/docs/Web/HTML/Element/a#download),
	// so we need to download the image via JS as below.
	async function download(file_url: string, name: string): Promise<void> {
		let response;
		try {
			response = await fetch(file_url);
		} catch (error) {
			if (error instanceof TypeError) {
				// If CORS is not allowed (https://developer.mozilla.org/en-US/docs/Web/API/Fetch_API/Using_Fetch#checking_that_the_fetch_was_successful),
				// open the link in a new tab instead, mimicing the behavior of the `download` attribute for remote URLs,
				// which is not ideal, but a reasonable fallback.
				window.open(file_url, "_blank", "noreferrer");
				return;
			}

			throw error;
		}
		const blob = await response.blob();
		const url = URL.createObjectURL(blob);
		const link = document.createElement("a");
		link.href = url;
		link.download = name;
		link.click();
		URL.revokeObjectURL(url);
	}

	$: selected_image =
		selected_index != null && resolved_value != null
			? resolved_value[selected_index]
			: null;
</script>

<svelte:window bind:innerHeight={window_height} />

{#if show_label}
	<BlockLabel {show_label} Icon={ImageIcon} label={label || "Gallery"} />
{/if}
{#if value == null || resolved_value == null || resolved_value.length === 0}
	<Empty unpadded_box={true} size="large"><ImageIcon /></Empty>
{:else}
	{#if selected_image && allow_preview}
		<button on:keydown={on_keydown} class="preview">
			<div class="icon-buttons">
				{#if show_download_button}
					<div class="download-button-container">
						<IconButton
							Icon={Download}
							label={i18n("common.download")}
							on:click={() => {
								const image = selected_image?.image;
								if (image == null) {
									return;
								}
								const { url, orig_name } = image;
								if (url) {
									download(url, orig_name ?? "image");
								}
							}}
						/>
					</div>
				{/if}

				<ModifyUpload
					{i18n}
					absolute={false}
					on:clear={() => (selected_index = null)}
				/>
			</div>
			<button
				class="image-button"
				on:click={(event) => handle_preview_click(event)}
				style="height: calc(100% - {selected_image.caption ? '80px' : '60px'})"
				aria-label="detailed view of selected image"
			>
				<Image
					data-testid="detailed-image"
					src={selected_image.image.url}
					alt={selected_image.caption || ""}
					title={selected_image.caption || null}
					class={selected_image.caption && "with-caption"}
					loading="lazy"
				/>
			</button>
			{#if selected_image?.caption}
				<caption class="caption">
					{selected_image.caption}
				</caption>
			{/if}
			<div
				bind:this={container_element}
				class="thumbnails scroll-hide"
				data-testid="container_el"
			>
				{#each resolved_value as image, i}
					<button
						bind:this={el[i]}
						on:click={() => (selected_index = i)}
						class="thumbnail-item thumbnail-small"
						class:selected={selected_index === i}
						aria-label={"Thumbnail " + (i + 1) + " of " + resolved_value.length}
					>
						<Image
							src={image.image.url}
							title={image.caption || null}
							data-testid={"thumbnail " + (i + 1)}
							alt=""
							loading="lazy"
						/>
					</button>
				{/each}
			</div>
		</button>
	{/if}

	<div class="grid-wrap" class:fixed-height={!height || height == "auto"}>
		<div
			class="grid-container"
			style="--grid-cols:{columns}; --grid-rows:{rows}; --object-fit: {object_fit}; height: {height};"
			class:pt-6={show_label}
		>
			{#if interactive}
				<div class="icon-button">
					<ModifyUpload
						{i18n}
						absolute={false}
						on:clear={() => (value = null)}
					/>
				</div>
			{/if}
			{#if show_share_button}
				<div class="icon-button">
					<ShareButton
						{i18n}
						on:share
						on:error
						value={resolved_value}
						formatter={format_gallery_for_sharing}
					/>
				</div>
			{/if}
			{#each resolved_value as entry, i}
				<button
					class="thumbnail-item thumbnail-lg"
					class:selected={selected_index === i}
					on:click={() => (selected_index = i)}
					aria-label={"Thumbnail " + (i + 1) + " of " + resolved_value.length}
				>
					<Image
						alt={entry.caption || ""}
						src={typeof entry.image === "string"
							? entry.image
							: entry.image.url}
						loading="lazy"
					/>
					{#if entry.caption}
						<div class="caption-label">
							{entry.caption}
						</div>
					{/if}
				</button>
			{/each}
		</div>
	</div>
{/if}

<style lang="postcss">
	.preview {
		display: flex;
		position: absolute;
		flex-direction: column;
		z-index: var(--layer-2);
		border-radius: calc(var(--block-radius) - var(--block-border-width));
		-webkit-backdrop-filter: blur(8px);
		backdrop-filter: blur(8px);
		width: var(--size-full);
		height: var(--size-full);
	}

	.preview::before {
		content: "";
		position: absolute;
		z-index: var(--layer-below);
		background: var(--background-fill-primary);
		opacity: 0.9;
		width: var(--size-full);
		height: var(--size-full);
	}

	.fixed-height {
		min-height: var(--size-80);
		max-height: 55vh;
	}

	@media (--screen-xl) {
		.fixed-height {
			min-height: 450px;
		}
	}

	.image-button {
		height: calc(100% - 60px);
		width: 100%;
		display: flex;
	}
	.image-button :global(img) {
		width: var(--size-full);
		height: var(--size-full);
		object-fit: contain;
	}
	.thumbnails :global(img) {
		object-fit: cover;
		width: var(--size-full);
		height: var(--size-full);
	}
	.preview :global(img.with-caption) {
		height: var(--size-full);
	}

	.caption {
		padding: var(--size-2) var(--size-3);
		overflow: hidden;
		color: var(--block-label-text-color);
		font-weight: var(--weight-semibold);
		text-align: center;
		text-overflow: ellipsis;
		white-space: nowrap;
		align-self: center;
	}

	.thumbnails {
		display: flex;
		position: absolute;
		bottom: 0;
		justify-content: center;
		align-items: center;
		gap: var(--spacing-lg);
		width: var(--size-full);
		height: var(--size-14);
		overflow-x: scroll;
	}

	.thumbnail-item {
		--ring-color: transparent;
		position: relative;
		box-shadow:
			0 0 0 2px var(--ring-color),
			var(--shadow-drop);
		border: 1px solid var(--border-color-primary);
		border-radius: var(--button-small-radius);
		background: var(--background-fill-secondary);
		aspect-ratio: var(--ratio-square);
		width: var(--size-full);
		height: var(--size-full);
		overflow: clip;
	}

	.thumbnail-item:hover {
		--ring-color: var(--color-accent);
		filter: brightness(1.1);
	}

	.thumbnail-item.selected {
		--ring-color: var(--color-accent);
	}

	.thumbnail-small {
		flex: none;
		transform: scale(0.9);
		transition: 0.075s;
		width: var(--size-9);
		height: var(--size-9);
	}

	.thumbnail-small.selected {
		--ring-color: var(--color-accent);
		transform: scale(1);
		border-color: var(--color-accent);
	}

	.thumbnail-small > img {
		width: var(--size-full);
		height: var(--size-full);
		overflow: hidden;
		object-fit: var(--object-fit);
	}

	.grid-wrap {
		position: relative;
		padding: var(--size-2);
		height: var(--size-full);
		overflow-y: scroll;
	}

	.grid-container {
		display: grid;
		position: relative;
		grid-template-rows: repeat(var(--grid-rows), minmax(100px, 1fr));
		grid-template-columns: repeat(var(--grid-cols), minmax(100px, 1fr));
		grid-auto-rows: minmax(100px, 1fr);
		gap: var(--spacing-lg);
	}

	.thumbnail-lg > :global(img) {
		width: var(--size-full);
		height: var(--size-full);
		overflow: hidden;
		object-fit: var(--object-fit);
	}

	.thumbnail-lg:hover .caption-label {
		opacity: 0.5;
	}

	.caption-label {
		position: absolute;
		right: var(--block-label-margin);
		bottom: var(--block-label-margin);
		z-index: var(--layer-1);
		border-top: 1px solid var(--border-color-primary);
		border-left: 1px solid var(--border-color-primary);
		border-radius: var(--block-label-radius);
		background: var(--background-fill-secondary);
		padding: var(--block-label-padding);
		max-width: 80%;
		overflow: hidden;
		font-size: var(--block-label-text-size);
		text-align: left;
		text-overflow: ellipsis;
		white-space: nowrap;
	}

	.icon-button {
		position: absolute;
		top: 0px;
		right: 0px;
		z-index: var(--layer-1);
	}

	.icon-buttons {
		display: flex;
		position: absolute;
		right: 0;
	}

	.icon-buttons .download-button-container {
		margin: var(--size-1) 0;
	}
</style><|MERGE_RESOLUTION|>--- conflicted
+++ resolved
@@ -31,7 +31,7 @@
 	export let i18n: I18nFormatter;
 	export let selected_index: number | null = null;
 	export let interactive: boolean;
-	export let fetch: typeof fetch;
+	export let _fetch: typeof fetch;
 
 	const dispatch = createEventDispatcher<{
 		change: undefined;
@@ -49,13 +49,8 @@
 			? null
 			: value.map((data) => ({
 					image: data.image as FileData,
-<<<<<<< HEAD
 					caption: data.caption,
 			  }));
-=======
-					caption: data.caption
-				}));
->>>>>>> 24b2286a
 
 	let prev_value: GalleryData | null = value;
 	if (selected_index == null && preview && value?.length) {
@@ -174,7 +169,7 @@
 	async function download(file_url: string, name: string): Promise<void> {
 		let response;
 		try {
-			response = await fetch(file_url);
+			response = await _fetch(file_url);
 		} catch (error) {
 			if (error instanceof TypeError) {
 				// If CORS is not allowed (https://developer.mozilla.org/en-US/docs/Web/API/Fetch_API/Using_Fetch#checking_that_the_fetch_was_successful),
