<script lang="ts">
	import { BlockLabel, Empty, ShareButton } from "@gradio/atoms";
	import { ModifyUpload } from "@gradio/upload";
	import type { SelectData } from "@gradio/utils";

	import { createEventDispatcher } from "svelte";
	import { tick } from "svelte";
	import { _ } from "svelte-i18n";

	import { Download, Image } from "@gradio/icons";
	import type { FileData } from "@gradio/upload";
	import { normalise_file } from "@gradio/upload";
	import { format_gallery_for_sharing } from "./utils";
	import { IconButton } from "@gradio/atoms";

	export let show_label = true;
	export let label: string;
	export let root = "";
	export let root_url: null | string = null;
	export let value: (FileData | string | [FileData | string, string])[] | null =
		null;
	export let grid_cols: number | number[] | undefined = [2];
	export let grid_rows: number | number[] | undefined = undefined;
	export let height: number | "auto" = "auto";
	export let preview: boolean;
	export let allow_preview = true;
	export let object_fit: "contain" | "cover" | "fill" | "none" | "scale-down" =
		"cover";
	export let show_share_button = false;
	export let show_download_button = false;

	const dispatch = createEventDispatcher<{
		select: SelectData;
	}>();

	// tracks whether the value of the gallery was reset
	let was_reset = true;

	$: was_reset = value == null || value.length == 0 ? true : was_reset;

	let _value: [FileData, string | null][] | null = null;
	$: _value =
		value === null
			? null
			: value.map((img) =>
					Array.isArray(img)
						? [normalise_file(img[0], root, root_url) as FileData, img[1]]
						: [normalise_file(img, root, root_url) as FileData, null]
			  );

	let prevValue: (FileData | string | [FileData | string, string])[] | null =
		value;
	let selected_image = preview && value?.length ? 0 : null;
	let old_selected_image: number | null = selected_image;

	$: if (prevValue !== value) {
		// When value is falsy (clear button or first load),
		// preview determines the selected image
		if (was_reset) {
			selected_image = preview && value?.length ? 0 : null;
			was_reset = false;
			// Otherwise we keep the selected_image the same if the
			// gallery has at least as many elements as it did before
		} else {
			selected_image =
				selected_image !== null &&
				value !== null &&
				selected_image < value.length
					? selected_image
					: null;
		}
		prevValue = value;
	}

	$: previous =
		((selected_image ?? 0) + (_value?.length ?? 0) - 1) % (_value?.length ?? 0);
	$: next = ((selected_image ?? 0) + 1) % (_value?.length ?? 0);

	function handle_preview_click(event: MouseEvent): void {
		const element = event.target as HTMLElement;
		const x = event.clientX;
		const width = element.offsetWidth;
		const centerX = width / 2;

		if (x < centerX) {
			selected_image = previous;
		} else {
			selected_image = next;
		}
	}

	function on_keydown(e: KeyboardEvent): void {
		switch (e.code) {
			case "Escape":
				e.preventDefault();
				selected_image = null;
				break;
			case "ArrowLeft":
				e.preventDefault();
				selected_image = previous;
				break;
			case "ArrowRight":
				e.preventDefault();
				selected_image = next;
				break;
			default:
				break;
		}
	}

	function isFileData(obj: any): obj is FileData {
		return typeof obj === "object" && obj !== null && "data" in obj;
	}

	function getHrefValue(selected: any): string {
		if (isFileData(selected)) {
			return selected.data;
		} else if (typeof selected === "string") {
			return selected;
		}
		return "";
	}

	$: {
		if (selected_image !== old_selected_image) {
			old_selected_image = selected_image;
			if (selected_image !== null) {
				dispatch("select", {
					index: selected_image,
					value: _value?.[selected_image][1],
				});
			}
		}
	}

	$: if (allow_preview) {
		scroll_to_img(selected_image);
	}

	let el: HTMLButtonElement[] = [];
	let container_element: HTMLDivElement;

	async function scroll_to_img(index: number | null): Promise<void> {
		if (typeof index !== "number") return;
		await tick();

		el[index].focus();

		const { left: container_left, width: container_width } =
			container_element.getBoundingClientRect();
		const { left, width } = el[index].getBoundingClientRect();

		const relative_left = left - container_left;

		const pos =
			relative_left +
			width / 2 -
			container_width / 2 +
			container_element.scrollLeft;

		container_element?.scrollTo({
			left: pos < 0 ? 0 : pos,
			behavior: "smooth",
		});
	}

	let client_height = 0;
	let window_height = 0;
</script>

<svelte:window bind:innerHeight={window_height} />

{#if show_label}
	<BlockLabel {show_label} Icon={Image} label={label || "Gallery"} />
{/if}
{#if value === null || _value === null || _value.length === 0}
	<Empty unpadded_box={true} size="large"><Image /></Empty>
{:else}
	{#if selected_image !== null && allow_preview}
		<button on:keydown={on_keydown} class="preview">
			<div class="icon-buttons">
				{#if show_download_button}
					<a
						href={getHrefValue(value[selected_image])}
						target={window.__is_colab__ ? "_blank" : null}
						download="image"
					>
						<IconButton Icon={Download} label={$_("common.download")} />
					</a>
				{/if}

				<ModifyUpload
					absolute={false}
					on:clear={() => (selected_image = null)}
				/>
			</div>
			<button
				class="image-button"
				on:click={(event) => handle_preview_click(event)}
				style="height: calc(100% - {_value[selected_image][1]
					? '80px'
					: '60px'})"
<<<<<<< HEAD
				aria-label="detailed view of selected image"
			>
				<img
					data-testid="detailed-image"
					src={_value[selected_image][0].data}
					alt={_value[selected_image][1] || ""}
					title={_value[selected_image][1] || null}
					class:with-caption={!!_value[selected_image][1]}
				/>
			</button>
=======
				loading="lazy"
			/>
>>>>>>> fb5964fb
			{#if _value[selected_image][1]}
				<div class="caption">
					{_value[selected_image][1]}
				</div>
			{/if}
			<div
				bind:this={container_element}
				class="thumbnails scroll-hide"
				data-testid="container_el"
			>
				{#each _value as image, i}
					<button
						bind:this={el[i]}
						on:click={() => (selected_image = i)}
						class="thumbnail-item thumbnail-small"
						class:selected={selected_image === i}
						aria-label={"Thumbnail " + (i + 1) + " of " + _value.length}
					>
<<<<<<< HEAD
						<img src={image[0].data} title={image[1] || null} alt="" />
=======
						<img
							src={image[0].data}
							title={image[1] || null}
							alt={image[1] || null}
							loading="lazy"
						/>
>>>>>>> fb5964fb
					</button>
				{/each}
			</div>
		</button>
	{/if}

	<div
		bind:clientHeight={client_height}
		class="grid-wrap"
		class:fixed-height={!height || height == "auto"}
	>
		<div
			class="grid-container"
			style="--grid-cols:{grid_cols}; --grid-rows:{grid_rows}; --object-fit: {object_fit}; height: {height};"
			class:pt-6={show_label}
		>
			{#if show_share_button}
				<div class="icon-button">
					<ShareButton
						on:share
						on:error
						value={_value}
						formatter={format_gallery_for_sharing}
					/>
				</div>
			{/if}
			{#each _value as [image, caption], i}
				<button
					class="thumbnail-item thumbnail-lg"
					class:selected={selected_image === i}
					on:click={() => (selected_image = i)}
					aria-label={"Thumbnail " + (i + 1) + " of " + _value.length}
				>
					<img
						alt={caption || ""}
						src={typeof image === "string" ? image : image.data}
						loading="lazy"
					/>
					{#if caption}
						<div class="caption-label">
							{caption}
						</div>
					{/if}
				</button>
			{/each}
		</div>
	</div>
{/if}

<style lang="postcss">
	.preview {
		display: flex;
		position: absolute;
		top: 0px;
		right: 0px;
		bottom: 0px;
		left: 0px;
		flex-direction: column;
		z-index: var(--layer-2);
		backdrop-filter: blur(8px);
		background: var(--background-fill-primary);
		height: var(--size-full);
	}

	.fixed-height {
		min-height: var(--size-80);
		max-height: 55vh;
	}

	@media (--screen-xl) {
		.fixed-height {
			min-height: 450px;
		}
	}

	.image-button {
		height: calc(100% - 60px);
		width: 100%;
		display: flex;
	}
	.preview img {
		width: var(--size-full);
		height: var(--size-full);
		object-fit: contain;
	}

	.preview img.with-caption {
		height: var(--size-full);
	}

	.caption {
		padding: var(--size-2) var(--size-3);
		overflow: hidden;
		color: var(--block-label-text-color);
		font-weight: var(--weight-semibold);
		text-align: center;
		text-overflow: ellipsis;
		white-space: nowrap;
	}

	.thumbnails {
		display: flex;
		position: absolute;
		bottom: 0;
		justify-content: center;
		align-items: center;
		gap: var(--spacing-lg);
		width: var(--size-full);
		height: var(--size-14);
		overflow-x: scroll;
	}

	.thumbnail-item {
		--ring-color: transparent;
		position: relative;
		box-shadow: 0 0 0 2px var(--ring-color), var(--shadow-drop);
		border: 1px solid var(--border-color-primary);
		border-radius: var(--button-small-radius);
		background: var(--background-fill-secondary);
		aspect-ratio: var(--ratio-square);
		width: var(--size-full);
		height: var(--size-full);
		overflow: clip;
	}

	.thumbnail-item:hover {
		--ring-color: var(--color-accent);
		filter: brightness(1.1);
	}

	.thumbnail-item.selected {
		--ring-color: var(--color-accent);
	}

	.thumbnail-small {
		flex: none;
		transform: scale(0.9);
		transition: 0.075s;
		width: var(--size-9);
		height: var(--size-9);
	}

	.thumbnail-small.selected {
		--ring-color: var(--color-accent);
		transform: scale(1);
		border-color: var(--color-accent);
	}

	.thumbnail-small > img {
		width: var(--size-full);
		height: var(--size-full);
		overflow: hidden;
		object-fit: var(--object-fit);
	}

	.grid-wrap {
		position: relative;
		padding: var(--size-2);
		height: var(--size-full);
		overflow-y: scroll;
	}

	.grid-container {
		display: grid;
		position: relative;
		grid-template-rows: repeat(var(--grid-rows), minmax(100px, 1fr));
		grid-template-columns: repeat(var(--grid-cols), minmax(100px, 1fr));
		grid-auto-rows: minmax(100px, 1fr);
		gap: var(--spacing-lg);
	}

	.thumbnail-lg > img {
		width: var(--size-full);
		height: var(--size-full);
		overflow: hidden;
		object-fit: var(--object-fit);
	}

	.thumbnail-lg:hover .caption-label {
		opacity: 0.5;
	}

	.caption-label {
		position: absolute;
		right: var(--block-label-margin);
		bottom: var(--block-label-margin);
		z-index: var(--layer-1);
		border-top: 1px solid var(--border-color-primary);
		border-left: 1px solid var(--border-color-primary);
		border-radius: var(--block-label-radius);
		background: var(--background-fill-secondary);
		padding: var(--block-label-padding);
		max-width: 80%;
		overflow: hidden;
		font-size: var(--block-label-text-size);
		text-align: left;
		text-overflow: ellipsis;
		white-space: nowrap;
	}

	.icon-button {
		position: absolute;
		top: 0px;
		right: 0px;
		z-index: var(--layer-1);
	}

	.icon-buttons {
		display: flex;
		position: absolute;
		right: 0;
	}

	.icon-buttons a {
		margin: var(--size-1) 0;
	}
</style><|MERGE_RESOLUTION|>--- conflicted
+++ resolved
@@ -200,7 +200,6 @@
 				style="height: calc(100% - {_value[selected_image][1]
 					? '80px'
 					: '60px'})"
-<<<<<<< HEAD
 				aria-label="detailed view of selected image"
 			>
 				<img
@@ -209,12 +208,9 @@
 					alt={_value[selected_image][1] || ""}
 					title={_value[selected_image][1] || null}
 					class:with-caption={!!_value[selected_image][1]}
+					loading="lazy"
 				/>
 			</button>
-=======
-				loading="lazy"
-			/>
->>>>>>> fb5964fb
 			{#if _value[selected_image][1]}
 				<div class="caption">
 					{_value[selected_image][1]}
@@ -233,16 +229,12 @@
 						class:selected={selected_image === i}
 						aria-label={"Thumbnail " + (i + 1) + " of " + _value.length}
 					>
-<<<<<<< HEAD
-						<img src={image[0].data} title={image[1] || null} alt="" />
-=======
 						<img
 							src={image[0].data}
 							title={image[1] || null}
-							alt={image[1] || null}
+							alt=""
 							loading="lazy"
 						/>
->>>>>>> fb5964fb
 					</button>
 				{/each}
 			</div>
