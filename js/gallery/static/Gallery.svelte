<script lang="ts">
	import { BlockLabel, Empty, ShareButton } from "@gradio/atoms";
	import { ModifyUpload } from "@gradio/upload";
	import type { SelectData } from "@gradio/utils";
	import { dequal } from "dequal";
	import { createEventDispatcher } from "svelte";
	import { tick } from "svelte";

	import { Download, Image } from "@gradio/icons";
	import type { FileData } from "@gradio/upload";
	import { normalise_file } from "@gradio/upload";
	import { format_gallery_for_sharing } from "./utils";
	import { IconButton } from "@gradio/atoms";
	import type { I18nFormatter } from "@gradio/utils";

	export let show_label = true;
	export let label: string;
	export let root = "";
	export let root_url: null | string = null;
<<<<<<< HEAD
	export let value: { image: FileData; caption: string | null }[] | null = null;
	export let grid_cols: number | number[] | undefined = [2];
	export let grid_rows: number | number[] | undefined = undefined;
=======
	export let value: (FileData | string | [FileData | string, string])[] | null =
		null;
	export let columns: number | number[] | undefined = [2];
	export let rows: number | number[] | undefined = undefined;
>>>>>>> 5f1cbc43
	export let height: number | "auto" = "auto";
	export let preview: boolean;
	export let allow_preview = true;
	export let object_fit: "contain" | "cover" | "fill" | "none" | "scale-down" =
		"cover";
	export let show_share_button = false;
	export let show_download_button = false;
<<<<<<< HEAD
	export let i18n: I18nFormatter;
=======
	export let selected_index: number | null = null;
>>>>>>> 5f1cbc43

	const dispatch = createEventDispatcher<{
		change: undefined;
		select: SelectData;
	}>();

	// tracks whether the value of the gallery was reset
	let was_reset = true;

	$: was_reset = value == null || value.length == 0 ? true : was_reset;

	let _value: { image: FileData; caption: string | null }[] | null = null;
	$: _value =
		value === null
			? null
			: value.map((data) => ({
					image: normalise_file(data.image, root, root_url) as FileData,
					caption: data.caption
			  }));

	let prevValue: { image: FileData; caption: string | null }[] | null | null =
		value;
	if (selected_index === null && preview && value?.length) {
		selected_index = 0;
	}
	let old_selected_index: number | null = selected_index;

	$: if (!dequal(prevValue, value)) {
		// When value is falsy (clear button or first load),
		// preview determines the selected image
		if (was_reset) {
			selected_index = preview && value?.length ? 0 : null;
			was_reset = false;
			// Otherwise we keep the selected_index the same if the
			// gallery has at least as many elements as it did before
		} else {
			selected_index =
				selected_index !== null &&
				value !== null &&
				selected_index < value.length
					? selected_index
					: null;
		}
		dispatch("change");
		prevValue = value;
	}

	$: previous =
		((selected_index ?? 0) + (_value?.length ?? 0) - 1) % (_value?.length ?? 0);
	$: next = ((selected_index ?? 0) + 1) % (_value?.length ?? 0);

	function handle_preview_click(event: MouseEvent): void {
		const element = event.target as HTMLElement;
		const x = event.clientX;
		const width = element.offsetWidth;
		const centerX = width / 2;

		if (x < centerX) {
			selected_index = previous;
		} else {
			selected_index = next;
		}
	}

	function on_keydown(e: KeyboardEvent): void {
		switch (e.code) {
			case "Escape":
				e.preventDefault();
				selected_index = null;
				break;
			case "ArrowLeft":
				e.preventDefault();
				selected_index = previous;
				break;
			case "ArrowRight":
				e.preventDefault();
				selected_index = next;
				break;
			default:
				break;
		}
	}

	function isFileData(obj: any): obj is FileData {
		return typeof obj === "object" && obj !== null && "data" in obj;
	}

	function getHrefValue(selected: any): string {
		if (isFileData(selected)) {
			return selected.data;
		} else if (typeof selected === "string") {
			return selected;
		} else if (Array.isArray(selected)) {
			return getHrefValue(selected[0]);
		}
		return "";
	}

	$: {
		if (selected_index !== old_selected_index) {
			old_selected_index = selected_index;
			if (selected_index !== null) {
				dispatch("select", {
<<<<<<< HEAD
					index: selected_image,
					value: _value?.[selected_image].caption
=======
					index: selected_index,
					value: [_value?.[selected_index][0].data, _value?.[selected_index][1]]
>>>>>>> 5f1cbc43
				});
			}
		}
	}

	$: if (allow_preview) {
		scroll_to_img(selected_index);
	}

	let el: HTMLButtonElement[] = [];
	let container_element: HTMLDivElement;

	async function scroll_to_img(index: number | null): Promise<void> {
		if (typeof index !== "number") return;
		await tick();

		el[index].focus();

		const { left: container_left, width: container_width } =
			container_element.getBoundingClientRect();
		const { left, width } = el[index].getBoundingClientRect();

		const relative_left = left - container_left;

		const pos =
			relative_left +
			width / 2 -
			container_width / 2 +
			container_element.scrollLeft;

		if (container_element && typeof container_element.scrollTo === "function") {
			container_element.scrollTo({
				left: pos < 0 ? 0 : pos,
				behavior: "smooth"
			});
		}
	}

	let client_height = 0;
	let window_height = 0;
</script>

<svelte:window bind:innerHeight={window_height} />

{#if show_label}
	<BlockLabel {show_label} Icon={Image} label={label || "Gallery"} />
{/if}
{#if value === null || _value === null || _value.length === 0}
	<Empty unpadded_box={true} size="large"><Image /></Empty>
{:else}
	{#if selected_index !== null && allow_preview}
		<button on:keydown={on_keydown} class="preview">
			<div class="icon-buttons">
				{#if show_download_button}
					<a
						href={getHrefValue(value[selected_index])}
						target={window.__is_colab__ ? "_blank" : null}
						download="image"
					>
						<IconButton Icon={Download} label={i18n("common.download")} />
					</a>
				{/if}

				<ModifyUpload
					{i18n}
					absolute={false}
					on:clear={() => (selected_index = null)}
				/>
			</div>
			<button
				class="image-button"
				on:click={(event) => handle_preview_click(event)}
<<<<<<< HEAD
				src={_value[selected_image].image.data}
				alt={_value[selected_image].caption || ""}
				title={_value[selected_image].caption || null}
				class:with-caption={!!_value[selected_image].caption}
				style="height: calc(100% - {_value[selected_image].caption}
					? '80px'
					: '60px'})"
				loading="lazy"
			/>
			{#if _value[selected_image].caption}
				<div class="caption">
					{_value[selected_image].caption}
				</div>
=======
				style="height: calc(100% - {_value[selected_index][1]
					? '80px'
					: '60px'})"
				aria-label="detailed view of selected image"
			>
				<img
					data-testid="detailed-image"
					src={_value[selected_index][0].data}
					alt={_value[selected_index][1] || ""}
					title={_value[selected_index][1] || null}
					class:with-caption={!!_value[selected_index][1]}
					loading="lazy"
				/>
			</button>
			{#if _value[selected_index][1]}
				<caption class="caption">
					{_value[selected_index][1]}
				</caption>
>>>>>>> 5f1cbc43
			{/if}
			<div
				bind:this={container_element}
				class="thumbnails scroll-hide"
				data-testid="container_el"
			>
				{#each _value as image, i}
					<button
						bind:this={el[i]}
						on:click={() => (selected_index = i)}
						class="thumbnail-item thumbnail-small"
						class:selected={selected_index === i}
						aria-label={"Thumbnail " + (i + 1) + " of " + _value.length}
					>
						<img
<<<<<<< HEAD
							src={image.image.data}
							title={image.caption || null}
							alt={image.caption || null}
=======
							src={image[0].data}
							title={image[1] || null}
							alt=""
>>>>>>> 5f1cbc43
							loading="lazy"
						/>
					</button>
				{/each}
			</div>
		</button>
	{/if}

	<div
		bind:clientHeight={client_height}
		class="grid-wrap"
		class:fixed-height={!height || height == "auto"}
	>
		<div
			class="grid-container"
			style="--grid-cols:{columns}; --grid-rows:{rows}; --object-fit: {object_fit}; height: {height};"
			class:pt-6={show_label}
		>
			{#if show_share_button}
				<div class="icon-button">
					<ShareButton
						{i18n}
						on:share
						on:error
						value={_value}
						formatter={format_gallery_for_sharing}
					/>
				</div>
			{/if}
			{#each _value as entry, i}
				<button
					class="thumbnail-item thumbnail-lg"
					class:selected={selected_index === i}
					on:click={() => (selected_index = i)}
					aria-label={"Thumbnail " + (i + 1) + " of " + _value.length}
				>
					<img
						alt={entry.caption || ""}
						src={typeof entry.image === "string"
							? entry.image
							: entry.image.data}
						loading="lazy"
					/>
					{#if entry.caption}
						<div class="caption-label">
							{entry.caption}
						</div>
					{/if}
				</button>
			{/each}
		</div>
	</div>
{/if}

<style lang="postcss">
	.preview {
		display: flex;
		position: absolute;
		top: 0px;
		right: 0px;
		bottom: 0px;
		left: 0px;
		flex-direction: column;
		z-index: var(--layer-2);
		backdrop-filter: blur(8px);
		background: var(--background-fill-primary);
		height: var(--size-full);
	}

	.fixed-height {
		min-height: var(--size-80);
		max-height: 55vh;
	}

	@media (--screen-xl) {
		.fixed-height {
			min-height: 450px;
		}
	}

	.image-button {
		height: calc(100% - 60px);
		width: 100%;
		display: flex;
	}
	.preview img {
		width: var(--size-full);
		height: var(--size-full);
		object-fit: contain;
	}

	.preview img.with-caption {
		height: var(--size-full);
	}

	.caption {
		padding: var(--size-2) var(--size-3);
		overflow: hidden;
		color: var(--block-label-text-color);
		font-weight: var(--weight-semibold);
		text-align: center;
		text-overflow: ellipsis;
		white-space: nowrap;
		align-self: center;
	}

	.thumbnails {
		display: flex;
		position: absolute;
		bottom: 0;
		justify-content: center;
		align-items: center;
		gap: var(--spacing-lg);
		width: var(--size-full);
		height: var(--size-14);
		overflow-x: scroll;
	}

	.thumbnail-item {
		--ring-color: transparent;
		position: relative;
		box-shadow:
			0 0 0 2px var(--ring-color),
			var(--shadow-drop);
		border: 1px solid var(--border-color-primary);
		border-radius: var(--button-small-radius);
		background: var(--background-fill-secondary);
		aspect-ratio: var(--ratio-square);
		width: var(--size-full);
		height: var(--size-full);
		overflow: clip;
	}

	.thumbnail-item:hover {
		--ring-color: var(--color-accent);
		filter: brightness(1.1);
	}

	.thumbnail-item.selected {
		--ring-color: var(--color-accent);
	}

	.thumbnail-small {
		flex: none;
		transform: scale(0.9);
		transition: 0.075s;
		width: var(--size-9);
		height: var(--size-9);
	}

	.thumbnail-small.selected {
		--ring-color: var(--color-accent);
		transform: scale(1);
		border-color: var(--color-accent);
	}

	.thumbnail-small > img {
		width: var(--size-full);
		height: var(--size-full);
		overflow: hidden;
		object-fit: var(--object-fit);
	}

	.grid-wrap {
		position: relative;
		padding: var(--size-2);
		height: var(--size-full);
		overflow-y: scroll;
	}

	.grid-container {
		display: grid;
		position: relative;
		grid-template-rows: repeat(var(--grid-rows), minmax(100px, 1fr));
		grid-template-columns: repeat(var(--grid-cols), minmax(100px, 1fr));
		grid-auto-rows: minmax(100px, 1fr);
		gap: var(--spacing-lg);
	}

	.thumbnail-lg > img {
		width: var(--size-full);
		height: var(--size-full);
		overflow: hidden;
		object-fit: var(--object-fit);
	}

	.thumbnail-lg:hover .caption-label {
		opacity: 0.5;
	}

	.caption-label {
		position: absolute;
		right: var(--block-label-margin);
		bottom: var(--block-label-margin);
		z-index: var(--layer-1);
		border-top: 1px solid var(--border-color-primary);
		border-left: 1px solid var(--border-color-primary);
		border-radius: var(--block-label-radius);
		background: var(--background-fill-secondary);
		padding: var(--block-label-padding);
		max-width: 80%;
		overflow: hidden;
		font-size: var(--block-label-text-size);
		text-align: left;
		text-overflow: ellipsis;
		white-space: nowrap;
	}

	.icon-button {
		position: absolute;
		top: 0px;
		right: 0px;
		z-index: var(--layer-1);
	}

	.icon-buttons {
		display: flex;
		position: absolute;
		right: 0;
	}

	.icon-buttons a {
		margin: var(--size-1) 0;
	}
</style><|MERGE_RESOLUTION|>--- conflicted
+++ resolved
@@ -17,16 +17,9 @@
 	export let label: string;
 	export let root = "";
 	export let root_url: null | string = null;
-<<<<<<< HEAD
 	export let value: { image: FileData; caption: string | null }[] | null = null;
-	export let grid_cols: number | number[] | undefined = [2];
-	export let grid_rows: number | number[] | undefined = undefined;
-=======
-	export let value: (FileData | string | [FileData | string, string])[] | null =
-		null;
 	export let columns: number | number[] | undefined = [2];
 	export let rows: number | number[] | undefined = undefined;
->>>>>>> 5f1cbc43
 	export let height: number | "auto" = "auto";
 	export let preview: boolean;
 	export let allow_preview = true;
@@ -34,11 +27,8 @@
 		"cover";
 	export let show_share_button = false;
 	export let show_download_button = false;
-<<<<<<< HEAD
 	export let i18n: I18nFormatter;
-=======
 	export let selected_index: number | null = null;
->>>>>>> 5f1cbc43
 
 	const dispatch = createEventDispatcher<{
 		change: undefined;
@@ -142,13 +132,8 @@
 			old_selected_index = selected_index;
 			if (selected_index !== null) {
 				dispatch("select", {
-<<<<<<< HEAD
-					index: selected_image,
-					value: _value?.[selected_image].caption
-=======
 					index: selected_index,
-					value: [_value?.[selected_index][0].data, _value?.[selected_index][1]]
->>>>>>> 5f1cbc43
+					value: _value?.[selected_index]
 				});
 			}
 		}
@@ -221,40 +206,24 @@
 			<button
 				class="image-button"
 				on:click={(event) => handle_preview_click(event)}
-<<<<<<< HEAD
-				src={_value[selected_image].image.data}
-				alt={_value[selected_image].caption || ""}
-				title={_value[selected_image].caption || null}
-				class:with-caption={!!_value[selected_image].caption}
-				style="height: calc(100% - {_value[selected_image].caption}
-					? '80px'
-					: '60px'})"
-				loading="lazy"
-			/>
-			{#if _value[selected_image].caption}
-				<div class="caption">
-					{_value[selected_image].caption}
-				</div>
-=======
-				style="height: calc(100% - {_value[selected_index][1]
+				style="height: calc(100% - {_value[selected_index].caption
 					? '80px'
 					: '60px'})"
 				aria-label="detailed view of selected image"
 			>
 				<img
 					data-testid="detailed-image"
-					src={_value[selected_index][0].data}
-					alt={_value[selected_index][1] || ""}
-					title={_value[selected_index][1] || null}
-					class:with-caption={!!_value[selected_index][1]}
+					src={_value[selected_index].image.data}
+					alt={_value[selected_index].caption || ""}
+					title={_value[selected_index].caption || null}
+					class:with-caption={!!_value[selected_index].caption}
 					loading="lazy"
 				/>
 			</button>
-			{#if _value[selected_index][1]}
+			{#if _value[selected_index].caption}
 				<caption class="caption">
-					{_value[selected_index][1]}
+					{_value[selected_index].caption}
 				</caption>
->>>>>>> 5f1cbc43
 			{/if}
 			<div
 				bind:this={container_element}
@@ -270,15 +239,9 @@
 						aria-label={"Thumbnail " + (i + 1) + " of " + _value.length}
 					>
 						<img
-<<<<<<< HEAD
 							src={image.image.data}
 							title={image.caption || null}
-							alt={image.caption || null}
-=======
-							src={image[0].data}
-							title={image[1] || null}
 							alt=""
->>>>>>> 5f1cbc43
 							loading="lazy"
 						/>
 					</button>
