<script lang="ts">
	import { createEventDispatcher } from "svelte";
	import type { SelectData } from "@gradio/utils";
	import { uploadToHuggingFace } from "@gradio/utils";
	import { BlockLabel, Empty, IconButton, ShareButton } from "@gradio/atoms";
	import { Download } from "@gradio/icons";
	import { get_coordinates_of_clicked_image } from "../shared/utils";

	import { Image } from "@gradio/icons";
	import { type FileData, normalise_file } from "@gradio/upload";
	import type { I18nFormatter } from "@gradio/utils";

	export let value: null | FileData;
	let value_: null | FileData;
	export let label: string | undefined = undefined;
	export let show_label: boolean;
	export let show_download_button = true;
	export let selectable = false;
	export let show_share_button = false;
	export let root: string;
	export let i18n: I18nFormatter;

	const dispatch = createEventDispatcher<{
		change: string;
		select: SelectData;
	}>();

	$: value && dispatch("change", value.data);

	$: if (value !== value_) {
		value_ = value;
		normalise_file(value_, root, null);
	}

	const handle_click = (evt: MouseEvent): void => {
		let coordinates = get_coordinates_of_clicked_image(evt);
		if (coordinates) {
			dispatch("select", { index: coordinates, value: null });
		}
	};
</script>

<BlockLabel {show_label} Icon={Image} label={label || i18n("image.image")} />
{#if value_ === null}
	<Empty unpadded_box={true} size="large"><Image /></Empty>
{:else}
	<div class="icon-buttons">
		{#if show_download_button}
			<a
				href={value_.data}
				target={window.__is_colab__ ? "_blank" : null}
				download={"image"}
			>
				<IconButton Icon={Download} label={i18n("common.download")} />
			</a>
		{/if}
		{#if show_share_button}
			<ShareButton
				{i18n}
				on:share
				on:error
				formatter={async (value) => {
					if (!value) return "";
					let url = await uploadToHuggingFace(value, "base64");
					return `<img src="${url}" />`;
				}}
				{value}
			/>
		{/if}
	</div>
<<<<<<< HEAD
	<!-- TODO: fix -->
	<!-- svelte-ignore a11y-click-events-have-key-events -->
	<!-- svelte-ignore a11y-no-noninteractive-element-interactions-->
	<img src={value_.data} alt="" class:selectable on:click={handle_click} loading="lazy"/>
=======
	<button on:click={handle_click}>
		<img src={value} alt="" class:selectable loading="lazy" />
	</button>
>>>>>>> 5f1cbc43
{/if}

<style>
	img {
		width: var(--size-full);
		height: var(--size-full);
		object-fit: contain;
	}

	.selectable {
		cursor: crosshair;
	}

	.icon-buttons {
		display: flex;
		position: absolute;
		top: 6px;
		right: 6px;
		gap: var(--size-1);
	}
</style><|MERGE_RESOLUTION|>--- conflicted
+++ resolved
@@ -68,16 +68,9 @@
 			/>
 		{/if}
 	</div>
-<<<<<<< HEAD
-	<!-- TODO: fix -->
-	<!-- svelte-ignore a11y-click-events-have-key-events -->
-	<!-- svelte-ignore a11y-no-noninteractive-element-interactions-->
-	<img src={value_.data} alt="" class:selectable on:click={handle_click} loading="lazy"/>
-=======
 	<button on:click={handle_click}>
-		<img src={value} alt="" class:selectable loading="lazy" />
+		<img src={value_.data} alt="" class:selectable loading="lazy"/>
 	</button>
->>>>>>> 5f1cbc43
 {/if}
 
 <style>
