--- conflicted
+++ resolved
@@ -18,14 +18,8 @@
 
 <style>
 	.container :global(img) {
-<<<<<<< HEAD
-		max-width: 100%;
-		max-height: 100%;
-		border-radius: var(--radius-lg);
-=======
 		width: 100%;
 		height: 100%;
->>>>>>> f3c4d78b
 	}
 
 	.container.selected {
