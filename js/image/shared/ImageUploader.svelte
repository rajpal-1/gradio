<script lang="ts">
	import { createEventDispatcher, tick } from "svelte";
	import { BlockLabel } from "@gradio/atoms";
	import { Image as ImageIcon } from "@gradio/icons";
	import type { SelectData, I18nFormatter } from "@gradio/utils";
	import { get_coordinates_of_clicked_image } from "./utils";
	import Webcam from "./Webcam.svelte";

	import { Upload } from "@gradio/upload";
	import { type FileData, normalise_file } from "@gradio/client";
	import ClearImage from "./ClearImage.svelte";
<<<<<<< HEAD
	import { SelectSource } from "@gradio/atoms";
=======
	import Image from "./Image.svelte";
>>>>>>> a3cf90e5

	export let value: null | FileData;
	export let label: string | undefined = undefined;
	export let show_label: boolean;

	type source_type = "upload" | "webcam" | "clipboard" | "microphone" | null;

	export let sources: source_type[] = ["upload", "clipboard", "webcam"];
	export let streaming = false;
	export let pending = false;
	export let mirror_webcam: boolean;
	export let selectable = false;
	export let root: string;
	export let i18n: I18nFormatter;

	let upload: Upload;
	let uploading = false;
	export let active_source: source_type = null;

	function handle_upload({ detail }: CustomEvent<FileData>): void {
		value = normalise_file(detail, root, null);
		dispatch("upload");
	}

	function handle_clear(): void {
		value = null;
		dispatch("clear");
		dispatch("change", null);
	}

	async function handle_save(img_blob: Blob | any): Promise<void> {
		pending = true;
		const f = await upload.load_files([new File([img_blob], `webcam.png`)]);

		value = f?.[0] || null;

		await tick();

		dispatch(streaming ? "stream" : "change");
		pending = false;
	}

	$: active_streaming = streaming && active_tool === "webcam";
	$: if (uploading && !active_streaming) value = null;

	$: value && !value.url && (value = normalise_file(value, root, null));

	const dispatch = createEventDispatcher<{
		change?: never;
		stream?: never;
		clear?: never;
		drag: boolean;
		upload?: never;
		select: SelectData;
	}>();

	let dragging = false;

	$: dispatch("drag", dragging);

	function handle_click(evt: MouseEvent): void {
		let coordinates = get_coordinates_of_clicked_image(evt);
		if (coordinates) {
			dispatch("select", { index: coordinates, value: null });
		}
	}

	$: if (!active_source && sources) {
		active_source = sources[0];
	}

	async function handle_toolbar(
		source: (typeof sources)[number]
	): Promise<void> {
		switch (source) {
			case "clipboard":
				navigator.clipboard.read().then(async (items) => {
					for (let i = 0; i < items.length; i++) {
						const type = items[i].types.find((t) => t.startsWith("image/"));
						if (type) {
							value = null;
							items[i].getType(type).then(async (blob) => {
								const f = await upload.load_files([
									new File([blob], `clipboard.${type.replace("image/", "")}`)
								]);
								f;
								value = f?.[0] || null;
							});
							break;
						}
					}
				});
				break;
			default:
				break;
		}
	}
</script>

<BlockLabel {show_label} Icon={ImageIcon} label={label || "Image"} />

<div data-testid="image" class="image-container">
	{#if value?.url && !active_streaming}
		<ClearImage
			on:remove_image={() => {
				value = null;
				dispatch("clear");
			}}
		/>
	{/if}
	<div class="upload-container">
		<Upload
			hidden={value !== null || active_source === "webcam"}
			bind:this={upload}
			bind:uploading
			bind:dragging
			filetype="image/*"
			on:load={handle_upload}
			on:error
			{root}
			disable_click={!sources.includes("upload")}
		>
			{#if value === null}
				<slot />
			{/if}
		</Upload>
		{#if active_source === "webcam" && !value}
			<Webcam
				on:capture={(e) => handle_save(e.detail)}
				on:stream={(e) => handle_save(e.detail)}
				on:error
				on:drag
				on:upload={(e) => handle_save(e.detail)}
				{mirror_webcam}
				{streaming}
				mode="image"
				include_audio={false}
				{i18n}
			/>
		{:else if value !== null && !streaming}
			<!-- svelte-ignore a11y-click-events-have-key-events-->
			<!-- svelte-ignore a11y-no-static-element-interactions-->
			<div class:selectable class="image-frame" on:click={handle_click}>
				<Image src={value.url} alt={value.alt_text} />
			</div>
		{/if}
	</div>
	{#if sources.length > 1 || sources.includes("clipboard")}
		<SelectSource
			{sources}
			bind:active_source
			{handle_clear}
			handle_select={handle_toolbar}
		/>
	{/if}
</div>

<style>
<<<<<<< HEAD
	img {
=======
	.image-frame :global(img) {
>>>>>>> a3cf90e5
		width: var(--size-full);
		height: var(--size-full);
		object-fit: cover;
	}

	.upload-container {
		height: 100%;
		flex-shrink: 1;
		max-height: 100%;
	}

	.image-container {
		display: flex;
		height: 100%;
		flex-direction: column;
		justify-content: center;
		align-items: center;
		max-height: 100%;
	}

	.selectable {
		cursor: crosshair;
	}
</style><|MERGE_RESOLUTION|>--- conflicted
+++ resolved
@@ -9,11 +9,8 @@
 	import { Upload } from "@gradio/upload";
 	import { type FileData, normalise_file } from "@gradio/client";
 	import ClearImage from "./ClearImage.svelte";
-<<<<<<< HEAD
 	import { SelectSource } from "@gradio/atoms";
-=======
 	import Image from "./Image.svelte";
->>>>>>> a3cf90e5
 
 	export let value: null | FileData;
 	export let label: string | undefined = undefined;
@@ -56,7 +53,7 @@
 		pending = false;
 	}
 
-	$: active_streaming = streaming && active_tool === "webcam";
+	$: active_streaming = streaming && active_source === "webcam";
 	$: if (uploading && !active_streaming) value = null;
 
 	$: value && !value.url && (value = normalise_file(value, root, null));
@@ -172,11 +169,7 @@
 </div>
 
 <style>
-<<<<<<< HEAD
-	img {
-=======
 	.image-frame :global(img) {
->>>>>>> a3cf90e5
 		width: var(--size-full);
 		height: var(--size-full);
 		object-fit: cover;
