--- conflicted
+++ resolved
@@ -20,11 +20,8 @@
 	export let selectable = false;
 	export let show_share_button = false;
 	export let i18n: I18nFormatter;
-<<<<<<< HEAD
 	export let info: string | undefined = undefined;
-=======
 	export let show_fullscreen_button = true;
->>>>>>> 6584aace
 
 	const dispatch = createEventDispatcher<{
 		change: string;
