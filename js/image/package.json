--- conflicted
+++ resolved
@@ -8,18 +8,11 @@
 	"license": "ISC",
 	"private": true,
 	"dependencies": {
-<<<<<<< HEAD
 		"@gradio/atoms": "workspace:^",
-		"@gradio/icons": "workspace:^0.0.1",
+		"@gradio/icons": "workspace:^",
 		"@gradio/statustracker": "workspace:^",
-		"@gradio/upload": "workspace:^0.0.1",
-		"@gradio/utils": "workspace:^0.0.1",
-=======
-		"@gradio/atoms": "workspace:^0.0.2",
-		"@gradio/icons": "workspace:^0.0.1",
-		"@gradio/upload": "workspace:^0.0.2",
-		"@gradio/utils": "workspace:^0.0.2",
->>>>>>> 7d897165
+		"@gradio/upload": "workspace:^",
+		"@gradio/utils": "workspace:^",
 		"cropperjs": "^1.5.12",
 		"lazy-brush": "^1.0.1",
 		"resize-observer-polyfill": "^1.5.1"
