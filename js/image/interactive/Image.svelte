--- conflicted
+++ resolved
@@ -301,13 +301,8 @@
 				<!-- svelte-ignore a11y-click-events-have-key-events -->
 				<!-- svelte-ignore a11y-no-noninteractive-element-interactions-->
 				<img
-<<<<<<< HEAD
-					src={value.image || value.data}
-					alt="hello"
-=======
 					src={value.image || value}
 					alt=""
->>>>>>> dcf13d75
 					class:webcam={source === "webcam" && mirror_webcam}
 					class:selectable
 					on:click={handle_click}
