--- conflicted
+++ resolved
@@ -1,25 +1,4 @@
 {
-<<<<<<< HEAD
-	"name": "gradio_test",
-	"version": "0.2.0-beta.6",
-	"description": "Gradio UI packages",
-	"type": "module",
-	"author": "",
-	"license": "ISC",
-	"private": false,
-	"main_changeset": true,
-	"exports": {
-		".": "./Index.svelte",
-		"./example": "./Example.svelte",
-		"./package.json": "./package.json"
-	},
-	"dependencies": {
-		"@gradio/atoms": "0.2.0-beta.4",
-		"@gradio/statustracker": "0.3.0-beta.6",
-		"@gradio/utils": "0.2.0-beta.4",
-		"@zerodevx/svelte-json-view": "^1.0.7"
-	}
-=======
   "name": "gradio_test",
   "version": "0.2.0-beta.7",
   "description": "Gradio UI packages",
@@ -39,5 +18,4 @@
     "@gradio/utils": "0.2.0-beta.5",
     "@zerodevx/svelte-json-view": "^1.0.7"
   }
->>>>>>> d2dfc1b9
 }