import * as fs from "fs";
import { join } from "path";
import { build } from "vite";
import { plugins, make_gradio_plugin } from "./plugins";
import type { PreRenderedChunk } from "rollup";
import { examine_module } from "./index";

interface BuildOptions {
	component_dir: string;
	root_dir: string;
}

export async function make_build({
	component_dir,
	root_dir
}: BuildOptions): Promise<void> {
	process.env.gradio_mode = "dev";
	const svelte_dir = join(root_dir, "assets", "svelte");

	const module_meta = examine_module(component_dir, root_dir, "build");
	try {
		for (const comp of module_meta) {
			const template_dir = comp.template_dir;
			const source_dir = comp.frontend_dir;

			const pkg = JSON.parse(
				fs.readFileSync(join(source_dir, "package.json"), "utf-8")
			);

			const exports: string[][] = [
				["component", pkg.exports["."] as string],
				["example", pkg.exports["./example"] as string]
			].filter(([_, path]) => !!path);

			for (const [entry, path] of exports) {
				try {
					const x = await build({
						plugins: [
							...plugins,
							make_gradio_plugin({ mode: "build", svelte_dir })
						],
						build: {
							emptyOutDir: true,
							outDir: join(template_dir, entry),
							lib: {
								entry: join(source_dir, path),
								fileName: "index.js",
								formats: ["es"]
							},
							minify: true,
							rollupOptions: {
								output: {
<<<<<<< HEAD
									entryFileNames: (chunkInfo: PreRenderedChunk) =>
										`${chunkInfo.name.toLocaleLowerCase()}.js`
=======
									entryFileNames: (chunkInfo: PreRenderedChunk) => {
										if (chunkInfo.isEntry) {
											return "index.js";
										}
										return `${chunkInfo.name.toLocaleLowerCase()}.js`;
									}
>>>>>>> 11d67ae7
								}
							}
						}
					});
				} catch (e) {
					throw e;
				}
			}
		}
	} catch (e) {
		throw e;
	}
}<|MERGE_RESOLUTION|>--- conflicted
+++ resolved
@@ -50,17 +50,12 @@
 							minify: true,
 							rollupOptions: {
 								output: {
-<<<<<<< HEAD
-									entryFileNames: (chunkInfo: PreRenderedChunk) =>
-										`${chunkInfo.name.toLocaleLowerCase()}.js`
-=======
 									entryFileNames: (chunkInfo: PreRenderedChunk) => {
 										if (chunkInfo.isEntry) {
 											return "index.js";
 										}
 										return `${chunkInfo.name.toLocaleLowerCase()}.js`;
 									}
->>>>>>> 11d67ae7
 								}
 							}
 						}
