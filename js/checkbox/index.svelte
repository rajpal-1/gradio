<script lang="ts">
	import StaticCheckbox from "./static";
	import InteractiveCheckbox from "./interactive";
<<<<<<< HEAD
	import type { LoadingStatus } from "@gradio/statustracker/types";
	import { _ } from "svelte-i18n";
=======
	import type { LoadingStatus } from "@gradio/statustracker";

>>>>>>> 87f1c2b4
	export let elem_id = "";
	export let elem_classes: string[] = [];
	export let visible = true;
	export let value = false;
	export let value_is_output = false;
	export let label = $_("checkbox.checkbox");
	export let info: string | undefined = undefined;
	export let mode: "static" | "dynamic";
	export let container = true;
	export let scale: number | null = null;
	export let min_width: number | undefined = undefined;
	export let loading_status: LoadingStatus;
</script>

{#if mode === "static"}
	<StaticCheckbox
		{elem_id}
		{elem_classes}
		{visible}
		bind:value
		bind:value_is_output
		{label}
		{info}
		{container}
		{scale}
		{min_width}
		{loading_status}
		on:change
		on:input
		on:select
	/>
{:else}
	<InteractiveCheckbox
		{elem_id}
		{elem_classes}
		{visible}
		bind:value
		bind:value_is_output
		{label}
		{info}
		{container}
		{scale}
		{min_width}
		{loading_status}
		on:change
		on:input
		on:select
	/>
{/if}<|MERGE_RESOLUTION|>--- conflicted
+++ resolved
@@ -1,13 +1,8 @@
 <script lang="ts">
 	import StaticCheckbox from "./static";
 	import InteractiveCheckbox from "./interactive";
-<<<<<<< HEAD
-	import type { LoadingStatus } from "@gradio/statustracker/types";
+	import type { LoadingStatus } from "@gradio/statustracker";
 	import { _ } from "svelte-i18n";
-=======
-	import type { LoadingStatus } from "@gradio/statustracker";
-
->>>>>>> 87f1c2b4
 	export let elem_id = "";
 	export let elem_classes: string[] = [];
 	export let visible = true;
