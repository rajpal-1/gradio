{
	"name": "@gradio/lite",
<<<<<<< HEAD
	"version": "0.3.2",
=======
	"version": "0.4.3",
>>>>>>> 9053c95a
	"description": "Serverless Gradio",
	"type": "module",
	"main": "dist/lite.js",
	"author": "Gradio Team",
	"license": "Apache-2.0",
	"files": [
		"dist"
	],
	"scripts": {
		"build": "pnpm --filter @gradio/app build:lite"
	},
	"devDependencies": {
		"@gradio/app": "workspace:^",
		"@gradio/wasm": "workspace:^",
		"gradio": "workspace:^"
	}
}<|MERGE_RESOLUTION|>--- conflicted
+++ resolved
@@ -1,10 +1,6 @@
 {
 	"name": "@gradio/lite",
-<<<<<<< HEAD
-	"version": "0.3.2",
-=======
 	"version": "0.4.3",
->>>>>>> 9053c95a
 	"description": "Serverless Gradio",
 	"type": "module",
 	"main": "dist/lite.js",
