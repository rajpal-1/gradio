<script lang="ts">
	import { createEventDispatcher, tick, onMount } from "svelte";
	import { dsvFormat } from "d3-dsv";
	import { dequal } from "dequal/lite";
	import { copy } from "@gradio/utils";
	import { Upload } from "@gradio/upload";
	import { BaseButton } from "@gradio/button/static";
	import EditableCell from "./EditableCell.svelte";
	import type { SelectData } from "@gradio/utils";
	import type { I18nFormatter } from "js/app/src/gradio_helper";
	import VirtualTable from "./VirtualTable.svelte";
	import type {
		Headers,
		HeadersWithIDs,
		Data,
		Metadata,
		Datatype
	} from "../shared/utils";

	export let datatype: Datatype | Datatype[];
	export let label: string | null = null;
	export let headers: Headers = [];
	let values: (string | number)[][];
	export let value: { data: Data; headers: Headers; metadata: Metadata } | null;
	export let col_count: [number, "fixed" | "dynamic"];
	export let row_count: [number, "fixed" | "dynamic"];
	export let latex_delimiters: {
		left: string;
		right: string;
		display: boolean;
	}[];

	export let editable = true;
	export let wrap = false;
	export let root: string;
<<<<<<< HEAD
	export let height: number | undefined = undefined;
	export let i18n: I18nFormatter;

=======
	export let i18n: I18nFormatter;

	export let height = 500;
	export let line_breaks = true;
>>>>>>> dcf13d75
	let selected: false | [number, number] = false;
	let display_value: string[][] | null = value?.metadata?.display_value ?? null;
	let styling: string[][] | null = value?.metadata?.styling ?? null;

	$: {
		if (value) {
			headers = value.headers;
			values = value.data;
			display_value = value?.metadata?.display_value ?? null;
			styling = value?.metadata?.styling ?? null;
		} else if (values === null) {
			values = [];
		}
	}

	const dispatch = createEventDispatcher<{
		change: {
			data: (string | number)[][];
			headers: string[];
			metadata: Metadata;
		};
		select: SelectData;
	}>();

	let editing: false | [number, number] = false;

	const get_data_at = (row: number, col: number): string | number =>
		data?.[row]?.[col]?.value;
	$: {
		if (selected !== false) {
			const [row, col] = selected;
			if (!isNaN(row) && !isNaN(col)) {
				dispatch("select", { index: [row, col], value: get_data_at(row, col) });
			}
		}
	}
	let els: Record<
		string,
		{ cell: null | HTMLTableCellElement; input: null | HTMLInputElement }
	> = {};

	let data_binding: Record<string, (typeof data)[0][0]> = {};

	function make_id(): string {
		return Math.random().toString(36).substring(2, 15);
	}
	function make_headers(_head: Headers): HeadersWithIDs {
		let _h = _head || [];
		if (col_count[1] === "fixed" && _h.length < col_count[0]) {
			const fill = Array(col_count[0] - _h.length)
				.fill("")
				.map((_, i) => `${i + _h.length}`);
			_h = _h.concat(fill);
		}

		if (!_h || _h.length === 0) {
			return Array(col_count[0])
				.fill(0)
				.map((_, i) => {
					const _id = make_id();
					els[_id] = { cell: null, input: null };
					return { id: _id, value: JSON.stringify(i + 1) };
				});
		}
		return _h.map((h, i) => {
			const _id = make_id();
			els[_id] = { cell: null, input: null };
			return { id: _id, value: h ?? "" };
		});
	}

	function process_data(_values: (string | number)[][]): {
		value: string | number;
		id: string;
	}[][] {
		const data_row_length = _values.length;
		return Array(
			row_count[1] === "fixed"
				? row_count[0]
				: data_row_length < row_count[0]
				? row_count[0]
				: data_row_length
		)
			.fill(0)
			.map((_, i) =>
				Array(
					col_count[1] === "fixed"
						? col_count[0]
						: data_row_length > 0
						? _values[0].length
						: headers.length
				)
					.fill(0)
					.map((_, j) => {
						const id = make_id();
						els[id] = els[id] || { input: null, cell: null };
						const obj = { value: _values?.[i]?.[j] ?? "", id };
						data_binding[id] = obj;
						return obj;
					})
			);
	}

	let _headers = make_headers(headers);
	let old_headers: string[] | undefined;

	$: {
		if (!dequal(headers, old_headers)) {
			trigger_headers();
		}
	}

	function trigger_headers(): void {
		_headers = make_headers(headers);

		old_headers = headers.slice();
	}
	$: if (!dequal(values, old_val)) {
		data = process_data(values as (string | number)[][]);
		old_val = values as (string | number)[][];
	}

	let data: { id: string; value: string | number }[][] = [[]];

	let old_val: undefined | (string | number)[][] = undefined;

	$: _headers &&
		dispatch("change", {
			data: data.map((r) => r.map(({ value }) => value)),
			headers: _headers.map((h) => h.value),
			metadata: editable
				? null
				: { display_value: display_value, styling: styling }
		});

	function get_sort_status(
		name: string,
		_sort?: number,
		direction?: SortDirection
	): "none" | "ascending" | "descending" {
		if (!_sort) return "none";
		if (headers[_sort] === name) {
			if (direction === "asc") return "ascending";
			if (direction === "des") return "descending";
		}

		return "none";
	}

	function get_current_indices(id: string): [number, number] {
		return data.reduce(
			(acc, arr, i) => {
				const j = arr.reduce(
					(_acc, _data, k) => (id === _data.id ? k : _acc),
					-1
				);

				return j === -1 ? acc : [i, j];
			},
			[-1, -1]
		);
	}

	async function start_edit(i: number, j: number): Promise<void> {
		if (!editable || dequal(editing, [i, j])) return;

		editing = [i, j];
	}

	function move_cursor(
		key: "ArrowRight" | "ArrowLeft" | "ArrowDown" | "ArrowUp",
		current_coords: [number, number]
	): void {
		const dir = {
			ArrowRight: [0, 1],
			ArrowLeft: [0, -1],
			ArrowDown: [1, 0],
			ArrowUp: [-1, 0]
		}[key];

		const i = current_coords[0] + dir[0];
		const j = current_coords[1] + dir[1];

		if (i < 0 && j <= 0) {
			selected_header = j;
			selected = false;
		} else {
			const is_data = data[i]?.[j];
			selected = is_data ? [i, j] : selected;
		}
	}

	let clear_on_focus = false;
	// eslint-disable-next-line complexity
	async function handle_keydown(event: KeyboardEvent): Promise<void> {
		if (selected_header !== false && header_edit === false) {
			switch (event.key) {
				case "ArrowDown":
					selected = [0, selected_header];
					selected_header = false;
					return;
				case "ArrowLeft":
					selected_header =
						selected_header > 0 ? selected_header - 1 : selected_header;
					return;
				case "ArrowRight":
					selected_header =
						selected_header < _headers.length - 1
							? selected_header + 1
							: selected_header;
					return;
				case "Escape":
					event.preventDefault();
					selected_header = false;
					break;
				case "Enter":
					event.preventDefault();
					break;
			}
		}
		if (!selected) {
			return;
		}

		const [i, j] = selected;

		switch (event.key) {
			case "ArrowRight":
			case "ArrowLeft":
			case "ArrowDown":
			case "ArrowUp":
				if (editing) break;
				event.preventDefault();
				move_cursor(event.key, [i, j]);
				break;

			case "Escape":
				if (!editable) break;
				event.preventDefault();
				editing = false;
				break;
			case "Enter":
				if (!editable) break;
				event.preventDefault();

				if (event.shiftKey) {
					add_row(i);
					await tick();

					selected = [i + 1, j];
				} else {
					if (dequal(editing, [i, j])) {
						editing = false;
						await tick();
						selected = [i, j];
					} else {
						editing = [i, j];
					}
				}

				break;
			case "Backspace":
				if (!editable) break;
				if (!editing) {
					event.preventDefault();
					data[i][j].value = "";
				}
				break;
			case "Delete":
				if (!editable) break;
				if (!editing) {
					event.preventDefault();
					data[i][j].value = "";
				}
				break;
			case "Tab":
				let direction = event.shiftKey ? -1 : 1;

				let is_data_x = data[i][j + direction];
				let is_data_y =
					data?.[i + direction]?.[direction > 0 ? 0 : _headers.length - 1];

				if (is_data_x || is_data_y) {
					event.preventDefault();
					selected = is_data_x
						? [i, j + direction]
						: [i + direction, direction > 0 ? 0 : _headers.length - 1];
				}
				editing = false;

				break;
			default:
				if (!editable) break;
				if (
					(!editing || (editing && dequal(editing, [i, j]))) &&
					event.key.length === 1
				) {
					clear_on_focus = true;
					editing = [i, j];
				}
		}
	}

	async function handle_cell_click(i: number, j: number): Promise<void> {
		if (dequal(editing, [i, j])) return;
		header_edit = false;
		selected_header = false;
		editing = false;
		selected = [i, j];
		await tick();
		parent.focus();
	}

	type SortDirection = "asc" | "des";
	let sort_direction: SortDirection | undefined;
	let sort_by: number | undefined;

	function handle_sort(col: number): void {
		if (typeof sort_by !== "number" || sort_by !== col) {
			sort_direction = "asc";
			sort_by = col;
		} else {
			if (sort_direction === "asc") {
				sort_direction = "des";
			} else if (sort_direction === "des") {
				sort_direction = "asc";
			}
		}
	}

	let header_edit: number | false;

	let select_on_focus = false;
	let selected_header: number | false = false;
	async function edit_header(i: number, _select = false): Promise<void> {
		if (!editable || col_count[1] !== "dynamic" || header_edit === i) return;
		selected = false;
		selected_header = i;
		header_edit = i;
		select_on_focus = _select;
	}

	function end_header_edit(event: KeyboardEvent): void {
		if (!editable) return;

		switch (event.key) {
			case "Escape":
			case "Enter":
			case "Tab":
				event.preventDefault();
				selected = false;
				selected_header = header_edit;
				header_edit = false;
				parent.focus();
				break;
		}
	}

	async function add_row(index?: number): Promise<void> {
		parent.focus();

		if (row_count[1] !== "dynamic") return;
		if (data.length === 0) {
			values = [Array(headers.length).fill("")];
			return;
		}

		data.splice(
			index ? index + 1 : data.length,
			0,
			Array(data[0].length)
				.fill(0)
				.map((_, i) => {
					const _id = make_id();

					els[_id] = { cell: null, input: null };
					return { id: _id, value: "" };
				})
		);

		data = data;
		selected = [index ? index + 1 : data.length - 1, 0];
	}

	async function add_col(): Promise<void> {
		parent.focus();
		if (col_count[1] !== "dynamic") return;
		for (let i = 0; i < data.length; i++) {
			const _id = make_id();
			els[_id] = { cell: null, input: null };
			data[i].push({ id: _id, value: "" });
		}

		headers.push(`Header ${headers.length + 1}`);

		data = data;
		headers = headers;

		await tick();

		requestAnimationFrame(() => {
			edit_header(headers.length - 1, true);
			const new_w = parent.querySelectorAll("tbody")[1].offsetWidth;
			parent.querySelectorAll("table")[1].scrollTo({ left: new_w });
		});
	}

	function handle_click_outside(event: Event): void {
		event.stopImmediatePropagation();
		const [trigger] = event.composedPath() as HTMLElement[];
		if (parent.contains(trigger)) {
			return;
		}

		editing = false;
		header_edit = false;
		selected_header = false;
		selected = false;
	}

	function guess_delimitaor(
		text: string,
		possibleDelimiters: string[]
	): string[] {
		return possibleDelimiters.filter(weedOut);

		function weedOut(delimiter: string): boolean {
			var cache = -1;
			return text.split("\n").every(checkLength);

			function checkLength(line: string): boolean {
				if (!line) {
					return true;
				}

				var length = line.split(delimiter).length;
				if (cache < 0) {
					cache = length;
				}
				return cache === length && length > 1;
			}
		}
	}

	function data_uri_to_blob(data_uri: string): Blob {
		const byte_str = atob(data_uri.split(",")[1]);
		const mime_str = data_uri.split(",")[0].split(":")[1].split(";")[0];

		const ab = new ArrayBuffer(byte_str.length);
		const ia = new Uint8Array(ab);

		for (let i = 0; i < byte_str.length; i++) {
			ia[i] = byte_str.charCodeAt(i);
		}

		return new Blob([ab], { type: mime_str });
	}

	function blob_to_string(blob: Blob): void {
		const reader = new FileReader();

		function handle_read(e: ProgressEvent<FileReader>): void {
			if (!e?.target?.result || typeof e.target.result !== "string") return;

			const [delimiter] = guess_delimitaor(e.target.result, [",", "\t"]);

			const [head, ...rest] = dsvFormat(delimiter).parseRows(e.target.result);

			_headers = make_headers(
				col_count[1] === "fixed" ? head.slice(0, col_count[0]) : head
			);

			values = rest;
			reader.removeEventListener("loadend", handle_read);
		}

		reader.addEventListener("loadend", handle_read);

		reader.readAsText(blob);
	}

	let dragging = false;

	let t_width = 0;

	function get_max(
		_d: { value: any; id: string }[][]
	): { value: any; id: string }[] {
		let max = _d[0].slice();
		for (let i = 0; i < _d.length; i++) {
			for (let j = 0; j < _d[i].length; j++) {
				if (`${max[j].value}`.length < `${_d[i][j].value}`.length) {
					max[j] = _d[i][j];
				}
			}
		}

		return max;
	}

	$: max = get_max(data);

	$: cells[0] && set_cell_widths();
	let cells: HTMLTableCellElement[] = [];
	let parent: HTMLDivElement;
	let table: HTMLTableElement;

	function set_cell_widths(): void {
		const widths = cells.map((el, i) => {
			return el?.clientWidth || 0;
		});
		if (widths.length === 0) return;
		for (let i = 0; i < widths.length; i++) {
			parent.style.setProperty(
				`--cell-width-${i}`,
				`${widths[i] - scrollbar_width / widths.length}px`
			);
		}
	}

	let table_height: number = height;
	let scrollbar_width = 0;

	function sort_data(
		_data: typeof data,
		_display_value: string[][] | null,
		_styling: string[][] | null,
		col?: number,
		dir?: SortDirection
	): void {
		let id = null;
		//Checks if the selected cell is still in the data
		if (selected && selected[0] in data && selected[1] in data[selected[0]]) {
			id = data[selected[0]][selected[1]].id;
		}
		if (typeof col !== "number" || !dir) {
			return;
		}
		const indices = [...Array(_data.length).keys()];

		if (dir === "asc") {
			indices.sort((i, j) =>
				_data[i][col].value < _data[j][col].value ? -1 : 1
			);
		} else if (dir === "des") {
			indices.sort((i, j) =>
				_data[i][col].value > _data[j][col].value ? -1 : 1
			);
		} else {
			return;
		}

		// sort all the data and metadata based on the values in the data
		const temp_data = [..._data];
		const temp_display_value = _display_value ? [..._display_value] : null;
		const temp_styling = _styling ? [..._styling] : null;
		indices.forEach((originalIndex, sortedIndex) => {
			_data[sortedIndex] = temp_data[originalIndex];
			if (_display_value && temp_display_value)
				_display_value[sortedIndex] = temp_display_value[originalIndex];
			if (_styling && temp_styling)
				_styling[sortedIndex] = temp_styling[originalIndex];
		});

		data = data;

		if (id) {
			const [i, j] = get_current_indices(id);
			selected = [i, j];
		}
	}

	$: sort_data(data, display_value, styling, sort_by, sort_direction);

	$: selected_index = !!selected && selected[0];

	let is_visible = false;
	onMount(() => {
		const observer = new IntersectionObserver((entries, observer) => {
			entries.forEach((entry) => {
				if (entry.isIntersecting && !is_visible) {
					set_cell_widths();
					data = data;
				}

				is_visible = entry.isIntersecting;
			});
		});

		observer.observe(parent);

		return () => {
			observer.disconnect();
		};
	});
</script>

<svelte:window
	on:click={handle_click_outside}
	on:touchstart={handle_click_outside}
	on:resize={() => set_cell_widths()}
/>

<div class:label={label && label.length !== 0} use:copy>
	{#if label && label.length !== 0}
		<p>
			{label}
		</p>
	{/if}
	<div
		bind:this={parent}
		class="table-wrap"
		class:dragging
		class:no-wrap={!wrap}
		style="height:{table_height}px"
		on:keydown={(e) => handle_keydown(e)}
		role="grid"
		tabindex="0"
	>
		<table bind:clientWidth={t_width} bind:this={table}>
			{#if label && label.length !== 0}
				<caption class="sr-only">{label}</caption>
			{/if}
			<thead>
				<tr>
					{#each _headers as { value, id }, i (id)}
						<th
							class:editing={header_edit === i}
							aria-sort={get_sort_status(value, sort_by, sort_direction)}
						>
							<div class="cell-wrap">
								<EditableCell
									{value}
									{latex_delimiters}
									{line_breaks}
									header
									edit={false}
									el={null}
								/>

								<div
									class:sorted={sort_by === i}
									class:des={sort_by === i && sort_direction === "des"}
									class="sort-button {sort_direction} "
								>
									<svg
										width="1em"
										height="1em"
										viewBox="0 0 9 7"
										fill="none"
										xmlns="http://www.w3.org/2000/svg"
									>
										<path d="M4.49999 0L8.3971 6.75H0.602875L4.49999 0Z" />
									</svg>
								</div>
							</div>
						</th>
					{/each}
				</tr>
			</thead>
			<tbody>
				<tr>
					{#each max as { value, id }, j (id)}
						<td tabindex="-1" bind:this={cells[j]}>
							<div class="cell-wrap">
								<EditableCell
									{value}
									{latex_delimiters}
									{line_breaks}
									datatype={Array.isArray(datatype) ? datatype[j] : datatype}
									edit={false}
									el={null}
								/>
							</div>
						</td>
					{/each}
				</tr>
			</tbody>
		</table>
		<Upload
			flex={false}
			center={false}
			boundedheight={false}
			disable_click={true}
			{root}
			on:load={(e) => blob_to_string(data_uri_to_blob(e.detail.data))}
			bind:dragging
		>
			<VirtualTable
				bind:items={data}
				table_width={t_width}
				max_height={height}
				bind:actual_height={table_height}
				bind:table_scrollbar_width={scrollbar_width}
				selected={selected_index}
			>
				{#if label && label.length !== 0}
					<caption class="sr-only">{label}</caption>
				{/if}
				<tr slot="thead">
					{#each _headers as { value, id }, i (id)}
						<th
							class:focus={header_edit === i || selected_header === i}
							aria-sort={get_sort_status(value, sort_by, sort_direction)}
							style="width: var(--cell-width-{i});"
						>
							<div class="cell-wrap">
								<EditableCell
									bind:value={_headers[i].value}
									bind:el={els[id].input}
									{latex_delimiters}
									{line_breaks}
									edit={header_edit === i}
									on:keydown={end_header_edit}
									on:dblclick={() => edit_header(i)}
									{select_on_focus}
									header
								/>

								<!-- TODO: fix -->
								<!-- svelte-ignore a11y-click-events-have-key-events -->
								<!-- svelte-ignore a11y-no-static-element-interactions-->
								<div
									class:sorted={sort_by === i}
									class:des={sort_by === i && sort_direction === "des"}
									class="sort-button {sort_direction} "
									on:click={() => handle_sort(i)}
								>
									<svg
										width="1em"
										height="1em"
										viewBox="0 0 9 7"
										fill="none"
										xmlns="http://www.w3.org/2000/svg"
									>
										<path d="M4.49999 0L8.3971 6.75H0.602875L4.49999 0Z" />
									</svg>
								</div>
							</div>
						</th>
					{/each}
				</tr>

				<tr slot="tbody" let:item let:index class:row_odd={index % 2 === 0}>
					{#each item as { value, id }, j (id)}
						<td
							tabindex="0"
							on:touchstart={() => start_edit(index, j)}
							on:click={() => handle_cell_click(index, j)}
							on:dblclick={() => start_edit(index, j)}
							style:width="var(--cell-width-{j})"
							style={styling?.[index]?.[j] || ""}
							class:focus={dequal(selected, [index, j])}
						>
							<div class="cell-wrap">
								<EditableCell
									bind:value={data[index][j].value}
									bind:el={els[id].input}
									display_value={display_value?.[index]?.[j]}
									{latex_delimiters}
									{line_breaks}
									{editable}
									edit={dequal(editing, [index, j])}
									datatype={Array.isArray(datatype) ? datatype[j] : datatype}
									on:blur={() => ((clear_on_focus = false), parent.focus())}
									{clear_on_focus}
								/>
							</div>
						</td>
					{/each}
				</tr>
			</VirtualTable>
		</Upload>
	</div>
	{#if editable}
		<div class="controls-wrap">
			{#if row_count[1] === "dynamic"}
				<span class="button-wrap">
					<BaseButton
						variant="secondary"
						size="sm"
						on:click={(e) => (e.stopPropagation(), add_row())}
					>
						<svg
							xmlns="http://www.w3.org/2000/svg"
							xmlns:xlink="http://www.w3.org/1999/xlink"
							aria-hidden="true"
							role="img"
							width="1em"
							height="1em"
							preserveAspectRatio="xMidYMid meet"
							viewBox="0 0 32 32"
						>
							<path
								fill="currentColor"
								d="M24.59 16.59L17 24.17V4h-2v20.17l-7.59-7.58L6 18l10 10l10-10l-1.41-1.41z"
							/>
						</svg>
						{i18n("dataframe.new_row")}
					</BaseButton>
				</span>
			{/if}
			{#if col_count[1] === "dynamic"}
				<span class="button-wrap">
					<BaseButton
						variant="secondary"
						size="sm"
						on:click={(e) => (e.stopPropagation(), add_col())}
					>
						<svg
							xmlns="http://www.w3.org/2000/svg"
							xmlns:xlink="http://www.w3.org/1999/xlink"
							aria-hidden="true"
							role="img"
							width="1em"
							height="1em"
							preserveAspectRatio="xMidYMid meet"
							viewBox="0 0 32 32"
						>
							<path
								fill="currentColor"
								d="m18 6l-1.43 1.393L24.15 15H4v2h20.15l-7.58 7.573L18 26l10-10L18 6z"
							/>
						</svg>
						{i18n("dataframe.new_column")}
					</BaseButton>
				</span>
			{/if}
		</div>
	{/if}
</div>

<style>
	.button-wrap:hover svg {
		color: var(--color-accent);
	}

	.button-wrap svg {
		margin-right: var(--size-1);
		margin-left: -5px;
	}

	.label p {
		position: relative;
		z-index: var(--layer-4);
		margin-bottom: var(--size-2);
		color: var(--block-label-text-color);
		font-size: var(--block-label-text-size);
	}

	.table-wrap {
		position: relative;
		transition: 150ms;
		border: 1px solid var(--border-color-primary);
		border-radius: var(--table-radius);
		overflow: hidden;
	}

	.table-wrap:focus-within {
		outline: none;
		background-color: none;
	}

	.dragging {
		border-color: var(--color-accent);
	}

	.no-wrap {
		white-space: nowrap;
	}

	table {
		position: absolute;
		opacity: 0;
		transition: 150ms;
		width: var(--size-full);
		table-layout: auto;
		color: var(--body-text-color);
		font-size: var(--input-text-size);
		line-height: var(--line-md);
		font-family: var(--font-mono);
		border-spacing: 0;
	}

	thead {
		position: sticky;
		top: 0;
		left: 0;
		z-index: var(--layer-1);
		box-shadow: var(--shadow-drop);
	}

	tr {
		border-bottom: 1px solid var(--border-color-primary);
		text-align: left;
	}

	tr > * + * {
		border-right-width: 0px;
		border-left-width: 1px;
		border-style: solid;
		border-color: var(--border-color-primary);
	}

	th,
	td {
		--ring-color: transparent;
		position: relative;
		outline: none;
		box-shadow: inset 0 0 0 1px var(--ring-color);
		padding: 0;
	}

	th:first-child {
		border-top-left-radius: var(--table-radius);
	}

	th:last-child {
		border-top-right-radius: var(--table-radius);
	}

	th.focus,
	td.focus {
		--ring-color: var(--color-accent);
	}

	tr:last-child td:first-child {
		border-bottom-left-radius: var(--table-radius);
	}

	tr:last-child td:last-child {
		border-bottom-right-radius: var(--table-radius);
	}

	tr th {
		background: var(--table-even-background-fill);
	}

	th svg {
		fill: currentColor;
		font-size: 10px;
	}

	.sort-button {
		display: flex;
		flex: none;
		justify-content: center;
		align-items: center;
		transition: 150ms;
		cursor: pointer;
		padding: var(--size-2);
		color: var(--body-text-color-subdued);
		line-height: var(--text-sm);
	}

	.sort-button:hover {
		color: var(--body-text-color);
	}

	.des {
		transform: scaleY(-1);
	}

	.sort-button.sorted {
		color: var(--color-accent);
	}

	.editing {
		background: var(--table-editing);
	}

	.cell-wrap {
		display: flex;
		align-items: center;
		outline: none;
		height: var(--size-full);
		min-height: var(--size-9);
	}

	.controls-wrap {
		display: flex;
		justify-content: flex-end;
		padding-top: var(--size-2);
	}

	.controls-wrap > * + * {
		margin-left: var(--size-1);
	}

	.row_odd {
		background: var(--table-odd-background-fill);
	}

	.row_odd.focus {
		background: var(--background-fill-primary);
	}
</style><|MERGE_RESOLUTION|>--- conflicted
+++ resolved
@@ -33,16 +33,10 @@
 	export let editable = true;
 	export let wrap = false;
 	export let root: string;
-<<<<<<< HEAD
-	export let height: number | undefined = undefined;
-	export let i18n: I18nFormatter;
-
-=======
 	export let i18n: I18nFormatter;
 
 	export let height = 500;
 	export let line_breaks = true;
->>>>>>> dcf13d75
 	let selected: false | [number, number] = false;
 	let display_value: string[][] | null = value?.metadata?.display_value ?? null;
 	let styling: string[][] | null = value?.metadata?.styling ?? null;
