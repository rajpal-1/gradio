--- conflicted
+++ resolved
@@ -21,12 +21,9 @@
 	}[];
 	export let clear_on_focus = false;
 	export let select_on_focus = false;
-<<<<<<< HEAD
 	export let line_breaks = true;
-=======
 	export let editable = true;
 
->>>>>>> 50205484
 	const dispatch = createEventDispatcher();
 
 	export let el: HTMLInputElement | null;
