--- conflicted
+++ resolved
@@ -1,13 +1,8 @@
 <script lang="ts">
 	import { createEventDispatcher, afterUpdate } from "svelte";
 
-<<<<<<< HEAD
-	import type { LoadingStatus } from "@gradio/statustracker/types";
+	import type { LoadingStatus } from "@gradio/statustracker";
 	import { _ } from "svelte-i18n";
-=======
-	import type { LoadingStatus } from "@gradio/statustracker";
-
->>>>>>> 87f1c2b4
 	import Code from "../shared";
 	import { StatusTracker } from "@gradio/statustracker";
 	import { Block, BlockLabel } from "@gradio/atoms";
