--- conflicted
+++ resolved
@@ -2,12 +2,8 @@
 	import Radio from "../shared";
 	import { Block } from "@gradio/atoms";
 	import { StatusTracker } from "@gradio/statustracker";
-<<<<<<< HEAD
-	import type { LoadingStatus } from "@gradio/statustracker/types";
+	import type { LoadingStatus } from "@gradio/statustracker";
 	import { _ } from "svelte-i18n";
-=======
-	import type { LoadingStatus } from "@gradio/statustracker";
->>>>>>> 87f1c2b4
 
 	export let label = $_("radio.radio");
 	export let info: string | undefined = undefined;
