--- conflicted
+++ resolved
@@ -1,16 +1,8 @@
 <script lang="ts">
 	import Static from "./static";
 	import Interactive from "./interactive";
-
-<<<<<<< HEAD
-	import type { LoadingStatus } from "@gradio/statustracker/types";
+	import type { LoadingStatus } from "@gradio/statustracker";
 	import { _ } from "svelte-i18n";
-=======
-	import Radio from "./static";
-	import { Block } from "@gradio/atoms";
-	import { StatusTracker } from "@gradio/statustracker";
-	import type { LoadingStatus } from "@gradio/statustracker";
->>>>>>> 87f1c2b4
 
 	export let label = $_("radio.radio");
 	export let info: string | undefined = undefined;
