<script lang="ts">
	import type { Gradio, SelectData } from "@gradio/utils";

	import { Block, BlockLabel, Empty } from "@gradio/atoms";
	import { Image } from "@gradio/icons";
	import { StatusTracker } from "@gradio/statustracker";
	import type { LoadingStatus } from "@gradio/statustracker";
	import { type FileData, normalise_file } from "@gradio/upload";

	export let elem_id = "";
	export let elem_classes: string[] = [];
	export let visible = true;
	export let value: {
		image: FileData;
		annotations: { image: FileData; label: string }[] | [];
	} | null = null;
	let old_value: {
		image: FileData;
		annotations: { image: FileData; label: string }[] | [];
	} | null = null;
	let _value: {
		image: FileData;
		annotations: { image: FileData; label: string }[];
	} | null = null;
	export let gradio: Gradio<{
		change: undefined;
		select: SelectData;
	}>;
	export let label = gradio.i18n("annotated_image.annotated_image");
	export let show_label = true;
	export let show_legend = true;
	export let height: number | undefined;
	export let width: number | undefined;
	export let color_map: Record<string, string>;
	export let container = true;
	export let scale: number | null = null;
	export let min_width: number | undefined = undefined;
	export let root: string;
	export let root_url: string;
	let active: string | null = null;
	export let loading_status: LoadingStatus;

	$: {
		if (value !== old_value) {
			old_value = value;
			gradio.dispatch("change");
		}
<<<<<<< HEAD
		if (value !== null) {
=======
		if (value) {
>>>>>>> dcf13d75
			_value = {
				image: normalise_file(value.image, root, root_url) as FileData,
				annotations: value.annotations.map((ann) => ({
					image: normalise_file(ann.image, root, root_url) as FileData,
					label: ann.label
				}))
			};
		} else {
			_value = null;
		}
	}
	function handle_mouseover(_label: string): void {
		active = _label;
	}
	function handle_mouseout(): void {
		active = null;
	}

	function handle_click(i: number, value: string): void {
		gradio.dispatch("select", {
<<<<<<< HEAD
			value: value,
			index: i
=======
			value: label,
			index: i,
>>>>>>> dcf13d75
		});
	}
</script>

<Block
	{visible}
	{elem_id}
	{elem_classes}
	padding={false}
	{height}
	{width}
	allow_overflow={false}
	{container}
	{scale}
	{min_width}
>
	<StatusTracker
		autoscroll={gradio.autoscroll}
		i18n={gradio.i18n}
		{...loading_status}
	/>
	<BlockLabel
		{show_label}
		Icon={Image}
		label={label || gradio.i18n("image.image")}
	/>

	<div class="container">
		{#if _value == null}
			<Empty size="large" unpadded_box={true}><Image /></Empty>
		{:else}
			<div class="image-container">
				<img
					class="base-image"
					class:fit-height={height}
					src={_value ? _value.image.data : null}
<<<<<<< HEAD
				/>
				{#each _value ? _value?.annotations : [] as ann, i}
					<!-- svelte-ignore a11y-missing-attribute -->
=======
					alt="the base file that is annotated"
				/>
				{#each _value ? _value?.annotations : [] as ann, i}
>>>>>>> dcf13d75
					<img
						alt="segmentation mask identifying {label} within the uploaded file"
						class="mask fit-height"
						class:active={active == ann.label}
						class:inactive={active != ann.label && active != null}
						src={ann.image.data}
						style={color_map && ann.label in color_map
							? null
							: `filter: hue-rotate(${Math.round(
									(i * 360) / _value?.annotations.length
							  )}deg);`}
					/>
				{/each}
			</div>
			{#if show_legend && _value}
				<div class="legend">
					{#each _value.annotations as ann, i}
<<<<<<< HEAD
						<!-- TODO: fix -->
						<!-- svelte-ignore a11y-click-events-have-key-events -->
						<!-- svelte-ignore a11y-no-static-element-interactions -->
						<div
=======
						<button
>>>>>>> dcf13d75
							class="legend-item"
							style="background-color: {color_map && ann.label in color_map
								? color_map[ann.label] + '88'
								: `hsla(${Math.round(
										(i * 360) / _value.annotations.length
								  )}, 100%, 50%, 0.3)`}"
							on:mouseover={() => handle_mouseover(ann.label)}
							on:focus={() => handle_mouseover(ann.label)}
							on:mouseout={() => handle_mouseout()}
							on:blur={() => handle_mouseout()}
							on:click={() => handle_click(i, ann.label)}
						>
							{ann.label}
<<<<<<< HEAD
						</div>
=======
						</button>
>>>>>>> dcf13d75
					{/each}
				</div>
			{/if}
		{/if}
	</div>
</Block>

<style>
	.base-image {
		display: block;
		width: 100%;
		height: auto;
	}
	.container {
		display: flex;
		position: relative;
		flex-direction: column;
		justify-content: center;
		align-items: center;
		width: var(--size-full);
		height: var(--size-full);
	}
	.image-container {
		position: relative;
		top: 0;
		left: 0;
		flex-grow: 1;
		width: 100%;
		overflow: hidden;
	}
	.fit-height {
		position: absolute;
		top: 0;
		left: 0;
		width: 100%;
		height: 100%;
		object-fit: contain;
	}
	.mask {
		opacity: 0.85;
		transition: all 0.2s ease-in-out;
	}
	.image-container:hover .mask {
		opacity: 0.3;
	}
	.mask.active {
		opacity: 1;
	}
	.mask.inactive {
		opacity: 0;
	}
	.legend {
		display: flex;
		flex-direction: row;
		flex-wrap: wrap;
		align-content: center;
		justify-content: center;
		align-items: center;
		gap: var(--spacing-sm);
		padding: var(--spacing-sm);
	}
	.legend-item {
		display: flex;
		flex-direction: row;
		align-items: center;
		cursor: pointer;
		border-radius: var(--radius-sm);
		padding: var(--spacing-sm);
	}
</style><|MERGE_RESOLUTION|>--- conflicted
+++ resolved
@@ -45,11 +45,7 @@
 			old_value = value;
 			gradio.dispatch("change");
 		}
-<<<<<<< HEAD
-		if (value !== null) {
-=======
 		if (value) {
->>>>>>> dcf13d75
 			_value = {
 				image: normalise_file(value.image, root, root_url) as FileData,
 				annotations: value.annotations.map((ann) => ({
@@ -70,13 +66,8 @@
 
 	function handle_click(i: number, value: string): void {
 		gradio.dispatch("select", {
-<<<<<<< HEAD
-			value: value,
-			index: i
-=======
 			value: label,
 			index: i,
->>>>>>> dcf13d75
 		});
 	}
 </script>
@@ -113,15 +104,9 @@
 					class="base-image"
 					class:fit-height={height}
 					src={_value ? _value.image.data : null}
-<<<<<<< HEAD
-				/>
-				{#each _value ? _value?.annotations : [] as ann, i}
-					<!-- svelte-ignore a11y-missing-attribute -->
-=======
 					alt="the base file that is annotated"
 				/>
 				{#each _value ? _value?.annotations : [] as ann, i}
->>>>>>> dcf13d75
 					<img
 						alt="segmentation mask identifying {label} within the uploaded file"
 						class="mask fit-height"
@@ -139,14 +124,7 @@
 			{#if show_legend && _value}
 				<div class="legend">
 					{#each _value.annotations as ann, i}
-<<<<<<< HEAD
-						<!-- TODO: fix -->
-						<!-- svelte-ignore a11y-click-events-have-key-events -->
-						<!-- svelte-ignore a11y-no-static-element-interactions -->
-						<div
-=======
 						<button
->>>>>>> dcf13d75
 							class="legend-item"
 							style="background-color: {color_map && ann.label in color_map
 								? color_map[ann.label] + '88'
@@ -160,11 +138,7 @@
 							on:click={() => handle_click(i, ann.label)}
 						>
 							{ann.label}
-<<<<<<< HEAD
-						</div>
-=======
 						</button>
->>>>>>> dcf13d75
 					{/each}
 				</div>
 			{/if}
