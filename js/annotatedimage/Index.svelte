--- conflicted
+++ resolved
@@ -51,13 +51,8 @@
 			gradio.dispatch("change");
 		}
 		if (value) {
-<<<<<<< HEAD
 			normalized_value = {
 				image: normalise_file(value.image, root, proxy_url),
-=======
-			const normalized_value = {
-				image: normalise_file(value.image, root, proxy_url) as FileData,
->>>>>>> f742d0e8
 				annotations: value.annotations.map((ann) => ({
 					image: normalise_file(ann.image, root, proxy_url),
 					label: ann.label
