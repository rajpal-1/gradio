<script lang="ts">
<<<<<<< HEAD
	import { createEventDispatcher, tick, getContext } from "svelte";
	import type { FileData } from "./types";
	import { blobToBase64, normalise_file } from "./utils";
	import { upload_files as default_upload_files } from "@gradio/client";

	const upload_files =
		getContext<typeof default_upload_files>("upload_files") ??
		default_upload_files;
=======
	import { createEventDispatcher } from "svelte";
	import { blobToBase64 } from "./utils";
>>>>>>> 5f1cbc43

	export let filetype: string | null = null;
	export let dragging = false;
	export let boundedheight = true;
	export let center = true;
	export let flex = true;
	export let file_count = "single";
	export let disable_click = false;
	export let root: string;

	let hidden_upload: HTMLInputElement;

	const dispatch = createEventDispatcher();

	function updateDragging(): void {
		dragging = !dragging;
	}

	function openFileUpload(): void {
		if (disable_click) return;
		hidden_upload.value = "";
		hidden_upload.click();
	}

	async function handle_upload(file_data: FileData[]): Promise<void> {
		await tick();
		let files = (Array.isArray(file_data) ? file_data : [file_data]).map(
			(file_data) => file_data.blob!
		);

		await upload_files(root, files).then(async (response) => {
			if (response.error) {
				(Array.isArray(file_data) ? file_data : [file_data]).forEach(
					async (file_data, i) => {
						file_data.data = await blobToBase64(file_data.blob!);
						file_data.blob = undefined;
					}
				);
			} else {
				(Array.isArray(file_data) ? file_data : [file_data]).forEach((f, i) => {
					if (response.files) {
						f.orig_name = f.name;
						f.name = response.files[i];
						f.is_file = true;
						f.blob = undefined;
						normalise_file(f, root, null);
					}
				});
			}
		});
		dispatch("load", file_count === "single" ? file_data[0] : file_data);
	}

	async function loadFiles(files: FileList): Promise<void> {
		let _files: File[] = Array.from(files);
		if (!files.length) {
			return;
		}
		if (file_count === "single") {
			_files = [files[0]];
		}
		var all_file_data: FileData[] = [];
		_files.forEach((f, i) => {
			all_file_data[i] = {
				name: f.name,
				size: f.size,
<<<<<<< HEAD
				data: "",
				blob: f
			};
		});
		await handle_upload(all_file_data);
=======
			}));
		}
		var load_file_data = [];
		var file_data: string[] | File[] = [];
		if (parse_to_data_url) {
			file_data = await Promise.all(_files.map((f) => blobToBase64(f)));
		} else {
			file_data = _files;
		}
		if (include_file_metadata) {
			if (parse_to_data_url) {
				load_file_data = file_data.map((data, i) => ({
					data,
					...file_metadata[i],
				}));
			} else {
				load_file_data = file_data.map((data, i) => ({
					data: "",
					blob: data,
					...file_metadata[i],
				}));
			}
		} else {
			load_file_data = file_data;
		}
		dispatch(
			"load",
			file_count === "single" ? load_file_data[0] : load_file_data
		);
>>>>>>> 5f1cbc43
	}

	async function loadFilesFromUpload(e: Event): Promise<void> {
		const target = e.target as HTMLInputElement;

		if (!target.files) return;
		await loadFiles(target.files);
	}

	async function loadFilesFromDrop(e: DragEvent): Promise<void> {
		dragging = false;
		if (!e.dataTransfer?.files) return;
		await loadFiles(e.dataTransfer.files);
	}
</script>

<button
	class:center
	class:boundedheight
	class:flex
	on:drag|preventDefault|stopPropagation
	on:dragstart|preventDefault|stopPropagation
	on:dragend|preventDefault|stopPropagation
	on:dragover|preventDefault|stopPropagation
	on:dragenter|preventDefault|stopPropagation
	on:dragleave|preventDefault|stopPropagation
	on:drop|preventDefault|stopPropagation
	on:click={openFileUpload}
	on:drop={loadFilesFromDrop}
	on:dragenter={updateDragging}
	on:dragleave={updateDragging}
>
	<slot />
	<input
		type="file"
		bind:this={hidden_upload}
		on:change={loadFilesFromUpload}
		accept={filetype}
		multiple={file_count === "multiple" || undefined}
		webkitdirectory={file_count === "directory" || undefined}
		mozdirectory={file_count === "directory" || undefined}
	/>
</button>

<style>
	button {
		cursor: pointer;
		width: var(--size-full);
		height: var(--size-full);
	}

	.center {
		display: flex;
		justify-content: center;
	}
	.flex {
		display: flex;
		justify-content: center;
		align-items: center;
	}

	input {
		display: none;
	}
</style><|MERGE_RESOLUTION|>--- conflicted
+++ resolved
@@ -1,5 +1,4 @@
 <script lang="ts">
-<<<<<<< HEAD
 	import { createEventDispatcher, tick, getContext } from "svelte";
 	import type { FileData } from "./types";
 	import { blobToBase64, normalise_file } from "./utils";
@@ -8,10 +7,6 @@
 	const upload_files =
 		getContext<typeof default_upload_files>("upload_files") ??
 		default_upload_files;
-=======
-	import { createEventDispatcher } from "svelte";
-	import { blobToBase64 } from "./utils";
->>>>>>> 5f1cbc43
 
 	export let filetype: string | null = null;
 	export let dragging = false;
@@ -78,43 +73,11 @@
 			all_file_data[i] = {
 				name: f.name,
 				size: f.size,
-<<<<<<< HEAD
 				data: "",
 				blob: f
 			};
 		});
 		await handle_upload(all_file_data);
-=======
-			}));
-		}
-		var load_file_data = [];
-		var file_data: string[] | File[] = [];
-		if (parse_to_data_url) {
-			file_data = await Promise.all(_files.map((f) => blobToBase64(f)));
-		} else {
-			file_data = _files;
-		}
-		if (include_file_metadata) {
-			if (parse_to_data_url) {
-				load_file_data = file_data.map((data, i) => ({
-					data,
-					...file_metadata[i],
-				}));
-			} else {
-				load_file_data = file_data.map((data, i) => ({
-					data: "",
-					blob: data,
-					...file_metadata[i],
-				}));
-			}
-		} else {
-			load_file_data = file_data;
-		}
-		dispatch(
-			"load",
-			file_count === "single" ? load_file_data[0] : load_file_data
-		);
->>>>>>> 5f1cbc43
 	}
 
 	async function loadFilesFromUpload(e: Event): Promise<void> {
