--- conflicted
+++ resolved
@@ -118,13 +118,9 @@
 					value={subVal}
 					depth={depth + 1}
 					is_last_item={i === child_nodes.length - 1}
-<<<<<<< HEAD
 					key={Array.isArray(value) ? null : subKey}
-=======
-					key={subKey}
 					{open}
 					{theme_mode}
->>>>>>> 350c8003
 					on:toggle
 				/>
 			{/each}
