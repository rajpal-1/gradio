--- conflicted
+++ resolved
@@ -8,14 +8,9 @@
 	"license": "ISC",
 	"private": true,
 	"dependencies": {
-<<<<<<< HEAD
 		"@gradio/atoms": "workspace:^",
-		"@gradio/icons": "workspace:^0.0.1",
+		"@gradio/icons": "workspace:^",
 		"@gradio/statustracker": "workspace:^"
-=======
-		"@gradio/atoms": "workspace:^0.0.2",
-		"@gradio/icons": "workspace:^0.0.1"
->>>>>>> 7d897165
 	},
 	"main_changeset": true,
 	"exports": {
