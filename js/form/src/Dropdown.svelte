<script lang="ts">
	import DropdownOptions from "./DropdownOptions.svelte";
	import { createEventDispatcher, afterUpdate } from "svelte";
	import { BlockTitle } from "@gradio/atoms";
	import { Remove, DropdownArrow } from "@gradio/icons";
	import type { SelectData } from "@gradio/utils";
	export let label: string;
	export let info: string | undefined = undefined;
	export let value: string | Array<string> | undefined;
<<<<<<< HEAD
	export let value_is_output: boolean = false;
=======
	let old_value = Array.isArray(value) ? value.slice() : value;
>>>>>>> 7a8b2064
	export let multiselect: boolean = false;
	export let max_choices: number;
	export let choices: Array<string>;
	export let disabled: boolean = false;
	export let show_label: boolean;
	export let allow_custom_value: boolean = false;

	const dispatch = createEventDispatcher<{
		change: string | Array<string> | undefined;
		input: undefined;
		select: SelectData;
		blur: undefined;
	}>();

	let inputValue: string,
		activeOption: string | null,
		showOptions = false,
		filterInput: HTMLElement;

	$: if (typeof value === "string") {
		inputValue = value;
	}

	$: filtered = choices.filter((o) =>
		inputValue ? o.toLowerCase().includes(inputValue.toLowerCase()) : o
	);

	$: if (!activeOption || !filtered.includes(activeOption)) {
		activeOption = filtered.length ? filtered[0] : null;
	}

	function handle_change() {
		dispatch("change", value);
		if (!value_is_output) {
			dispatch("input");
		}
	}
	afterUpdate(() => {
		value_is_output = false;
	});
	$: value, handle_change();

	function add(option: string) {
		value = value as Array<string>;
		if (!max_choices || value.length < max_choices) {
			value.push(option);
			dispatch("select", {
				index: choices.indexOf(option),
				value: option,
				selected: true
			});
		}
		value = value;
	}

	function remove(option: string) {
		value = value as Array<string>;
		value = value.filter((v: string) => v !== option);
		dispatch("select", {
			index: choices.indexOf(option),
			value: option,
			selected: false
		});
	}

	function remove_all(e: any) {
		value = [];
		inputValue = "";
		e.preventDefault();
	}

	function handleOptionMousedown(e: any) {
		const option = e.detail.target.dataset.value;
		if (allow_custom_value) {
			inputValue = option;
		}

		if (option !== undefined) {
			if (multiselect) {
				if (value?.includes(option)) {
					remove(option);
				} else {
					add(option);
				}
				inputValue = "";
			} else {
				value = option;
				inputValue = option;
				showOptions = false;
				dispatch("select", {
					index: choices.indexOf(option),
					value: option,
					selected: true
				});
				return;
			}
		}
	}

	function handleKeydown(e: any) {
		if (e.key === "Enter" && activeOption != undefined) {
			if (!multiselect) {
				if (value !== activeOption) {
					value = activeOption;
					dispatch("select", {
						index: choices.indexOf(value),
						value: value,
						selected: true
					});
				}
				inputValue = activeOption;
				showOptions = false;
			} else if (multiselect && Array.isArray(value)) {
				value.includes(activeOption) ? remove(activeOption) : add(activeOption);
				inputValue = "";
			}
		} else {
			showOptions = true;
			if (e.key === "ArrowUp" || e.key === "ArrowDown") {
				if (activeOption === null) {
					activeOption = filtered[0];
				}
				const increment = e.key === "ArrowUp" ? -1 : 1;
				const calcIndex = filtered.indexOf(activeOption) + increment;
				activeOption =
					calcIndex < 0
						? filtered[filtered.length - 1]
						: calcIndex === filtered.length
						? filtered[0]
						: filtered[calcIndex];
				e.preventDefault();
			} else if (e.key === "Escape") {
				showOptions = false;
			} else if (e.key === "Backspace") {
				if (
					multiselect &&
					(!inputValue || inputValue === "") &&
					Array.isArray(value) &&
					value.length > 0
				) {
					remove(value[value.length - 1]);
					inputValue = "";
				}
			} else {
				showOptions = true;
			}
		}
	}

	$: {
		if (JSON.stringify(value) != JSON.stringify(old_value)) {
			dispatch("change", value);
			old_value = Array.isArray(value) ? value.slice() : value;
		}
	}
</script>

<label>
	<BlockTitle {show_label} {info}>{label}</BlockTitle>

	<div class="wrap">
		<div class="wrap-inner" class:showOptions>
			{#if multiselect && Array.isArray(value)}
				{#each value as s}
					<!-- svelte-ignore a11y-click-events-have-key-events -->
					<div on:click|preventDefault={() => remove(s)} class="token">
						<span>{s}</span>
						<div
							class:hidden={disabled}
							class="token-remove"
							title="Remove {s}"
						>
							<Remove />
						</div>
					</div>
				{/each}
			{/if}
			<div class="secondary-wrap">
				<input
					class="border-none"
					class:subdued={value !== inputValue && !allow_custom_value}
					{disabled}
					autocomplete="off"
					bind:value={inputValue}
					bind:this={filterInput}
					on:focus={() => {
						showOptions = !showOptions;
						if (showOptions) {
							inputValue = "";
						} else {
							filterInput.blur();
						}
					}}
					on:keydown={handleKeydown}
					on:keyup={() => {
						if (allow_custom_value) {
							value = inputValue;
						}
					}}
					on:blur={() => {
						if (multiselect) {
							inputValue = "";
						} else if (!allow_custom_value) {
							if (value !== inputValue) {
								if (typeof value === "string" && inputValue == "") {
									inputValue = value;
								} else {
									value = undefined;
									inputValue = "";
								}
							}
						}
						showOptions = false;
					}}
				/>
				<!-- svelte-ignore a11y-click-events-have-key-events -->
				<div
					class:hide={!multiselect || !value?.length || disabled}
					class="token-remove remove-all"
					title="Clear"
					on:click={remove_all}
				>
					<Remove />
				</div>
				<DropdownArrow />
			</div>
		</div>
		<DropdownOptions
			bind:value
			{showOptions}
			{filtered}
			{activeOption}
			{disabled}
			on:change={handleOptionMousedown}
		/>
	</div>
</label>

<style>
	.wrap {
		position: relative;
		box-shadow: var(--input-shadow);
		border: var(--input-border-width) solid var(--border-color-primary);
		border-radius: var(--input-radius);
		background: var(--input-background-fill);
	}

	.wrap:focus-within {
		box-shadow: var(--input-shadow-focus);
		border-color: var(--input-border-color-focus);
	}

	.wrap-inner {
		display: flex;
		position: relative;
		flex-wrap: wrap;
		align-items: center;
		gap: var(--checkbox-label-gap);
		padding: var(--checkbox-label-padding);
	}

	.token {
		display: flex;
		align-items: center;
		transition: var(--button-transition);
		cursor: pointer;
		box-shadow: var(--checkbox-label-shadow);
		border: var(--checkbox-label-border-width) solid
			var(--checkbox-label-border-color);
		border-radius: var(--button-small-radius);
		background: var(--checkbox-label-background-fill);
		padding: var(--checkbox-label-padding);
		color: var(--checkbox-label-text-color);
		font-weight: var(--checkbox-label-text-weight);
		font-size: var(--checkbox-label-text-size);
		line-height: var(--line-md);
	}

	.token > * + * {
		margin-left: var(--size-2);
	}

	.token-remove {
		fill: var(--body-text-color);
		display: flex;
		justify-content: center;
		align-items: center;
		cursor: pointer;
		border: var(--checkbox-border-width) solid var(--border-color-primary);
		border-radius: var(--radius-full);
		background: var(--background-fill-primary);
		padding: var(--size-0-5);
		width: 18px;
		height: 18px;
	}

	.secondary-wrap {
		display: flex;
		flex: 1 1 0%;
		align-items: center;
		border: none;
		min-width: min-content;
	}

	input {
		margin: var(--spacing-sm);
		outline: none;
		border: none;
		background: inherit;
		width: var(--size-full);
		color: var(--body-text-color);
		font-size: var(--input-text-size);
	}

	input:disabled {
		-webkit-text-fill-color: var(--body-text-color);
		-webkit-opacity: 1;
		opacity: 1;
		cursor: not-allowed;
	}

	.remove-all {
		margin-left: var(--size-1);
		width: 20px;
		height: 20px;
	}

	.hide {
		display: none;
	}

	.subdued {
		color: var(--body-text-color-subdued);
	}
</style><|MERGE_RESOLUTION|>--- conflicted
+++ resolved
@@ -7,11 +7,8 @@
 	export let label: string;
 	export let info: string | undefined = undefined;
 	export let value: string | Array<string> | undefined;
-<<<<<<< HEAD
+	let old_value = Array.isArray(value) ? value.slice() : value;
 	export let value_is_output: boolean = false;
-=======
-	let old_value = Array.isArray(value) ? value.slice() : value;
->>>>>>> 7a8b2064
 	export let multiselect: boolean = false;
 	export let max_choices: number;
 	export let choices: Array<string>;
@@ -52,7 +49,12 @@
 	afterUpdate(() => {
 		value_is_output = false;
 	});
-	$: value, handle_change();
+	$: {
+		if (JSON.stringify(value) != JSON.stringify(old_value)) {
+			old_value = Array.isArray(value) ? value.slice() : value;
+			dispatch("change", value);
+		}
+	}
 
 	function add(option: string) {
 		value = value as Array<string>;
@@ -158,13 +160,6 @@
 			} else {
 				showOptions = true;
 			}
-		}
-	}
-
-	$: {
-		if (JSON.stringify(value) != JSON.stringify(old_value)) {
-			dispatch("change", value);
-			old_value = Array.isArray(value) ? value.slice() : value;
 		}
 	}
 </script>
