--- conflicted
+++ resolved
@@ -109,17 +109,7 @@
 		{mirror_webcam}
 		{include_audio}
 		{autoplay}
-<<<<<<< HEAD
 		{root}
-		on:clear
-		on:play
-		on:pause
-		on:upload
-		on:stop
-		on:end
-		on:start_recording
-		on:stop_recording
-=======
 		on:clear={() => gradio.dispatch("clear")}
 		on:play={() => gradio.dispatch("play")}
 		on:pause={() => gradio.dispatch("pause")}
@@ -128,7 +118,6 @@
 		on:end={() => gradio.dispatch("end")}
 		on:start_recording={() => gradio.dispatch("start_recording")}
 		on:stop_recording={() => gradio.dispatch("stop_recording")}
->>>>>>> 1dc797ad
 	>
 		<UploadText type="video" />
 	</Video>
