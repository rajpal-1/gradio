--- conflicted
+++ resolved
@@ -62,13 +62,8 @@
 </script>
 
 <BlockLabel {show_label} Icon={Video} label={label || "Video"} />
-<<<<<<< HEAD
-{#if value === null}
+{#if value === null || value.url === undefined}
 	{#if active_source === "upload"}
-=======
-{#if value === null || value.url === undefined}
-	{#if source === "upload"}
->>>>>>> 90318b1d
 		<Upload
 			bind:dragging
 			filetype="video/x-m4v,video/*"
