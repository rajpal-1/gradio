--- conflicted
+++ resolved
@@ -1,10 +1,6 @@
 {
 	"name": "@gradio/video",
-<<<<<<< HEAD
-	"version": "0.5.1",
-=======
 	"version": "0.6.0",
->>>>>>> dff41095
 	"description": "Gradio UI packages",
 	"type": "module",
 	"author": "",
