--- conflicted
+++ resolved
@@ -34,7 +34,6 @@
 
 		box-shadow: var(--shadow-drop);
 		border: 1px solid var(--button-secondary-border-color);
-<<<<<<< HEAD
 	}
 
 	.padded {
@@ -43,8 +42,14 @@
 
 		box-shadow: var(--shadow-drop);
 		border: 1px solid var(--button-secondary-border-color);
-=======
->>>>>>> e3ede2ff
+	}
+
+	.padded {
+		padding: 2px;
+		background: var(--background-fill-primary);
+
+		box-shadow: var(--shadow-drop);
+		border: 1px solid var(--button-secondary-border-color);
 	}
 
 	button:hover,
