--- conflicted
+++ resolved
@@ -1,10 +1,6 @@
 {
 	"name": "website",
-<<<<<<< HEAD
-	"version": "0.7.1",
-=======
 	"version": "0.10.0",
->>>>>>> 9053c95a
 	"private": true,
 	"scripts": {
 		"dev": "python generate_jsons/generate.py && vite dev",
@@ -17,11 +13,7 @@
 	"devDependencies": {
 		"@sveltejs/adapter-auto": "^2.0.0",
 		"@sveltejs/adapter-static": "^2.0.2",
-<<<<<<< HEAD
-		"@sveltejs/kit": "^1.5.0",
-=======
 		"@sveltejs/kit": "^1.26.0",
->>>>>>> 9053c95a
 		"@tailwindcss/forms": "^0.5.0",
 		"@tailwindcss/typography": "^0.5.4",
 		"@types/node": "^20.3.2",
