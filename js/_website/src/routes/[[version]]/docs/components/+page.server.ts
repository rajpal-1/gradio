--- conflicted
+++ resolved
@@ -1,10 +1,14 @@
 export async function load({ parent }) {
-<<<<<<< HEAD
-	const { docs, components, helpers, py_client, routes, on_main, wheel } =
-		await parent();
-=======
-	const { docs, components, helpers, modals, py_client, routes, on_main, wheel } = await parent();
->>>>>>> 546e1d89
+	const {
+		docs,
+		components,
+		helpers,
+		modals,
+		py_client,
+		routes,
+		on_main,
+		wheel
+	} = await parent();
 
 	let events = docs.events;
 	let events_matrix = docs.events_matrix;
