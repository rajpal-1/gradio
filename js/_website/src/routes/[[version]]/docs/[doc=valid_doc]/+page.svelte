<script lang="ts">
	import Demos from "$lib/components/Demos.svelte";
	import DocsNav from "$lib/components/DocsNav.svelte";
	import FunctionDoc from "$lib/components/FunctionDoc.svelte";
	import EventListeners from "$lib/components/EventListeners.svelte";
	import MetaTags from "$lib/components/MetaTags.svelte";
	import anchor from "$lib/assets/img/anchor.svg";
	import { onDestroy } from "svelte";
	import { page } from "$app/stores";
	import { svgCopy, svgCheck } from "$lib/assets/copy.js";

	export let data: any = {};

	let name: string = data.name;
	let obj = data.obj;
	let mode = data.mode;
	let components = data.components;
	let helpers = data.helpers;
	let routes = data.routes;
	let py_client = data.py_client;
	let on_main: boolean;
	let wheel: string = data.wheel;

	let headers: [string, string][];
	let method_headers: [string, string][];
	$: headers = data.headers;
	$: method_headers = data.method_headers;

	let current_selection = 0;

	function handleAnchorClick(event: MouseEvent) {
		event.preventDefault();
		const link = event.currentTarget as HTMLAnchorElement;
		const anchorId = new URL(link?.href).hash.replace("#", "");
		const anchor = document.getElementById(anchorId);
		window.scrollTo({
			top: anchor?.offsetTop,
			behavior: "smooth"
		});
	}

	let y: number;
	let header_targets: { [key: string]: HTMLElement } = {};
	let target_elem: HTMLElement;

	onDestroy(() => {
		header_targets = {};
	});

	$: for (const target in header_targets) {
		target_elem = document.querySelector(`#${target}`) as HTMLElement;
		if (
			y > target_elem?.offsetTop - 50 &&
			y < target_elem?.offsetTop + target_elem?.offsetHeight
		) {
			header_targets[target]?.classList.add("current-nav-link");
		} else {
			header_targets[target]?.classList.remove("current-nav-link");
		}
	}

	let copied = false;
	function copy(code: string) {
		navigator.clipboard.writeText(code);
		copied = true;
		setTimeout(() => (copied = false), 2000);
	}

	$: obj = data.obj;
	$: mode = data.mode;
	$: on_main = data.on_main;
</script>

<MetaTags
	title={"Gradio " + obj.name + " Docs"}
	url={$page.url.pathname}
	canonical={$page.url.pathname}
	description={obj.description}
/>

<svelte:window bind:scrollY={y} />

<main class="container mx-auto px-4 flex gap-4">
	<div class="flex">
		<DocsNav
			current_nav_link={obj.name.toLowerCase()}
			{components}
			{helpers}
			{routes}
			{py_client}
		/>

		<div class="flex flex-col w-full min-w-full lg:w-10/12 lg:min-w-0">
			<div>
				<p
					class="bg-gradient-to-r from-orange-100 to-orange-50 border border-orange-200 px-4 py-1 mr-2 rounded-full text-orange-800 mb-1 w-fit float-left lg:ml-10"
				>
					New to Gradio? Start here: <a class="link" href="/quickstart"
						>Getting Started</a
					>
				</p>
				<p
					class="bg-gradient-to-r from-green-100 to-green-50 border border-green-200 px-4 py-1 rounded-full text-green-800 mb-1 w-fit float-left sm:float-right"
				>
					See the <a class="link" href="/changelog">Release History</a>
				</p>
			</div>
			
			{#if on_main}
				<div class="codeblock bg-gray-100 border border-gray-200 text-gray-800 px-3 py-1 mt-4  rounded-lg lg:ml-10">
					<p class="my-2">
						To install Gradio from main, run the following command:
					</p>
					<button class="clipboard-button" type="button" on:click={() => copy("pip install " + wheel)}>
						{#if !copied}
							{@html svgCopy}
						{:else}
							{@html svgCheck}
						{/if}
					</button>
						<pre class="language-bash" style="padding-right: 25px;"><code class="language-bash text-xs">pip install {wheel}</code></pre>
					<p class="float-right text-sm">
						*Note: Setting <code style="font-size: 0.85rem">share=True</code> in <code style="font-size: 0.85rem">launch()</code> will not work. 
					</p>
					</div>
			{/if}

			<div class="flex justify-between mt-4 lg:ml-10">
				{#if obj.prev_obj}
					<a
						href="./{obj.prev_obj.toLowerCase()}"
						class="text-left px-4 py-1 bg-gray-50 rounded-full hover:underline"
					>
						<div class="text-lg">
							<span class="text-orange-500">&#8592;</span>
							{obj.prev_obj.replace("-", " ")}
						</div>
					</a>
				{:else}
					<div />
				{/if}
				{#if obj.next_obj}
					<a
						href="./{obj.next_obj.toLowerCase()}"
						class="text-right px-4 py-1 bg-gray-50 rounded-full hover:underline"
					>
						<div class="text-lg">
							{obj.next_obj.replace("-", " ")}
							<span class="text-orange-500">&#8594;</span>
						</div>
					</a>
				{:else}
					<div />
				{/if}
			</div>

			<div class="flex flex-row">
				<div class="lg:ml-10">
					<div class="obj" id={obj.slug}>
						<div class="flex flex-row items-center justify-between">
							<h3 id="{obj.slug}-header" class="group text-3xl font-light py-4">
								{obj.name}
								<a
									href="#{obj.slug}-header"
									class="invisible group-hover-visible"
									on:click={handleAnchorClick}
									><img class="anchor-img" src={anchor} /></a
								>
							</h3>
						</div>

						{#if obj.override_signature}
							<div class="codeblock bg-gray-50 mx-auto p-3">
								<pre><code class="code language-python"
										>{obj.override_signature}</code
									></pre>
							</div>
						{:else}
							<div class="codeblock bg-gray-50 mx-auto p-3">
								<pre><code class="code language-python"
										>{obj.parent}.<span>{obj.name}&lpar;</span
										><!--
                -->{#each obj.parameters as param}<!--
                  -->{#if !("kwargs" in param) && !("default" in param) && param.name != "self"}<!--
                    -->{param.name}, <!--
                  -->{/if}<!--
                -->{/each}<!--  
                -->···<span
											>&rpar;</span
										></code
									></pre>
							</div>
						{/if}

						{#if mode === "components"}
							<div class="embedded-component">
								{#key obj.name}
									{#if obj.name !== "State"}
<<<<<<< HEAD
										<gradio-app
											space={"gradio/" +
												obj.name.toLowerCase() +
												"_component_main"}
										/>
=======
										{#if on_main}
											<gradio-app
												space={"gradio/" +
													obj.name.toLowerCase() +
													"_component_main"}
											/>
										{:else}
											<gradio-app
												space={"gradio/" +
													obj.name.toLowerCase() +
													"_component"}
											/>
										{/if}
>>>>>>> a80a6653
									{/if}
								{/key}
							</div>
						{/if}

						<div id="description">
							<h4 class="mt-8 text-xl text-orange-500 font-light group">
								Description
								<a
									href="#description"
									class="invisible group-hover-visible"
									on:click={handleAnchorClick}
									><img class="anchor-img-small" src={anchor} /></a
								>
							</h4>
							<p class="mb-2 text-lg text-gray-600">{@html obj.description}</p>
						</div>

						{#if mode === "components"}
							<div id="behavior">
								<h4 class="mt-4 text-xl text-orange-500 font-light group">
									Behavior
									<a href="#behavior" class="invisible group-hover-visible"
										><img class="anchor-img-small" src={anchor} /></a
									>
								</h4>
								<p class="text-lg text-gray-500">
									<span class="text-gray-700">As input: </span>
									{@html obj.preprocessing}
								</p>
								<p class="text-lg text-gray-500">
									<span class="text-gray-700">As output:</span>
									{@html obj.postprocessing}
								</p>
								{#if obj.examples_format}
									<p class="text-lg text-gray-500">
										<span class="text-gray-700"
											>Format expected for examples:</span
										>
										{@html obj.examples_format}
									</p>
								{/if}
								{#if obj.events && obj.events.length > 0}
									<p class="text-lg text-gray-500">
										<span class="text-gray-700">Supported events:</span>
										<em>{@html obj.events}</em>
									</p>
								{/if}
							</div>
						{/if}

						{#if obj.example}
							<div id="example-usage">
								<h4 class="mt-4 text-xl text-orange-500 font-light group">
									Example Usage
									<a
										href="#example-usage"
										class="invisible group-hover-visible"
										on:click={handleAnchorClick}
										><img class="anchor-img-small" src={anchor} /></a
									>
								</h4>
								<div class="codeblock bg-gray-50 mx-auto p-3 mt-2">
									<pre><code class="code language-python"
											>{@html obj.highlighted_example}</code
										></pre>
								</div>
							</div>
						{/if}

						{#if (obj.parameters.length > 0 && obj.parameters[0].name != "self") || obj.parameters.length > 1}
							<div id="initialization">
								<h4 class="mt-6 text-xl text-orange-500 font-light group">
									Initialization
									<a
										href="#initialization"
										class="invisible group-hover-visible"
										><img class="anchor-img-small" src={anchor} /></a
									>
								</h4>
								<table class="table-fixed w-full leading-loose">
									<thead class="text-left">
										<tr>
											<th class="px-3 pb-3 w-2/5 text-gray-700 font-semibold"
												>Parameter</th
											>
											<th class="px-3 pb-3 text-gray-700 font-semibold"
												>Description</th
											>
										</tr>
									</thead>
									<tbody
										class=" rounded-lg bg-gray-50 border border-gray-100 overflow-hidden text-left align-top divide-y"
									>
										{#each obj.parameters as param}
											{#if param["name"] != "self"}
												<tr
													class="group hover:bg-gray-200/60 odd:bg-gray-100/80"
												>
													<td class="p-3 w-2/5 break-words">
														<code class="block">
															{param["name"]}
														</code>
														<p class="text-gray-500 italic">
															{param["annotation"]}
														</p>
														{#if "default" in param}
															<p class="text-gray-500 font-semibold">
																default: {param["default"]}
															</p>
														{:else if !("kwargs" in param)}
															<p class="text-orange-600 font-semibold italic">
																required
															</p>
														{/if}
													</td>
													<td class="p-3 text-gray-700 break-words">
														<p>{param["doc"] || ""}</p>
													</td>
												</tr>
											{/if}
										{/each}
									</tbody>
								</table>
							</div>
						{/if}

						{#if mode === "components" && obj.string_shortcuts}
							<div id="shortcuts">
								<h4 class="mt-6 text-xl text-orange-500 font-light group">
									Shortcuts
									<a
										href="#shortcuts"
										class="invisible group-hover-visible"
										on:click={handleAnchorClick}
										><img class="anchor-img-small" src={anchor} /></a
									>
								</h4>
								<table class="mb-4 table-fixed w-full">
									<thead class="text-left">
										<tr>
											<th class="px-3 pb-3 text-gray-700 font-semibold w-2/5"
												>Class</th
											>
											<th class="px-3 pb-3 text-gray-700 font-semibold"
												>Interface String Shortcut</th
											>
											<th class="px-3 pb-3 text-gray-700 font-semibold"
												>Initialization</th
											>
										</tr>
									</thead>
									<tbody
										class="text-left divide-y rounded-lg bg-gray-50 border border-gray-100 overflow-hidden"
									>
										{#each obj.string_shortcuts as shortcut}
											<tr class="group hover:bg-gray-200/60 odd:bg-gray-100/80">
												<td class="p-3 w-2/5 break-words">
													<p>
														<code class="lang-python">gradio.{shortcut[0]}</code
														>
													</p>
												</td>
												<td class="p-3 w-2/5 break-words">
													<p>"{shortcut[1]}"</p>
												</td>
												<td class="p-3 text-gray-700 break-words">
													{shortcut[2]}
												</td>
											</tr>
										{/each}
									</tbody>
								</table>
							</div>
						{/if}

						{#if obj.demos}
							<div id="demos">
								<div class="category my-8" id="examples">
									<h4 class="text-xl text-orange-500 font-light group">
										Demos
										<a
											href="#demos"
											class="invisible group-hover-visible"
											on:click={handleAnchorClick}
											><img class="anchor-img-small" src={anchor} /></a
										>
									</h4>
									<div>
										<div class="demo-window overflow-y-auto h-full w-full mb-4">
											<div
												class="relative mx-auto my-auto rounded-md bg-white"
												style="top: 5%; height: 90%"
											>
												<div class="flex overflow-auto pt-4">
													{#each obj.demos as demo, i}
														<button
															on:click={() => (current_selection = i)}
															class:selected-demo-tab={current_selection == i}
															class="demo-btn px-4 py-2 text-lg min-w-max text-gray-600 hover:text-orange-500"
															name={demo[0]}>{demo[0]}</button
														>
													{/each}
												</div>
												{#each obj.demos as demo, i}
													<div
														class:hidden={current_selection !== i}
														class:selected-demo-window={current_selection == i}
														class="demo-content px-4"
													>
														<Demos
															name={demo[0]}
															code={demo[1]}
															highlighted_code={demo[2]}
															on_main={on_main}
														/>
													</div>
												{/each}
											</div>
										</div>
									</div>
								</div>
							</div>
						{/if}

						{#if obj.fns && obj.fns.length > 0}
							{#if mode === "components"}
								<div id="event-listeners">
									<h4 class="mt-4 p-3 text-xl text-orange-500 font-light group">
										Event Listeners
										<a
											href="#event-listeners"
											class="invisible group-hover-visible"
											on:click={handleAnchorClick}
											><img class="anchor-img-small" src={anchor} /></a
										>
									</h4>
									<div class="flex flex-col gap-8 pl-12">
										<EventListeners fns={obj.fns} />
										<div class="ml-12" />
									</div>
								</div>
							{:else}
								<div id="methods">
									<h4 class="mt-4 p-3 text-xl text-orange-500 font-light group">
										Methods
										<a
											href="#methods"
											class="invisible group-hover-visible"
											on:click={handleAnchorClick}
											><img class="anchor-img-small" src={anchor} /></a
										>
									</h4>
									<div class="flex flex-col gap-8 pl-12">
										{#each obj.fns as fn}
											<FunctionDoc {fn} />
										{/each}
										<div class="ml-12" />
									</div>
								</div>
							{/if}
						{/if}

						{#if obj.guides && obj.guides.length > 0}
							<div id="guides">
								<h4 class="mt-4 p-3 text-xl text-orange-500 font-light group">
									Guides
									<a
										href="#guides"
										class="invisible group-hover-visible"
										on:click={handleAnchorClick}
										><img class="anchor-img-small" src={anchor} /></a
									>
								</h4>

								<div
									class="guides-list grid grid-cols-1 lg:grid-cols-4 gap-4 pb-3 px-3"
								>
									{#each obj.guides as guide, i}
										<a
											class="guide-box flex lg:col-span-1 flex-col group overflow-hidden relative rounded-xl shadow-sm hover:shadow-alternate transition-shadow bg-gradient-to-r {data
												.COLOR_SETS[i][0]} {data.COLOR_SETS[i][1]}"
											target="_blank"
											href={guide.url}
										>
											<div class="flex flex-col p-4 h-min">
												<p class="group-hover:underline text-l">
													{guide.pretty_name}
												</p>
											</div>
										</a>
									{/each}
								</div>
							</div>
						{/if}
					</div>
				</div>
			</div>

			<div class="flex justify-between my-4">
				{#if obj.prev_obj}
					<a
						href="./{obj.prev_obj.toLowerCase()}"
						class="text-left px-4 py-1 bg-gray-50 rounded-full hover:underline"
					>
						<div class="text-lg">
							<span class="text-orange-500">&#8592;</span>
							{obj.prev_obj.replace("-", " ")}
						</div>
					</a>
				{:else}
					<div />
				{/if}
				{#if obj.next_obj}
					<a
						href="./{obj.next_obj.toLowerCase()}"
						class="text-right px-4 py-1 bg-gray-50 rounded-full hover:underline"
					>
						<div class="text-lg">
							{obj.next_obj.replace("-", " ")}
							<span class="text-orange-500">&#8594;</span>
						</div>
					</a>
				{:else}
					<div />
				{/if}
			</div>
		</div>

		<div
			class="float-right top-8 hidden sticky h-screen overflow-y-auto lg:block"
		>
			<div class="mx-8">
				<a
					class="thin-link py-2 block text-lg"
					href="#{obj.slug}"
					on:click={handleAnchorClick}>{obj.name}</a
				>
				{#if headers.length > 0}
					<ul class="text-slate-700 text-lg leading-6">
						{#each headers as header}
							<li>
								<a
									bind:this={header_targets[header[1]]}
									href="#{header[1]}"
									class="thin-link block py-2 font-light second-nav-link"
									on:click={handleAnchorClick}>{header[0]}</a
								>
							</li>
						{/each}
						{#if method_headers.length > 0}
							{#each method_headers as method_header}
								<li class="">
									<a
										bind:this={header_targets[method_header[1]]}
										href="#{method_header[1]}"
										class="thin-link block py-2 font-light second-nav-link sub-link"
										on:click={handleAnchorClick}
										>&nbsp&nbsp&nbsp&nbsp{method_header[0]}</a
									>
								</li>
							{/each}
						{/if}
						{#if obj.guides && obj.guides.length > 0}
							<li>
								<a
									bind:this={header_targets["guides"]}
									href="#guides"
									class="thin-link block py-2 font-light second-nav-link"
									on:click={handleAnchorClick}>Guides</a
								>
							</li>
						{/if}
					</ul>
				{/if}
			</div>
		</div>
	</div>
</main>

<style>
	.sub-link {
		border-color: #f3f4f6 !important;
	}
</style><|MERGE_RESOLUTION|>--- conflicted
+++ resolved
@@ -196,13 +196,6 @@
 							<div class="embedded-component">
 								{#key obj.name}
 									{#if obj.name !== "State"}
-<<<<<<< HEAD
-										<gradio-app
-											space={"gradio/" +
-												obj.name.toLowerCase() +
-												"_component_main"}
-										/>
-=======
 										{#if on_main}
 											<gradio-app
 												space={"gradio/" +
@@ -216,7 +209,6 @@
 													"_component"}
 											/>
 										{/if}
->>>>>>> a80a6653
 									{/if}
 								{/key}
 							</div>
