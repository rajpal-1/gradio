--- conflicted
+++ resolved
@@ -82,20 +82,11 @@
 <div class="container mx-auto px-4 flex relative w-full">
 	<div
 		bind:this={sidebar}
-<<<<<<< HEAD
-		class="side-navigation h-screen leading-relaxed sticky top-0 text-md overflow-y-auto overflow-x-hidden hidden lg:block rounded-t-xl bg-gradient-to-r from-white to-gray-50"
-		style="min-width: 18%"
+		class="side-navigation h-screen leading-relaxed sticky top-0 text-md overflow-y-auto overflow-x-hidden hidden lg:block rounded-t-xl bg-gradient-to-r from-white to-gray-50 lg:w-3/12"
 	>
 		<div class="sticky top-0 pr-2 float-right">
 			<DropDown></DropDown>
 		</div>
-=======
-		class="side-navigation h-screen leading-relaxed sticky top-0 text-md overflow-y-auto overflow-x-hidden hidden lg:block rounded-t-xl bg-gradient-to-r from-white to-gray-50 lg:w-3/12"
-	>	
-	<div class="sticky top-0 pr-2 float-right">
-		<DropDown></DropDown>
-	</div>
->>>>>>> 546e1d89
 		{#each guide_names as guides, i}
 			<div
 				class="category-link my-2 font-semibold px-4 pt-2 text-ellipsis block"
