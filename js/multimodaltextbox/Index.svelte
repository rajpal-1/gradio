--- conflicted
+++ resolved
@@ -98,10 +98,6 @@
 		}}
 		disabled={!interactive}
 		upload={gradio.client.upload}
-<<<<<<< HEAD
-		stream_handler={gradio.client.stream_factory}
-=======
 		stream_handler={gradio.client.stream}
->>>>>>> 9ece050a
 	/>
 </Block>