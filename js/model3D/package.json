--- conflicted
+++ resolved
@@ -1,11 +1,6 @@
 {
-<<<<<<< HEAD
 	"name": "@gradio/model3d",
 	"version": "0.0.1",
-=======
-	"name": "@gradio/model3D",
-	"version": "0.0.2",
->>>>>>> 7d897165
 	"description": "Gradio UI packages",
 	"type": "module",
 	"main": "./index.svelte",
@@ -13,14 +8,10 @@
 	"license": "ISC",
 	"private": true,
 	"dependencies": {
-		"@gradio/atoms": "workspace:^0.0.2",
-		"@gradio/icons": "workspace:^0.0.1",
-<<<<<<< HEAD
+		"@gradio/atoms": "workspace:^",
+		"@gradio/icons": "workspace:^",
 		"@gradio/statustracker": "workspace:^",
-		"@gradio/upload": "workspace:^0.0.1",
-=======
-		"@gradio/upload": "workspace:^0.0.2",
->>>>>>> 7d897165
+		"@gradio/upload": "workspace:^",
 		"babylonjs": "^4.2.1",
 		"babylonjs-loaders": "^4.2.1"
 	},
