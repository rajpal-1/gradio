<script lang="ts">
	import { afterUpdate, createEventDispatcher } from "svelte";
	import { _, number } from "svelte-i18n";
	import { BlockTitle } from "@gradio/atoms";
	import { Remove, DropdownArrow } from "@gradio/icons";
	import type { SelectData, I18nFormatter } from "@gradio/utils";
	import DropdownOptions from "./DropdownOptions.svelte";
	import { handle_filter, handle_change, handle_shared_keys } from "./utils";

	export let label: string;
	export let info: string | undefined = undefined;
	export let value: string | number | (string | number)[] | undefined = [];
	let old_value: string | number | (string | number)[] | undefined = [];
	export let value_is_output = false;
	export let max_choices: number | null = null;
	export let choices: [string, string | number][];
	let old_choices: [string, string | number][];
	export let disabled = false;
	export let show_label: boolean;
	export let container = true;
	export let allow_custom_value = false;
	export let filterable = true;
	export let i18n: I18nFormatter

	let filter_input: HTMLElement;
	let input_text = "";
	let old_input_text = "";
	let show_options = false;
	let choices_names: string[];
	let choices_values: (string | number)[];

	// All of these are indices with respect to the choices array
	let filtered_indices: number[] = [];
	let active_index: number | null = null;
	// selected_index consists of indices from choices or strings if allow_custom_value is true and user types in a custom value
	let selected_indices: (number | string)[] = [];
	let old_selected_index: (number | string)[] = [];

	const dispatch = createEventDispatcher<{
		change: string | string[] | undefined;
		input: undefined;
		select: SelectData;
		blur: undefined;
		focus: undefined;
	}>();

	// Setting the initial value of the multiselect dropdown
	if (Array.isArray(value)) {
		value.forEach((element) => {
			const index = choices.map((c) => c[1]).indexOf(element);
			if (index !== -1) {
				selected_indices.push(index);
			} else {
				selected_indices.push(element);
			}
		});
	}

	$: {
		choices_names = choices.map((c) => c[0]);
		choices_values = choices.map((c) => c[1]);
	}

	$: {
		if (choices !== old_choices || input_text !== old_input_text) {
			filtered_indices = handle_filter(choices, input_text);
			old_choices = choices;
			old_input_text = input_text;
			if (!allow_custom_value) {
				active_index = filtered_indices[0];
			}
		}
	}

	$: {
		if (JSON.stringify(value) != JSON.stringify(old_value)) {
			handle_change(dispatch, value, value_is_output);
			old_value = Array.isArray(value) ? value.slice() : value;
		}
	}

	$: {
		if (
			JSON.stringify(selected_indices) != JSON.stringify(old_selected_index)
		) {
			value = selected_indices.map((index) =>
				typeof index === "number" ? choices_values[index] : index
			);
			old_selected_index = selected_indices.slice();
		}
	}

	function handle_blur(): void {
		if (!allow_custom_value) {
			input_text = "";
		}

		if (allow_custom_value && input_text !== "") {
			add_selected_choice(input_text);
			input_text = "";
		}

		show_options = false;
		active_index = null;
		dispatch("blur");
	}

	function remove_selected_choice(option_index: number | string): void {
		selected_indices = selected_indices.filter((v) => v !== option_index);
		dispatch("select", {
			index: typeof option_index === "number" ? option_index : -1,
			value:
				typeof option_index === "number"
					? choices_values[option_index]
					: option_index,
			selected: false,
		});
	}

	function add_selected_choice(option_index: number | string): void {
		if (max_choices === null || selected_indices.length < max_choices) {
			selected_indices = [...selected_indices, option_index];
			dispatch("select", {
				index: typeof option_index === "number" ? option_index : -1,
				value:
					typeof option_index === "number"
						? choices_values[option_index]
						: option_index,
				selected: true,
			});
		}
		if (selected_indices.length === max_choices) {
			show_options = false;
			active_index = null;
			filter_input.blur();
		}
	}

	function handle_option_selected(e: any): void {
		const option_index = parseInt(e.detail.target.dataset.index);
		add_or_remove_index(option_index);
	}

	function add_or_remove_index(option_index: number): void {
		if (selected_indices.includes(option_index)) {
			remove_selected_choice(option_index);
		} else {
			add_selected_choice(option_index);
		}
		input_text = "";
	}

	function remove_all(e: any): void {
		selected_indices = [];
		input_text = "";
		e.preventDefault();
	}

	function handle_focus(e: FocusEvent): void {
		filtered_indices = choices.map((_, i) => i);
		if (max_choices === null || selected_indices.length < max_choices) {
			show_options = true;
		}
		dispatch("focus");
	}

	function handle_key_down(e: KeyboardEvent): void {
		[show_options, active_index] = handle_shared_keys(
			e,
			active_index,
			filtered_indices
		);
		if (e.key === "Enter") {
			if (active_index !== null) {
				add_or_remove_index(active_index);
			} else {
				if (allow_custom_value) {
					add_selected_choice(input_text);
					input_text = "";
				}
			}
		}
		if (e.key === "Backspace" && input_text === "") {
			selected_indices = [...selected_indices.slice(0, -1)];
		}
		if (selected_indices.length === max_choices) {
			show_options = false;
			active_index = null;
		}
	}

	function set_selected_indices(): void {
		if (value === undefined) {
			selected_indices = [];
		} else if (Array.isArray(value)) {
			selected_indices = value
				.map((v) => {
					const index = choices_values.indexOf(v);
					if (index !== -1) {
						return index;
					}
					if (allow_custom_value) {
						return v;
					}
					// Instead of returning null, skip this iteration
					return undefined;
				})
				.filter((val): val is string | number => val !== undefined);
		}
	}

	$: value, set_selected_indices();

	afterUpdate(() => {
		value_is_output = false;
	});
</script>

<label class:container>
	<BlockTitle {show_label} {info}>{label}</BlockTitle>

	<div class="wrap">
		<div class="wrap-inner" class:show_options>
			{#each selected_indices as s}
				<div class="token">
					<span>
						{#if typeof s === "number"}
							{choices_names[s]}
						{:else}
							{s}
						{/if}
					</span>
					{#if !disabled}
<<<<<<< HEAD
						<div class="token-remove" title={i18n("common.remove") + " " + s}>
=======
						<div
							class="token-remove"
							on:click|preventDefault={() => remove_selected_choice(s)}
							on:keydown|preventDefault={(event) => {
								if (event.key === "Enter") {
									remove_selected_choice(s);
								}
							}}
							role="button"
							tabindex="0"
							title={i18n("common.remove") + " " + s}
						>
>>>>>>> dcf13d75
							<Remove />
						</div>
					{/if}
				</div>
			{/each}
			<div class="secondary-wrap">
				<input
					class="border-none"
					class:subdued={(!choices_names.includes(input_text) &&
						!allow_custom_value) ||
						selected_indices.length === max_choices}
					{disabled}
					autocomplete="off"
					bind:value={input_text}
					bind:this={filter_input}
					on:keydown={handle_key_down}
					on:blur={handle_blur}
					on:focus={handle_focus}
					readonly={!filterable}
				/>

				{#if !disabled}
					{#if selected_indices.length > 0}
						<div
							role="button"
							tabindex="0"
							class="token-remove remove-all"
							title={i18n("common.clear")}
							on:click={remove_all}
							on:keydown={(event) => {
								if (event.key === "Enter") {
									remove_all(event);
								}
							}}
						>
							<Remove />
						</div>
					{/if}
					<DropdownArrow />
				{/if}
			</div>
		</div>
		<DropdownOptions
			{show_options}
			{choices}
			{filtered_indices}
			{disabled}
			{selected_indices}
			{active_index}
			on:change={handle_option_selected}
		/>
	</div>
</label>

<style>
	label:not(.container),
	label:not(.container) .wrap,
	label:not(.container) .wrap-inner,
	label:not(.container) .secondary-wrap,
	label:not(.container) .token,
	label:not(.container) input {
		height: 100%;
	}
	.container .wrap {
		box-shadow: var(--input-shadow);
		border: var(--input-border-width) solid var(--border-color-primary);
	}

	.wrap {
		position: relative;
		border-radius: var(--input-radius);
		background: var(--input-background-fill);
	}

	.wrap:focus-within {
		box-shadow: var(--input-shadow-focus);
		border-color: var(--input-border-color-focus);
	}

	.wrap-inner {
		display: flex;
		position: relative;
		flex-wrap: wrap;
		align-items: center;
		gap: var(--checkbox-label-gap);
		padding: var(--checkbox-label-padding);
	}

	.token {
		display: flex;
		align-items: center;
		transition: var(--button-transition);
		cursor: pointer;
		box-shadow: var(--checkbox-label-shadow);
		border: var(--checkbox-label-border-width) solid
			var(--checkbox-label-border-color);
		border-radius: var(--button-small-radius);
		background: var(--checkbox-label-background-fill);
		padding: var(--checkbox-label-padding);
		color: var(--checkbox-label-text-color);
		font-weight: var(--checkbox-label-text-weight);
		font-size: var(--checkbox-label-text-size);
		line-height: var(--line-md);
	}

	.token > * + * {
		margin-left: var(--size-2);
	}

	.token-remove {
		fill: var(--body-text-color);
		display: flex;
		justify-content: center;
		align-items: center;
		cursor: pointer;
		border: var(--checkbox-border-width) solid var(--border-color-primary);
		border-radius: var(--radius-full);
		background: var(--background-fill-primary);
		padding: var(--size-0-5);
		width: 18px;
		height: 18px;
	}

	.secondary-wrap {
		display: flex;
		flex: 1 1 0%;
		align-items: center;
		border: none;
		min-width: min-content;
	}

	input {
		margin: var(--spacing-sm);
		outline: none;
		border: none;
		background: inherit;
		width: var(--size-full);
		color: var(--body-text-color);
		font-size: var(--input-text-size);
	}

	input:disabled {
		-webkit-text-fill-color: var(--body-text-color);
		-webkit-opacity: 1;
		opacity: 1;
		cursor: not-allowed;
	}

	.remove-all {
		margin-left: var(--size-1);
		width: 20px;
		height: 20px;
	}
	.subdued {
		color: var(--body-text-color-subdued);
	}
	input[readonly] {
		cursor: pointer;
	}
</style><|MERGE_RESOLUTION|>--- conflicted
+++ resolved
@@ -231,9 +231,6 @@
 						{/if}
 					</span>
 					{#if !disabled}
-<<<<<<< HEAD
-						<div class="token-remove" title={i18n("common.remove") + " " + s}>
-=======
 						<div
 							class="token-remove"
 							on:click|preventDefault={() => remove_selected_choice(s)}
@@ -246,7 +243,6 @@
 							tabindex="0"
 							title={i18n("common.remove") + " " + s}
 						>
->>>>>>> dcf13d75
 							<Remove />
 						</div>
 					{/if}
