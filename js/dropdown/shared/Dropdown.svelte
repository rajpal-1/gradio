<script lang="ts">
	import DropdownOptions from "./DropdownOptions.svelte";
	import { createEventDispatcher, afterUpdate } from "svelte";
	import { BlockTitle } from "@gradio/atoms";
	import { DropdownArrow } from "@gradio/icons";
<<<<<<< HEAD
	import type { I18nFormatter, SelectData } from "@gradio/utils";
=======
	import type { SelectData } from "@gradio/utils";
>>>>>>> 9053c95a
	import { handle_filter, handle_change, handle_shared_keys } from "./utils";

	export let label: string;
	export let info: string | undefined = undefined;
	export let value: string | number | (string | number)[] | undefined = [];
	let old_value: string | number | (string | number)[] | undefined = [];
	export let value_is_output = false;
	export let choices: [string, string | number][];
	let old_choices: [string, string | number][];
	export let disabled = false;
	export let show_label: boolean;
	export let container = true;
	export let allow_custom_value = false;
	export let filterable = true;

	let filter_input: HTMLElement;

	let show_options = false;
	let choices_names: string[];
	let choices_values: (string | number)[];
	let input_text = "";
	let old_input_text = "";
	let initialized = false;

	// All of these are indices with respect to the choices array
	let filtered_indices: number[] = [];
	let active_index: number | null = null;
	// selected_index is null if allow_custom_value is true and the input_text is not in choices_names
	let selected_index: number | null = null;
	let old_selected_index: number | null;

	const dispatch = createEventDispatcher<{
		change: string | undefined;
		input: undefined;
		select: SelectData;
		blur: undefined;
		focus: undefined;
	}>();

	// Setting the initial value of the dropdown
	if (value) {
		old_selected_index = choices.map((c) => c[1]).indexOf(value as string);
		selected_index = old_selected_index;
		if (selected_index === -1) {
			old_value = value;
			selected_index = null;
		} else {
			[input_text, old_value] = choices[selected_index];
			old_input_text = input_text;
		}
	} else if (choices.length > 0) {
		old_selected_index = 0;
		selected_index = 0;
		[input_text, value] = choices[selected_index];
		old_value = value;
		old_input_text = input_text;
	}

	$: {
		if (
			selected_index !== old_selected_index &&
			selected_index !== null &&
			initialized
		) {
			[input_text, value] = choices[selected_index];
			old_selected_index = selected_index;
			dispatch("select", {
				index: selected_index,
				value: choices_values[selected_index],
				selected: true
			});
		}
	}

	$: {
		if (value != old_value) {
			set_input_text();
			handle_change(dispatch, value, value_is_output);
			old_value = value;
		}
	}

	$: {
		choices_names = choices.map((c) => c[0]);
		choices_values = choices.map((c) => c[1]);
	}

	$: {
		if (choices !== old_choices || input_text !== old_input_text) {
			filtered_indices = handle_filter(choices, input_text);
			old_choices = choices;
			old_input_text = input_text;
			if (!allow_custom_value && filtered_indices.length > 0) {
				active_index = filtered_indices[0];
			}
		}
	}

	function set_input_text(): void {
		if (value === undefined) {
			input_text = "";
		} else if (choices_values.includes(value as string)) {
			input_text = choices_names[choices_values.indexOf(value as string)];
		} else if (allow_custom_value) {
			input_text = value as string;
		} else {
			input_text = "";
		}
	}

	function handle_option_selected(e: any): void {
		selected_index = parseInt(e.detail.target.dataset.index);
		if (isNaN(selected_index)) {
			// This is the case when the user clicks on the scrollbar
			selected_index = null;
			return;
		}
		show_options = false;
		active_index = null;
		filter_input.blur();
	}

	function handle_focus(e: FocusEvent): void {
		filtered_indices = choices.map((_, i) => i);
		show_options = true;
		dispatch("focus");
	}

	function handle_blur(): void {
		if (!allow_custom_value) {
			input_text = choices_names[choices_values.indexOf(value as string)];
		}
		value = input_text;
		show_options = false;
		active_index = null;
		dispatch("blur");
	}

	function handle_key_down(e: KeyboardEvent): void {
		[show_options, active_index] = handle_shared_keys(
			e,
			active_index,
			filtered_indices
		);
		if (e.key === "Enter") {
			if (active_index !== null) {
				selected_index = active_index;
				show_options = false;
				filter_input.blur();
				active_index = null;
			} else if (choices_names.includes(input_text)) {
				selected_index = choices_names.indexOf(input_text);
				show_options = false;
				active_index = null;
				filter_input.blur();
			} else if (allow_custom_value) {
				value = input_text;
				selected_index = null;
				show_options = false;
				active_index = null;
				filter_input.blur();
			}
		}
	}

	afterUpdate(() => {
		value_is_output = false;
		initialized = true;
	});
</script>

<label class:container>
	<BlockTitle {show_label} {info}>{label}</BlockTitle>

	<div class="wrap">
		<div class="wrap-inner" class:show_options>
			<div class="secondary-wrap">
				<input
					class="border-none"
					class:subdued={!choices_names.includes(input_text) &&
						!allow_custom_value}
					{disabled}
					autocomplete="off"
					bind:value={input_text}
					bind:this={filter_input}
					on:keydown={handle_key_down}
					on:blur={handle_blur}
					on:focus={handle_focus}
					readonly={!filterable}
				/>
				{#if !disabled}
					<DropdownArrow />
				{/if}
			</div>
		</div>
		<DropdownOptions
			{show_options}
			{choices}
			{filtered_indices}
			{disabled}
			selected_indices={selected_index === null ? [] : [selected_index]}
			{active_index}
			on:change={handle_option_selected}
		/>
	</div>
</label>

<style>
	label:not(.container),
	label:not(.container) .wrap,
	label:not(.container) .wrap-inner,
	label:not(.container) .secondary-wrap,
	label:not(.container) input {
		height: 100%;
	}
	.container .wrap {
		box-shadow: var(--input-shadow);
		border: var(--input-border-width) solid var(--border-color-primary);
	}

	.wrap {
		position: relative;
		border-radius: var(--input-radius);
		background: var(--input-background-fill);
	}

	.wrap:focus-within {
		box-shadow: var(--input-shadow-focus);
		border-color: var(--input-border-color-focus);
	}

	.wrap-inner {
		display: flex;
		position: relative;
		flex-wrap: wrap;
		align-items: center;
		gap: var(--checkbox-label-gap);
		padding: var(--checkbox-label-padding);
	}
	.secondary-wrap {
		display: flex;
		flex: 1 1 0%;
		align-items: center;
		border: none;
		min-width: min-content;
	}

	input {
		margin: var(--spacing-sm);
		outline: none;
		border: none;
		background: inherit;
		width: var(--size-full);
		color: var(--body-text-color);
		font-size: var(--input-text-size);
	}

	input:disabled {
		-webkit-text-fill-color: var(--body-text-color);
		-webkit-opacity: 1;
		opacity: 1;
		cursor: not-allowed;
	}

	.subdued {
		color: var(--body-text-color-subdued);
	}

	input[readonly] {
		cursor: pointer;
	}
</style><|MERGE_RESOLUTION|>--- conflicted
+++ resolved
@@ -3,11 +3,7 @@
 	import { createEventDispatcher, afterUpdate } from "svelte";
 	import { BlockTitle } from "@gradio/atoms";
 	import { DropdownArrow } from "@gradio/icons";
-<<<<<<< HEAD
-	import type { I18nFormatter, SelectData } from "@gradio/utils";
-=======
 	import type { SelectData } from "@gradio/utils";
->>>>>>> 9053c95a
 	import { handle_filter, handle_change, handle_shared_keys } from "./utils";
 
 	export let label: string;
