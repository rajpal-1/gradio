<script lang="ts">
	import type { Gradio, SelectData } from "@gradio/utils";
	import { Dropdown, Multiselect } from "../shared";
	import { Block } from "@gradio/atoms";
	import { StatusTracker } from "@gradio/statustracker";
	import type { LoadingStatus } from "@gradio/statustracker";

	export let gradio: Gradio<{
		change: never;
		input: never;
		select: SelectData;
		blur: never;
		focus: never;
	}>;
	export let label = gradio.i18n("dropdown.dropdown");
	export let info: string | undefined = undefined;
	export let elem_id = "";
	export let elem_classes: string[] = [];
	export let visible = true;
	export let value: string | string[];
	export let value_is_output = false;
	export let multiselect = false;
	export let max_choices: number | null = null;
	export let choices: [string, string | number][];
	export let show_label: boolean;
	export let filterable: boolean;
	export let container = true;
	export let scale: number | null = null;
	export let min_width: number | undefined = undefined;
	export let loading_status: LoadingStatus;
	export let allow_custom_value = false;
<<<<<<< HEAD

	if (multiselect && !value) {
		value = [];
	} else if (!value) {
		value = "";
	}
=======
	export let gradio: Gradio<{
		change: never;
		input: never;
		select: SelectData;
		blur: never;
		focus: never;
	}>;
>>>>>>> 2772235a
</script>

<Block
	{visible}
	{elem_id}
	{elem_classes}
	padding={container}
	allow_overflow={false}
	{scale}
	{min_width}
>
	<StatusTracker i18n={gradio.i18n} {...loading_status} />

<<<<<<< HEAD
	<Dropdown
		bind:value
		bind:value_is_output
		{choices}
		{multiselect}
		{max_choices}
		{label}
		{info}
		{show_label}
		{allow_custom_value}
		{container}
		on:change={() => gradio.dispatch("change")}
		on:input={() => gradio.dispatch("input")}
		on:select={(e) => gradio.dispatch("select", e.detail)}
		on:blur={() => gradio.dispatch("blur")}
		on:focus={() => gradio.dispatch("focus")}
		i18n={gradio.i18n}
	/>
=======
	{#if multiselect}
		<Multiselect
			bind:value
			bind:value_is_output
			{choices}
			{max_choices}
			{label}
			{info}
			{show_label}
			{allow_custom_value}
			{container}
			{filterable}
			on:change={() => gradio.dispatch("change")}
			on:input={() => gradio.dispatch("input")}
			on:select={(e) => gradio.dispatch("select", e.detail)}
			on:blur={() => gradio.dispatch("blur")}
			on:focus={() => gradio.dispatch("focus")}
		/>
	{:else}
		<Dropdown
			bind:value
			bind:value_is_output
			{choices}
			{label}
			{info}
			{show_label}
			{allow_custom_value}
			{container}
			{filterable}
			on:change={() => gradio.dispatch("change")}
			on:input={() => gradio.dispatch("input")}
			on:select={(e) => gradio.dispatch("select", e.detail)}
			on:blur={() => gradio.dispatch("blur")}
			on:focus={() => gradio.dispatch("focus")}
		/>
	{/if}
>>>>>>> 2772235a
</Block><|MERGE_RESOLUTION|>--- conflicted
+++ resolved
@@ -1,5 +1,5 @@
 <script lang="ts">
-	import type { Gradio, SelectData } from "@gradio/utils";
+	import type { Gradio, SelectData, I18nFormatter } from "@gradio/utils";
 	import { Dropdown, Multiselect } from "../shared";
 	import { Block } from "@gradio/atoms";
 	import { StatusTracker } from "@gradio/statustracker";
@@ -29,22 +29,7 @@
 	export let min_width: number | undefined = undefined;
 	export let loading_status: LoadingStatus;
 	export let allow_custom_value = false;
-<<<<<<< HEAD
-
-	if (multiselect && !value) {
-		value = [];
-	} else if (!value) {
-		value = "";
-	}
-=======
-	export let gradio: Gradio<{
-		change: never;
-		input: never;
-		select: SelectData;
-		blur: never;
-		focus: never;
-	}>;
->>>>>>> 2772235a
+	export let i18n: I18nFormatter;
 </script>
 
 <Block
@@ -58,26 +43,6 @@
 >
 	<StatusTracker i18n={gradio.i18n} {...loading_status} />
 
-<<<<<<< HEAD
-	<Dropdown
-		bind:value
-		bind:value_is_output
-		{choices}
-		{multiselect}
-		{max_choices}
-		{label}
-		{info}
-		{show_label}
-		{allow_custom_value}
-		{container}
-		on:change={() => gradio.dispatch("change")}
-		on:input={() => gradio.dispatch("input")}
-		on:select={(e) => gradio.dispatch("select", e.detail)}
-		on:blur={() => gradio.dispatch("blur")}
-		on:focus={() => gradio.dispatch("focus")}
-		i18n={gradio.i18n}
-	/>
-=======
 	{#if multiselect}
 		<Multiselect
 			bind:value
@@ -112,7 +77,7 @@
 			on:select={(e) => gradio.dispatch("select", e.detail)}
 			on:blur={() => gradio.dispatch("blur")}
 			on:focus={() => gradio.dispatch("focus")}
+			{i18n}
 		/>
 	{/if}
->>>>>>> 2772235a
 </Block>