--- conflicted
+++ resolved
@@ -45,10 +45,7 @@
 
 //@ts-ignore
 export default defineConfig(({ mode }) => {
-<<<<<<< HEAD
-=======
 	console.log(mode);
->>>>>>> 9053c95a
 	const targets = {
 		"production:cdn": "../../gradio/templates/cdn",
 		"production:local": "../../gradio/templates/frontend",
@@ -162,11 +159,7 @@
 					}
 				})
 			}),
-<<<<<<< HEAD
-			generate_dev_entry({ enable: mode !== "development" }),
-=======
 			generate_dev_entry({ enable: mode !== "development" && mode !== "test" }),
->>>>>>> 9053c95a
 			inject_ejs(),
 			patch_dynamic_import({
 				mode: is_cdn ? "cdn" : "local",
