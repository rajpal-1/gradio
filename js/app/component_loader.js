// @ts-nocheck

export async function load_component({ api_url, name, id, variant }) {
	const comps = window.__GRADIO__CC__;

	const _component_map = {
		// eslint-disable-next-line no-undef
		...component_map,
		...(!comps ? {} : comps)
	};
	try {
<<<<<<< HEAD
		//@ts-ignore
		console.log("id variant", _component_map?.[id]?.[variant]);
=======
>>>>>>> 9ff0c781
		const c = await (
			_component_map?.[id]?.[variant] || // for dev mode custom components
			_component_map?.[name]?.[variant]
		)();
<<<<<<< HEAD
		console.log("worked", c)
=======

>>>>>>> 9ff0c781
		return {
			name,
			component: c
		};
	} catch (e) {
		try {
			await load_css(`${api_url}/custom_component/${id}/${variant}/style.css`);
			const c = await import(
				/* @vite-ignore */ `${api_url}/custom_component/${id}/${variant}/index.js`
			);
			return {
				name,
				component: c
			};
		} catch (e) {
			if (variant === "example") {
				return {
					name,
					component: await import("@gradio/fallback/example")
				};
			}
			console.error(`failed to load: ${name}`);
			console.error(e);
			throw e;
		}
	}
}

function load_css(url) {
	return new Promise((resolve, reject) => {
		const link = document.createElement("link");
		link.rel = "stylesheet";
		link.href = url;
		document.head.appendChild(link);
		link.onload = () => resolve();
		link.onerror = () => reject();
	});
}<|MERGE_RESOLUTION|>--- conflicted
+++ resolved
@@ -9,20 +9,10 @@
 		...(!comps ? {} : comps)
 	};
 	try {
-<<<<<<< HEAD
-		//@ts-ignore
-		console.log("id variant", _component_map?.[id]?.[variant]);
-=======
->>>>>>> 9ff0c781
 		const c = await (
 			_component_map?.[id]?.[variant] || // for dev mode custom components
 			_component_map?.[name]?.[variant]
 		)();
-<<<<<<< HEAD
-		console.log("worked", c)
-=======
-
->>>>>>> 9ff0c781
 		return {
 			name,
 			component: c
