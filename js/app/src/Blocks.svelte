--- conflicted
+++ resolved
@@ -513,27 +513,6 @@
 				})
 				.on("status", ({ fn_index, ...status }) => {
 					tick().then(() => {
-						const outputs = dependencies[fn_index].outputs;
-<<<<<<< HEAD
-
-=======
-						outputs.forEach((id) => {
-							if (
-								instance_map[id].props.interactive &&
-								status.stage === "pending" &&
-								!["focus", "key_up"].includes(dep.targets[0][1])
-							) {
-								pending_outputs.push(id);
-								instance_map[id].props.interactive = false;
-							} else if (
-								["complete", "error"].includes(status.stage) &&
-								pending_outputs.includes(id) &&
-								!outputs_set_to_non_interactive.includes(id)
-							) {
-								instance_map[id].props.interactive = true;
-							}
-						});
->>>>>>> 065c5b16
 						//@ts-ignore
 						loading_status.update({
 							...status,
