--- conflicted
+++ resolved
@@ -337,7 +337,6 @@
 						showed_duplicate_message = true;
 						messages = [
 							new_message(DUPLICATE_MESSAGE, fn_index, "warning"),
-<<<<<<< HEAD
 							...messages
 						];
 					}
@@ -350,8 +349,6 @@
 						showed_mobile_warning = true;
 						messages = [
 							new_message(MOBILE_QUEUE_WARNING, fn_index, "warning"),
-=======
->>>>>>> b8eb4814
 							...messages
 						];
 					}
