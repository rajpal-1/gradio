<script lang="ts">
	import { load_component } from "virtual:component-loader";

	import { tick } from "svelte";
	import { _ } from "svelte-i18n";
	import type { client } from "@gradio/client";

	import { create_loading_status_store } from "./stores";
	import type { LoadingStatusCollection } from "./stores";

	import type { ComponentMeta, Dependency, LayoutNode } from "./types";
	import { setupi18n } from "./i18n";
	import { ApiDocs } from "./api_docs/";
	import type { ThemeMode, Payload } from "./types";
	import { Toast } from "@gradio/statustracker";
	import type { ToastMessage } from "@gradio/statustracker";
	import type { ShareData } from "@gradio/utils";
	import MountComponents from "./MountComponents.svelte";

	import logo from "./images/logo.svg";
	import api_logo from "./api_docs/img/api-logo.svg";

	setupi18n();

	export let root: string;
	export let components: ComponentMeta[];
	export let layout: LayoutNode;
	export let dependencies: Dependency[];
	export let title = "Gradio";
	export let analytics_enabled = false;
	export let target: HTMLElement;
	export let autoscroll: boolean;
	export let show_api = true;
	export let show_footer = true;
	export let control_page_title = false;
	export let app_mode: boolean;
	export let theme_mode: ThemeMode;
	export let app: Awaited<ReturnType<typeof client>>;
	export let space_id: string | null;
	export let version: string;
	export let api_url: string;
	export let js: string | null;

	let loading_status = create_loading_status_store();

	let rootNode: ComponentMeta = {
		id: layout.id,
		type: "column",
		props: { interactive: false },
		has_modes: false,
		instance: null as unknown as ComponentMeta["instance"],
		component: null as unknown as ComponentMeta["component"],
		component_class_id: ""
	};

	const AsyncFunction = Object.getPrototypeOf(async function () {}).constructor;
	dependencies.forEach((d) => {
		if (d.js) {
			const wrap = d.backend_fn
				? d.inputs.length === 1
				: d.outputs.length === 1;
			try {
				d.frontend_fn = new AsyncFunction(
					"__fn_args",
					`let result = await (${d.js})(...__fn_args);
					return (${wrap} && !Array.isArray(result)) ? [result] : result;`
				);
			} catch (e) {
				console.error("Could not parse custom js method.");
				console.error(e);
			}
		}
	});

	let params = new URLSearchParams(window.location.search);
	let api_docs_visible = params.get("view") === "api" && show_api;
	function set_api_docs_visible(visible: boolean): void {
		api_docs_visible = visible;
		let params = new URLSearchParams(window.location.search);
		if (visible) {
			params.set("view", "api");
		} else {
			params.delete("view");
		}
		history.replaceState(null, "", "?" + params.toString());
	}

	function is_dep(
		id: number,
		type: "inputs" | "outputs",
		deps: Dependency[]
	): boolean {
		for (const dep of deps) {
			for (const dep_item of dep[type]) {
				if (dep_item === id) return true;
			}
		}
		return false;
	}

	let dynamic_ids: Set<number> = new Set();

	function has_no_default_value(value: any): boolean {
		return (
			(Array.isArray(value) && value.length === 0) ||
			value === "" ||
			value === 0 ||
			!value
		);
	}

	let instance_map: { [id: number]: ComponentMeta };

	type LoadedComponent = {
		default: ComponentMeta["component"];
	};

	let component_set = new Set<
		Promise<{ name: ComponentMeta["type"]; component: LoadedComponent }>
	>();

	let _component_map = new Map<
		`${ComponentMeta["type"]}_${ComponentMeta["props"]["interactive"]}`,
		Promise<{ name: ComponentMeta["type"]; component: LoadedComponent }>
	>();

	async function walk_layout(
		node: LayoutNode,
		type_map: Map<number, ComponentMeta["props"]["interactive"]>,
		instance_map: { [id: number]: ComponentMeta },
		component_map: Map<
			`${ComponentMeta["type"]}_${ComponentMeta["props"]["interactive"]}`,
			Promise<{ name: ComponentMeta["type"]; component: LoadedComponent }>
		>
	): Promise<void> {
		ready = false;
		let instance = instance_map[node.id];

		const _component = (await component_map.get(
			`${instance.type}_${type_map.get(node.id) || "false"}`
		))!.component;
		instance.component = _component.default;

		if (node.children) {
			instance.children = node.children.map((v) => instance_map[v.id]);
			await Promise.all(
				node.children.map((v) =>
					walk_layout(v, type_map, instance_map, component_map)
				)
			);
		}
	}

	export let ready = false;
	export let render_complete = false;

	$: components, layout, prepare_components();

	function prepare_components(): void {
		loading_status = create_loading_status_store();

		dependencies.forEach((v, i) => {
			loading_status.register(i, v.inputs, v.outputs);
		});

		const _dynamic_ids = new Set<number>();
		for (const comp of components) {
			const { id, props } = comp;
			const is_input = is_dep(id, "inputs", dependencies);
			if (
				is_input ||
				(!is_dep(id, "outputs", dependencies) &&
					has_no_default_value(props?.value))
			) {
				_dynamic_ids.add(id);
			}
		}

		dynamic_ids = _dynamic_ids;

		const _rootNode: typeof rootNode = {
			id: layout.id,
			type: "column",
			props: { interactive: false },
			has_modes: false,
			instance: null as unknown as ComponentMeta["instance"],
			component: null as unknown as ComponentMeta["component"],
			component_class_id: ""
		};
		components.push(_rootNode);
		const _component_set = new Set<
			Promise<{ name: ComponentMeta["type"]; component: LoadedComponent }>
		>();
		const __component_map = new Map<
			`${ComponentMeta["type"]}_${ComponentMeta["props"]["interactive"]}`,
			Promise<{ name: ComponentMeta["type"]; component: LoadedComponent }>
		>();
		const __type_for_id = new Map<
			number,
			ComponentMeta["props"]["interactive"]
		>();
		const _instance_map = components.reduce(
			(acc, next) => {
				acc[next.id] = next;
				return acc;
			},
			{} as { [id: number]: ComponentMeta }
		);
		components.forEach((c) => {
			if ((c.props as any).interactive === false) {
				(c.props as any).interactive = false;
			} else if ((c.props as any).interactive === true) {
				(c.props as any).interactive = true;
			} else if (dynamic_ids.has(c.id)) {
				(c.props as any).interactive = true;
			} else {
				(c.props as any).interactive = false;
			}

			if ((c.props as any).server_fns) {
				let server: Record<string, (...args: any[]) => Promise<any>> = {};
				(c.props as any).server_fns.forEach((fn: string) => {
					server[fn] = async (...args: any[]) => {
						if (args.length === 1) {
							args = args[0];
						}
						const result = await app.component_server(c.id, fn, args);
						return result;
					};
				});
				(c.props as any).server = server;
			}
			__type_for_id.set(c.id, c.props.interactive);

			if (c.type === "dataset") {
				const example_component_map = new Map();

				(c.props.components as string[]).forEach((name: string) => {
					if (example_component_map.has(name)) {
						return;
					}
					let _c;

					const matching_component = components.find((c) => c.type === name);
					if (matching_component) {
						_c = load_component({
							api_url,
							name,
							id: matching_component.component_class_id,
							variant: "example"
						});
						example_component_map.set(name, _c);
					}
				});

				c.props.component_map = example_component_map;
			}

			// maybe load custom

			const _c = load_component({
				api_url,
				name: c.type,
				id: c.component_class_id,
				variant: "component"
			});
			_component_set.add(_c);
			__component_map.set(`${c.type}_${c.props.interactive}`, _c);
		});

		Promise.all(Array.from(_component_set)).then(() => {
			walk_layout(layout, __type_for_id, _instance_map, __component_map)
				.then(async () => {
					ready = true;
					component_set = _component_set;
					_component_map = __component_map;
					instance_map = _instance_map;
					rootNode = _rootNode;
				})
				.catch((e) => {
					console.error(e);
				});
		});
	}

	function handle_update(data: any, fn_index: number): void {
		const outputs = dependencies[fn_index].outputs;
		data?.forEach((value: any, i: number) => {
			const output = instance_map[outputs[i]];
			output.props.value_is_output = true;
			if (
				typeof value === "object" &&
				value !== null &&
				value.__type__ === "update"
			) {
				for (const [update_key, update_value] of Object.entries(value)) {
					if (update_key === "__type__") {
						continue;
					} else {
						output.props[update_key] = update_value;
					}
				}
			} else {
				output.props.value = value;
			}
		});
		rootNode = rootNode;
	}

	let submit_map: Map<number, ReturnType<typeof app.submit>> = new Map();

	function set_prop<T extends ComponentMeta>(
		obj: T,
		prop: string,
		val: any
	): void {
		if (!obj?.props) {
			// @ts-ignore
			obj.props = {};
		}
		obj.props[prop] = val;
		rootNode = rootNode;
	}
	let handled_dependencies: number[][] = [];

	let messages: (ToastMessage & { fn_index: number })[] = [];
	function new_message(
		message: string,
		fn_index: number,
		type: ToastMessage["type"]
	): ToastMessage & { fn_index: number } {
		return {
			message,
			fn_index,
			type,
			id: ++_error_id
		};
	}

	let _error_id = -1;

	let user_left_page = false;
	document.addEventListener("visibilitychange", function () {
		if (document.visibilityState === "hidden") {
			user_left_page = true;
		}
	});

	const MESSAGE_QUOTE_RE = /^'([^]+)'$/;

	const DUPLICATE_MESSAGE = $_("blocks.long_requests_queue");
	const MOBILE_QUEUE_WARNING = $_("blocks.connection_can_break");
	const MOBILE_RECONNECT_MESSAGE = $_("blocks.lost_connection");
	const SHOW_DUPLICATE_MESSAGE_ON_ETA = 15;
	const SHOW_MOBILE_QUEUE_WARNING_ON_ETA = 10;
	const is_mobile_device =
		/Android|webOS|iPhone|iPad|iPod|BlackBerry|IEMobile|Opera Mini/i.test(
			navigator.userAgent
		);
	let showed_duplicate_message = false;
	let showed_mobile_warning = false;

	async function trigger_api_call(
		dep_index: number,
		event_data: unknown = null
	): Promise<void> {
		let dep = dependencies[dep_index];
		const current_status = loading_status.get_status_for_fn(dep_index);
		messages = messages.filter(({ fn_index }) => fn_index !== dep_index);
		if (dep.cancels) {
			await Promise.all(
				dep.cancels.map(async (fn_index) => {
					const submission = submit_map.get(fn_index);
					submission?.cancel();
					return submission;
				})
			);
		}
		if (current_status === "pending" || current_status === "generating") {
			dep.pending_request = true;
		}

		let payload: Payload = {
			fn_index: dep_index,
			data: dep.inputs.map((id) => instance_map[id].props.value),
			event_data: dep.collects_event_data ? event_data : null
		};

		if (dep.frontend_fn) {
			dep
				.frontend_fn(
					payload.data.concat(
						dep.outputs.map((id) => instance_map[id].props.value)
					)
				)
				.then((v: unknown[]) => {
					if (dep.backend_fn) {
						payload.data = v;
						make_prediction(payload);
					} else {
						handle_update(v, dep_index);
					}
				});
		} else {
			if (dep.backend_fn) {
				if (dep.trigger_mode === "once") {
					if (!dep.pending_request) make_prediction(payload);
				} else if (dep.trigger_mode === "multiple") {
					make_prediction(payload);
				} else if (dep.trigger_mode === "always_last") {
					if (!dep.pending_request) {
						make_prediction(payload);
					} else {
						dep.final_event = payload;
					}
				}
			}
		}

		function make_prediction(payload: Payload): void {
			const pending_outputs: number[] = [];
			const submission = app
				.submit(payload.fn_index, payload.data as unknown[], payload.event_data)
				.on("data", ({ data, fn_index }) => {
					if (dep.pending_request && dep.final_event) {
						dep.pending_request = false;
						make_prediction(dep.final_event);
					}
					dep.pending_request = false;
					handle_update(data, fn_index);
				})
				.on("status", ({ fn_index, ...status }) => {
					tick().then(() => {
						const outputs = dependencies[fn_index].outputs;
						outputs.forEach((id) => {
<<<<<<< HEAD
							instance_map[id].props.interactive =
								status.stage === "pending" ? false : true;
=======
							if (instance_map[id].props.interactive && status.stage === "pending") {
								pending_outputs.push(id)
								instance_map[id].props.interactive = false;
							} else if (status.stage === "complete" && pending_outputs.includes(id)) {
								instance_map[id].props.interactive = true;
							}
>>>>>>> 040ec317
						});
						//@ts-ignore
						loading_status.update({
							...status,
							status: status.stage,
							progress: status.progress_data,
							fn_index
						});
						if (
							!showed_duplicate_message &&
							space_id !== null &&
							status.position !== undefined &&
							status.position >= 2 &&
							status.eta !== undefined &&
							status.eta > SHOW_DUPLICATE_MESSAGE_ON_ETA
						) {
							showed_duplicate_message = true;
							messages = [
								new_message(DUPLICATE_MESSAGE, fn_index, "warning"),
								...messages
							];
						}
						if (
							!showed_mobile_warning &&
							is_mobile_device &&
							status.eta !== undefined &&
							status.eta > SHOW_MOBILE_QUEUE_WARNING_ON_ETA
						) {
							showed_mobile_warning = true;
							messages = [
								new_message(MOBILE_QUEUE_WARNING, fn_index, "warning"),
								...messages
							];
						}

						if (status.stage === "complete") {
							dependencies.map(async (dep, i) => {
								if (dep.trigger_after === fn_index) {
									trigger_api_call(i);
								}
							});

							submission.destroy();
						}
						if (status.broken && is_mobile_device && user_left_page) {
							window.setTimeout(() => {
								messages = [
									new_message(MOBILE_RECONNECT_MESSAGE, fn_index, "error"),
									...messages
								];
							}, 0);
							trigger_api_call(dep_index, event_data);
							user_left_page = false;
						} else if (status.stage === "error") {
							if (status.message) {
								const _message = status.message.replace(
									MESSAGE_QUOTE_RE,
									(_, b) => b
								);
								messages = [
									new_message(_message, fn_index, "error"),
									...messages
								];
							}
							dependencies.map(async (dep, i) => {
								if (
									dep.trigger_after === fn_index &&
									!dep.trigger_only_on_success
								) {
									trigger_api_call(i);
								}
							});

							submission.destroy();
						}
					});
				})
				.on("log", ({ log, fn_index, level }) => {
					messages = [new_message(log, fn_index, level), ...messages];
				});

			submit_map.set(dep_index, submission);
		}
	}

	function trigger_share(title: string | undefined, description: string): void {
		if (space_id === null) {
			return;
		}
		const discussion_url = new URL(
			`https://huggingface.co/spaces/${space_id}/discussions/new`
		);
		if (title !== undefined && title.length > 0) {
			discussion_url.searchParams.set("title", title);
		}
		discussion_url.searchParams.set("description", description);
		window.open(discussion_url.toString(), "_blank");
	}

	function handle_error_close(e: Event & { detail: number }): void {
		const _id = e.detail;
		messages = messages.filter((m) => m.id !== _id);
	}

	const is_external_url = (link: string | null): boolean =>
		!!(link && new URL(link, location.href).origin !== location.origin);

	$: target_map = dependencies.reduce(
		(acc, dep, i) => {
			dep.targets.forEach(([id, trigger]) => {
				if (!acc[id]) {
					acc[id] = {};
				}
				if (acc[id]?.[trigger]) {
					acc[id][trigger].push(i);
				} else {
					acc[id][trigger] = [i];
				}
			});

			return acc;
		},
		{} as Record<number, Record<string, number[]>>
	);
	async function handle_mount(): Promise<void> {
		let blocks_frontend_fn = new AsyncFunction(
			`let result = await (${js});
					return (!Array.isArray(result)) ? [result] : result;`
		);
		blocks_frontend_fn();
		await tick();

		var a = target.getElementsByTagName("a");

		for (var i = 0; i < a.length; i++) {
			const _target = a[i].getAttribute("target");
			const _link = a[i].getAttribute("href");

			// only target anchor tags with external links
			if (is_external_url(_link) && _target !== "_blank")
				a[i].setAttribute("target", "_blank");
		}

		// handle load triggers
		dependencies.forEach((dep, i) => {
			if (dep.targets[0][1] === "load") {
				trigger_api_call(i);
			}
		});

		target.addEventListener("gradio", (e: Event) => {
			if (!isCustomEvent(e)) throw new Error("not a custom event");

			const { id, event, data } = e.detail;

			if (event === "share") {
				const { title, description } = data as ShareData;
				trigger_share(title, description);
			} else if (event === "error") {
				messages = [new_message(data, -1, "error"), ...messages];
			} else {
				const deps = target_map[id]?.[event];
				deps?.forEach((dep_id) => {
					trigger_api_call(dep_id, data);
				});
			}
		});

		render_complete = true;
	}

	function handle_destroy(id: number): void {
		handled_dependencies = handled_dependencies.map((dep) => {
			return dep.filter((_id) => _id !== id);
		});
	}

	$: set_status($loading_status);

	function set_status(statuses: LoadingStatusCollection): void {
		for (const id in statuses) {
			let loading_status = statuses[id];
			let dependency = dependencies[loading_status.fn_index];
			loading_status.scroll_to_output = dependency.scroll_to_output;
			loading_status.show_progress = dependency.show_progress;

			set_prop(instance_map[id], "loading_status", loading_status);
		}
		const inputs_to_update = loading_status.get_inputs_to_update();
		for (const [id, pending_status] of inputs_to_update) {
			set_prop(instance_map[id], "pending", pending_status === "pending");
		}
	}

	function isCustomEvent(event: Event): event is CustomEvent {
		return "detail" in event;
	}
</script>

<svelte:head>
	{#if control_page_title}
		<title>{title}</title>
	{/if}
	{#if analytics_enabled}
		<script
			async
			defer
			src="https://www.googletagmanager.com/gtag/js?id=UA-156449732-1"
		></script>
		<script>
			window.dataLayer = window.dataLayer || [];
			function gtag() {
				dataLayer.push(arguments);
			}
			gtag("js", new Date());
			gtag("config", "UA-156449732-1");
		</script>
	{/if}
</svelte:head>

<div class="wrap" style:min-height={app_mode ? "100%" : "auto"}>
	<div class="contain" style:flex-grow={app_mode ? "1" : "auto"}>
		{#if ready}
			<MountComponents
				{rootNode}
				{dynamic_ids}
				{instance_map}
				{root}
				{target}
				{theme_mode}
				on:mount={handle_mount}
				on:destroy={({ detail }) => handle_destroy(detail)}
				{version}
				{autoscroll}
			/>
		{/if}
	</div>

	{#if show_footer}
		<footer>
			{#if show_api}
				<button
					on:click={() => {
						set_api_docs_visible(!api_docs_visible);
					}}
					class="show-api"
				>
					{$_("errors.use_via_api")}
					<img src={api_logo} alt={$_("common.logo")} />
				</button>
				<div>·</div>
			{/if}
			<a
				href="https://gradio.app"
				class="built-with"
				target="_blank"
				rel="noreferrer"
			>
				{$_("common.built_with_gradio")}
				<img src={logo} alt={$_("common.logo")} />
			</a>
		</footer>
	{/if}
</div>

{#if api_docs_visible && ready}
	<div class="api-docs">
		<!-- TODO: fix -->
		<!-- svelte-ignore a11y-click-events-have-key-events-->
		<!-- svelte-ignore a11y-no-static-element-interactions-->
		<div
			class="backdrop"
			on:click={() => {
				set_api_docs_visible(false);
			}}
		/>
		<div class="api-docs-wrap">
			<ApiDocs
				on:close={() => {
					set_api_docs_visible(false);
				}}
				{instance_map}
				{dependencies}
				{root}
				{app}
			/>
		</div>
	</div>
{/if}

{#if messages}
	<Toast {messages} on:close={handle_error_close} />
{/if}

<style>
	.wrap {
		display: flex;
		flex-grow: 1;
		flex-direction: column;
		width: var(--size-full);
		font-weight: var(--body-text-weight);
		font-size: var(--body-text-size);
	}

	footer {
		display: flex;
		justify-content: center;
		margin-top: var(--size-4);
		color: var(--body-text-color-subdued);
	}

	footer > * + * {
		margin-left: var(--size-2);
	}

	.show-api {
		display: flex;
		align-items: center;
	}
	.show-api:hover {
		color: var(--body-text-color);
	}

	.show-api img {
		margin-right: var(--size-1);
		margin-left: var(--size-2);
		width: var(--size-3);
	}

	.built-with {
		display: flex;
		align-items: center;
	}

	.built-with:hover {
		color: var(--body-text-color);
	}

	.built-with img {
		margin-right: var(--size-1);
		margin-left: var(--size-1);
		margin-bottom: 1px;
		width: var(--size-4);
	}

	.api-docs {
		display: flex;
		position: fixed;
		top: 0;
		right: 0;
		z-index: var(--layer-5);
		background: rgba(0, 0, 0, 0.5);
		width: var(--size-screen);
		height: var(--size-screen-h);
	}

	.backdrop {
		flex: 1 1 0%;
		backdrop-filter: blur(4px);
	}

	.api-docs-wrap {
		box-shadow: var(--shadow-drop-lg);
		background: var(--background-fill-primary);
		overflow-x: hidden;
		overflow-y: auto;
	}

	@media (--screen-md) {
		.api-docs-wrap {
			border-top-left-radius: var(--radius-lg);
			border-bottom-left-radius: var(--radius-lg);
			width: 950px;
		}
	}

	@media (--screen-xxl) {
		.api-docs-wrap {
			width: 1150px;
		}
	}
</style><|MERGE_RESOLUTION|>--- conflicted
+++ resolved
@@ -433,17 +433,12 @@
 					tick().then(() => {
 						const outputs = dependencies[fn_index].outputs;
 						outputs.forEach((id) => {
-<<<<<<< HEAD
-							instance_map[id].props.interactive =
-								status.stage === "pending" ? false : true;
-=======
 							if (instance_map[id].props.interactive && status.stage === "pending") {
 								pending_outputs.push(id)
 								instance_map[id].props.interactive = false;
 							} else if (status.stage === "complete" && pending_outputs.includes(id)) {
 								instance_map[id].props.interactive = true;
 							}
->>>>>>> 040ec317
 						});
 						//@ts-ignore
 						loading_status.update({
