<script lang="ts">
	import { load_component } from "virtual:component-loader";

	import { tick } from "svelte";
	import { _ } from "svelte-i18n";
	import type { client } from "@gradio/client";

	import { create_loading_status_store } from "./stores";
	import type { LoadingStatusCollection } from "./stores";

	import type { ComponentMeta, Dependency, LayoutNode } from "./types";
	import { setupi18n } from "./i18n";
	import { ApiDocs } from "./api_docs/";
	import type { ThemeMode } from "./types";
	import { Toast } from "@gradio/statustracker";
	import type { ToastMessage } from "@gradio/statustracker";
	import type { ShareData } from "@gradio/utils";
	import MountComponents from "./MountComponents.svelte";

	import logo from "./images/logo.svg";
	import api_logo from "./api_docs/img/api-logo.svg";

	setupi18n();

	export let root: string;
	export let components: ComponentMeta[];
	export let layout: LayoutNode;
	export let dependencies: Dependency[];
	export let title = "Gradio";
	export let analytics_enabled = false;
	export let target: HTMLElement;
	export let autoscroll: boolean;
	export let show_api = true;
	export let show_footer = true;
	export let control_page_title = false;
	export let app_mode: boolean;
	export let theme_mode: ThemeMode;
	export let app: Awaited<ReturnType<typeof client>>;
	export let space_id: string | null;
	export let version: string;
	export let api_url: string;

	let loading_status = create_loading_status_store();

	let rootNode: ComponentMeta = {
		id: layout.id,
		type: "column",
		props: { mode: "static" },
		has_modes: false,
		instance: null as unknown as ComponentMeta["instance"],
		component: null as unknown as ComponentMeta["component"],
		component_class_id: ""
	};

	const AsyncFunction = Object.getPrototypeOf(async function () {}).constructor;
	dependencies.forEach((d) => {
		if (d.js) {
			const wrap = d.backend_fn
				? d.inputs.length === 1
				: d.outputs.length === 1;
			try {
				d.frontend_fn = new AsyncFunction(
					"__fn_args",
					`let result = await (${d.js})(...__fn_args);
					return (${wrap} && !Array.isArray(result)) ? [result] : result;`
				);
			} catch (e) {
				console.error("Could not parse custom js method.");
				console.error(e);
			}
		}
	});

	let params = new URLSearchParams(window.location.search);
	let api_docs_visible = params.get("view") === "api" && show_api;
	function set_api_docs_visible(visible: boolean): void {
		api_docs_visible = visible;
		let params = new URLSearchParams(window.location.search);
		if (visible) {
			params.set("view", "api");
		} else {
			params.delete("view");
		}
		history.replaceState(null, "", "?" + params.toString());
	}

	function is_dep(
		id: number,
		type: "inputs" | "outputs",
		deps: Dependency[]
	): boolean {
		for (const dep of deps) {
			for (const dep_item of dep[type]) {
				if (dep_item === id) return true;
			}
		}
		return false;
	}

	let dynamic_ids: Set<number> = new Set();

	function has_no_default_value(value: any): boolean {
		return (
			(Array.isArray(value) && value.length === 0) ||
			value === "" ||
			value === 0 ||
			!value
		);
	}

	let instance_map: { [id: number]: ComponentMeta };

	type LoadedComponent = {
		default: ComponentMeta["component"];
	};

	let component_set = new Set<
		Promise<{ name: ComponentMeta["type"]; component: LoadedComponent }>
	>();

	let _component_map = new Map<
		`${ComponentMeta["type"]}_${ComponentMeta["props"]["mode"]}`,
		Promise<{ name: ComponentMeta["type"]; component: LoadedComponent }>
	>();

	async function walk_layout(
		node: LayoutNode,
		type_map: Map<number, ComponentMeta["props"]["mode"]>,
		instance_map: { [id: number]: ComponentMeta },
		component_map: Map<
			`${ComponentMeta["type"]}_${ComponentMeta["props"]["mode"]}`,
			Promise<{ name: ComponentMeta["type"]; component: LoadedComponent }>
		>
	): Promise<void> {
		ready = false;
		let instance = instance_map[node.id];

		const _component = (await component_map.get(
			`${instance.type}_${type_map.get(node.id) || "static"}`
		))!.component;
		instance.component = _component.default;

		if (node.children) {
			instance.children = node.children.map((v) => instance_map[v.id]);
			await Promise.all(
				node.children.map((v) =>
					walk_layout(v, type_map, instance_map, component_map)
				)
			);
		}
	}

	export let ready = false;
	export let render_complete = false;

	$: components, layout, prepare_components();

	function prepare_components(): void {
		loading_status = create_loading_status_store();

		dependencies.forEach((v, i) => {
			loading_status.register(i, v.inputs, v.outputs);
		});

		const _dynamic_ids = new Set<number>();
		for (const comp of components) {
			const { id, props } = comp;
			const is_input = is_dep(id, "inputs", dependencies);
			if (
				is_input ||
				(!is_dep(id, "outputs", dependencies) &&
					has_no_default_value(props?.value))
			) {
				_dynamic_ids.add(id);
			}
		}

		dynamic_ids = _dynamic_ids;

		const _rootNode: typeof rootNode = {
			id: layout.id,
			type: "column",
			props: { mode: "static" },
			has_modes: false,
			instance: null as unknown as ComponentMeta["instance"],
			component: null as unknown as ComponentMeta["component"],
			component_class_id: ""
		};
		components.push(_rootNode);
		const _component_set = new Set<
			Promise<{ name: ComponentMeta["type"]; component: LoadedComponent }>
		>();
		const __component_map = new Map<
			`${ComponentMeta["type"]}_${ComponentMeta["props"]["mode"]}`,
			Promise<{ name: ComponentMeta["type"]; component: LoadedComponent }>
		>();
		const __type_for_id = new Map<number, ComponentMeta["props"]["mode"]>();
		const _instance_map = components.reduce(
			(acc, next) => {
				acc[next.id] = next;
				return acc;
			},
			{} as { [id: number]: ComponentMeta }
		);
		components.forEach((c) => {
			if ((c.props as any).interactive === false) {
				(c.props as any).mode = "static";
			} else if ((c.props as any).interactive === true) {
				(c.props as any).mode = "interactive";
			} else if (dynamic_ids.has(c.id)) {
				(c.props as any).mode = "interactive";
			} else {
				(c.props as any).mode = "static";
			}

			if ((c.props as any).server_fns) {
				let server: Record<string, (...args: any[]) => Promise<any>> = {};
				(c.props as any).server_fns.forEach((fn: string) => {
					server[fn] = async (...args: any[]) => {
						if (args.length === 1) {
							args = args[0];
						}
						const result = await app.component_server(c.id, fn, args);
						return result;
					};
				});
				(c.props as any).server = server;
			}
			__type_for_id.set(c.id, c.props.mode);

			if (c.type === "dataset") {
				const example_component_map = new Map();

				(c.props.components as string[]).forEach((name: string) => {
					if (example_component_map.has(name)) {
						return;
					}
					let _c;

<<<<<<< HEAD
					const id = components.find(
						(c) => c.type === name
					)?.component_class_id;
					//@ts-ignore
					_c = load_component(api_url, name, "example", id);

					example_component_map.set(name, _c);
=======
					const matching_component = components.find((c) => c.type === name);
					if (matching_component) {
						_c = load_component({
							api_url,
							name,
							id: matching_component.component_class_id,
							variant: "example"
						});
						example_component_map.set(name, _c);
					}
>>>>>>> 9053c95a
				});

				c.props.component_map = example_component_map;
			}

			// maybe load custom

<<<<<<< HEAD
			const _c = load_component(
				api_url,
				c.type,
				c.props.mode,
				c.component_class_id
			);
=======
			const _c = load_component({
				api_url,
				name: c.type,
				id: c.component_class_id,
				variant: "component"
			});
>>>>>>> 9053c95a
			_component_set.add(_c);
			__component_map.set(`${c.type}_${c.props.mode}`, _c);
		});

		Promise.all(Array.from(_component_set)).then(() => {
			walk_layout(layout, __type_for_id, _instance_map, __component_map)
				.then(async () => {
					ready = true;
					component_set = _component_set;
					_component_map = __component_map;
					instance_map = _instance_map;
					rootNode = _rootNode;
				})
				.catch((e) => {
					console.error(e);
				});
		});
	}

<<<<<<< HEAD
	async function update_interactive_mode(
		instance: ComponentMeta,
		mode: "dynamic" | "interactive" | "static"
	): Promise<void> {
		let new_mode: "interactive" | "static" =
			mode === "dynamic" ? "interactive" : mode;

		if (instance.props.mode === new_mode) return;

		instance.props.mode = new_mode;
		const _c = load_component(
			api_url,
			instance.type,
			instance.props.mode,
			instance.component_class_id
		);
		component_set.add(_c);
		_component_map.set(
			`${instance.type}_${instance.props.mode}`,
			_c as Promise<{
				name: ComponentMeta["type"];
				component: LoadedComponent;
			}>
		);

		_c.then((c) => {
			instance.component = c.component.default;
			rootNode = rootNode;
		});
	}

=======
>>>>>>> 9053c95a
	function handle_update(data: any, fn_index: number): void {
		const outputs = dependencies[fn_index].outputs;
		data?.forEach((value: any, i: number) => {
			const output = instance_map[outputs[i]];
			output.props.value_is_output = true;
			if (
				typeof value === "object" &&
				value !== null &&
				value.__type__ === "update"
			) {
				for (const [update_key, update_value] of Object.entries(value)) {
					if (update_key === "__type__") {
						continue;
					} else {
						output.props[update_key] = update_value;
					}
				}
			} else {
				output.props.value = value;
			}
		});
		rootNode = rootNode;
	}

	let submit_map: Map<number, ReturnType<typeof app.submit>> = new Map();

	function set_prop<T extends ComponentMeta>(
		obj: T,
		prop: string,
		val: any
	): void {
		if (!obj?.props) {
			// @ts-ignore
			obj.props = {};
		}
		obj.props[prop] = val;
		rootNode = rootNode;
	}
	let handled_dependencies: number[][] = [];

	let messages: (ToastMessage & { fn_index: number })[] = [];
	function new_message(
		message: string,
		fn_index: number,
		type: ToastMessage["type"]
	): ToastMessage & { fn_index: number } {
		return {
			message,
			fn_index,
			type,
			id: ++_error_id
		};
	}

	let _error_id = -1;

	let user_left_page = false;
	document.addEventListener("visibilitychange", function () {
		if (document.visibilityState === "hidden") {
			user_left_page = true;
		}
	});

	const MESSAGE_QUOTE_RE = /^'([^]+)'$/;

	const DUPLICATE_MESSAGE = $_("blocks.long_requests_queue");
	const MOBILE_QUEUE_WARNING = $_("blocks.connection_can_break");
	const MOBILE_RECONNECT_MESSAGE = $_("blocks.lost_connection");
	const SHOW_DUPLICATE_MESSAGE_ON_ETA = 15;
	const SHOW_MOBILE_QUEUE_WARNING_ON_ETA = 10;
	const is_mobile_device =
		/Android|webOS|iPhone|iPad|iPod|BlackBerry|IEMobile|Opera Mini/i.test(
			navigator.userAgent
		);
	let showed_duplicate_message = false;
	let showed_mobile_warning = false;

	async function trigger_api_call(
		dep_index: number,
		event_data: unknown = null
	): Promise<void> {
		let dep = dependencies[dep_index];
		const current_status = loading_status.get_status_for_fn(dep_index);
		messages = messages.filter(({ fn_index }) => fn_index !== dep_index);
		if (dep.cancels) {
			await Promise.all(
				dep.cancels.map(async (fn_index) => {
					const submission = submit_map.get(fn_index);
					submission?.cancel();
					return submission;
				})
			);
		}

		if (current_status === "pending" || current_status === "generating") {
			return;
		}

		let payload = {
			fn_index: dep_index,
			data: dep.inputs.map((id) => instance_map[id].props.value),
			event_data: dep.collects_event_data ? event_data : null
		};

		if (dep.frontend_fn) {
			dep
				.frontend_fn(
					payload.data.concat(
						dep.outputs.map((id) => instance_map[id].props.value)
					)
				)
				.then((v: unknown[]) => {
					if (dep.backend_fn) {
						payload.data = v;
						make_prediction();
					} else {
						handle_update(v, dep_index);
					}
				});
		} else {
			if (dep.backend_fn) {
				make_prediction();
			}
		}

		function make_prediction(): void {
			const submission = app
				.submit(payload.fn_index, payload.data as unknown[], payload.event_data)
				.on("data", ({ data, fn_index }) => {
					handle_update(data, fn_index);
				})
				.on("status", ({ fn_index, ...status }) => {
					tick().then(() => {
						//@ts-ignore
						loading_status.update({
							...status,
							status: status.stage,
							progress: status.progress_data,
							fn_index
						});
						if (
							!showed_duplicate_message &&
							space_id !== null &&
							status.position !== undefined &&
							status.position >= 2 &&
							status.eta !== undefined &&
							status.eta > SHOW_DUPLICATE_MESSAGE_ON_ETA
						) {
							showed_duplicate_message = true;
							messages = [
								new_message(DUPLICATE_MESSAGE, fn_index, "warning"),
								...messages
							];
						}
						if (
							!showed_mobile_warning &&
							is_mobile_device &&
							status.eta !== undefined &&
							status.eta > SHOW_MOBILE_QUEUE_WARNING_ON_ETA
						) {
							showed_mobile_warning = true;
							messages = [
								new_message(MOBILE_QUEUE_WARNING, fn_index, "warning"),
								...messages
							];
						}

						if (status.stage === "complete") {
							dependencies.map(async (dep, i) => {
								if (dep.trigger_after === fn_index) {
									trigger_api_call(i);
								}
							});

							submission.destroy();
						}
						if (status.broken && is_mobile_device && user_left_page) {
							window.setTimeout(() => {
								messages = [
									new_message(MOBILE_RECONNECT_MESSAGE, fn_index, "error"),
									...messages
								];
							}, 0);
							trigger_api_call(dep_index, event_data);
							user_left_page = false;
						} else if (status.stage === "error") {
							if (status.message) {
								const _message = status.message.replace(
									MESSAGE_QUOTE_RE,
									(_, b) => b
								);
								messages = [
									new_message(_message, fn_index, "error"),
									...messages
								];
							}
							dependencies.map(async (dep, i) => {
								if (
									dep.trigger_after === fn_index &&
									!dep.trigger_only_on_success
								) {
									trigger_api_call(i);
								}
							});

							submission.destroy();
						}
					});
				})
				.on("log", ({ log, fn_index, level }) => {
					messages = [new_message(log, fn_index, level), ...messages];
				});

			submit_map.set(dep_index, submission);
		}
	}

	function trigger_share(title: string | undefined, description: string): void {
		if (space_id === null) {
			return;
		}
		const discussion_url = new URL(
			`https://huggingface.co/spaces/${space_id}/discussions/new`
		);
		if (title !== undefined && title.length > 0) {
			discussion_url.searchParams.set("title", title);
		}
		discussion_url.searchParams.set("description", description);
		window.open(discussion_url.toString(), "_blank");
	}

	function handle_error_close(e: Event & { detail: number }): void {
		const _id = e.detail;
		messages = messages.filter((m) => m.id !== _id);
	}

	const is_external_url = (link: string | null): boolean =>
		!!(link && new URL(link, location.href).origin !== location.origin);

	$: target_map = dependencies.reduce(
		(acc, dep, i) => {
			dep.targets.forEach(([id, trigger]) => {
				if (!acc[id]) {
					acc[id] = {};
				}
				if (acc[id]?.[trigger]) {
					acc[id][trigger].push(i);
				} else {
					acc[id][trigger] = [i];
				}
			});

			return acc;
		},
		{} as Record<number, Record<string, number[]>>
	);

	async function handle_mount(): Promise<void> {
		await tick();

		var a = target.getElementsByTagName("a");

		for (var i = 0; i < a.length; i++) {
			const _target = a[i].getAttribute("target");
			const _link = a[i].getAttribute("href");

			// only target anchor tags with external links
			if (is_external_url(_link) && _target !== "_blank")
				a[i].setAttribute("target", "_blank");
		}

		// handle load triggers
		dependencies.forEach((dep, i) => {
			if (dep.targets.length === 1 && dep.targets[0][1] === "load") {
				trigger_api_call(i);
			}
		});

		target.addEventListener("gradio", (e: Event) => {
			if (!isCustomEvent(e)) throw new Error("not a custom event");

			const { id, event, data } = e.detail;

			if (event === "share") {
				const { title, description } = data as ShareData;
				trigger_share(title, description);
			} else if (event === "error") {
				messages = [new_message(data, -1, "error"), ...messages];
			} else {
				const deps = target_map[id]?.[event];
				deps?.forEach((dep_id) => {
					trigger_api_call(dep_id, data);
				});
			}
		});

		render_complete = true;
	}

	function handle_destroy(id: number): void {
		handled_dependencies = handled_dependencies.map((dep) => {
			return dep.filter((_id) => _id !== id);
		});
	}

	$: set_status($loading_status);

	function set_status(statuses: LoadingStatusCollection): void {
		for (const id in statuses) {
			let loading_status = statuses[id];
			let dependency = dependencies[loading_status.fn_index];
			loading_status.scroll_to_output = dependency.scroll_to_output;
			loading_status.show_progress = dependency.show_progress;

			set_prop(instance_map[id], "loading_status", loading_status);
		}
		const inputs_to_update = loading_status.get_inputs_to_update();
		for (const [id, pending_status] of inputs_to_update) {
			set_prop(instance_map[id], "pending", pending_status === "pending");
		}
	}

	function isCustomEvent(event: Event): event is CustomEvent {
		return "detail" in event;
	}
</script>

<svelte:head>
	{#if control_page_title}
		<title>{title}</title>
	{/if}
	{#if analytics_enabled}
		<script
			async
			defer
			src="https://www.googletagmanager.com/gtag/js?id=UA-156449732-1"
		></script>
		<script>
			window.dataLayer = window.dataLayer || [];
			function gtag() {
				dataLayer.push(arguments);
			}
			gtag("js", new Date());
			gtag("config", "UA-156449732-1");
		</script>
	{/if}
</svelte:head>

<div class="wrap" style:min-height={app_mode ? "100%" : "auto"}>
	<div class="contain" style:flex-grow={app_mode ? "1" : "auto"}>
		{#if ready}
			<MountComponents
				{rootNode}
				{dynamic_ids}
				{instance_map}
				{root}
				{target}
				{theme_mode}
				on:mount={handle_mount}
				on:destroy={({ detail }) => handle_destroy(detail)}
				{version}
				{autoscroll}
			/>
		{/if}
	</div>

	{#if show_footer}
		<footer>
			{#if show_api}
				<button
					on:click={() => {
						set_api_docs_visible(!api_docs_visible);
					}}
					class="show-api"
				>
					{$_("errors.use_via_api")}
					<img src={api_logo} alt={$_("common.logo")} />
				</button>
				<div>·</div>
			{/if}
			<a
				href="https://gradio.app"
				class="built-with"
				target="_blank"
				rel="noreferrer"
			>
				{$_("common.built_with_gradio")}
				<img src={logo} alt={$_("common.logo")} />
			</a>
		</footer>
	{/if}
</div>

{#if api_docs_visible && ready}
	<div class="api-docs">
		<!-- TODO: fix -->
		<!-- svelte-ignore a11y-click-events-have-key-events-->
		<!-- svelte-ignore a11y-no-static-element-interactions-->
		<div
			class="backdrop"
			on:click={() => {
				set_api_docs_visible(false);
			}}
		/>
		<div class="api-docs-wrap">
			<ApiDocs
				on:close={() => {
					set_api_docs_visible(false);
				}}
				{instance_map}
				{dependencies}
				{root}
				{app}
			/>
		</div>
	</div>
{/if}

{#if messages}
	<Toast {messages} on:close={handle_error_close} />
{/if}

<style>
	.wrap {
		display: flex;
		flex-grow: 1;
		flex-direction: column;
		width: var(--size-full);
		font-weight: var(--body-text-weight);
		font-size: var(--body-text-size);
	}

	footer {
		display: flex;
		justify-content: center;
		margin-top: var(--size-4);
		color: var(--body-text-color-subdued);
	}

	footer > * + * {
		margin-left: var(--size-2);
	}

	.show-api {
		display: flex;
		align-items: center;
	}
	.show-api:hover {
		color: var(--body-text-color);
	}

	.show-api img {
		margin-right: var(--size-1);
		margin-left: var(--size-2);
		width: var(--size-3);
	}

	.built-with {
		display: flex;
		align-items: center;
	}

	.built-with:hover {
		color: var(--body-text-color);
	}

	.built-with img {
		margin-right: var(--size-1);
		margin-left: var(--size-2);
		width: var(--size-3);
	}

	.api-docs {
		display: flex;
		position: fixed;
		top: 0;
		right: 0;
		z-index: var(--layer-5);
		background: rgba(0, 0, 0, 0.5);
		width: var(--size-screen);
		height: var(--size-screen-h);
	}

	.backdrop {
		flex: 1 1 0%;
		backdrop-filter: blur(4px);
	}

	.api-docs-wrap {
		box-shadow: var(--shadow-drop-lg);
		background: var(--background-fill-primary);
		overflow-x: hidden;
		overflow-y: auto;
	}

	@media (--screen-md) {
		.api-docs-wrap {
			border-top-left-radius: var(--radius-lg);
			border-bottom-left-radius: var(--radius-lg);
			width: 950px;
		}
	}

	@media (--screen-xxl) {
		.api-docs-wrap {
			width: 1150px;
		}
	}
</style><|MERGE_RESOLUTION|>--- conflicted
+++ resolved
@@ -237,15 +237,6 @@
 					}
 					let _c;
 
-<<<<<<< HEAD
-					const id = components.find(
-						(c) => c.type === name
-					)?.component_class_id;
-					//@ts-ignore
-					_c = load_component(api_url, name, "example", id);
-
-					example_component_map.set(name, _c);
-=======
 					const matching_component = components.find((c) => c.type === name);
 					if (matching_component) {
 						_c = load_component({
@@ -256,7 +247,6 @@
 						});
 						example_component_map.set(name, _c);
 					}
->>>>>>> 9053c95a
 				});
 
 				c.props.component_map = example_component_map;
@@ -264,21 +254,12 @@
 
 			// maybe load custom
 
-<<<<<<< HEAD
-			const _c = load_component(
-				api_url,
-				c.type,
-				c.props.mode,
-				c.component_class_id
-			);
-=======
 			const _c = load_component({
 				api_url,
 				name: c.type,
 				id: c.component_class_id,
 				variant: "component"
 			});
->>>>>>> 9053c95a
 			_component_set.add(_c);
 			__component_map.set(`${c.type}_${c.props.mode}`, _c);
 		});
@@ -298,40 +279,6 @@
 		});
 	}
 
-<<<<<<< HEAD
-	async function update_interactive_mode(
-		instance: ComponentMeta,
-		mode: "dynamic" | "interactive" | "static"
-	): Promise<void> {
-		let new_mode: "interactive" | "static" =
-			mode === "dynamic" ? "interactive" : mode;
-
-		if (instance.props.mode === new_mode) return;
-
-		instance.props.mode = new_mode;
-		const _c = load_component(
-			api_url,
-			instance.type,
-			instance.props.mode,
-			instance.component_class_id
-		);
-		component_set.add(_c);
-		_component_map.set(
-			`${instance.type}_${instance.props.mode}`,
-			_c as Promise<{
-				name: ComponentMeta["type"];
-				component: LoadedComponent;
-			}>
-		);
-
-		_c.then((c) => {
-			instance.component = c.component.default;
-			rootNode = rootNode;
-		});
-	}
-
-=======
->>>>>>> 9053c95a
 	function handle_update(data: any, fn_index: number): void {
 		const outputs = dependencies[fn_index].outputs;
 		data?.forEach((value: any, i: number) => {
