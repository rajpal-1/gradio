<script lang="ts">
	import Form from "@gradio/form";
	import Textbox from "@gradio/textbox";
	import { BaseButton } from "@gradio/button/static";
<<<<<<< HEAD
	import { Component as Column } from "./components/Column";
	import { _ } from "svelte-i18n";
=======
	import Column from "@gradio/column";
>>>>>>> 87f1c2b4
	export let root: string;
	export let auth_message: string | null;
	export let app_mode: boolean;
	export let space_id: string | null;

	let username = "";
	let password = "";
	let incorrect_credentials = false;

	const submit = async (): Promise<void> => {
		const formData = new FormData();
		formData.append("username", username);
		formData.append("password", password);

		let response = await fetch(root + "/login", {
			method: "POST",
			body: formData,
		});
		if (response.status === 400) {
			incorrect_credentials = true;
			username = "";
			password = "";
		} else if (response.status == 200) {
			location.reload();
		}
	};
</script>

<div class="wrap" class:min-h-screen={app_mode}>
	<Column variant="panel" min_width={480}>
		<h2>{$_("login.login")}</h2>
		{#if auth_message}
			<p class="auth">{auth_message}</p>
		{/if}
		{#if space_id}
			<p class="auth">
				{$_("login.enable_cookies")}
			</p>
		{/if}
		{#if incorrect_credentials}
			<p class="creds">{$_("login.incorrect_credentials")}</p>
		{/if}
		<Form>
			<Textbox
				label="username"
				lines={1}
				show_label={true}
				max_lines={1}
				mode="dynamic"
				on:submit={submit}
				bind:value={username}
			/>
			<Textbox
				label="password"
				lines={1}
				show_label={true}
				max_lines={1}
				mode="dynamic"
				type="password"
				on:submit={submit}
				bind:value={password}
			/>
		</Form>

		<BaseButton size="lg" variant="primary" on:click={submit}
			>{$_("login.login")}</BaseButton
		>
	</Column>
</div>

<style>
	.wrap {
		display: flex;
		flex-direction: column;
		justify-content: center;
		align-items: center;
		margin-top: var(--size-3);
		background: var(--background-fill-primary);
		width: var(--size-full);
	}

	h2 {
		margin-bottom: var(--size-3);
		color: var(--body-text-color);
		font-weight: var(--section-header-text-weight);
		font-size: var(--text-xl);
	}

	.auth {
		margin-top: var(--size-1);
		margin-bottom: var(--size-1);
		color: var(--body-text-color);
	}

	.creds {
		margin-top: var(--size-4);
		margin-bottom: var(--size-4);
		color: var(--error-text-color);
		font-weight: var(--weight-semibold);
	}
</style><|MERGE_RESOLUTION|>--- conflicted
+++ resolved
@@ -2,12 +2,8 @@
 	import Form from "@gradio/form";
 	import Textbox from "@gradio/textbox";
 	import { BaseButton } from "@gradio/button/static";
-<<<<<<< HEAD
-	import { Component as Column } from "./components/Column";
+	import Column from "@gradio/column";
 	import { _ } from "svelte-i18n";
-=======
-	import Column from "@gradio/column";
->>>>>>> 87f1c2b4
 	export let root: string;
 	export let auth_message: string | null;
 	export let app_mode: boolean;
