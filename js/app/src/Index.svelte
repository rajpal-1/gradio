--- conflicted
+++ resolved
@@ -92,12 +92,7 @@
 
 	// These utilities are exported to be injectable for the Wasm version.
 	export let mount_css: typeof default_mount_css = default_mount_css;
-<<<<<<< HEAD
-	export let Client: typeof ClientClass;
-	export let upload_files: InstanceType<typeof Client>["upload_files"];
-=======
 	export let Client: typeof ClientType;
->>>>>>> e90f2000
 	export let worker_proxy: WorkerProxy | undefined = undefined;
 	if (worker_proxy) {
 		setWorkerProxyContext(worker_proxy);
@@ -139,7 +134,7 @@
 			css_text_stylesheet = prefix_css(
 				css_string,
 				version,
-				css_text_stylesheet || undefined
+				css_text_stylesheet || undefined,
 			);
 		}
 		await mount_css(config.root + "/theme.css", document.head);
@@ -158,16 +153,16 @@
 					.then((css_string) => {
 						prefix_css(css_string, version);
 					});
-			})
+			}),
 		);
 	}
 	async function add_custom_html_head(
-		head_string: string | null
+		head_string: string | null,
 	): Promise<void> {
 		if (head_string) {
 			const parser = new DOMParser();
 			const parsed_head_html = Array.from(
-				parser.parseFromString(head_string, "text/html").head.children
+				parser.parseFromString(head_string, "text/html").head.children,
 			);
 
 			if (parsed_head_html) {
@@ -183,7 +178,7 @@
 						newElement.getAttribute("property")
 					) {
 						const domMetaList = Array.from(
-							document.head.getElementsByTagName("meta") ?? []
+							document.head.getElementsByTagName("meta") ?? [],
 						);
 						const matched = domMetaList.find((el) => {
 							return (
@@ -213,7 +208,7 @@
 		} else {
 			const url = new URL(window.location.toString());
 			const url_color_mode: ThemeMode | null = url.searchParams.get(
-				"__theme"
+				"__theme",
 			) as ThemeMode | null;
 			new_theme_mode = theme_mode || url_color_mode || "system";
 		}
@@ -234,7 +229,7 @@
 
 		function update_scheme(): "light" | "dark" {
 			let _theme: "light" | "dark" = window?.matchMedia?.(
-				"(prefers-color-scheme: dark)"
+				"(prefers-color-scheme: dark)",
 			).matches
 				? "dark"
 				: "light";
@@ -260,14 +255,10 @@
 		message: "",
 		load_status: "pending",
 		status: "sleeping",
-		detail: "SLEEPING"
+		detail: "SLEEPING",
 	};
 
-<<<<<<< HEAD
-	let app: ClientClass;
-=======
 	let app: ClientType;
->>>>>>> e90f2000
 	let css_ready = false;
 	function handle_status(_status: SpaceStatus): void {
 		status = _status;
@@ -288,7 +279,7 @@
 				: host || space || src || location.origin;
 
 		app = await Client.create(api_url, {
-			status_callback: handle_status
+			status_callback: handle_status,
 		});
 		config = app.config;
 		window.__gradio_space__ = config.space_id;
@@ -297,7 +288,7 @@
 			message: "",
 			load_status: "complete",
 			status: "running",
-			detail: "RUNNING"
+			detail: "RUNNING",
 		};
 
 		await mount_custom_css(config.css);
@@ -315,7 +306,7 @@
 				eventSource.onmessage = async function (event) {
 					if (event.data === "CHANGE") {
 						app = await Client.create(api_url, {
-							status_callback: handle_status
+							status_callback: handle_status,
 						});
 
 						config = app.config;
@@ -365,7 +356,7 @@
 			CONFIG_ERROR: $_("errors.config_error"),
 			BUILD_ERROR: $_("errors.build_error"),
 			RUNTIME_ERROR: $_("errors.runtime_error"),
-			PAUSED: $_("errors.space_paused")
+			PAUSED: $_("errors.space_paused"),
 		} as const,
 		title(error: error_types): string {
 			return encodeURIComponent($_("errors.space_not_working"));
@@ -374,9 +365,9 @@
 			return encodeURIComponent(
 				`Hello,\n\nFirstly, thanks for creating this space!\n\nI noticed that the space isn't working correctly because there is ${
 					this.readable_error[error] || "an error"
-				}.\n\nIt would be great if you could take a look at this because this space is being embedded on ${site}.\n\nThanks!`
+				}.\n\nIt would be great if you could take a look at this because this space is being embedded on ${site}.\n\nThanks!`,
 			);
-		}
+		},
 	};
 
 	onMount(async () => {
@@ -388,8 +379,8 @@
 			new CustomEvent("render", {
 				bubbles: true,
 				cancelable: false,
-				composed: true
-			})
+				composed: true,
+			}),
 		);
 	}
 </script>
@@ -423,10 +414,10 @@
 					<p>
 						Please <a
 							href="https://huggingface.co/spaces/{space}/discussions/new?title={discussion_message.title(
-								status?.detail
+								status?.detail,
 							)}&description={discussion_message.description(
 								status?.detail,
-								location.origin
+								location.origin,
 							)}"
 						>
 							contact the author of the space</a
