--- conflicted
+++ resolved
@@ -277,13 +277,8 @@
 				  }`
 				: host || space || src || location.origin;
 
-<<<<<<< HEAD
-		app = await Client.create(api_url, {
+		app = await Client.connect(api_url, {
 			status_callback: handle_status,
-=======
-		app = await Client.connect(api_url, {
-			status_callback: handle_status
->>>>>>> d19573dc
 		});
 		config = app.config;
 		window.__gradio_space__ = config.space_id;
@@ -309,13 +304,8 @@
 				eventSource = new EventSource(url);
 				eventSource.onmessage = async function (event) {
 					if (event.data === "CHANGE") {
-<<<<<<< HEAD
-						app = await Client.create(api_url, {
-							status_callback: handle_status,
-=======
 						app = await Client.connect(api_url, {
 							status_callback: handle_status
->>>>>>> d19573dc
 						});
 
 						config = app.config;
