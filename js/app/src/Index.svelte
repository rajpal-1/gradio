<script context="module" lang="ts">
	import { writable } from "svelte/store";
	import { mount_css as default_mount_css } from "./css";

	import type {
		ComponentMeta,
		Dependency,
		LayoutNode
	} from "./components/types";

	declare let BUILD_MODE: string;
	interface Config {
		auth_required: boolean | undefined;
		auth_message: string;
		components: ComponentMeta[];
		css: string | null;
		dependencies: Dependency[];
		dev_mode: boolean;
		enable_queue: boolean;
		layout: LayoutNode;
		mode: "blocks" | "interface";
		root: string;
		theme: string;
		title: string;
		version: string;
		space_id: string | null;
		is_colab: boolean;
		show_api: boolean;
		stylesheets?: string[];
	}

	let id = -1;

	function create_intersection_store() {
		const intersecting = writable<Record<string, boolean>>({});

		const els = new Map<HTMLDivElement, number>();

		const observer = new IntersectionObserver((entries) => {
			entries.forEach((entry) => {
				if (entry.isIntersecting) {
					let _el: number | undefined = els.get(entry.target as HTMLDivElement);
					if (_el !== undefined)
						intersecting.update((s) => ({ ...s, [_el as number]: true }));
				}
			});
		});

		function register(id: number, el: HTMLDivElement) {
			els.set(el, id);
			observer.observe(el);
		}

		return { register, subscribe: intersecting.subscribe };
	}

	const intersecting = create_intersection_store();
</script>

<script lang="ts">
<<<<<<< HEAD
	import { onMount } from "svelte";
	import { client, type SpaceStatus } from "@gradio/client";
=======
	import { onMount, setContext } from "svelte";
	import type { api_factory, SpaceStatus } from "@gradio/client";
>>>>>>> d08610af

	import Embed from "./Embed.svelte";
	import type { ThemeMode } from "./components/types";
	import { Component as Loader } from "./components/StatusTracker";

	export let autoscroll: boolean;
	export let version: string;
	export let initial_height: string;
	export let app_mode: boolean;
	export let is_embed: boolean;
	export let theme_mode: ThemeMode | null = "system";
	export let control_page_title: boolean;
	export let container: boolean;
	export let info: boolean;
	export let eager: boolean;

	// These utilities are exported to be injectable for the Wasm version.
	export let mount_css: typeof default_mount_css = default_mount_css;
	export let client: ReturnType<typeof api_factory>["client"];
	export let upload_files: ReturnType<typeof api_factory>["upload_files"];

	export let space: string | null;
	export let host: string | null;
	export let src: string | null;

	let _id = id++;

	let loader_status: "pending" | "error" | "complete" | "generating" =
		"pending";
	let app_id: string | null = null;
	let wrapper: HTMLDivElement;
	let ready: boolean = false;
	let config: Config;
	let loading_text: string = "Loading...";
	let active_theme_mode: ThemeMode;

	async function mount_custom_css(
		target: HTMLElement,
		css_string: string | null
	) {
		if (css_string) {
			let style = document.createElement("style");
			style.innerHTML = css_string;
			target.appendChild(style);
		}
		await mount_css(config.root + "/theme.css", document.head);
		if (!config.stylesheets) return;

		await Promise.all(
			config.stylesheets.map((stylesheet) => {
				let absolute_link =
					stylesheet.startsWith("http:") || stylesheet.startsWith("https:");
				return mount_css(
					absolute_link ? stylesheet : config.root + "/" + stylesheet,
					document.head
				);
			})
		);
	}

	async function reload_check(root: string) {
		const result = await (await fetch(root + "/app_id")).text();

		if (app_id === null) {
			app_id = result;
		} else if (app_id != result) {
			location.reload();
		}

		setTimeout(() => reload_check(root), 250);
	}

	function handle_darkmode(target: HTMLDivElement): "light" | "dark" {
		let url = new URL(window.location.toString());
		let url_color_mode: ThemeMode | null = url.searchParams.get(
			"__theme"
		) as ThemeMode | null;
		active_theme_mode = theme_mode || url_color_mode || "system";

		if (active_theme_mode === "dark" || active_theme_mode === "light") {
			darkmode(target, active_theme_mode);
		} else {
			active_theme_mode = use_system_theme(target);
		}
		return active_theme_mode;
	}

	function use_system_theme(target: HTMLDivElement): "light" | "dark" {
		const theme = update_scheme();
		window
			?.matchMedia("(prefers-color-scheme: dark)")
			?.addEventListener("change", update_scheme);

		function update_scheme() {
			let theme: "light" | "dark" = window?.matchMedia?.(
				"(prefers-color-scheme: dark)"
			).matches
				? "dark"
				: "light";

			darkmode(target, theme);
			return theme;
		}
		return theme;
	}

	function darkmode(target: HTMLDivElement, theme: "dark" | "light") {
		const dark_class_element = is_embed ? target.parentElement! : document.body;
		const bg_element = is_embed ? target : target.parentElement!;
		bg_element.style.background = "var(--body-background-fill)";
		if (theme === "dark") {
			dark_class_element.classList.add("dark");
		} else {
			dark_class_element.classList.remove("dark");
		}
	}

	let status: SpaceStatus = {
		message: "",
		load_status: "pending",
		status: "sleeping",
		detail: "SLEEPING"
	};

	let app: Awaited<ReturnType<typeof client>>;
	let css_ready = false;
	function handle_status(_status: SpaceStatus) {
		status = _status;
	}
	onMount(async () => {
		if (window.__gradio_mode__ !== "website") {
			active_theme_mode = handle_darkmode(wrapper);
		}

		const api_url =
			BUILD_MODE === "dev"
				? "http://localhost:7860"
				: host || space || src || location.origin;

		app = await client(api_url, {
			status_callback: handle_status,
			normalise_files: false
		});
		config = app.config;

		status = {
			message: "",
			load_status: "complete",
			status: "running",
			detail: "RUNNING"
		};

		await mount_custom_css(wrapper, config.css);
		css_ready = true;
		window.__is_colab__ = config.is_colab;

		if (config.dev_mode) {
			reload_check(config.root);
		}
	});

	setContext("upload_files", upload_files);

	$: loader_status =
		!ready && status.load_status !== "error"
			? "pending"
			: !ready && status.load_status === "error"
			? "error"
			: status.load_status;

	$: config && (eager || $intersecting[_id]) && load_demo();

	let Blocks: typeof import("./Blocks.svelte").default;
	let Login: typeof import("./Login.svelte").default;

	async function get_blocks() {
		Blocks = (await import("./Blocks.svelte")).default;
	}
	async function get_login() {
		Login = (await import("./Login.svelte")).default;
	}

	function load_demo() {
		if (config.auth_required) get_login();
		else get_blocks();
	}

	type error_types =
		| "NO_APP_FILE"
		| "CONFIG_ERROR"
		| "BUILD_ERROR"
		| "RUNTIME_ERROR"
		| "PAUSED";

	const discussion_message = {
		readable_error: {
			NO_APP_FILE: "there is no app file",
			CONFIG_ERROR: "there is a config error",
			BUILD_ERROR: "there is a build error",
			RUNTIME_ERROR: "there is a runtime error",
			PAUSED: "the space is paused"
		} as const,
		title(error: error_types) {
			return encodeURIComponent(
				`Space isn't working because ${
					this.readable_error[error] || "an error"
				}`
			);
		},
		description(error: error_types, site: string) {
			return encodeURIComponent(
				`Hello,\n\nFirstly, thanks for creating this space!\n\nI noticed that the space isn't working correctly because there is ${
					this.readable_error[error] || "an error"
				}.\n\nIt would be great if you could take a look at this because this space is being embedded on ${site}.\n\nThanks!`
			);
		}
	};

	onMount(async () => {
		intersecting.register(_id, wrapper);
	});
</script>

<Embed
	display={container && is_embed}
	{is_embed}
	info={!!space && info}
	{version}
	{initial_height}
	{space}
	loaded={loader_status === "complete"}
	bind:wrapper
>
	{#if (loader_status === "pending" || loader_status === "error") && !(config && config?.auth_required)}
		<Loader
			absolute={!is_embed}
			status={loader_status}
			timer={false}
			queue_position={null}
			queue_size={null}
			translucent={true}
			{loading_text}
		>
			<div class="error" slot="error">
				<p><strong>{status?.message || ""}</strong></p>
				{#if (status.status === "space_error" || status.status === "paused") && status.discussions_enabled}
					<p>
						Please <a
							href="https://huggingface.co/spaces/{space}/discussions/new?title={discussion_message.title(
								status?.detail
							)}&description={discussion_message.description(
								status?.detail,
								location.origin
							)}"
						>
							contact the author of the space</a
						> to let them know.
					</p>
				{:else}
					<p>Please contact the author of the page to let them know.</p>
				{/if}
			</div>
		</Loader>
	{/if}
	{#if config?.auth_required && Login}
		<Login
			auth_message={config.auth_message}
			root={config.root}
			space_id={space}
			{app_mode}
		/>
	{:else if config && Blocks && css_ready}
		<Blocks
			{app}
			{...config}
			theme_mode={active_theme_mode}
			{control_page_title}
			target={wrapper}
			{autoscroll}
			bind:ready
			show_footer={!is_embed}
			{app_mode}
		/>
	{/if}
</Embed>

<style>
	.error {
		position: relative;
		padding: var(--size-4);
		color: var(--body-text-color);
		text-align: center;
	}

	.error > * {
		margin-top: var(--size-4);
	}

	a {
		color: var(--link-text-color);
	}

	a:hover {
		color: var(--link-text-color-hover);
		text-decoration: underline;
	}

	a:visited {
		color: var(--link-text-color-visited);
	}

	a:active {
		color: var(--link-text-color-active);
	}
</style><|MERGE_RESOLUTION|>--- conflicted
+++ resolved
@@ -58,14 +58,8 @@
 </script>
 
 <script lang="ts">
-<<<<<<< HEAD
-	import { onMount } from "svelte";
-	import { client, type SpaceStatus } from "@gradio/client";
-=======
 	import { onMount, setContext } from "svelte";
 	import type { api_factory, SpaceStatus } from "@gradio/client";
->>>>>>> d08610af
-
 	import Embed from "./Embed.svelte";
 	import type { ThemeMode } from "./components/types";
 	import { Component as Loader } from "./components/StatusTracker";
