--- conflicted
+++ resolved
@@ -2,11 +2,7 @@
 	import Index from "../Index.svelte";
 	import type { ThemeMode } from "../types";
 	import { mount_css as default_mount_css } from "../css";
-<<<<<<< HEAD
-	import type { Client as ClientClass } from "@gradio/client";
-=======
 	import type { Client as ClientType } from "@gradio/client";
->>>>>>> e90f2000
 	import type { WorkerProxy } from "@gradio/wasm";
 	import { SvelteComponent, createEventDispatcher, onMount } from "svelte";
 	import Code from "@gradio/code";
@@ -25,12 +21,7 @@
 	export let info: boolean;
 	export let eager: boolean;
 	export let mount_css: typeof default_mount_css = default_mount_css;
-<<<<<<< HEAD
-	export let Client: typeof ClientClass;
-	export let upload_files: InstanceType<typeof Client>["upload_files"];
-=======
 	export let Client: typeof ClientType;
->>>>>>> e90f2000
 	export let worker_proxy: WorkerProxy | undefined = undefined;
 	export let fetch_implementation: typeof fetch = fetch;
 	export let EventSource_factory: (url: URL) => EventSource = (url) =>
@@ -55,7 +46,7 @@
 		show_progress: "hidden",
 		scroll_to_output: false,
 		visible: false,
-		fn_index: 0
+		fn_index: 0,
 	};
 
 	let loading_text = "";
@@ -83,7 +74,7 @@
 		} else {
 			const url = new URL(window.location.toString());
 			const url_color_mode: ThemeMode | null = url.searchParams.get(
-				"__theme"
+				"__theme",
 			) as ThemeMode | null;
 			new_theme_mode = theme_mode || url_color_mode || "system";
 		}
@@ -104,7 +95,7 @@
 
 		function update_scheme(): "light" | "dark" {
 			let _theme: "light" | "dark" = window?.matchMedia?.(
-				"(prefers-color-scheme: dark)"
+				"(prefers-color-scheme: dark)",
 			).matches
 				? "dark"
 				: "light";
@@ -134,7 +125,7 @@
 			code_editors[i].addEventListener(
 				"keydown",
 				shortcut_run as EventListener,
-				true
+				true,
 			);
 		}
 		active_theme_mode = handle_theme_mode(parent_container);
