import "@gradio/theme";
import { WorkerProxy, type WorkerProxyOptions } from "@gradio/wasm";
import { api_factory } from "@gradio/client";
import { wasm_proxied_fetch } from "./fetch";
import { wasm_proxied_mount_css, mount_prebuilt_css } from "./css";
import type { mount_css } from "../css";
import Index from "../Index.svelte";
import type { ThemeMode } from "../components/types";

// These imports are aliased at built time with Vite. See the `resolve.alias` config in `vite.config.ts`.
import gradioWheel from "gradio.whl";
import gradioClientWheel from "gradio_client.whl";

declare let GRADIO_VERSION: string;

// NOTE: The following line has been copied from `main.ts`.
// In `main.ts`, which is the normal Gradio app entry point,
// the string literal "__ENTRY_CSS__" will be replaced with the actual CSS file path
// by the Vite plugin `handle_ce_css` in `build_plugins.ts`,
// and the CSS file will be dynamically loaded at runtime
// as the file path (the `ENTRY_CSS` variable) will be passed to `mount_css()`.
// This mechanism has been introduced in https://github.com/gradio-app/gradio/pull/1444
// to make Gradio work as a Web Component library
// with which users can use Gradio by loading only one JS file,
// without a link tag referring to the CSS file.
// However, we don't rely on this mechanism here to make things simpler by leaving the Vite plugins as is,
// because it will be refactored in the near future.
// As a result, the users of the Wasm app will have to load the CSS file manually.
// const ENTRY_CSS = "__ENTRY_CSS__";

interface GradioAppController {
	run_code: (code: string) => Promise<void>;
	run_file: (path: string) => Promise<void>;
	write: (
		path: string,
		data: string | ArrayBufferView,
		opts: any
	) => Promise<void>;
	rename: (old_path: string, new_path: string) => Promise<void>;
	unlink: (path: string) => Promise<void>;
	install: (requirements: string[]) => Promise<void>;
	unmount: () => void;
}

interface Options {
	target: HTMLElement;
	files?: WorkerProxyOptions["files"];
	requirements?: WorkerProxyOptions["requirements"];
	code?: string;
	entrypoint?: string;
	info: boolean;
	container: boolean;
	isEmbed: boolean;
	initialHeight?: string;
	eager: boolean;
	themeMode: ThemeMode | null;
	autoScroll: boolean;
	controlPageTitle: boolean;
	appMode: boolean;
}
export function create(options: Options): GradioAppController {
	// TODO: Runtime type validation for options.

	const observer = new MutationObserver(() => {
		document.body.style.padding = "0";
	});

	observer.observe(options.target, { childList: true });

	const worker_proxy = new WorkerProxy({
		gradioWheelUrl: new URL(gradioWheel, import.meta.url).href,
		gradioClientWheelUrl: new URL(gradioClientWheel, import.meta.url).href,
		files: options.files ?? {},
		requirements: options.requirements ?? []
	});

	// Internally, the execution of `runPythonCode()` or `runPythonFile()` is queued
	// and its promise will be resolved after the Pyodide is loaded and the worker initialization is done
	// (see the await in the `onmessage` callback in the webworker code)
	// So we don't await this promise because we want to mount the `Index` immediately and start the app initialization asynchronously.
	if (options.code != null) {
		worker_proxy.runPythonCode(options.code);
	} else if (options.entrypoint != null) {
		worker_proxy.runPythonFile(options.entrypoint);
	} else {
		throw new Error("Either code or entrypoint must be provided.");
	}

	mount_prebuilt_css(document.head);

	const overridden_fetch: typeof fetch = (input, init?) => {
		return wasm_proxied_fetch(worker_proxy, input, init);
	};
	const { client, upload_files } = api_factory(overridden_fetch);
	const overridden_mount_css: typeof mount_css = async (url, target) => {
		return wasm_proxied_mount_css(worker_proxy, url, target);
	};

	let app: Index;
	function launchNewApp(): void {
		if (app != null) {
			app.$destroy();
		}

		app = new Index({
			target: options.target,
			props: {
				// embed source
				space: null,
				src: null,
				host: null,
				// embed info
				info: options.info,
				container: options.container,
				is_embed: options.isEmbed,
				initial_height: options.initialHeight ?? "300px", // default: 300px
				eager: options.eager,
				// gradio meta info
				version: GRADIO_VERSION,
				theme_mode: options.themeMode,
				// misc global behaviour
				autoscroll: options.autoScroll,
				control_page_title: options.controlPageTitle,
				// for gradio docs
				// TODO: Remove -- i think this is just for autoscroll behavhiour, app vs embeds
				app_mode: options.appMode,
				// For Wasm mode
				client,
				upload_files,
				mount_css: overridden_mount_css
			}
		});
	}

	launchNewApp();

	return {
		run_code: async (code: string): Promise<void> => {
			await worker_proxy.runPythonCode(code);
			launchNewApp();
		},
		run_file: async (path: string): Promise<void> => {
			await worker_proxy.runPythonFile(path);
			launchNewApp();
		},
		write(path, data, opts) {
			return worker_proxy.writeFile(path, data, opts);
		},
		rename(old_path: string, new_path: string): Promise<void> {
			return worker_proxy.renameFile(old_path, new_path);
		},
		unlink(path) {
			return worker_proxy.unlink(path);
		},
		install(requirements) {
			return worker_proxy.install(requirements);
		},
		unmount() {
			app.$destroy();
			worker_proxy.terminate();
		}
	};
}

/**
 * I'm not sure if this is a correct way to export functions from a bundle created with Vite.
 * However, at least, the library mode (https://vitejs.dev/guide/build.html#library-mode)
 * with an exported function (`export async function create()`) didn't work for our case.
 * In library mode with the `build.lib.entry = (this file)` config,
 * Vite creates a bundle exporting the functions from this file, which looks nice,
 * however, it inevitably enables inlining of all the static file assets,
 * while we need to disable inlining for the wheel files to pass their URLs to `micropip.install()`.
 *
 * > If you specify build.lib, build.assetsInlineLimit will be ignored and assets will always be inlined, regardless of file size or being a Git LFS placeholder.
 * > https://vitejs.dev/config/build-options.html#build-assetsinlinelimit
 *
 * There is an open issue about this: https://github.com/vitejs/vite/issues/4454
 *
 * FYI, stlite (https://github.com/whitphx/stlite) uses Webpack,
 * which supports bundling libraries that export entities to the global scope and disabling assets inlining
 * (https://webpack.js.org/guides/author-libraries/).
 */
// @ts-ignore
globalThis.createGradioApp = create;

declare let BUILD_MODE: string;
if (BUILD_MODE === "dev") {
<<<<<<< HEAD
	(async function () {
		const DevApp = (await import("./dev/App.svelte")).default;

		const app = new DevApp({
			target: document.getElementById("dev-app")!,
		})
	})()
=======
	const code_input = document.getElementById(
		"code-input"
	) as HTMLTextAreaElement;
	const exec_button = document.getElementById(
		"exec-button"
	) as HTMLButtonElement;
	const requirements_input = document.getElementById(
		"requirements-input"
	) as HTMLTextAreaElement;
	const install_button = document.getElementById(
		"install-button"
	) as HTMLButtonElement;

	function parse_requirements(text: string) {
		return text
			.split("\n")
			.map((line) => line.trim())
			.filter((line) => line.length > 0 && !line.startsWith("#"));
	}

	const initial_code = code_input.value;
	const initial_requirements = parse_requirements(requirements_input.value);

	const controller = create({
		target: document.getElementById("gradio-app")!,
		files: {
			"images/logo.png": {
				url: "https://raw.githubusercontent.com/gradio-app/gradio/main/guides/assets/logo.png"
			}
		},
		code: initial_code,
		requirements: initial_requirements,
		info: true,
		container: true,
		isEmbed: false,
		initialHeight: "300px",
		eager: false,
		themeMode: null,
		autoScroll: false,
		controlPageTitle: false,
		appMode: true
	});

	exec_button.onclick = () => {
		console.debug("exec_button.onclick");
		controller.run_code(code_input.value);
		console.debug("Rerun finished");
	};

	install_button.onclick = async () => {
		console.debug("install_button.onclick");
		const requirements = parse_requirements(requirements_input.value);
		console.debug("requirements", requirements);
		controller.install(requirements);
		console.debug("Install finished");
	};
>>>>>>> 1b3e6ab2
}<|MERGE_RESOLUTION|>--- conflicted
+++ resolved
@@ -185,70 +185,11 @@
 
 declare let BUILD_MODE: string;
 if (BUILD_MODE === "dev") {
-<<<<<<< HEAD
 	(async function () {
 		const DevApp = (await import("./dev/App.svelte")).default;
 
 		const app = new DevApp({
-			target: document.getElementById("dev-app")!,
-		})
-	})()
-=======
-	const code_input = document.getElementById(
-		"code-input"
-	) as HTMLTextAreaElement;
-	const exec_button = document.getElementById(
-		"exec-button"
-	) as HTMLButtonElement;
-	const requirements_input = document.getElementById(
-		"requirements-input"
-	) as HTMLTextAreaElement;
-	const install_button = document.getElementById(
-		"install-button"
-	) as HTMLButtonElement;
-
-	function parse_requirements(text: string) {
-		return text
-			.split("\n")
-			.map((line) => line.trim())
-			.filter((line) => line.length > 0 && !line.startsWith("#"));
-	}
-
-	const initial_code = code_input.value;
-	const initial_requirements = parse_requirements(requirements_input.value);
-
-	const controller = create({
-		target: document.getElementById("gradio-app")!,
-		files: {
-			"images/logo.png": {
-				url: "https://raw.githubusercontent.com/gradio-app/gradio/main/guides/assets/logo.png"
-			}
-		},
-		code: initial_code,
-		requirements: initial_requirements,
-		info: true,
-		container: true,
-		isEmbed: false,
-		initialHeight: "300px",
-		eager: false,
-		themeMode: null,
-		autoScroll: false,
-		controlPageTitle: false,
-		appMode: true
-	});
-
-	exec_button.onclick = () => {
-		console.debug("exec_button.onclick");
-		controller.run_code(code_input.value);
-		console.debug("Rerun finished");
-	};
-
-	install_button.onclick = async () => {
-		console.debug("install_button.onclick");
-		const requirements = parse_requirements(requirements_input.value);
-		console.debug("requirements", requirements);
-		controller.install(requirements);
-		console.debug("Install finished");
-	};
->>>>>>> 1b3e6ab2
+			target: document.getElementById("dev-app")!
+		});
+	})();
 }