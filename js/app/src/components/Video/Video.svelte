<script lang="ts">
	import { createEventDispatcher } from "svelte";
	import type { FileData } from "@gradio/upload";
	import { normalise_file } from "@gradio/upload";
	import { Block } from "@gradio/atoms";
	import { Video, StaticVideo } from "@gradio/video";
	import UploadText from "../UploadText.svelte";

	import StatusTracker from "../StatusTracker/StatusTracker.svelte";
	import type { LoadingStatus } from "../StatusTracker/types";
	import { _ } from "svelte-i18n";

	export let elem_id = "";
	export let elem_classes: string[] = [];
	export let visible = true;
	export let value: [FileData, FileData | null] | null = null;
	let old_value: [FileData, FileData | null] | null = null;

	export let label: string;
	export let source: string;
	export let root: string;
	export let root_url: null | string;
	export let show_label: boolean;
	export let loading_status: LoadingStatus;
	export let height: number | undefined;
	export let width: number | undefined;
	export let mirror_webcam: boolean;
	export let include_audio: boolean;
	export let container = false;
	export let scale: number | null = null;
	export let min_width: number | undefined = undefined;
	export let mode: "static" | "dynamic";
<<<<<<< HEAD
	export let autoplay: boolean = false;
	export let shareable: boolean = true;
=======
	export let autoplay = false;
>>>>>>> dd97ee99

	let _video: FileData | null = null;
	let _subtitle: FileData | null = null;

	$: {
		if (value != null) {
			_video = normalise_file(value[0], root, root_url);
			_subtitle = normalise_file(value[1], root, root_url);
		} else {
			_video = null;
			_subtitle = null;
		}
	}

	let dragging = false;

	const dispatch = createEventDispatcher<{
		change: undefined;
	}>();

	function handle_change({ detail }: CustomEvent<FileData | null>) {
		if (detail != null) {
			value = [detail, null] as [FileData, FileData | null];
		} else {
			value = null;
		}

		dispatch("change");
	}

	$: {
		if (JSON.stringify(value) !== JSON.stringify(old_value)) {
			old_value = value;
			dispatch("change");
		}
	}
</script>

<Block
	{visible}
	variant={mode === "dynamic" && value === null && source === "upload"
		? "dashed"
		: "solid"}
	border_mode={dragging ? "focus" : "base"}
	padding={false}
	{elem_id}
	{elem_classes}
	{height}
	{width}
	{container}
	{scale}
	{min_width}
	allow_overflow={false}
>
	<StatusTracker {...loading_status} />

	{#if mode === "static"}
		<StaticVideo
			value={_video}
			subtitle={_subtitle}
			{label}
			{show_label}
			{autoplay}
			{shareable}
			on:play
			on:pause
			on:stop
			on:share
		/>
	{:else}
		<Video
			value={_video}
			subtitle={_subtitle}
			on:change={handle_change}
			on:drag={({ detail }) => (dragging = detail)}
			on:error={({ detail }) => {
				loading_status = loading_status || {};
				loading_status.status = "error";
				loading_status.message = detail;
			}}
			{label}
			{show_label}
			{source}
			{mirror_webcam}
			{include_audio}
			{autoplay}
			on:clear
			on:play
			on:pause
			on:upload
			on:stop
			on:end
			on:start_recording
			on:stop_recording
		>
			<UploadText type="video" />
		</Video>
	{/if}
</Block><|MERGE_RESOLUTION|>--- conflicted
+++ resolved
@@ -30,12 +30,8 @@
 	export let scale: number | null = null;
 	export let min_width: number | undefined = undefined;
 	export let mode: "static" | "dynamic";
-<<<<<<< HEAD
-	export let autoplay: boolean = false;
+	export let autoplay = false;
 	export let shareable: boolean = true;
-=======
-	export let autoplay = false;
->>>>>>> dd97ee99
 
 	let _video: FileData | null = null;
 	let _subtitle: FileData | null = null;
