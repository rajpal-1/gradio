--- conflicted
+++ resolved
@@ -1,61 +1,18 @@
 # @gradio/accordion
 
-<<<<<<< HEAD
-## 0.1.0-beta.5
-
-### Patch Changes
-
-- Updated dependencies [[`c573e2339`](https://github.com/gradio-app/gradio/commit/c573e2339b86c85b378dc349de5e9223a3c3b04a)]:
-  - @gradio/column@0.1.0-beta.1
-  - @gradio/statustracker@0.3.0-beta.5
-
-## 0.1.0-beta.4
-=======
 ## 0.1.2
->>>>>>> dcf13d75
 
 ### Patch Changes
 
 - Updated dependencies []:
-<<<<<<< HEAD
-  - @gradio/atoms@0.2.0-beta.3
-  - @gradio/statustracker@0.3.0-beta.4
+  - @gradio/atoms@0.1.4
+  - @gradio/statustracker@0.2.2
 
-## 0.1.0-beta.3
+## 0.1.1
 
 ### Patch Changes
 
 - Updated dependencies []:
-  - @gradio/atoms@0.2.0-beta.2
-  - @gradio/statustracker@0.3.0-beta.3
-
-## 0.1.0-beta.2
-
-### Features
-
-- [#5620](https://github.com/gradio-app/gradio/pull/5620) [`c4c25ecdf`](https://github.com/gradio-app/gradio/commit/c4c25ecdf8c2fab5e3c41b519564e3b6a9ebfce3) - fix build and broken imports. Thanks [@pngwn](https://github.com/pngwn)!
-
-## 0.1.0-beta.1
-=======
-  - @gradio/atoms@0.1.4
-  - @gradio/statustracker@0.2.2
-
-## 0.1.1
->>>>>>> dcf13d75
-
-### Patch Changes
-
-- Updated dependencies []:
-<<<<<<< HEAD
-  - @gradio/atoms@0.2.0-beta.1
-  - @gradio/statustracker@0.3.0-beta.1
-
-## 0.1.0-beta.0
-
-### Features
-
-- [#5507](https://github.com/gradio-app/gradio/pull/5507) [`1385dc688`](https://github.com/gradio-app/gradio/commit/1385dc6881f2d8ae7a41106ec21d33e2ef04d6a9) - Custom components. Thanks [@pngwn](https://github.com/pngwn)!
-=======
   - @gradio/atoms@0.1.3
   - @gradio/statustracker@0.2.1
 
@@ -64,7 +21,6 @@
 ### Features
 
 - [#5554](https://github.com/gradio-app/gradio/pull/5554) [`75ddeb390`](https://github.com/gradio-app/gradio/commit/75ddeb390d665d4484667390a97442081b49a423) - Accessibility Improvements. Thanks [@hannahblair](https://github.com/hannahblair)!
->>>>>>> dcf13d75
 
 ## 0.0.4
 
