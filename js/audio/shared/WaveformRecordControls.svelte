--- conflicted
+++ resolved
@@ -113,21 +113,6 @@
 		align-items: center;
 		justify-content: space-between;
 		flex-wrap: wrap;
-<<<<<<< HEAD
-		overflow: hidden;
-	}
-
-	.controls select {
-		text-overflow: ellipsis;
-		max-width: 100%;
-	}
-
-	@media (max-width: 375px) {
-		.controls select {
-			width: 100%;
-		}
-=======
->>>>>>> bc2cdc1d
 	}
 
 	.wrapper {
