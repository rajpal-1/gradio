--- conflicted
+++ resolved
@@ -16,11 +16,7 @@
 	import Audio from "../shared/Audio.svelte";
 	// @ts-ignore
 	import Range from "svelte-range-slider-pips";
-<<<<<<< HEAD
-	import { loaded } from "../shared/utils";
-=======
 	import { _ } from "svelte-i18n";
->>>>>>> dcf13d75
 
 	import type { IBlobEvent, IMediaRecorder } from "extendable-media-recorder";
 	import type { I18nFormatter } from "js/app/src/gradio_helper";
