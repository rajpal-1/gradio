{
	"name": "gradio",
<<<<<<< HEAD
	"version": "4.0.0",
=======
	"version": "3.50.2",
>>>>>>> 6f15d657
	"description": "",
	"python": "true"
}<|MERGE_RESOLUTION|>--- conflicted
+++ resolved
@@ -1,10 +1,6 @@
 {
 	"name": "gradio",
-<<<<<<< HEAD
-	"version": "4.0.0",
-=======
 	"version": "3.50.2",
->>>>>>> 6f15d657
 	"description": "",
 	"python": "true"
 }