"""This module should not be used directly as its API is subject to change. Instead,
use the `gr.Blocks.load()` or `gr.Interface.load()` functions."""

from __future__ import annotations

import base64
import json
import math
import numbers
import operator
import re
import warnings
from copy import deepcopy
from typing import TYPE_CHECKING, Any, Callable, Dict, List, Tuple

import requests
import websockets
import yaml
from packaging import version

import gradio
<<<<<<< HEAD
from gradio import components, utils
from gradio.processing_utils import to_binary
=======
from gradio import components, exceptions, utils
>>>>>>> 581fbabe

if TYPE_CHECKING:
    from gradio.components import DataframeData


class TooManyRequestsError(Exception):
    """Raised when the Hugging Face API returns a 429 status code."""

    pass


def load_blocks_from_repo(name, src=None, api_key=None, alias=None, **kwargs):
    """Creates and returns a Blocks instance from several kinds of Hugging Face repos:
    1) A model repo
    2) A Spaces repo running Gradio 2.x
    3) A Spaces repo running Gradio 3.x
    """
    if src is None:
        tokens = name.split(
            "/"
        )  # Separate the source (e.g. "huggingface") from the repo name (e.g. "google/vit-base-patch16-224")
        assert (
            len(tokens) > 1
        ), "Either `src` parameter must be provided, or `name` must be formatted as {src}/{repo name}"
        src = tokens[0]
        name = "/".join(tokens[1:])
    assert src.lower() in factory_methods, "parameter: src must be one of {}".format(
        factory_methods.keys()
    )
    blocks: gradio.Blocks = factory_methods[src](name, api_key, alias, **kwargs)
    return blocks


def get_tabular_examples(model_name) -> Dict[str, List[float]]:
    readme = requests.get(f"https://huggingface.co/{model_name}/resolve/main/README.md")
    if readme.status_code != 200:
        warnings.warn(f"Cannot load examples from README for {model_name}", UserWarning)
        example_data = {}
    else:
        yaml_regex = re.search(
            "(?:^|[\r\n])---[\n\r]+([\\S\\s]*?)[\n\r]+---([\n\r]|$)", readme.text
        )
        example_yaml = next(yaml.safe_load_all(readme.text[: yaml_regex.span()[-1]]))
        example_data = example_yaml.get("widget", {}).get("structuredData", {})
    if not example_data:
        raise ValueError(
            f"No example data found in README.md of {model_name} - Cannot build gradio demo. "
            "See the README.md here: https://huggingface.co/scikit-learn/tabular-playground/blob/main/README.md "
            "for a reference on how to provide example data to your model."
        )
    # replace nan with string NaN for inference API
    for data in example_data.values():
        for i, val in enumerate(data):
            if isinstance(val, numbers.Number) and math.isnan(val):
                data[i] = "NaN"
    return example_data


def cols_to_rows(
    example_data: Dict[str, List[float]]
) -> Tuple[List[str], List[List[float]]]:
    headers = list(example_data.keys())
    n_rows = max(len(example_data[header] or []) for header in headers)
    data = []
    for row_index in range(n_rows):
        row_data = []
        for header in headers:
            col = example_data[header] or []
            if row_index >= len(col):
                row_data.append("NaN")
            else:
                row_data.append(col[row_index])
        data.append(row_data)
    return headers, data


def rows_to_cols(
    incoming_data: DataframeData,
) -> Dict[str, Dict[str, Dict[str, List[str]]]]:
    data_column_wise = {}
    for i, header in enumerate(incoming_data["headers"]):
        data_column_wise[header] = [str(row[i]) for row in incoming_data["data"]]
    return {"inputs": {"data": data_column_wise}}


def get_models_interface(model_name, api_key, alias, **kwargs):
    model_url = "https://huggingface.co/{}".format(model_name)
    api_url = "https://api-inference.huggingface.co/models/{}".format(model_name)
    print("Fetching model from: {}".format(model_url))

    if api_key is not None:
        headers = {"Authorization": f"Bearer {api_key}"}
    else:
        headers = {}

    # Checking if model exists, and if so, it gets the pipeline
    response = requests.request("GET", api_url, headers=headers)
    assert response.status_code == 200, "Invalid model name or src"
    p = response.json().get("pipeline_tag")

    def postprocess_label(scores):
        sorted_pred = sorted(scores.items(), key=operator.itemgetter(1), reverse=True)
        return {
            "label": sorted_pred[0][0],
            "confidences": [
                {"label": pred[0], "confidence": pred[1]} for pred in sorted_pred
            ],
        }

    def encode_to_base64(r: requests.Response) -> str:
        # Handles the different ways HF API returns the prediction
        base64_repr = base64.b64encode(r.content).decode("utf-8")
        data_prefix = ";base64,"
        # Case 1: base64 representation already includes data prefix
        if data_prefix in base64_repr:
            return base64_repr
        else:
            content_type = r.headers.get("content-type")
            # Case 2: the data prefix is a key in the response
            if content_type == "application/json":
                try:
                    content_type = r.json()[0]["content-type"]
                    base64_repr = r.json()[0]["blob"]
                except KeyError:
                    raise ValueError(
                        "Cannot determine content type returned" "by external API."
                    )
            # Case 3: the data prefix is included in the response headers
            else:
                pass
            new_base64 = "data:{};base64,".format(content_type) + base64_repr
            return new_base64

    pipelines = {
        "audio-classification": {
            # example model: ehcalabres/wav2vec2-lg-xlsr-en-speech-emotion-recognition
            "inputs": components.Audio(source="upload", type="filepath", label="Input"),
            "outputs": components.Label(label="Class"),
            "preprocess": lambda i: to_binary,
            "postprocess": lambda r: postprocess_label(
                {i["label"].split(", ")[0]: i["score"] for i in r.json()}
            ),
        },
        "audio-to-audio": {
            # example model: speechbrain/mtl-mimic-voicebank
            "inputs": components.Audio(source="upload", type="filepath", label="Input"),
            "outputs": components.Audio(label="Output"),
            "preprocess": to_binary,
            "postprocess": encode_to_base64,
        },
        "automatic-speech-recognition": {
            # example model: jonatasgrosman/wav2vec2-large-xlsr-53-english
            "inputs": components.Audio(source="upload", type="filepath", label="Input"),
            "outputs": components.Textbox(label="Output"),
            "preprocess": to_binary,
            "postprocess": lambda r: r.json()["text"],
        },
        "feature-extraction": {
            # example model: julien-c/distilbert-feature-extraction
            "inputs": components.Textbox(label="Input"),
            "outputs": components.Dataframe(label="Output"),
            "preprocess": lambda x: {"inputs": x},
            "postprocess": lambda r: r.json()[0],
        },
        "fill-mask": {
            "inputs": components.Textbox(label="Input"),
            "outputs": components.Label(label="Classification"),
            "preprocess": lambda x: {"inputs": x},
            "postprocess": lambda r: postprocess_label(
                {i["token_str"]: i["score"] for i in r.json()}
            ),
        },
        "image-classification": {
            # Example: google/vit-base-patch16-224
            "inputs": components.Image(type="filepath", label="Input Image"),
            "outputs": components.Label(label="Classification"),
            "preprocess": to_binary,
            "postprocess": lambda r: postprocess_label(
                {i["label"].split(", ")[0]: i["score"] for i in r.json()}
            ),
        },
        "question-answering": {
            # Example: deepset/xlm-roberta-base-squad2
            "inputs": [
                components.Textbox(lines=7, label="Context"),
                components.Textbox(label="Question"),
            ],
            "outputs": [
                components.Textbox(label="Answer"),
                components.Label(label="Score"),
            ],
            "preprocess": lambda c, q: {"inputs": {"context": c, "question": q}},
            "postprocess": lambda r: (r.json()["answer"], {"label": r.json()["score"]}),
        },
        "summarization": {
            # Example: facebook/bart-large-cnn
            "inputs": components.Textbox(label="Input"),
            "outputs": components.Textbox(label="Summary"),
            "preprocess": lambda x: {"inputs": x},
            "postprocess": lambda r: r.json()[0]["summary_text"],
        },
        "text-classification": {
            # Example: distilbert-base-uncased-finetuned-sst-2-english
            "inputs": components.Textbox(label="Input"),
            "outputs": components.Label(label="Classification"),
            "preprocess": lambda x: {"inputs": x},
            "postprocess": lambda r: postprocess_label(
                {i["label"].split(", ")[0]: i["score"] for i in r.json()[0]}
            ),
        },
        "text-generation": {
            # Example: gpt2
            "inputs": components.Textbox(label="Input"),
            "outputs": components.Textbox(label="Output"),
            "preprocess": lambda x: {"inputs": x},
            "postprocess": lambda r: r.json()[0]["generated_text"],
        },
        "text2text-generation": {
            # Example: valhalla/t5-small-qa-qg-hl
            "inputs": components.Textbox(label="Input"),
            "outputs": components.Textbox(label="Generated Text"),
            "preprocess": lambda x: {"inputs": x},
            "postprocess": lambda r: r.json()[0]["generated_text"],
        },
        "translation": {
            "inputs": components.Textbox(label="Input"),
            "outputs": components.Textbox(label="Translation"),
            "preprocess": lambda x: {"inputs": x},
            "postprocess": lambda r: r.json()[0]["translation_text"],
        },
        "zero-shot-classification": {
            # Example: facebook/bart-large-mnli
            "inputs": [
                components.Textbox(label="Input"),
                components.Textbox(label="Possible class names (" "comma-separated)"),
                components.Checkbox(label="Allow multiple true classes"),
            ],
            "outputs": components.Label(label="Classification"),
            "preprocess": lambda i, c, m: {
                "inputs": i,
                "parameters": {"candidate_labels": c, "multi_class": m},
            },
            "postprocess": lambda r: postprocess_label(
                {
                    r.json()["labels"][i]: r.json()["scores"][i]
                    for i in range(len(r.json()["labels"]))
                }
            ),
        },
        "sentence-similarity": {
            # Example: sentence-transformers/distilbert-base-nli-stsb-mean-tokens
            "inputs": [
                components.Textbox(
                    value="That is a happy person", label="Source Sentence"
                ),
                components.Textbox(
                    lines=7,
                    placeholder="Separate each sentence by a newline",
                    label="Sentences to compare to",
                ),
            ],
            "outputs": components.Label(label="Classification"),
            "preprocess": lambda src, sentences: {
                "inputs": {
                    "source_sentence": src,
                    "sentences": [s for s in sentences.splitlines() if s != ""],
                }
            },
            "postprocess": lambda r: postprocess_label(
                {f"sentence {i}": v for i, v in enumerate(r.json())}
            ),
        },
        "text-to-speech": {
            # Example: julien-c/ljspeech_tts_train_tacotron2_raw_phn_tacotron_g2p_en_no_space_train
            "inputs": components.Textbox(label="Input"),
            "outputs": components.Audio(label="Audio"),
            "preprocess": lambda x: {"inputs": x},
            "postprocess": encode_to_base64,
        },
        "text-to-image": {
            # example model: osanseviero/BigGAN-deep-128
            "inputs": components.Textbox(label="Input"),
            "outputs": components.Image(label="Output"),
            "preprocess": lambda x: {"inputs": x},
            "postprocess": encode_to_base64,
        },
        "token-classification": {
            # example model: huggingface-course/bert-finetuned-ner
            "inputs": components.Textbox(label="Input"),
            "outputs": components.HighlightedText(label="Output"),
            "preprocess": lambda x: {"inputs": x},
            "postprocess": lambda r: r,  # Handled as a special case in query_huggingface_api()
        },
    }

    if p in ["tabular-classification", "tabular-regression"]:
        example_data = get_tabular_examples(model_name)
        col_names, example_data = cols_to_rows(example_data)
        example_data = [[example_data]] if example_data else None

        pipelines[p] = {
            "inputs": components.Dataframe(
                label="Input Rows",
                type="pandas",
                headers=col_names,
                col_count=(len(col_names), "fixed"),
            ),
            "outputs": components.Dataframe(
                label="Predictions", type="array", headers=["prediction"]
            ),
            "preprocess": rows_to_cols,
            "postprocess": lambda r: {
                "headers": ["prediction"],
                "data": [[pred] for pred in json.loads(r.text)],
            },
            "examples": example_data,
        }

    if p is None or not (p in pipelines):
        raise ValueError("Unsupported pipeline type: {}".format(p))

    pipeline = pipelines[p]

    def query_huggingface_api(*params):
        # Convert to a list of input components
        data = pipeline["preprocess"](*params)
        if isinstance(
            data, dict
        ):  # HF doesn't allow additional parameters for binary files (e.g. images or audio files)
            data.update({"options": {"wait_for_model": True}})
            data = json.dumps(data)
        response = requests.request("POST", api_url, headers=headers, data=data)
        if not (response.status_code == 200):
            errors_json = response.json()
            errors, warns = "", ""
            if errors_json.get("error"):
                errors = f", Error: {errors_json.get('error')}"
            if errors_json.get("warnings"):
                warns = f", Warnings: {errors_json.get('warnings')}"
            raise ValueError(
                f"Could not complete request to HuggingFace API, Status Code: {response.status_code}"
                + errors
                + warns
            )
        if (
            p == "token-classification"
        ):  # Handle as a special case since HF API only returns the named entities and we need the input as well
            ner_groups = response.json()
            input_string = params[0]
            response = utils.format_ner_list(input_string, ner_groups)
        output = pipeline["postprocess"](response)
        return output

    if alias is None:
        query_huggingface_api.__name__ = model_name
    else:
        query_huggingface_api.__name__ = alias

    interface_info = {
        "fn": query_huggingface_api,
        "inputs": pipeline["inputs"],
        "outputs": pipeline["outputs"],
        "title": model_name,
        "examples": pipeline.get("examples"),
    }

    kwargs = dict(interface_info, **kwargs)
    kwargs["_api_mode"] = True  # So interface doesn't run pre/postprocess.
    interface = gradio.Interface(**kwargs)
    return interface


def get_spaces(model_name, api_key, alias, **kwargs):
    space_url = "https://huggingface.co/spaces/{}".format(model_name)
    print("Fetching interface from: {}".format(space_url))
    iframe_url = "https://hf.space/embed/{}/+".format(model_name)

    r = requests.get(iframe_url)
    result = re.search(
        r"window.gradio_config = (.*?);[\s]*</script>", r.text
    )  # some basic regex to extract the config
    try:
        config = json.loads(result.group(1))
    except AttributeError:
        raise ValueError("Could not load the Space: {}".format(model_name))
    if "allow_flagging" in config:  # Create an Interface for Gradio 2.x Spaces
        return get_spaces_interface(model_name, config, alias, **kwargs)
    else:  # Create a Blocks for Gradio 3.x Spaces
        return get_spaces_blocks(model_name, config)


async def get_pred_from_ws(
    websocket: websockets.WebSocketClientProtocol, data: str
) -> Dict[str, Any]:
    completed = False
    while not completed:
        msg = await websocket.recv()
        resp = json.loads(msg)
        if resp["msg"] == "queue_full":
            raise exceptions.Error("Queue is full! Please try again.")
        elif resp["msg"] == "send_data":
            await websocket.send(data)
        completed = resp["msg"] == "process_completed"
    return resp["output"]


def get_ws_fn(ws_url):
    async def ws_fn(data):
        async with websockets.connect(ws_url, open_timeout=10) as websocket:
            return await get_pred_from_ws(websocket, data)

    return ws_fn


def use_websocket(config, dependency):
    queue_enabled = config.get("enable_queue", False)
    queue_uses_websocket = version.parse(
        config.get("version", "2.0")
    ) >= version.Version("3.2")
    dependency_uses_queue = dependency.get("queue", False) is not False
    return queue_enabled and queue_uses_websocket and dependency_uses_queue


def get_spaces_blocks(model_name, config):
    def streamline_config(config: dict) -> dict:
        """Streamlines the blocks config dictionary to fix components that don't render correctly."""
        # TODO(abidlabs): Need a better way to fix relative paths in dataset component
        for c, component in enumerate(config["components"]):
            if component["type"] == "dataset":
                config["components"][c]["props"]["visible"] = False
        return config

    config = streamline_config(config)
    api_url = "https://hf.space/embed/{}/api/predict/".format(model_name)
    headers = {"Content-Type": "application/json"}
    ws_url = "wss://spaces.huggingface.tech/{}/queue/join".format(model_name)

    ws_fn = get_ws_fn(ws_url)

    fns = []
    for d, dependency in enumerate(config["dependencies"]):
        if dependency["backend_fn"]:

            def get_fn(outputs, fn_index, use_ws):
                def fn(*data):
                    data = json.dumps({"data": data, "fn_index": fn_index})
                    if use_ws:
                        result = utils.synchronize_async(ws_fn, data)
                        output = result["data"]
                    else:
                        response = requests.post(api_url, headers=headers, data=data)
                        result = json.loads(response.content.decode("utf-8"))
                        try:
                            output = result["data"]
                        except KeyError:
                            if "error" in result and "429" in result["error"]:
                                raise TooManyRequestsError(
                                    "Too many requests to the Hugging Face API"
                                )
                            raise KeyError(
                                f"Could not find 'data' key in response from external Space. Response received: {result}"
                            )
                    if len(outputs) == 1:
                        output = output[0]
                    return output

                return fn

            fn = get_fn(
                deepcopy(dependency["outputs"]), d, use_websocket(config, dependency)
            )
            fns.append(fn)
        else:
            fns.append(None)
    return gradio.Blocks.from_config(config, fns)


def get_spaces_interface(model_name, config, alias, **kwargs):
    def streamline_config(config: dict) -> dict:
        """Streamlines the interface config dictionary to remove unnecessary keys."""
        config["inputs"] = [
            components.get_component_instance(component)
            for component in config["input_components"]
        ]
        config["outputs"] = [
            components.get_component_instance(component)
            for component in config["output_components"]
        ]
        parameters = {
            "article",
            "description",
            "flagging_options",
            "inputs",
            "outputs",
            "theme",
            "title",
        }
        config = {k: config[k] for k in parameters}
        return config

    config = streamline_config(config)
    api_url = "https://hf.space/embed/{}/api/predict/".format(model_name)
    headers = {"Content-Type": "application/json"}

    # The function should call the API with preprocessed data
    def fn(*data):
        data = json.dumps({"data": data})
        response = requests.post(api_url, headers=headers, data=data)
        result = json.loads(response.content.decode("utf-8"))
        try:
            output = result["data"]
        except KeyError:
            if "error" in result and "429" in result["error"]:
                raise TooManyRequestsError("Too many requests to the Hugging Face API")
            raise KeyError(
                f"Could not find 'data' key in response from external Space. Response received: {result}"
            )
        if (
            len(config["outputs"]) == 1
        ):  # if the fn is supposed to return a single value, pop it
            output = output[0]
        if len(config["outputs"]) == 1 and isinstance(
            output, list
        ):  # Needed to support Output.Image() returning bounding boxes as well (TODO: handle different versions of gradio since they have slightly different APIs)
            output = output[0]
        return output

    fn.__name__ = alias if (alias is not None) else model_name
    config["fn"] = fn

    kwargs = dict(config, **kwargs)
    kwargs["_api_mode"] = True
    interface = gradio.Interface(**kwargs)
    return interface


factory_methods: Dict[str, Callable] = {
    # for each repo type, we have a method that returns the Interface given the model name & optionally an api_key
    "huggingface": get_models_interface,
    "models": get_models_interface,
    "spaces": get_spaces,
}


def load_from_pipeline(pipeline):
    """
    Gets the appropriate Interface kwargs for a given Hugging Face transformers.Pipeline.
    pipeline (transformers.Pipeline): the transformers.Pipeline from which to create an interface
    Returns:
    (dict): a dictionary of kwargs that can be used to construct an Interface object
    """
    try:
        import transformers
    except ImportError:
        raise ImportError(
            "transformers not installed. Please try `pip install transformers`"
        )
    if not isinstance(pipeline, transformers.Pipeline):
        raise ValueError("pipeline must be a transformers.Pipeline")

    # Handle the different pipelines. The has_attr() checks to make sure the pipeline exists in the
    # version of the transformers library that the user has installed.
    if hasattr(transformers, "AudioClassificationPipeline") and isinstance(
        pipeline, transformers.AudioClassificationPipeline
    ):
        pipeline_info = {
            "inputs": components.Audio(
                source="microphone", type="filepath", label="Input"
            ),
            "outputs": components.Label(label="Class"),
            "preprocess": lambda i: {"inputs": i},
            "postprocess": lambda r: {i["label"].split(", ")[0]: i["score"] for i in r},
        }
    elif hasattr(transformers, "AutomaticSpeechRecognitionPipeline") and isinstance(
        pipeline, transformers.AutomaticSpeechRecognitionPipeline
    ):
        pipeline_info = {
            "inputs": components.Audio(
                source="microphone", type="filepath", label="Input"
            ),
            "outputs": components.Textbox(label="Output"),
            "preprocess": lambda i: {"inputs": i},
            "postprocess": lambda r: r["text"],
        }
    elif hasattr(transformers, "FeatureExtractionPipeline") and isinstance(
        pipeline, transformers.FeatureExtractionPipeline
    ):
        pipeline_info = {
            "inputs": components.Textbox(label="Input"),
            "outputs": components.Dataframe(label="Output"),
            "preprocess": lambda x: {"inputs": x},
            "postprocess": lambda r: r[0],
        }
    elif hasattr(transformers, "FillMaskPipeline") and isinstance(
        pipeline, transformers.FillMaskPipeline
    ):
        pipeline_info = {
            "inputs": components.Textbox(label="Input"),
            "outputs": components.Label(label="Classification"),
            "preprocess": lambda x: {"inputs": x},
            "postprocess": lambda r: {i["token_str"]: i["score"] for i in r},
        }
    elif hasattr(transformers, "ImageClassificationPipeline") and isinstance(
        pipeline, transformers.ImageClassificationPipeline
    ):
        pipeline_info = {
            "inputs": components.Image(type="filepath", label="Input Image"),
            "outputs": components.Label(type="confidences", label="Classification"),
            "preprocess": lambda i: {"images": i},
            "postprocess": lambda r: {i["label"].split(", ")[0]: i["score"] for i in r},
        }
    elif hasattr(transformers, "QuestionAnsweringPipeline") and isinstance(
        pipeline, transformers.QuestionAnsweringPipeline
    ):
        pipeline_info = {
            "inputs": [
                components.Textbox(lines=7, label="Context"),
                components.Textbox(label="Question"),
            ],
            "outputs": [
                components.Textbox(label="Answer"),
                components.Label(label="Score"),
            ],
            "preprocess": lambda c, q: {"context": c, "question": q},
            "postprocess": lambda r: (r["answer"], r["score"]),
        }
    elif hasattr(transformers, "SummarizationPipeline") and isinstance(
        pipeline, transformers.SummarizationPipeline
    ):
        pipeline_info = {
            "inputs": components.Textbox(lines=7, label="Input"),
            "outputs": components.Textbox(label="Summary"),
            "preprocess": lambda x: {"inputs": x},
            "postprocess": lambda r: r[0]["summary_text"],
        }
    elif hasattr(transformers, "TextClassificationPipeline") and isinstance(
        pipeline, transformers.TextClassificationPipeline
    ):
        pipeline_info = {
            "inputs": components.Textbox(label="Input"),
            "outputs": components.Label(label="Classification"),
            "preprocess": lambda x: [x],
            "postprocess": lambda r: {i["label"].split(", ")[0]: i["score"] for i in r},
        }
    elif hasattr(transformers, "TextGenerationPipeline") and isinstance(
        pipeline, transformers.TextGenerationPipeline
    ):
        pipeline_info = {
            "inputs": components.Textbox(label="Input"),
            "outputs": components.Textbox(label="Output"),
            "preprocess": lambda x: {"text_inputs": x},
            "postprocess": lambda r: r[0]["generated_text"],
        }
    elif hasattr(transformers, "TranslationPipeline") and isinstance(
        pipeline, transformers.TranslationPipeline
    ):
        pipeline_info = {
            "inputs": components.Textbox(label="Input"),
            "outputs": components.Textbox(label="Translation"),
            "preprocess": lambda x: [x],
            "postprocess": lambda r: r[0]["translation_text"],
        }
    elif hasattr(transformers, "Text2TextGenerationPipeline") and isinstance(
        pipeline, transformers.Text2TextGenerationPipeline
    ):
        pipeline_info = {
            "inputs": components.Textbox(label="Input"),
            "outputs": components.Textbox(label="Generated Text"),
            "preprocess": lambda x: [x],
            "postprocess": lambda r: r[0]["generated_text"],
        }
    elif hasattr(transformers, "ZeroShotClassificationPipeline") and isinstance(
        pipeline, transformers.ZeroShotClassificationPipeline
    ):
        pipeline_info = {
            "inputs": [
                components.Textbox(label="Input"),
                components.Textbox(label="Possible class names (" "comma-separated)"),
                components.Checkbox(label="Allow multiple true classes"),
            ],
            "outputs": components.Label(label="Classification"),
            "preprocess": lambda i, c, m: {
                "sequences": i,
                "candidate_labels": c,
                "multi_label": m,
            },
            "postprocess": lambda r: {
                r["labels"][i]: r["scores"][i] for i in range(len(r["labels"]))
            },
        }
    else:
        raise ValueError("Unsupported pipeline type: {}".format(type(pipeline)))

    # define the function that will be called by the Interface
    def fn(*params):
        data = pipeline_info["preprocess"](*params)
        # special cases that needs to be handled differently
        if isinstance(
            pipeline,
            (
                transformers.TextClassificationPipeline,
                transformers.Text2TextGenerationPipeline,
                transformers.TranslationPipeline,
            ),
        ):
            data = pipeline(*data)
        else:
            data = pipeline(**data)
        output = pipeline_info["postprocess"](data)
        return output

    interface_info = pipeline_info.copy()
    interface_info["fn"] = fn
    del interface_info["preprocess"]
    del interface_info["postprocess"]

    # define the title/description of the Interface
    interface_info["title"] = pipeline.model.__class__.__name__

    return interface_info<|MERGE_RESOLUTION|>--- conflicted
+++ resolved
@@ -19,12 +19,8 @@
 from packaging import version
 
 import gradio
-<<<<<<< HEAD
-from gradio import components, utils
+from gradio import components, exceptions, utils
 from gradio.processing_utils import to_binary
-=======
-from gradio import components, exceptions, utils
->>>>>>> 581fbabe
 
 if TYPE_CHECKING:
     from gradio.components import DataframeData
