--- conflicted
+++ resolved
@@ -95,12 +95,7 @@
         """
         Parameters:
             scale: relative width compared to adjacent Columns. For example, if Column A has scale=2, and Column B has scale=1, A will be twice as wide as B.
-<<<<<<< HEAD
-            min_width: minimum pixel width of Column, will wrap if not sufficient screen space to satisfy this value.
-=======
             min_width: minimum pixel width of Column, will wrap if not sufficient screen space to satisfy this value. If a certain scale value results in a column narrower than min_width, the min_width parameter will be respected first.
-            visible: If False, column will be hidden.
->>>>>>> 79805b31
             variant: column type, 'default' (no background) or 'panel' (gray background color and rounded corners)
             visible: If False, column will be hidden.
             elem_id: An optional string that is assigned as the id of this component in the HTML DOM. Can be used for targeting CSS styles.
