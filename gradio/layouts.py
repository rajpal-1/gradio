--- conflicted
+++ resolved
@@ -5,12 +5,8 @@
 
 from gradio_client.documentation import document, set_documentation_group
 
-<<<<<<< HEAD
 from gradio.blocks import BlockContext
 from gradio.component_meta import ComponentMeta
-=======
-from gradio.blocks import BlockContext, Updateable
->>>>>>> ff6f5250
 from gradio.deprecation import warn_deprecation, warn_style_method_deprecation
 from gradio.events import Events
 
@@ -21,11 +17,7 @@
 
 
 @document()
-<<<<<<< HEAD
 class Row(BlockContext, metaclass=ComponentMeta):
-=======
-class Row(Updateable, BlockContext):
->>>>>>> ff6f5250
     """
     Row is a layout element within Blocks that renders all children horizontally.
     Example:
@@ -88,11 +80,7 @@
 
 
 @document()
-<<<<<<< HEAD
 class Column(BlockContext, metaclass=ComponentMeta):
-=======
-class Column(Updateable, BlockContext):
->>>>>>> ff6f5250
     """
     Column is a layout element within Blocks that renders all children vertically. The widths of columns can be set through the `scale` and `min_width` parameters.
     If a certain scale results in a column narrower than min_width, the min_width parameter will win.
@@ -232,11 +220,7 @@
 
 
 @document()
-<<<<<<< HEAD
 class Group(BlockContext, metaclass=ComponentMeta):
-=======
-class Group(Updateable, BlockContext):
->>>>>>> ff6f5250
     """
     Group is a layout element within Blocks which groups together children so that
     they do not have any padding or margin between them.
@@ -272,11 +256,7 @@
         }
 
 
-<<<<<<< HEAD
 class Box(BlockContext, metaclass=ComponentMeta):
-=======
-class Box(Updateable, BlockContext):
->>>>>>> ff6f5250
     """
     DEPRECATED.
     Box is a a layout element which places children in a box with rounded corners and
@@ -318,13 +298,9 @@
         return self
 
 
-<<<<<<< HEAD
 class Form(BlockContext, metaclass=ComponentMeta):
     EVENTS = []
 
-=======
-class Form(Updateable, BlockContext):
->>>>>>> ff6f5250
     def __init__(self, *, scale: int = 0, min_width: int = 0, **kwargs):
         """
         Parameters:
@@ -344,11 +320,7 @@
 
 
 @document()
-<<<<<<< HEAD
 class Accordion(BlockContext, metaclass=ComponentMeta):
-=======
-class Accordion(Updateable, BlockContext):
->>>>>>> ff6f5250
     """
     Accordion is a layout element which can be toggled to show/hide the contained content.
     Example:
