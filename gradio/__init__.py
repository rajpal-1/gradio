import json

import gradio.components as components
import gradio.layouts as layouts
import gradio.processing_utils
import gradio.templates
import gradio.themes as themes
from gradio.blocks import Blocks
from gradio.chat_interface import ChatInterface
from gradio.cli import deploy
from gradio.components import (
    HTML,
    JSON,
    AnnotatedImage,
    Annotatedimage,
    Audio,
    BarPlot,
    Button,
    Carousel,
    Chatbot,
    Checkbox,
    CheckboxGroup,
    Checkboxgroup,
    ClearButton,
    Code,
    ColorPicker,
    DataFrame,
    Dataframe,
    Dataset,
    Dropdown,
    DuplicateButton,
    File,
    FileExplorer,
    Gallery,
    Highlight,
    HighlightedText,
    Highlightedtext,
    Image,
    Json,
    Label,
    LinePlot,
    LoginButton,
    LogoutButton,
    Markdown,
    Model3D,
    Number,
    Plot,
    Radio,
    ScatterPlot,
    Slider,
    State,
    StatusTracker,
    Text,
    Textbox,
    UploadButton,
    Variable,
    Video,
    component,
)
from gradio.data_classes import FileData
<<<<<<< HEAD
from gradio.events import EventData, LikeData, SelectData
=======
from gradio.events import EventData, LikeData, SelectData, on
>>>>>>> dcf13d75
from gradio.exceptions import Error
from gradio.external import load
from gradio.flagging import (
    CSVLogger,
    FlaggingCallback,
    HuggingFaceDatasetJSONSaver,
    HuggingFaceDatasetSaver,
    SimpleCSVLogger,
)
from gradio.helpers import (
    Info,
    Progress,
    Warning,
    make_waveform,
    skip,
    update,
)
from gradio.helpers import create_examples as Examples  # noqa: N812
from gradio.interface import Interface, TabbedInterface, close_all
from gradio.ipython_ext import load_ipython_extension
from gradio.layouts import Accordion, Box, Column, Group, Row, Tab, TabItem, Tabs
from gradio.mix import Parallel, Series
from gradio.oauth import OAuthProfile
from gradio.routes import Request, mount_gradio_app
from gradio.templates import (
    Files,
    ImageMask,
    ImagePaint,
    List,
    Matrix,
    Mic,
    Microphone,
    Numpy,
    Paint,
    Pil,
    PlayableVideo,
    Sketchpad,
    TextArea,
    Webcam,
)
from gradio.themes import Base as Theme
from gradio.utils import get_package_version

__version__ = get_package_version()<|MERGE_RESOLUTION|>--- conflicted
+++ resolved
@@ -58,11 +58,7 @@
     component,
 )
 from gradio.data_classes import FileData
-<<<<<<< HEAD
-from gradio.events import EventData, LikeData, SelectData
-=======
 from gradio.events import EventData, LikeData, SelectData, on
->>>>>>> dcf13d75
 from gradio.exceptions import Error
 from gradio.external import load
 from gradio.flagging import (
