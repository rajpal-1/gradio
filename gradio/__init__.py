import pkg_resources

import gradio.components as components
import gradio.inputs as inputs
import gradio.outputs as outputs
import gradio.processing_utils
from gradio.blocks import Blocks, Column, Row, TabItem, Tabs
from gradio.components import (
    HTML,
    JSON,
    Audio,
    Button,
    Carousel,
    Chatbot,
    Checkbox,
    CheckboxGroup,
    Dataframe,
    Dropdown,
    File,
    HighlightedText,
    Image,
    KeyValues,
    Label,
    Markdown,
    Number,
    Radio,
    Slider,
    Textbox,
    Timeseries,
    Variable,
    Video,
<<<<<<< HEAD
    StatusTracker
=======
    component,
>>>>>>> 0e1dce64
)
from gradio.flagging import (
    CSVLogger,
    FlaggingCallback,
    HuggingFaceDatasetSaver,
    SimpleCSVLogger,
)
from gradio.interface import Interface, TabbedInterface, close_all, reset_all
from gradio.mix import Parallel, Series
from gradio.routes import get_state, set_state

current_pkg_version = pkg_resources.require("gradio")[0].version
__version__ = current_pkg_version<|MERGE_RESOLUTION|>--- conflicted
+++ resolved
@@ -29,11 +29,8 @@
     Timeseries,
     Variable,
     Video,
-<<<<<<< HEAD
-    StatusTracker
-=======
-    component,
->>>>>>> 0e1dce64
+    StatusTracker,
+    component
 )
 from gradio.flagging import (
     CSVLogger,
