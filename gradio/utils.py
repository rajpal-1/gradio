--- conflicted
+++ resolved
@@ -29,11 +29,7 @@
     TYPE_CHECKING,
     Any,
     Callable,
-<<<<<<< HEAD
-=======
-    Generator,
     Iterator,
->>>>>>> 4ccb9a86
     Optional,
     TypeVar,
 )
