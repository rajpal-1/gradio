--- conflicted
+++ resolved
@@ -42,12 +42,12 @@
 import matplotlib
 import requests
 from markdown_it import MarkdownIt
+from mdit_py_plugins.dollarmath.index import dollarmath_plugin
+from mdit_py_plugins.footnote.index import footnote_plugin
+from pydantic import BaseModel, parse_obj_as
 from pygments import highlight
 from pygments.formatters import HtmlFormatter
 from pygments.lexers import get_lexer_by_name
-from mdit_py_plugins.dollarmath.index import dollarmath_plugin
-from mdit_py_plugins.footnote.index import footnote_plugin
-from pydantic import BaseModel, parse_obj_as
 
 import gradio
 from gradio.context import Context
@@ -492,12 +492,8 @@
     try:
         return next(iterator)
     except StopIteration:
-<<<<<<< HEAD
-        raise StopAsyncIteration()
-=======
         # raise a ValueError here because co-routines can't raise StopIteration themselves
         raise StopAsyncIteration() from None
->>>>>>> 0847901c
 
 
 class SyncToAsyncIterator:
