""" Handy utility functions."""

from __future__ import annotations

import copy
import csv
import inspect
import json
import json.decoder
import os
import random
import warnings
from copy import deepcopy
from distutils.version import StrictVersion
from typing import TYPE_CHECKING, Any, Callable, Dict, List

import aiohttp
import analytics
import pkg_resources
import requests

import gradio

if TYPE_CHECKING:  # Only import for type checking (is False at runtime).
    from gradio import Interface

analytics_url = "https://api.gradio.app/"
PKG_VERSION_URL = "https://api.gradio.app/pkg-version"
analytics.write_key = "uxIFddIEuuUcFLf9VgH2teTEtPlWdkNy"
JSON_PATH = os.path.join(os.path.dirname(gradio.__file__), "launches.json")


def version_check():
    try:
        current_pkg_version = pkg_resources.require("gradio")[0].version
        latest_pkg_version = requests.get(url=PKG_VERSION_URL).json()["version"]
        if StrictVersion(latest_pkg_version) > StrictVersion(current_pkg_version):
            print(
                "IMPORTANT: You are using gradio version {}, "
                "however version {} "
                "is available, please upgrade.".format(
                    current_pkg_version, latest_pkg_version
                )
            )
            print("--------")
    except pkg_resources.DistributionNotFound:
        warnings.warn(
            "gradio is not setup or installed properly. Unable to get version info."
        )
    except json.decoder.JSONDecodeError:
        warnings.warn("unable to parse version details from package URL.")
    except KeyError:
        warnings.warn("package URL does not contain version info.")
    except:
        pass


def get_local_ip_address() -> str:
    try:
        ip_address = requests.get("https://api.ipify.org", timeout=3).text
    except (requests.ConnectionError, requests.exceptions.ReadTimeout):
        ip_address = "No internet connection"
    return ip_address


def initiated_analytics(data: Dict[str:Any]) -> None:
    try:
        requests.post(
            analytics_url + "gradio-initiated-analytics/", data=data, timeout=3
        )
    except (requests.ConnectionError, requests.exceptions.ReadTimeout):
        pass  # do not push analytics if no network


def launch_analytics(data: Dict[str, Any]) -> None:
    try:
        requests.post(
            analytics_url + "gradio-launched-analytics/", data=data, timeout=3
        )
    except (requests.ConnectionError, requests.exceptions.ReadTimeout):
        pass  # do not push analytics if no network


def integration_analytics(data: Dict[str, Any]) -> None:
    try:
        requests.post(
            analytics_url + "gradio-integration-analytics/", data=data, timeout=3
        )
    except (requests.ConnectionError, requests.exceptions.ReadTimeout):
        pass  # do not push analytics if no network


def error_analytics(ip_address: str, message: str) -> None:
    """
    Send error analytics if there is network
    :param type: RuntimeError or NameError
    """
    data = {"ip_address": ip_address, "error": message}
    try:
        requests.post(analytics_url + "gradio-error-analytics/", data=data, timeout=3)
    except (requests.ConnectionError, requests.exceptions.ReadTimeout):
        pass  # do not push analytics if no network


async def log_feature_analytics(ip_address: str, feature: str) -> None:
    data = {"ip_address": ip_address, "feature": feature}
    async with aiohttp.ClientSession() as session:
        try:
            async with session.post(
                analytics_url + "gradio-feature-analytics/", data=data
            ):
                pass
        except (aiohttp.ClientError):
            pass  # do not push analytics if no network


def colab_check() -> bool:
    """
    Check if interface is launching from Google Colab
    :return is_colab (bool): True or False
    """
    is_colab = False
    try:  # Check if running interactively using ipython.
        from IPython import get_ipython

        from_ipynb = get_ipython()
        if "google.colab" in str(from_ipynb):
            is_colab = True
    except (ImportError, NameError):
        pass
    return is_colab


def ipython_check() -> bool:
    """
    Check if interface is launching from iPython (not colab)
    :return is_ipython (bool): True or False
    """
    is_ipython = False
    try:  # Check if running interactively using ipython.
        from IPython import get_ipython

        if get_ipython() is not None:
            is_ipython = True
    except (ImportError, NameError):
        pass
    return is_ipython


def readme_to_html(article: str) -> str:
    try:
        response = requests.get(article, timeout=3)
        if response.status_code == requests.codes.ok:  # pylint: disable=no-member
            article = response.text
    except requests.exceptions.RequestException:
        pass
    return article


def show_tip(interface: Interface) -> None:
    if interface.show_tips and random.random() < 1.5:
        tip: str = random.choice(gradio.strings.en["TIPS"])
        print(f"Tip: {tip}")


def launch_counter() -> None:
    try:
        if not os.path.exists(JSON_PATH):
            launches = {"launches": 1}
            with open(JSON_PATH, "w+") as j:
                json.dump(launches, j)
        else:
            with open(JSON_PATH) as j:
                launches = json.load(j)
            launches["launches"] += 1
            if launches["launches"] in [25, 50]:
                print(gradio.strings.en["BETA_INVITE"])
            with open(JSON_PATH, "w") as j:
                j.write(json.dumps(launches))
    except:
        pass


<<<<<<< HEAD
=======
def get_config_file(interface: Interface) -> Dict[str, Any]:
    config = {
        "input_components": [
            iface.get_template_context() for iface in interface.input_components
        ],
        "output_components": [
            iface.get_template_context() for iface in interface.output_components
        ],
        "function_count": len(interface.predict),
        "live": interface.live,
        "examples_per_page": interface.examples_per_page,
        "layout": interface.layout,
        "show_input": interface.show_input,
        "show_output": interface.show_output,
        "title": interface.title,
        "analytics_enabled": interface.analytics_enabled,
        "description": interface.description,
        "simple_description": interface.simple_description,
        "article": interface.article,
        "theme": interface.theme,
        "css": interface.css,
        "thumbnail": interface.thumbnail,
        "allow_screenshot": interface.allow_screenshot,
        "allow_flagging": interface.allow_flagging,
        "flagging_options": interface.flagging_options,
        "allow_interpretation": interface.interpretation is not None,
        "enable_queue": interface.enable_queue,
        "cached_examples": interface.cache_examples
        if hasattr(interface, "cache_examples")
        else False,
        "version": pkg_resources.require("gradio")[0].version,
        "favicon_path": interface.favicon_path,
    }
    try:
        param_names = inspect.getfullargspec(interface.predict[0])[0]
        for index, component in enumerate(config["input_components"]):
            if not component["label"]:
                if index < len(param_names):
                    component["label"] = param_names[index].replace("_", " ")
                else:
                    component["label"] = (
                        f"input {index + 1}"
                        if len(config["input_components"]) > 1
                        else "input"
                    )
        for index, component in enumerate(config["output_components"]):
            outputs_per_function = int(
                len(interface.output_components) / len(interface.predict)
            )
            function_index = index // outputs_per_function
            component_index = index - function_index * outputs_per_function
            if component["label"] is None:
                component["label"] = (
                    f"output {component_index + 1}"
                    if outputs_per_function > 1
                    else "output"
                )
            if len(interface.predict) > 1:
                component["label"] = (
                    interface.function_names[function_index].replace("_", " ")
                    + ": "
                    + component["label"]
                )
    except ValueError:
        pass
    if interface.examples is not None:
        if isinstance(interface.examples, str):
            if not os.path.exists(interface.examples):
                raise FileNotFoundError(
                    "Could not find examples directory: " + interface.examples
                )
            log_file = os.path.join(interface.examples, "log.csv")
            if not os.path.exists(log_file):
                if len(interface.input_components) == 1:
                    examples = [
                        [os.path.join(interface.examples, item)]
                        for item in os.listdir(interface.examples)
                    ]
                else:
                    raise FileNotFoundError(
                        "Could not find log file (required for multiple inputs): "
                        + log_file
                    )
            else:
                with open(log_file) as logs:
                    examples = list(csv.reader(logs))
                    examples = examples[1:]  # remove header
            for i, example in enumerate(examples):
                for j, (component, cell) in enumerate(
                    zip(
                        interface.input_components + interface.output_components,
                        example,
                    )
                ):
                    examples[i][j] = component.restore_flagged(
                        interface.flagging_dir,
                        cell,
                        interface.encryption_key if interface.encrypt else None,
                    )
            config["examples"] = examples
            config["examples_dir"] = interface.examples
        else:
            config["examples"] = interface.examples
    return config


>>>>>>> 4bd609bc
def get_default_args(func: Callable) -> Dict[str, Any]:
    signature = inspect.signature(func)
    return [
        v.default if v.default is not inspect.Parameter.empty else None
        for v in signature.parameters.values()
    ]


def assert_configs_are_equivalent_besides_ids(config1, config2):
    """Allows you to test if two different Blocks configs produce the same demo."""
    assert config1["mode"] == config2["mode"], "Modes are different"
    assert config1["theme"] == config2["theme"], "Themes are different"
    assert len(config1["components"]) == len(
        config2["components"]
    ), "# of components are different"

    mapping = {}

    for c1, c2 in zip(config1["components"], config2["components"]):
        c1, c2 = deepcopy(c1), deepcopy(c2)
        mapping[c1["id"]] = c2["id"]
        c1.pop("id")
        c2.pop("id")
        assert c1 == c2, "{} does not match {}".format(c1, c2)

    def same_children_recursive(children1, chidren2, mapping):
        for child1, child2 in zip(children1, chidren2):
            assert mapping[child1["id"]] == child2["id"], "{} does not match {}".format(
                child1, child2
            )
            if "children" in child1 or "children" in child2:
                same_children_recursive(child1["children"], child2["children"], mapping)

    children1 = config1["layout"]["children"]
    children2 = config2["layout"]["children"]
    same_children_recursive(children1, children2, mapping)

    for d1, d2 in zip(config1["dependencies"], config2["dependencies"]):
        for t1, t2 in zip(d1["targets"], d2["targets"]):
            assert mapping[t1] == t2, "{} does not match {}".format(d1, d2)
        assert d1["trigger"] == d2["trigger"], "{} does not match {}".format(d1, d2)
        for i1, i2 in zip(d1["inputs"], d2["inputs"]):
            assert mapping[i1] == i2, "{} does not match {}".format(d1, d2)
        for o1, o2 in zip(d1["outputs"], d2["outputs"]):
            assert mapping[o1] == o2, "{} does not match {}".format(d1, d2)

    return True


def format_ner_list(input_string: str, ner_groups: Dict[str : str | int]):
    if len(ner_groups) == 0:
        return [(input_string, None)]

    output = []
    prev_end = 0

    for group in ner_groups:
        entity, start, end = group["entity_group"], group["start"], group["end"]
        output.append((input_string[prev_end:start], None))
        output.append((input_string[start:end], entity))
        prev_end = end

    output.append((input_string[end:], None))
    return output


def delete_none(_dict):
    """
    Delete None values recursively from all of the dictionaries, tuples, lists, sets.
    Credit: https://stackoverflow.com/a/66127889/5209347
    """
    if isinstance(_dict, dict):
        for key, value in list(_dict.items()):
            if isinstance(value, (list, dict, tuple, set)):
                _dict[key] = delete_none(value)
            elif value is None or key is None:
                del _dict[key]

    elif isinstance(_dict, (list, set, tuple)):
        _dict = type(_dict)(delete_none(item) for item in _dict if item is not None)

    return _dict


def resolve_singleton(_list):
    if len(_list) == 1:
        return _list[0]
    else:
        return _list<|MERGE_RESOLUTION|>--- conflicted
+++ resolved
@@ -181,115 +181,6 @@
         pass
 
 
-<<<<<<< HEAD
-=======
-def get_config_file(interface: Interface) -> Dict[str, Any]:
-    config = {
-        "input_components": [
-            iface.get_template_context() for iface in interface.input_components
-        ],
-        "output_components": [
-            iface.get_template_context() for iface in interface.output_components
-        ],
-        "function_count": len(interface.predict),
-        "live": interface.live,
-        "examples_per_page": interface.examples_per_page,
-        "layout": interface.layout,
-        "show_input": interface.show_input,
-        "show_output": interface.show_output,
-        "title": interface.title,
-        "analytics_enabled": interface.analytics_enabled,
-        "description": interface.description,
-        "simple_description": interface.simple_description,
-        "article": interface.article,
-        "theme": interface.theme,
-        "css": interface.css,
-        "thumbnail": interface.thumbnail,
-        "allow_screenshot": interface.allow_screenshot,
-        "allow_flagging": interface.allow_flagging,
-        "flagging_options": interface.flagging_options,
-        "allow_interpretation": interface.interpretation is not None,
-        "enable_queue": interface.enable_queue,
-        "cached_examples": interface.cache_examples
-        if hasattr(interface, "cache_examples")
-        else False,
-        "version": pkg_resources.require("gradio")[0].version,
-        "favicon_path": interface.favicon_path,
-    }
-    try:
-        param_names = inspect.getfullargspec(interface.predict[0])[0]
-        for index, component in enumerate(config["input_components"]):
-            if not component["label"]:
-                if index < len(param_names):
-                    component["label"] = param_names[index].replace("_", " ")
-                else:
-                    component["label"] = (
-                        f"input {index + 1}"
-                        if len(config["input_components"]) > 1
-                        else "input"
-                    )
-        for index, component in enumerate(config["output_components"]):
-            outputs_per_function = int(
-                len(interface.output_components) / len(interface.predict)
-            )
-            function_index = index // outputs_per_function
-            component_index = index - function_index * outputs_per_function
-            if component["label"] is None:
-                component["label"] = (
-                    f"output {component_index + 1}"
-                    if outputs_per_function > 1
-                    else "output"
-                )
-            if len(interface.predict) > 1:
-                component["label"] = (
-                    interface.function_names[function_index].replace("_", " ")
-                    + ": "
-                    + component["label"]
-                )
-    except ValueError:
-        pass
-    if interface.examples is not None:
-        if isinstance(interface.examples, str):
-            if not os.path.exists(interface.examples):
-                raise FileNotFoundError(
-                    "Could not find examples directory: " + interface.examples
-                )
-            log_file = os.path.join(interface.examples, "log.csv")
-            if not os.path.exists(log_file):
-                if len(interface.input_components) == 1:
-                    examples = [
-                        [os.path.join(interface.examples, item)]
-                        for item in os.listdir(interface.examples)
-                    ]
-                else:
-                    raise FileNotFoundError(
-                        "Could not find log file (required for multiple inputs): "
-                        + log_file
-                    )
-            else:
-                with open(log_file) as logs:
-                    examples = list(csv.reader(logs))
-                    examples = examples[1:]  # remove header
-            for i, example in enumerate(examples):
-                for j, (component, cell) in enumerate(
-                    zip(
-                        interface.input_components + interface.output_components,
-                        example,
-                    )
-                ):
-                    examples[i][j] = component.restore_flagged(
-                        interface.flagging_dir,
-                        cell,
-                        interface.encryption_key if interface.encrypt else None,
-                    )
-            config["examples"] = examples
-            config["examples_dir"] = interface.examples
-        else:
-            config["examples"] = interface.examples
-    return config
-
-
->>>>>>> 4bd609bc
 def get_default_args(func: Callable) -> Dict[str, Any]:
     signature = inspect.signature(func)
     return [
