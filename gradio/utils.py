""" Handy utility functions. """

from __future__ import annotations

import asyncio
import copy
import inspect
import json
import json.decoder
import os
import pkgutil
import random
import re
import sys
import threading
import time
import typing
import warnings
from contextlib import contextmanager
from distutils.version import StrictVersion
from enum import Enum
from io import BytesIO
from numbers import Number
from pathlib import Path
from typing import (
    TYPE_CHECKING,
    Any,
    Callable,
    Dict,
    Generator,
    List,
    NewType,
    Tuple,
    Type,
    TypeVar,
    Union,
)

import aiohttp
import fsspec.asyn
import httpx
import matplotlib.pyplot as plt
import requests
from markdown_it import MarkdownIt
from mdit_py_plugins.dollarmath.index import dollarmath_plugin
from mdit_py_plugins.footnote.index import footnote_plugin
from pydantic import BaseModel, Json, parse_obj_as

import gradio
from gradio.context import Context
from gradio.strings import en

if TYPE_CHECKING:  # Only import for type checking (is False at runtime).
    from gradio.blocks import BlockContext
    from gradio.components import Component

analytics_url = "https://api.gradio.app/"
PKG_VERSION_URL = "https://api.gradio.app/pkg-version"
JSON_PATH = os.path.join(os.path.dirname(gradio.__file__), "launches.json")

T = TypeVar("T")


def version_check():
    try:
        version_data = pkgutil.get_data(__name__, "version.txt")
        if not version_data:
            raise FileNotFoundError
        current_pkg_version = version_data.decode("ascii").strip()
        latest_pkg_version = requests.get(url=PKG_VERSION_URL, timeout=3).json()[
            "version"
        ]
        if StrictVersion(latest_pkg_version) > StrictVersion(current_pkg_version):
            print(
                "IMPORTANT: You are using gradio version {}, "
                "however version {} "
                "is available, please upgrade.".format(
                    current_pkg_version, latest_pkg_version
                )
            )
            print("--------")
    except json.decoder.JSONDecodeError:
        warnings.warn("unable to parse version details from package URL.")
    except KeyError:
        warnings.warn("package URL does not contain version info.")
    except:
        pass


def get_local_ip_address() -> str:
    """Gets the public IP address or returns the string "No internet connection" if unable to obtain it. Does not make a new request if the IP address has already been obtained."""
    if Context.ip_address is None:
        try:
            ip_address = requests.get(
                "https://checkip.amazonaws.com/", timeout=3
            ).text.strip()
        except (requests.ConnectionError, requests.exceptions.ReadTimeout):
            ip_address = "No internet connection"
        Context.ip_address = ip_address
    else:
        ip_address = Context.ip_address
    return ip_address


def initiated_analytics(data: Dict[str, Any]) -> None:
    data.update({"ip_address": get_local_ip_address()})

    def initiated_analytics_thread(data: Dict[str, Any]) -> None:
        try:
            requests.post(
                analytics_url + "gradio-initiated-analytics/", data=data, timeout=3
            )
        except (requests.ConnectionError, requests.exceptions.ReadTimeout):
            pass  # do not push analytics if no network

    threading.Thread(target=initiated_analytics_thread, args=(data,)).start()


def launch_analytics(data: Dict[str, Any]) -> None:
    data.update({"ip_address": get_local_ip_address()})

    def launch_analytics_thread(data: Dict[str, Any]) -> None:
        try:
            requests.post(
                analytics_url + "gradio-launched-analytics/", data=data, timeout=3
            )
        except (requests.ConnectionError, requests.exceptions.ReadTimeout):
            pass  # do not push analytics if no network

    threading.Thread(target=launch_analytics_thread, args=(data,)).start()


def integration_analytics(data: Dict[str, Any]) -> None:
    data.update({"ip_address": get_local_ip_address()})

    def integration_analytics_thread(data: Dict[str, Any]) -> None:
        try:
            requests.post(
                analytics_url + "gradio-integration-analytics/", data=data, timeout=3
            )
        except (requests.ConnectionError, requests.exceptions.ReadTimeout):
            pass  # do not push analytics if no network

    threading.Thread(target=integration_analytics_thread, args=(data,)).start()


def error_analytics(message: str) -> None:
    """
    Send error analytics if there is network
    :param ip_address: IP address where error occurred
    :param message: Details about error
    """
    data = {"ip_address": get_local_ip_address(), "error": message}

    def error_analytics_thread(data: Dict[str, Any]) -> None:
        try:
            requests.post(
                analytics_url + "gradio-error-analytics/", data=data, timeout=3
            )
        except (requests.ConnectionError, requests.exceptions.ReadTimeout):
            pass  # do not push analytics if no network

    threading.Thread(target=error_analytics_thread, args=(data,)).start()


async def log_feature_analytics(feature: str) -> None:
    data = {"ip_address": get_local_ip_address(), "feature": feature}
    async with aiohttp.ClientSession() as session:
        try:
            async with session.post(
                analytics_url + "gradio-feature-analytics/", data=data
            ):
                pass
        except (aiohttp.ClientError):
            pass  # do not push analytics if no network


def colab_check() -> bool:
    """
    Check if interface is launching from Google Colab
    :return is_colab (bool): True or False
    """
    is_colab = False
    try:  # Check if running interactively using ipython.
        from IPython import get_ipython

        from_ipynb = get_ipython()
        if "google.colab" in str(from_ipynb):
            is_colab = True
    except (ImportError, NameError):
        pass
    return is_colab


def kaggle_check() -> bool:
    return bool(
        os.environ.get("KAGGLE_KERNEL_RUN_TYPE") or os.environ.get("GFOOTBALL_DATA_DIR")
    )


def sagemaker_check() -> bool:
    try:
        import boto3  # type: ignore

        client = boto3.client("sts")
        response = client.get_caller_identity()
        return "sagemaker" in response["Arn"].lower()
    except:
        return False


def ipython_check() -> bool:
    """
    Check if interface is launching from iPython (not colab)
    :return is_ipython (bool): True or False
    """
    is_ipython = False
    try:  # Check if running interactively using ipython.
        from IPython import get_ipython

        if get_ipython() is not None:
            is_ipython = True
    except (ImportError, NameError):
        pass
    return is_ipython


def readme_to_html(article: str) -> str:
    try:
        response = requests.get(article, timeout=3)
        if response.status_code == requests.codes.ok:  # pylint: disable=no-member
            article = response.text
    except requests.exceptions.RequestException:
        pass
    return article


def show_tip(interface: gradio.Blocks) -> None:
    if interface.show_tips and random.random() < 1.5:
        tip: str = random.choice(en["TIPS"])
        print(f"Tip: {tip}")


def launch_counter() -> None:
    try:
        if not os.path.exists(JSON_PATH):
            launches = {"launches": 1}
            with open(JSON_PATH, "w+") as j:
                json.dump(launches, j)
        else:
            with open(JSON_PATH) as j:
                launches = json.load(j)
            launches["launches"] += 1
            if launches["launches"] in [25, 50, 150, 500, 1000]:
                print(en["BETA_INVITE"])
            with open(JSON_PATH, "w") as j:
                j.write(json.dumps(launches))
    except:
        pass


def get_default_args(func: Callable) -> List[Any]:
    signature = inspect.signature(func)
    return [
        v.default if v.default is not inspect.Parameter.empty else None
        for v in signature.parameters.values()
    ]


def assert_configs_are_equivalent_besides_ids(
    config1: Dict, config2: Dict, root_keys: Tuple = ("mode", "theme")
):
    """Allows you to test if two different Blocks configs produce the same demo.

    Parameters:
    config1 (dict): nested dict with config from the first Blocks instance
    config2 (dict): nested dict with config from the second Blocks instance
    root_keys (Tuple): an interable consisting of which keys to test for equivalence at
        the root level of the config. By default, only "mode" and "theme" are tested,
        so keys like "version" are ignored.
    """
    config1 = copy.deepcopy(config1)
    config2 = copy.deepcopy(config2)

    for key in root_keys:
        assert config1[key] == config2[key], f"Configs have different: {key}"

    assert len(config1["components"]) == len(
        config2["components"]
    ), "# of components are different"

    def assert_same_components(config1_id, config2_id):
        c1 = list(filter(lambda c: c["id"] == config1_id, config1["components"]))[0]
        c2 = list(filter(lambda c: c["id"] == config2_id, config2["components"]))[0]
        c1 = copy.deepcopy(c1)
        c1.pop("id")
        c2 = copy.deepcopy(c2)
        c2.pop("id")
        assert c1 == c2, f"{c1} does not match {c2}"

    def same_children_recursive(children1, chidren2):
        for child1, child2 in zip(children1, chidren2):
            assert_same_components(child1["id"], child2["id"])
            if "children" in child1 or "children" in child2:
                same_children_recursive(child1["children"], child2["children"])

    children1 = config1["layout"]["children"]
    children2 = config2["layout"]["children"]
    same_children_recursive(children1, children2)

    for d1, d2 in zip(config1["dependencies"], config2["dependencies"]):
        for t1, t2 in zip(d1.pop("targets"), d2.pop("targets")):
            assert_same_components(t1, t2)
        for i1, i2 in zip(d1.pop("inputs"), d2.pop("inputs")):
            assert_same_components(i1, i2)
        for o1, o2 in zip(d1.pop("outputs"), d2.pop("outputs")):
            assert_same_components(o1, o2)

        assert d1 == d2, f"{d1} does not match {d2}"

    return True


def format_ner_list(input_string: str, ner_groups: List[Dict[str, str | int]]):
    if len(ner_groups) == 0:
        return [(input_string, None)]

    output = []
    end = 0
    prev_end = 0

    for group in ner_groups:
        entity, start, end = group["entity_group"], group["start"], group["end"]
        output.append((input_string[prev_end:start], None))
        output.append((input_string[start:end], entity))
        prev_end = end

    output.append((input_string[end:], None))
    return output


def delete_none(_dict: Dict, skip_value: bool = False) -> Dict:
    """
    Delete keys whose values are None from a dictionary
    """
    for key, value in list(_dict.items()):
        if skip_value and key == "value":
            continue
        elif value is None:
            del _dict[key]
    return _dict


def resolve_singleton(_list: List[Any] | Any) -> Any:
    if len(_list) == 1:
        return _list[0]
    else:
        return _list


def component_or_layout_class(cls_name: str) -> Type[Component] | Type[BlockContext]:
    """
    Returns the component, template, or layout class with the given class name, or
    raises a ValueError if not found.

    Parameters:
    cls_name (str): lower-case string class name of a component
    Returns:
    cls: the component class
    """
    import gradio.blocks
    import gradio.components
    import gradio.layouts
    import gradio.templates

    components = [
        (name, cls)
        for name, cls in gradio.components.__dict__.items()
        if isinstance(cls, type)
    ]
    templates = [
        (name, cls)
        for name, cls in gradio.templates.__dict__.items()
        if isinstance(cls, type)
    ]
    layouts = [
        (name, cls)
        for name, cls in gradio.layouts.__dict__.items()
        if isinstance(cls, type)
    ]
    for name, cls in components + templates + layouts:
        if name.lower() == cls_name.replace("_", "") and (
            issubclass(cls, gradio.components.Component)
            or issubclass(cls, gradio.blocks.BlockContext)
        ):
            return cls
    raise ValueError(f"No such component or layout: {cls_name}")


def synchronize_async(func: Callable, *args, **kwargs) -> Any:
    """
    Runs async functions in sync scopes.

    Can be used in any scope. See run_coro_in_background for more details.

    Example:
        if inspect.iscoroutinefunction(block_fn.fn):
            predictions = utils.synchronize_async(block_fn.fn, *processed_input)

    Args:
        func:
        *args:
        **kwargs:
    """
    return fsspec.asyn.sync(fsspec.asyn.get_loop(), func, *args, **kwargs)


def run_coro_in_background(func: Callable, *args, **kwargs):
    """
    Runs coroutines in background.

    Warning, be careful to not use this function in other than FastAPI scope, because the event_loop has not started yet.
    You can use it in any scope reached by FastAPI app.

    correct scope examples: endpoints in routes, Blocks.process_api
    incorrect scope examples: Blocks.launch

    Use startup_events in routes.py if you need to run a coro in background in Blocks.launch().


    Example:
        utils.run_coro_in_background(fn, *args, **kwargs)

    Args:
        func:
        *args:
        **kwargs:

    Returns:

    """
    event_loop = asyncio.get_event_loop()
    return event_loop.create_task(func(*args, **kwargs))


def async_iteration(iterator):
    try:
        return next(iterator)
    except StopIteration:
        # raise a ValueError here because co-routines can't raise StopIteration themselves
        raise StopAsyncIteration()


class AsyncRequest:
    """
    The AsyncRequest class is a low-level API that allow you to create asynchronous HTTP requests without a context manager.
    Compared to making calls by using httpx directly, AsyncRequest offers several advantages:
        (1) Includes response validation functionality both using validation models and functions.
        (2) Exceptions are handled silently during the request call, which provides the ability to inspect each one
        request call individually in the case where there are multiple asynchronous request calls and some of them fail.
        (3) Provides HTTP request types with AsyncRequest.Method Enum class for ease of usage

    AsyncRequest also offers some util functions such as has_exception, is_valid and status to inspect get detailed
    information about executed request call.

    The basic usage of AsyncRequest is as follows: create a AsyncRequest object with inputs(method, url etc.). Then use it
    with the "await" statement, and then you can use util functions to do some post request checks depending on your use-case.
    Finally, call the get_validated_data function to get the response data.

    You can see example usages in test_utils.py.
    """

    ResponseJson = NewType("ResponseJson", Json)
    client = httpx.AsyncClient()

    class Method(str, Enum):
        """
        Method is an enumeration class that contains possible types of HTTP request methods.
        """

        ANY = "*"
        CONNECT = "CONNECT"
        HEAD = "HEAD"
        GET = "GET"
        DELETE = "DELETE"
        OPTIONS = "OPTIONS"
        PATCH = "PATCH"
        POST = "POST"
        PUT = "PUT"
        TRACE = "TRACE"

    def __init__(
        self,
        method: Method,
        url: str,
        *,
        validation_model: Type[BaseModel] | None = None,
        validation_function: Union[Callable, None] = None,
        exception_type: Type[Exception] = Exception,
        raise_for_status: bool = False,
        client: httpx.AsyncClient | None = None,
        **kwargs,
    ):
        """
        Initialize the Request instance.
        Args:
            method(Request.Method) : method of the request
            url(str): url of the request
            *
            validation_model(Type[BaseModel]): a pydantic validation class type to use in validation of the response
            validation_function(Callable): a callable instance to use in validation of the response
            exception_class(Type[Exception]): a exception type to throw with its type
            raise_for_status(bool): a flag that determines to raise httpx.Request.raise_for_status() exceptions.
        """
        self._exception: Union[Exception, None] = None
        self._status = None
        self._raise_for_status = raise_for_status
        self._validation_model = validation_model
        self._validation_function = validation_function
        self._exception_type = exception_type
        self._validated_data = None
        # Create request
        self._request = self._create_request(method, url, **kwargs)
        self.client_ = client or self.client

    def __await__(self) -> Generator[None, Any, "AsyncRequest"]:
        """
        Wrap Request's __await__ magic function to create request calls which are executed in one line.
        """
        return self.__run().__await__()

    async def __run(self) -> AsyncRequest:
        """
        Manage the request call lifecycle.
        Execute the request by sending it through the client, then check its status.
        Then parse the request into Json format. And then validate it using the provided validation methods.
        If a problem occurs in this sequential process,
        an exception will be raised within the corresponding method, and allowed to be examined.
        Manage the request call lifecycle.

        Returns:
            Request
        """
        try:
            # Send the request and get the response.
            self._response: httpx.Response = await self.client_.send(self._request)
            # Raise for _status
            self._status = self._response.status_code
            if self._raise_for_status:
                self._response.raise_for_status()
            # Parse client response data to JSON
            self._json_response_data = self._response.json()
            # Validate response data
            self._validated_data = self._validate_response_data(
                self._json_response_data
            )
        except Exception as exception:
            # If there is an exception, store it to do further inspections.
            self._exception = self._exception_type(exception)
        return self

    @staticmethod
    def _create_request(method: Method, url: str, **kwargs) -> httpx.Request:
        """
        Create a request. This is a httpx request wrapper function.
        Args:
            method(Request.Method): request method type
            url(str): target url of the request
            **kwargs
        Returns:
            Request
        """
        request = httpx.Request(method, url, **kwargs)
        return request

    def _validate_response_data(
        self, response: ResponseJson
    ) -> Union[BaseModel, ResponseJson | None]:
        """
        Validate response using given validation methods. If there is a validation method and response is not valid,
        validation functions will raise an exception for them.
        Args:
            response(ResponseJson): response object
        Returns:
            ResponseJson: Validated Json object.
        """

        # We use raw response as a default value if there is no validation method or response is not valid.
        validated_response = response

        try:
            # If a validation model is provided, validate response using the validation model.
            if self._validation_model:
                validated_response = self._validate_response_by_model(response)
            # Then, If a validation function is provided, validate response using the validation function.
            if self._validation_function:
                validated_response = self._validate_response_by_validation_function(
                    response
                )
        except Exception as exception:
            # If one of the validation methods does not confirm, raised exception will be silently handled.
            # We assign this exception to classes instance to do further inspections via is_valid function.
            self._exception = exception

        return validated_response

    def _validate_response_by_model(self, response: ResponseJson) -> BaseModel:
        """
        Validate response json using the validation model.
        Args:
            response(ResponseJson): response object
        Returns:
            ResponseJson: Validated Json object.
        """
        validated_data = BaseModel()
        if self._validation_model:
            validated_data = parse_obj_as(self._validation_model, response)
        return validated_data

    def _validate_response_by_validation_function(
        self, response: ResponseJson
    ) -> ResponseJson | None:
        """
        Validate response json using the validation function.
        Args:
            response(ResponseJson): response object
        Returns:
            ResponseJson: Validated Json object.
        """
        validated_data = None

        if self._validation_function:
            validated_data = self._validation_function(response)

        return validated_data

    def is_valid(self, raise_exceptions: bool = False) -> bool:
        """
        Check response object's validity+. Raise exceptions if raise_exceptions flag is True.
        Args:
            raise_exceptions(bool) : a flag to raise exceptions in this check
        Returns:
            bool: validity of the data
        """
        if self.has_exception and self._exception:
            if raise_exceptions:
                raise self._exception
            return False
        else:
            # If there is no exception, that means there is no validation error.
            return True

    def get_validated_data(self):
        return self._validated_data

    @property
    def json(self):
        return self._json_response_data

    @property
    def exception(self):
        return self._exception

    @property
    def has_exception(self):
        return self.exception is not None

    @property
    def raise_exceptions(self):
        if self.has_exception and self._exception:
            raise self._exception

    @property
    def status(self):
        return self._status


@contextmanager
def set_directory(path: Path | str):
    """Context manager that sets the working directory to the given path."""
    origin = Path().absolute()
    try:
        os.chdir(path)
        yield
    finally:
        os.chdir(origin)


def strip_invalid_filename_characters(filename: str, max_bytes: int = 200) -> str:
    """Strips invalid characters from a filename and ensures that the file_length is less than `max_bytes` bytes."""
    filename = "".join([char for char in filename if char.isalnum() or char in "._- "])
    filename_len = len(filename.encode())
    if filename_len > max_bytes:
        while filename_len > max_bytes:
            if len(filename) == 0:
                break
            filename = filename[:-1]
            filename_len = len(filename.encode())
    return filename


def sanitize_value_for_csv(value: str | Number) -> str | Number:
    """
    Sanitizes a value that is being written to a CSV file to prevent CSV injection attacks.
    Reference: https://owasp.org/www-community/attacks/CSV_Injection
    """
    if isinstance(value, Number):
        return value
    unsafe_prefixes = ["=", "+", "-", "@", "\t", "\n"]
    unsafe_sequences = [",=", ",+", ",-", ",@", ",\t", ",\n"]
    if any(value.startswith(prefix) for prefix in unsafe_prefixes) or any(
        sequence in value for sequence in unsafe_sequences
    ):
        value = "'" + value
    return value


def sanitize_list_for_csv(values: List[Any]) -> List[Any]:
    """
    Sanitizes a list of values (or a list of list of values) that is being written to a
    CSV file to prevent CSV injection attacks.
    """
    sanitized_values = []
    for value in values:
        if isinstance(value, list):
            sanitized_value = [sanitize_value_for_csv(v) for v in value]
            sanitized_values.append(sanitized_value)
        else:
            sanitized_value = sanitize_value_for_csv(value)
            sanitized_values.append(sanitized_value)
    return sanitized_values


def append_unique_suffix(name: str, list_of_names: List[str]):
    """Appends a numerical suffix to `name` so that it does not appear in `list_of_names`."""
    set_of_names: set[str] = set(list_of_names)  # for O(1) lookup
    if name not in set_of_names:
        return name
    else:
        suffix_counter = 1
        new_name = name + f"_{suffix_counter}"
        while new_name in set_of_names:
            suffix_counter += 1
            new_name = name + f"_{suffix_counter}"
        return new_name


def validate_url(possible_url: str) -> bool:
    headers = {"User-Agent": "gradio (https://gradio.app/; team@gradio.app)"}
    try:
        head_request = requests.head(possible_url, headers=headers)
        if head_request.status_code == 405:
            return requests.get(possible_url, headers=headers).ok
        return head_request.ok
    except Exception:
        return False


def is_update(val):
    return isinstance(val, dict) and "update" in val.get("__type__", "")


def get_continuous_fn(fn: Callable, every: float) -> Callable:
    def continuous_fn(*args):
        while True:
            output = fn(*args)
            yield output
            time.sleep(every)

    return continuous_fn


async def cancel_tasks(task_ids: set[str]):
    if sys.version_info < (3, 8):
        return None

    matching_tasks = [
        task for task in asyncio.all_tasks() if task.get_name() in task_ids
    ]
    for task in matching_tasks:
        task.cancel()
    await asyncio.gather(*matching_tasks, return_exceptions=True)


def set_task_name(task, session_hash: str, fn_index: int, batch: bool):
    if sys.version_info >= (3, 8) and not (
        batch
    ):  # You shouldn't be able to cancel a task if it's part of a batch
        task.set_name(f"{session_hash}_{fn_index}")


def get_cancel_function(
    dependencies: List[Dict[str, Any]]
) -> Tuple[Callable, List[int]]:
    fn_to_comp = {}
    for dep in dependencies:
        if Context.root_block:
            fn_index = next(
                i for i, d in enumerate(Context.root_block.dependencies) if d == dep
            )
            fn_to_comp[fn_index] = [
                Context.root_block.blocks[o] for o in dep["outputs"]
            ]

    async def cancel(session_hash: str) -> None:
        task_ids = set([f"{session_hash}_{fn}" for fn in fn_to_comp])
        await cancel_tasks(task_ids)

    return (
        cancel,
        list(fn_to_comp.keys()),
    )


def check_function_inputs_match(fn: Callable, inputs: List, inputs_as_dict: bool):
    """
    Checks if the input component set matches the function
    Returns: None if valid, a string error message if mismatch
    """

    def is_special_typed_parameter(name):
        from gradio.routes import Request

        """Checks if parameter has a type hint designating it as a gr.Request"""
        return parameter_types.get(name, "") == Request

    signature = inspect.signature(fn)
    parameter_types = typing.get_type_hints(fn) if inspect.isfunction(fn) else {}
    min_args = 0
    max_args = 0
    infinity = -1
    for name, param in signature.parameters.items():
        has_default = param.default != param.empty
        if param.kind in [param.POSITIONAL_ONLY, param.POSITIONAL_OR_KEYWORD]:
            if not (is_special_typed_parameter(name)):
                if not has_default:
                    min_args += 1
                max_args += 1
        elif param.kind == param.VAR_POSITIONAL:
            max_args = infinity
        elif param.kind == param.KEYWORD_ONLY:
            if not has_default:
                return f"Keyword-only args must have default values for function {fn}"
    arg_count = 1 if inputs_as_dict else len(inputs)
    if min_args == max_args and max_args != arg_count:
        warnings.warn(
            f"Expected {max_args} arguments for function {fn}, received {arg_count}."
        )
    if arg_count < min_args:
        warnings.warn(
            f"Expected at least {min_args} arguments for function {fn}, received {arg_count}."
        )
    if max_args != infinity and arg_count > max_args:
        warnings.warn(
            f"Expected maximum {max_args} arguments for function {fn}, received {arg_count}."
        )


class TupleNoPrint(tuple):
    # To remove printing function return in notebook
    def __repr__(self):
        return ""

    def __str__(self):
        return ""


def tex2svg(formula, *args):
    FONTSIZE = 20
    DPI = 300
    plt.rc("mathtext", fontset="cm")
    fig = plt.figure(figsize=(0.01, 0.01))
    fig.text(0, 0, r"${}$".format(formula), fontsize=FONTSIZE)
    output = BytesIO()
    fig.savefig(
        output,
        dpi=DPI,
        transparent=True,
        format="svg",
        bbox_inches="tight",
        pad_inches=0.0,
    )
    plt.close(fig)
    output.seek(0)
    xml_code = output.read().decode("utf-8")
    svg_start = xml_code.index("<svg ")
    svg_code = xml_code[svg_start:]
    svg_code = re.sub(r"<metadata>.*<\/metadata>", "", svg_code, flags=re.DOTALL)
<<<<<<< HEAD
    svg_code = re.sub(r' width="[^"]+"', "", svg_code)
    svg_code = re.sub(r' height="[^"]+"', "", svg_code)
=======
    svg_code = re.sub(r' width="[^"]+"', '', svg_code)
    height_match = re.search(r'height="([\d.]+)pt"', svg_code)
    if height_match:
        height = float(height_match.group(1))
        new_height = height / FONTSIZE   # conversion from pt to em
        svg_code = re.sub(r'height="[\d.]+pt"', f'height="{new_height}em"', svg_code)
>>>>>>> 7b2f9cf2
    copy_code = f"<span style='font-size: 0px'>{formula}</span>"
    return f"{copy_code}{svg_code}"


def abspath(path: str | Path) -> Path:
    """Returns absolute path of a str or Path path, but does not resolve symlinks."""
    if Path(path).is_symlink():
        return Path.cwd() / path
    else:
        return Path(path).resolve()


def get_markdown_parser() -> MarkdownIt:
    md = (
        MarkdownIt(
            "js-default",
            {
                "linkify": True,
                "typographer": True,
                "html": True,
            },
        )
        .use(dollarmath_plugin, renderer=tex2svg, allow_digits=False)
        .use(footnote_plugin)
        .enable("table")
    )

    # Add target="_blank" to all links. Taken from MarkdownIt docs: https://github.com/executablebooks/markdown-it-py/blob/master/docs/architecture.md
    def render_blank_link(self, tokens, idx, options, env):
        tokens[idx].attrSet("target", "_blank")
        return self.renderToken(tokens, idx, options, env)

    md.add_render_rule("link_open", render_blank_link)

    return md<|MERGE_RESOLUTION|>--- conflicted
+++ resolved
@@ -886,17 +886,12 @@
     svg_start = xml_code.index("<svg ")
     svg_code = xml_code[svg_start:]
     svg_code = re.sub(r"<metadata>.*<\/metadata>", "", svg_code, flags=re.DOTALL)
-<<<<<<< HEAD
-    svg_code = re.sub(r' width="[^"]+"', "", svg_code)
-    svg_code = re.sub(r' height="[^"]+"', "", svg_code)
-=======
     svg_code = re.sub(r' width="[^"]+"', '', svg_code)
     height_match = re.search(r'height="([\d.]+)pt"', svg_code)
     if height_match:
         height = float(height_match.group(1))
         new_height = height / FONTSIZE   # conversion from pt to em
         svg_code = re.sub(r'height="[\d.]+pt"', f'height="{new_height}em"', svg_code)
->>>>>>> 7b2f9cf2
     copy_code = f"<span style='font-size: 0px'>{formula}</span>"
     return f"{copy_code}{svg_code}"
 
