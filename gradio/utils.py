--- conflicted
+++ resolved
@@ -348,12 +348,9 @@
 
     """
     event_loop = asyncio.get_event_loop()
-<<<<<<< HEAD
     task = event_loop.create_task(func(*args))
     if callback_func:
         task.add_done_callback(callback_func)
-=======
-    _ = event_loop.create_task(func(*args, **kwargs))
 
 
 client = httpx.AsyncClient()
@@ -573,4 +570,3 @@
     @property
     def status(self):
         return self._status
->>>>>>> 51c8c344
