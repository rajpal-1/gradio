""" Handy utility functions. """

from __future__ import annotations

import asyncio
import copy
import dataclasses
import functools
import importlib
import inspect
import json
import json.decoder
import os
import pkgutil
import re
import tempfile
import threading
import time
import traceback
import typing
import urllib.parse
import warnings
from abc import ABC, abstractmethod
from collections import OrderedDict
from contextlib import contextmanager
from io import BytesIO
from numbers import Number
from pathlib import Path
from types import AsyncGeneratorType, GeneratorType
from typing import (
    TYPE_CHECKING,
    Any,
    Callable,
    Generic,
    Iterable,
    Iterator,
    Optional,
    TypeVar,
)

import anyio
import gradio_client.utils as client_utils
import httpx
from gradio_client.documentation import document
from typing_extensions import ParamSpec

import gradio
from gradio.context import Context
from gradio.data_classes import FileData
from gradio.strings import en

if TYPE_CHECKING:  # Only import for type checking (is False at runtime).
    from gradio.blocks import BlockContext, Blocks
    from gradio.components import Component
    from gradio.routes import App, Request

JSON_PATH = os.path.join(os.path.dirname(gradio.__file__), "launches.json")

P = ParamSpec("P")
T = TypeVar("T")


def get_package_version() -> str:
    try:
        package_json_data = (
            pkgutil.get_data(__name__, "package.json").decode("utf-8").strip()  # type: ignore
        )
        package_data = json.loads(package_json_data)
        version = package_data.get("version", "")
        return version
    except Exception:
        return ""


def safe_get_lock() -> asyncio.Lock:
    """Get asyncio.Lock() without fear of getting an Exception.

    Needed because in reload mode we import the Blocks object outside
    the main thread.
    """
    try:
        asyncio.get_event_loop()
        return asyncio.Lock()
    except RuntimeError:
        return None  # type: ignore


class BaseReloader(ABC):
    @property
    @abstractmethod
    def running_app(self) -> App:
        pass

    def queue_changed(self, demo: Blocks):
        return (
            hasattr(self.running_app.blocks, "_queue") and not hasattr(demo, "_queue")
        ) or (
            not hasattr(self.running_app.blocks, "_queue") and hasattr(demo, "_queue")
        )

    def swap_blocks(self, demo: Blocks):
        assert self.running_app.blocks  # noqa: S101
        # Copy over the blocks to get new components and events but
        # not a new queue
        self.running_app.blocks._queue.block_fns = demo.fns
        demo._queue = self.running_app.blocks._queue
        self.running_app.blocks = demo
        demo._queue.reload()


class SourceFileReloader(BaseReloader):
    def __init__(
        self,
        app: App,
        watch_dirs: list[str],
        watch_module_name: str,
        stop_event: threading.Event,
        change_event: threading.Event,
        demo_name: str = "demo",
    ) -> None:
        super().__init__()
        self.app = app
        self.watch_dirs = watch_dirs
        self.watch_module_name = watch_module_name
        self.stop_event = stop_event
        self.change_event = change_event
        self.demo_name = demo_name

    @property
    def running_app(self) -> App:
        return self.app

    def should_watch(self) -> bool:
        return not self.stop_event.is_set()

    def stop(self) -> None:
        self.stop_event.set()

    def alert_change(self):
        self.change_event.set()

    def swap_blocks(self, demo: Blocks):
        super().swap_blocks(demo)
        self.alert_change()


def watchfn(reloader: SourceFileReloader):
    """Watch python files in a given module.

    get_changes is taken from uvicorn's default file watcher.
    """

    # The thread running watchfn will be the thread reloading
    # the app. So we need to modify this thread_data attr here
    # so that subsequent calls to reload don't launch the app
    from gradio.cli.commands.reload import reload_thread

    reload_thread.running_reload = True

    def get_changes() -> Path | None:
        for file in iter_py_files():
            try:
                mtime = file.stat().st_mtime
            except OSError:  # pragma: nocover
                continue

            old_time = mtimes.get(file)
            if old_time is None:
                mtimes[file] = mtime
                continue
            elif mtime > old_time:
                return file
        return None

    def iter_py_files() -> Iterator[Path]:
        for reload_dir in reload_dirs:
            for path in list(reload_dir.rglob("*.py")):
                yield path.resolve()
            for path in list(reload_dir.rglob("*.css")):
                yield path.resolve()

    module = None
    reload_dirs = [Path(dir_) for dir_ in reloader.watch_dirs]
    import sys

    for dir_ in reload_dirs:
        sys.path.insert(0, str(dir_))

    mtimes = {}
    while reloader.should_watch():
        changed = get_changes()
        if changed:
            print(f"Changes detected in: {changed}")
            # To simulate a fresh reload, delete all module references from sys.modules
            # for the modules in the package the change came from.
            dir_ = next(d for d in reload_dirs if is_in_or_equal(changed, d))
            modules = list(sys.modules)
            for k in modules:
                v = sys.modules[k]
                sourcefile = getattr(v, "__file__", None)
                # Do not reload `reload.py` to keep thread data
                if (
                    sourcefile
                    and dir_ == Path(inspect.getfile(gradio)).parent
                    and sourcefile.endswith("reload.py")
                ):
                    continue
                if sourcefile and is_in_or_equal(sourcefile, dir_):
                    del sys.modules[k]
            try:
                module = importlib.import_module(reloader.watch_module_name)
                module = importlib.reload(module)
            except Exception:
                print(
                    f"Reloading {reloader.watch_module_name} failed with the following exception: "
                )
                traceback.print_exc()
                mtimes = {}
                continue

            demo = getattr(module, reloader.demo_name)
            if reloader.queue_changed(demo):
                print(
                    "Reloading failed. The new demo has a queue and the old one doesn't (or vice versa). "
                    "Please launch your demo again"
                )
            else:
                reloader.swap_blocks(demo)
            mtimes = {}
        time.sleep(0.05)


def colab_check() -> bool:
    """
    Check if interface is launching from Google Colab
    :return is_colab (bool): True or False
    """
    is_colab = False
    try:  # Check if running interactively using ipython.
        from IPython.core.getipython import get_ipython

        from_ipynb = get_ipython()
        if "google.colab" in str(from_ipynb):
            is_colab = True
    except (ImportError, NameError):
        pass
    return is_colab


def kaggle_check() -> bool:
    return bool(
        os.environ.get("KAGGLE_KERNEL_RUN_TYPE") or os.environ.get("GFOOTBALL_DATA_DIR")
    )


def sagemaker_check() -> bool:
    try:
        import boto3  # type: ignore

        client = boto3.client("sts")
        response = client.get_caller_identity()
        return "sagemaker" in response["Arn"].lower()
    except Exception:
        return False


def ipython_check() -> bool:
    """
    Check if interface is launching from iPython (not colab)
    :return is_ipython (bool): True or False
    """
    is_ipython = False
    try:  # Check if running interactively using ipython.
        from IPython.core.getipython import get_ipython

        if get_ipython() is not None:
            is_ipython = True
    except (ImportError, NameError):
        pass
    return is_ipython


def get_space() -> str | None:
    if os.getenv("SYSTEM") == "spaces":
        return os.getenv("SPACE_ID")
    return None


def is_zero_gpu_space() -> bool:
    return os.getenv("SPACES_ZERO_GPU") == "true"


def download_if_url(article: str) -> str:
    try:
        result = urllib.parse.urlparse(article)
        is_url = all([result.scheme, result.netloc, result.path])
        is_url = is_url and result.scheme in ["http", "https"]
    except ValueError:
        is_url = False

    if not is_url:
        return article

    try:
        response = httpx.get(article, timeout=3)
        if response.status_code == httpx.codes.OK:  # pylint: disable=no-member
            article = response.text
    except (httpx.InvalidURL, httpx.RequestError, httpx.TimeoutException):
        pass

    return article


def launch_counter() -> None:
    try:
        if not os.path.exists(JSON_PATH):
            launches = {"launches": 1}
            with open(JSON_PATH, "w+") as j:
                json.dump(launches, j)
        else:
            with open(JSON_PATH) as j:
                launches = json.load(j)
            launches["launches"] += 1
            if launches["launches"] in [25, 50, 150, 500, 1000]:
                print(en["BETA_INVITE"])
            with open(JSON_PATH, "w") as j:
                j.write(json.dumps(launches))
    except Exception:
        pass


def get_default_args(func: Callable) -> list[Any]:
    signature = inspect.signature(func)
    return [
        v.default if v.default is not inspect.Parameter.empty else None
        for v in signature.parameters.values()
    ]


def assert_configs_are_equivalent_besides_ids(
    config1: dict, config2: dict, root_keys: tuple = ("mode",)
):
    """Allows you to test if two different Blocks configs produce the same demo.

    Parameters:
    config1 (dict): nested dict with config from the first Blocks instance
    config2 (dict): nested dict with config from the second Blocks instance
    root_keys (Tuple): an interable consisting of which keys to test for equivalence at
        the root level of the config. By default, only "mode" is tested,
        so keys like "version" are ignored.
    """
    config1 = copy.deepcopy(config1)
    config2 = copy.deepcopy(config2)
    config1 = json.loads(json.dumps(config1))  # convert tuples to lists
    config2 = json.loads(json.dumps(config2))

    for key in root_keys:
        if config1[key] != config2[key]:
            raise ValueError(f"Configs have different: {key}")

    if len(config1["components"]) != len(config2["components"]):
        raise ValueError("# of components are different")

    def assert_same_components(config1_id, config2_id):
        c1 = list(filter(lambda c: c["id"] == config1_id, config1["components"]))
        if len(c1) == 0:
            raise ValueError(f"Could not find component with id {config1_id}")
        c1 = c1[0]
        c2 = list(filter(lambda c: c["id"] == config2_id, config2["components"]))
        if len(c2) == 0:
            raise ValueError(f"Could not find component with id {config2_id}")
        c2 = c2[0]
        c1 = copy.deepcopy(c1)
        c1.pop("id")
        c2 = copy.deepcopy(c2)
        c2.pop("id")
        if c1 != c2:
            raise ValueError(f"{c1} does not match {c2}")

    def same_children_recursive(children1, chidren2):
        for child1, child2 in zip(children1, chidren2):
            assert_same_components(child1["id"], child2["id"])
            if "children" in child1 or "children" in child2:
                same_children_recursive(child1["children"], child2["children"])

    children1 = config1["layout"]["children"]
    children2 = config2["layout"]["children"]
    same_children_recursive(children1, children2)

    for d1, d2 in zip(config1["dependencies"], config2["dependencies"]):
        for t1, t2 in zip(d1.pop("targets"), d2.pop("targets")):
            assert_same_components(t1[0], t2[0])
        for i1, i2 in zip(d1.pop("inputs"), d2.pop("inputs")):
            assert_same_components(i1, i2)
        for o1, o2 in zip(d1.pop("outputs"), d2.pop("outputs")):
            assert_same_components(o1, o2)

        if d1 != d2:
            raise ValueError(f"{d1} does not match {d2}")

    return True


def delete_none(_dict: dict, skip_value: bool = False) -> dict:
    """
    Delete keys whose values are None from a dictionary
    """
    for key, value in list(_dict.items()):
        if skip_value and key == "value":
            continue
        elif value is None:
            del _dict[key]
    return _dict


def resolve_singleton(_list: list[Any] | Any) -> Any:
    if len(_list) == 1:
        return _list[0]
    else:
        return _list


def component_or_layout_class(cls_name: str) -> type[Component] | type[BlockContext]:
    """
    Returns the component, template, or layout class with the given class name, or
    raises a ValueError if not found.

    Parameters:
    cls_name (str): lower-case string class name of a component
    Returns:
    cls: the component class
    """
    import gradio.blocks
    import gradio.components
    import gradio.layouts
    import gradio.templates

    components = [
        (name, cls)
        for name, cls in gradio.components.__dict__.items()
        if isinstance(cls, type)
    ]
    templates = [
        (name, cls)
        for name, cls in gradio.templates.__dict__.items()
        if isinstance(cls, type)
    ]
    layouts = [
        (name, cls)
        for name, cls in gradio.layouts.__dict__.items()
        if isinstance(cls, type)
    ]
    for name, cls in components + templates + layouts:
        if name.lower() == cls_name.replace("_", "") and (
            issubclass(cls, gradio.components.Component)
            or issubclass(cls, gradio.blocks.BlockContext)
        ):
            return cls
    raise ValueError(f"No such component or layout: {cls_name}")


def run_coro_in_background(func: Callable, *args, **kwargs):
    """
    Runs coroutines in background.

    Warning, be careful to not use this function in other than FastAPI scope, because the event_loop has not started yet.
    You can use it in any scope reached by FastAPI app.

    correct scope examples: endpoints in routes, Blocks.process_api
    incorrect scope examples: Blocks.launch

    Use startup_events in routes.py if you need to run a coro in background in Blocks.launch().


    Example:
        utils.run_coro_in_background(fn, *args, **kwargs)

    Args:
        func:
        *args:
        **kwargs:

    Returns:

    """
    event_loop = asyncio.get_event_loop()
    return event_loop.create_task(func(*args, **kwargs))


def run_sync_iterator_async(iterator):
    """Helper for yielding StopAsyncIteration from sync iterators."""
    try:
        return next(iterator)
    except StopIteration:
        # raise a ValueError here because co-routines can't raise StopIteration themselves
        raise StopAsyncIteration() from None


class SyncToAsyncIterator:
    """Treat a synchronous iterator as async one."""

    def __init__(self, iterator, limiter) -> None:
        self.iterator = iterator
        self.limiter = limiter

    def __aiter__(self):
        return self

    async def __anext__(self):
        return await anyio.to_thread.run_sync(
            run_sync_iterator_async, self.iterator, limiter=self.limiter
        )


async def async_iteration(iterator):
    # anext not introduced until 3.10 :(
    return await iterator.__anext__()


@contextmanager
def set_directory(path: Path | str):
    """Context manager that sets the working directory to the given path."""
    origin = Path().absolute()
    try:
        os.chdir(path)
        yield
    finally:
        os.chdir(origin)


@contextmanager
def no_raise_exception():
    """Context manager that suppresses exceptions."""
    try:
        yield
    except Exception:
        pass


def sanitize_value_for_csv(value: str | Number) -> str | Number:
    """
    Sanitizes a value that is being written to a CSV file to prevent CSV injection attacks.
    Reference: https://owasp.org/www-community/attacks/CSV_Injection
    """
    if isinstance(value, Number):
        return value
    unsafe_prefixes = ["=", "+", "-", "@", "\t", "\n"]
    unsafe_sequences = [",=", ",+", ",-", ",@", ",\t", ",\n"]
    if any(value.startswith(prefix) for prefix in unsafe_prefixes) or any(
        sequence in value for sequence in unsafe_sequences
    ):
        value = f"'{value}"
    return value


def sanitize_list_for_csv(values: list[Any]) -> list[Any]:
    """
    Sanitizes a list of values (or a list of list of values) that is being written to a
    CSV file to prevent CSV injection attacks.
    """
    sanitized_values = []
    for value in values:
        if isinstance(value, list):
            sanitized_value = [sanitize_value_for_csv(v) for v in value]
            sanitized_values.append(sanitized_value)
        else:
            sanitized_value = sanitize_value_for_csv(value)
            sanitized_values.append(sanitized_value)
    return sanitized_values


def append_unique_suffix(name: str, list_of_names: list[str]):
    """Appends a numerical suffix to `name` so that it does not appear in `list_of_names`."""
    set_of_names: set[str] = set(list_of_names)  # for O(1) lookup
    if name not in set_of_names:
        return name
    else:
        suffix_counter = 1
        new_name = f"{name}_{suffix_counter}"
        while new_name in set_of_names:
            suffix_counter += 1
            new_name = f"{name}_{suffix_counter}"
        return new_name


def validate_url(possible_url: str) -> bool:
    headers = {"User-Agent": "gradio (https://gradio.app/; gradio-team@huggingface.co)"}
    try:
        head_request = httpx.head(possible_url, headers=headers, follow_redirects=True)
        # some URLs, such as AWS S3 presigned URLs, return a 405 or a 403 for HEAD requests
        if head_request.status_code in (403, 405):
            return httpx.get(
                possible_url, headers=headers, follow_redirects=True
            ).is_success
        return head_request.is_success
    except Exception:
        return False


def is_update(val):
    return isinstance(val, dict) and "update" in val.get("__type__", "")


def get_continuous_fn(fn: Callable, every: float) -> Callable:
    # For Wasm-compatibility, we need to use asyncio.sleep() instead of time.sleep(),
    # so we need to make the function async.
    async def continuous_coro(*args):
        while True:
            output = fn(*args)
            if isinstance(output, GeneratorType):
                for item in output:
                    yield item
            elif isinstance(output, AsyncGeneratorType):
                async for item in output:
                    yield item
            elif inspect.isawaitable(output):
                yield await output
            else:
                yield output
            await asyncio.sleep(every)

    return continuous_coro


def function_wrapper(
    f: Callable,
    before_fn: Callable | None = None,
    before_args: Iterable | None = None,
    after_fn: Callable | None = None,
    after_args: Iterable | None = None,
):
    before_args = [] if before_args is None else before_args
    after_args = [] if after_args is None else after_args
    if inspect.isasyncgenfunction(f):

        @functools.wraps(f)
        async def asyncgen_wrapper(*args, **kwargs):
            iterator = f(*args, **kwargs)
            while True:
                if before_fn:
                    before_fn(*before_args)
                try:
                    response = await iterator.__anext__()
                except StopAsyncIteration:
                    if after_fn:
                        after_fn(*after_args)
                    break
                if after_fn:
                    after_fn(*after_args)
                yield response

        return asyncgen_wrapper

    elif asyncio.iscoroutinefunction(f):

        @functools.wraps(f)
        async def async_wrapper(*args, **kwargs):
            if before_fn:
                before_fn(*before_args)
            response = await f(*args, **kwargs)
            if after_fn:
                after_fn(*after_args)
            return response

        return async_wrapper

    elif inspect.isgeneratorfunction(f):

        @functools.wraps(f)
        def gen_wrapper(*args, **kwargs):
            iterator = f(*args, **kwargs)
            while True:
                if before_fn:
                    before_fn(*before_args)
                try:
                    response = next(iterator)
                except StopIteration:
                    if after_fn:
                        after_fn(*after_args)
                    break
                if after_fn:
                    after_fn(*after_args)
                yield response

        return gen_wrapper

    else:

        @functools.wraps(f)
        def wrapper(*args, **kwargs):
            if before_fn:
                before_fn(*before_args)
            response = f(*args, **kwargs)
            if after_fn:
                after_fn(*after_args)
            return response

        return wrapper


def get_function_with_locals(
    fn: Callable,
    blocks: Blocks,
    event_id: str | None,
    in_event_listener: bool,
    request: Request | None,
):
    def before_fn(blocks, event_id):
        from gradio.context import LocalContext

        LocalContext.blocks.set(blocks)
        LocalContext.in_event_listener.set(in_event_listener)
        LocalContext.event_id.set(event_id)
        LocalContext.request.set(request)

    def after_fn():
        from gradio.context import LocalContext

        LocalContext.in_event_listener.set(False)
        LocalContext.request.set(None)

    return function_wrapper(
        fn,
        before_fn=before_fn,
        before_args=(blocks, event_id),
        after_fn=after_fn,
    )


async def cancel_tasks(task_ids: set[str]):
    matching_tasks = [
        task for task in asyncio.all_tasks() if task.get_name() in task_ids
    ]
    for task in matching_tasks:
        task.cancel()
    await asyncio.gather(*matching_tasks, return_exceptions=True)


def set_task_name(task, session_hash: str, fn_index: int, batch: bool):
    if not batch:
        task.set_name(f"{session_hash}_{fn_index}")


def get_cancel_function(
    dependencies: list[dict[str, Any]],
) -> tuple[Callable, list[int]]:
    fn_to_comp = {}
    for dep in dependencies:
        if Context.root_block:
            fn_index = next(
                i for i, d in enumerate(Context.root_block.dependencies) if d == dep
            )
            fn_to_comp[fn_index] = [
                Context.root_block.blocks[o] for o in dep["outputs"]
            ]

    async def cancel(session_hash: str) -> None:
        task_ids = {f"{session_hash}_{fn}" for fn in fn_to_comp}
        await cancel_tasks(task_ids)

    return (
        cancel,
        list(fn_to_comp.keys()),
    )


def get_type_hints(fn):
    # Importing gradio with the canonical abbreviation. Used in typing._eval_type.
    import gradio as gr  # noqa: F401
    from gradio import OAuthProfile, OAuthToken, Request  # noqa: F401

    if inspect.isfunction(fn) or inspect.ismethod(fn):
        pass
    elif callable(fn):
        fn = fn.__call__
    else:
        return {}

    try:
        return typing.get_type_hints(fn)
    except TypeError:
        # On Python 3.9 or earlier, get_type_hints throws a TypeError if the function
        # has a type annotation that include "|". We resort to parsing the signature
        # manually using inspect.signature.
        type_hints = {}
        sig = inspect.signature(fn)
        for name, param in sig.parameters.items():
            if param.annotation is inspect.Parameter.empty:
                continue
            if param.annotation == "gr.OAuthProfile | None":
                # Special case: we want to inject the OAuthProfile value even on Python 3.9
                type_hints[name] = Optional[OAuthProfile]
            if param.annotation == "gr.OAuthToken | None":
                # Special case: we want to inject the OAuthToken value even on Python 3.9
                type_hints[name] = Optional[OAuthToken]
            if "|" in str(param.annotation):
                continue
            # To convert the string annotation to a class, we use the
            # internal typing._eval_type function. This is not ideal, but
            # it's the only way to do it without eval-ing the string.
            # Since the API is internal, it may change in the future.
            try:
                type_hints[name] = typing._eval_type(  # type: ignore
                    typing.ForwardRef(param.annotation), globals(), locals()
                )
            except (NameError, TypeError):
                pass
        return type_hints


def is_special_typed_parameter(name, parameter_types):
    from gradio.helpers import EventData
    from gradio.oauth import OAuthProfile, OAuthToken
    from gradio.routes import Request

    """Checks if parameter has a type hint designating it as a gr.Request, gr.EventData, gr.OAuthProfile or gr.OAuthToken."""
    hint = parameter_types.get(name)
    if not hint:
        return False
    is_request = hint == Request
    is_oauth_arg = hint in (
        OAuthProfile,
        Optional[OAuthProfile],
        OAuthToken,
        Optional[OAuthToken],
    )
    is_event_data = inspect.isclass(hint) and issubclass(hint, EventData)
    return is_request or is_event_data or is_oauth_arg


def check_function_inputs_match(fn: Callable, inputs: list, inputs_as_dict: bool):
    """
    Checks if the input component set matches the function
    Returns: None if valid or if the function does not have a signature (e.g. is a built in),
    or a string error message if mismatch
    """
    try:
        signature = inspect.signature(fn)
    except ValueError:
        return None
    parameter_types = get_type_hints(fn)
    min_args = 0
    max_args = 0
    infinity = -1
    for name, param in signature.parameters.items():
        has_default = param.default != param.empty
        if param.kind in [param.POSITIONAL_ONLY, param.POSITIONAL_OR_KEYWORD]:
            if not is_special_typed_parameter(name, parameter_types):
                if not has_default:
                    min_args += 1
                max_args += 1
        elif param.kind == param.VAR_POSITIONAL:
            max_args = infinity
        elif param.kind == param.KEYWORD_ONLY and not has_default:
            return f"Keyword-only args must have default values for function {fn}"
    arg_count = 1 if inputs_as_dict else len(inputs)
    if min_args == max_args and max_args != arg_count:
        warnings.warn(
            f"Expected {max_args} arguments for function {fn}, received {arg_count}."
        )
    if arg_count < min_args:
        warnings.warn(
            f"Expected at least {min_args} arguments for function {fn}, received {arg_count}."
        )
    if max_args != infinity and arg_count > max_args:
        warnings.warn(
            f"Expected maximum {max_args} arguments for function {fn}, received {arg_count}."
        )


class TupleNoPrint(tuple):
    # To remove printing function return in notebook
    def __repr__(self):
        return ""

    def __str__(self):
        return ""


class MatplotlibBackendMananger:
    def __enter__(self):
        import matplotlib

        self._original_backend = matplotlib.get_backend()
        matplotlib.use("agg")

    def __exit__(self, exc_type, exc_val, exc_tb):
        import matplotlib

        matplotlib.use(self._original_backend)


def tex2svg(formula, *_args):
    with MatplotlibBackendMananger():
        import matplotlib.pyplot as plt

        fontsize = 20
        dpi = 300
        plt.rc("mathtext", fontset="cm")
        fig = plt.figure(figsize=(0.01, 0.01))
        fig.text(0, 0, rf"${formula}$", fontsize=fontsize)
        output = BytesIO()
        fig.savefig(  # type: ignore
            output,
            dpi=dpi,
            transparent=True,
            format="svg",
            bbox_inches="tight",
            pad_inches=0.0,
        )
        plt.close(fig)
        output.seek(0)
        xml_code = output.read().decode("utf-8")
        svg_start = xml_code.index("<svg ")
        svg_code = xml_code[svg_start:]
        svg_code = re.sub(r"<metadata>.*<\/metadata>", "", svg_code, flags=re.DOTALL)
        svg_code = re.sub(r' width="[^"]+"', "", svg_code)
        height_match = re.search(r'height="([\d.]+)pt"', svg_code)
        if height_match:
            height = float(height_match.group(1))
            new_height = height / fontsize  # conversion from pt to em
            svg_code = re.sub(
                r'height="[\d.]+pt"', f'height="{new_height}em"', svg_code
            )
        copy_code = f"<span style='font-size: 0px'>{formula}</span>"
    return f"{copy_code}{svg_code}"


def abspath(path: str | Path) -> Path:
    """Returns absolute path of a str or Path path, but does not resolve symlinks."""
    path = Path(path)

    if path.is_absolute():
        return path

    # recursively check if there is a symlink within the path
    is_symlink = path.is_symlink() or any(
        parent.is_symlink() for parent in path.parents
    )

    if is_symlink or path == path.resolve():  # in case path couldn't be resolved
        return Path.cwd() / path
    else:
        return path.resolve()


def is_in_or_equal(path_1: str | Path, path_2: str | Path):
    """
    True if path_1 is a descendant (i.e. located within) path_2 or if the paths are the
    same, returns False otherwise.
    Parameters:
        path_1: str or Path (should be a file)
        path_2: str or Path (can be a file or directory)
    """
    path_1, path_2 = abspath(path_1), abspath(path_2)
    try:
        if ".." in str(path_1.relative_to(path_2)):  # prevent path traversal
            return False
    except ValueError:
        return False
    return True


@document()
def set_static_paths(paths: list[str | Path]) -> None:
    """
    Set the static paths to be served by the gradio app.

    Static files are not moved to the gradio cache and are served directly from the file system.
    This function is useful when you want to serve files that you know will not be modified during the lifetime of the gradio app (like files used in gr.Examples).
    By setting static paths, your app will launch faster and it will consume less disk space.
    Calling this function will set the static paths for all gradio applications defined in the same interpreter session until it is called again or the session ends.
    To clear out the static paths, call this function with an empty list.

    Parameters:
        paths: List of filepaths or directory names to be served by the gradio app. If it is a directory name, ALL files located within that directory will be considered static and not moved to the gradio cache. This also means that ALL files in that directory will be accessible over the network.
    Example:
        import gradio as gr

        # Paths can be a list of strings or pathlib.Path objects
        # corresponding to filenames or directories.
        gr.set_static_paths(paths=["test/test_files/"])

        # The example files and the default value of the input
        # will not be copied to the gradio cache and will be served directly.
        demo = gr.Interface(
            lambda s: s.rotate(45),
            gr.Image(value="test/test_files/cheetah1.jpg", type="pil"),
            gr.Image(),
            examples=["test/test_files/bus.png"],
        )

        demo.launch()
    """
    from gradio.data_classes import _StaticFiles

    _StaticFiles.all_paths.extend([Path(p).resolve() for p in paths])


def is_static_file(file_path: Any):
    """Returns True if the file is a static file (and not moved to cache)"""
    from gradio.data_classes import _StaticFiles

    return _is_static_file(file_path, _StaticFiles.all_paths)


def _is_static_file(file_path: Any, static_files: list[Path]) -> bool:
    """
    Returns True if the file is a static file (i.e. is is in the static files list).
    """
    if not isinstance(file_path, (str, Path, FileData)):
        return False
    if isinstance(file_path, FileData):
        file_path = file_path.path
    if isinstance(file_path, str):
        file_path = Path(file_path)
        if not file_path.exists():
            return False
    return any(is_in_or_equal(file_path, static_file) for static_file in static_files)


HTML_TAG_RE = re.compile("<.*?>")


def remove_html_tags(raw_html: str | None) -> str:
    return re.sub(HTML_TAG_RE, "", raw_html or "")


def find_user_stack_level() -> int:
    """
    Find the first stack frame not inside Gradio.
    """
    frame = inspect.currentframe()
    n = 0
    while frame:
        fname = inspect.getfile(frame)
        if "/gradio/" not in fname.replace(os.sep, "/"):
            break
        frame = frame.f_back
        n += 1
    return n


class NamedString(str):
    """
    Subclass of str that includes a .name attribute equal to the value of the string itself. This class is used when returning
    a value from the `.preprocess()` methods of the File and UploadButton components. Before Gradio 4.0, these methods returned a file
    object which was then converted to a string filepath using the `.name` attribute. In Gradio 4.0, these methods now return a str
    filepath directly, but to maintain backwards compatibility, we use this class instead of a regular str.
    """

    def __init__(self, *args):
        super().__init__()
        self.name = str(self) if args else ""


def default_input_labels():
    """
    A generator that provides default input labels for components when the user's function
    does not have named parameters. The labels are of the form "input 0", "input 1", etc.
    """
    n = 0
    while True:
        yield f"input {n}"
        n += 1


def get_extension_from_file_path_or_url(file_path_or_url: str) -> str:
    """
    Returns the file extension (without the dot) from a file path or URL. If the file path or URL does not have a file extension, returns an empty string.
    For example, "https://example.com/avatar/xxxx.mp4?se=2023-11-16T06:51:23Z&sp=r" would return "mp4".
    """
    parsed_url = urllib.parse.urlparse(file_path_or_url)
    file_extension = os.path.splitext(os.path.basename(parsed_url.path))[1]
    return file_extension[1:] if file_extension else ""


def convert_to_dict_if_dataclass(value):
    if dataclasses.is_dataclass(value):
        return dataclasses.asdict(value)
    return value


K = TypeVar("K")
V = TypeVar("V")


class LRUCache(OrderedDict, Generic[K, V]):
    def __init__(self, max_size: int = 100):
        super().__init__()
        self.max_size: int = max_size

    def __setitem__(self, key: K, value: V) -> None:
        if key in self:
            self.move_to_end(key)
        elif len(self) >= self.max_size:
            self.popitem(last=False)
        super().__setitem__(key, value)

    def __getitem__(self, key: K) -> V:
        return super().__getitem__(key)


def get_cache_folder() -> Path:
    return Path(os.environ.get("GRADIO_EXAMPLES_CACHE", "gradio_cached_examples"))


def diff(old, new):
    def compare_objects(obj1, obj2, path=None):
        if path is None:
            path = []
        edits = []

        if obj1 == obj2:
            return edits

        if type(obj1) != type(obj2):
            edits.append(("replace", path, obj2))
            return edits

        if isinstance(obj1, str) and obj2.startswith(obj1):
            edits.append(("append", path, obj2[len(obj1) :]))
            return edits

        if isinstance(obj1, list):
            common_length = min(len(obj1), len(obj2))
            for i in range(common_length):
                edits.extend(compare_objects(obj1[i], obj2[i], path + [i]))
            for i in range(common_length, len(obj1)):
                edits.append(("delete", path + [i], None))
            for i in range(common_length, len(obj2)):
                edits.append(("add", path + [i], obj2[i]))
            return edits

        if isinstance(obj1, dict):
            for key in obj1:
                if key in obj2:
                    edits.extend(compare_objects(obj1[key], obj2[key], path + [key]))
                else:
                    edits.append(("delete", path + [key], None))
            for key in obj2:
                if key not in obj1:
                    edits.append(("add", path + [key], obj2[key]))
            return edits

        edits.append(("replace", path, obj2))
        return edits

    return compare_objects(old, new)


def get_upload_folder() -> str:
    return os.environ.get("GRADIO_TEMP_DIR") or str(
        (Path(tempfile.gettempdir()) / "gradio").resolve()
    )


<<<<<<< HEAD
def get_function_params(func: Callable) -> list[tuple[str, bool, Any]]:
    params_info = []
    signature = inspect.signature(func)
    for name, parameter in signature.parameters.items():
        if parameter.kind in (
            inspect.Parameter.VAR_POSITIONAL,
            inspect.Parameter.VAR_KEYWORD,
        ):
            break
        if parameter.default is inspect.Parameter.empty:
            params_info.append((name, False, None))
        else:
            params_info.append((name, True, parameter.default))
    return params_info
=======
def simplify_file_data_in_str(s):
    """
    If a FileData dictionary has been dumped as part of a string, this function will replace the dict with just the str filepath
    """
    try:
        payload = json.loads(s)
    except json.JSONDecodeError:
        return s
    payload = client_utils.traverse(
        payload, lambda x: x["path"], client_utils.is_file_obj_with_meta
    )
    if isinstance(payload, str):
        return payload
    return json.dumps(payload)
>>>>>>> 27963d1e
<|MERGE_RESOLUTION|>--- conflicted
+++ resolved
@@ -1155,7 +1155,6 @@
     )
 
 
-<<<<<<< HEAD
 def get_function_params(func: Callable) -> list[tuple[str, bool, Any]]:
     params_info = []
     signature = inspect.signature(func)
@@ -1170,7 +1169,8 @@
         else:
             params_info.append((name, True, parameter.default))
     return params_info
-=======
+
+
 def simplify_file_data_in_str(s):
     """
     If a FileData dictionary has been dumped as part of a string, this function will replace the dict with just the str filepath
@@ -1184,5 +1184,4 @@
     )
     if isinstance(payload, str):
         return payload
-    return json.dumps(payload)
->>>>>>> 27963d1e
+    return json.dumps(payload)