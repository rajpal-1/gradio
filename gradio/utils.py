--- conflicted
+++ resolved
@@ -886,13 +886,8 @@
     svg_start = xml_code.index("<svg ")
     svg_code = xml_code[svg_start:]
     svg_code = re.sub(r"<metadata>.*<\/metadata>", "", svg_code, flags=re.DOTALL)
-<<<<<<< HEAD
-    svg_code = re.sub(r' width="[^"]+"', "", svg_code)
-    svg_code = re.sub(r' height="[^"]+"', "", svg_code)
-=======
     svg_code = re.sub(r' width="[^"]+"', '', svg_code)
     svg_code = re.sub(r' height="[^"]+"', '', svg_code)
->>>>>>> 5df113a4
     copy_code = f"<span style='font-size: 0px'>{formula}</span>"
     return f"{copy_code}{svg_code}"
 
