--- conflicted
+++ resolved
@@ -2,11 +2,10 @@
 
 import json
 import re
-<<<<<<< HEAD
 import tempfile
 import textwrap
 from pathlib import Path
-from typing import Dict
+from typing import Dict, Iterable
 
 import huggingface_hub
 import requests
@@ -14,15 +13,16 @@
 from huggingface_hub import CommitOperationAdd
 
 from gradio.documentation import document, set_documentation_group
-from gradio.themes.utils import colors, get_matching_version, get_theme_assets, sizes
+from gradio.themes.utils import (
+    colors,
+    fonts,
+    get_matching_version,
+    get_theme_assets,
+    sizes,
+)
 from gradio.themes.utils.readme_content import README_CONTENT
 
 set_documentation_group("themes")
-=======
-from typing import Iterable
-
-from gradio.themes.utils import colors, fonts, sizes
->>>>>>> de3254fd
 
 
 class ThemeClass:
@@ -699,7 +699,7 @@
         button_small_text_size=None,
         button_small_text_weight=None,
         button_transition=None,
-    ):
+    ) -> Base:
         # Core Colors
         self.background_accent = background_accent or getattr(
             self, "background_accent", "*primary_500"
