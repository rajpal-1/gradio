--- conflicted
+++ resolved
@@ -1,11 +1,8 @@
 from .colors import *  # noqa: F401
-<<<<<<< HEAD
+from .fonts import *  # noqa: F401
 from .semver_match import (  # noqa: F401
     ThemeAsset,
     get_matching_version,
     get_theme_assets,
 )
-=======
-from .fonts import *  # noqa: F401
->>>>>>> de3254fd
 from .sizes import *  # noqa: F401