--- conflicted
+++ resolved
@@ -3,11 +3,7 @@
 
 from __future__ import annotations
 
-<<<<<<< HEAD
-from functools import partial
-=======
-from functools import wraps
->>>>>>> 2772235a
+from functools import partial, wraps
 from typing import TYPE_CHECKING, Any, Callable, Literal, Sequence
 
 from gradio_client.documentation import document
@@ -38,11 +34,7 @@
 
 
 class Dependency(dict):
-<<<<<<< HEAD
-    def __init__(self, trigger: Block, key_vals, dep_index):
-=======
-    def __init__(self, trigger, key_vals, dep_index, fn):
->>>>>>> 2772235a
+    def __init__(self, trigger: Block, key_vals, dep_index, fn):
         super().__init__(key_vals)
         self.fn = fn
         self.trigger = trigger
@@ -79,236 +71,10 @@
     When a subclass of EventData is added as a type hint to an argument of an event listener method, this object will be passed as that argument.
     It contains information about the event that triggered the listener, such the target object, and other data related to the specific event that are attributes of the subclass.
 
-<<<<<<< HEAD
     Example:
         table = gr.Dataframe([[1, 2, 3], [4, 5, 6]])
         gallery = gr.Gallery([("cat.jpg", "Cat"), ("dog.jpg", "Dog")])
         textbox = gr.Textbox("Hello World!")
-=======
-    def __init__(
-        self,
-        trigger: Block,
-        event_name: str,
-        show_progress: Literal["full", "minimal", "hidden"] = "full",
-        callback: Callable | None = None,
-        trigger_after: int | None = None,
-        trigger_only_on_success: bool = False,
-    ):
-        self.trigger = trigger
-        self.event_name = event_name
-        self.show_progress = show_progress
-        self.callback = callback
-        self.trigger_after = trigger_after
-        self.trigger_only_on_success = trigger_only_on_success
-
-    def __call__(
-        self,
-        fn: Callable | None | Literal["decorator"] = "decorator",
-        inputs: Component | Sequence[Component] | set[Component] | None = None,
-        outputs: Component | Sequence[Component] | None = None,
-        api_name: str | None | Literal[False] = None,
-        status_tracker: None = None,
-        scroll_to_output: bool = False,
-        show_progress: Literal["full", "minimal", "hidden"] = "full",
-        queue: bool | None = None,
-        batch: bool = False,
-        max_batch_size: int = 4,
-        preprocess: bool = True,
-        postprocess: bool = True,
-        cancels: dict[str, Any] | list[dict[str, Any]] | None = None,
-        every: float | None = None,
-        _js: str | None = None,
-    ) -> Dependency:
-        """
-        Parameters:
-            fn: the function to call when this event is triggered. Often a machine learning model's prediction function. Each parameter of the function corresponds to one input component, and the function should return a single value or a tuple of values, with each element in the tuple corresponding to one output component.
-            inputs: List of gradio.components to use as inputs. If the function takes no inputs, this should be an empty list.
-            outputs: List of gradio.components to use as outputs. If the function returns no outputs, this should be an empty list.
-            api_name: Defines how the endpoint appears in the API docs. Can be a string, None, or False. If False, the endpoint will not be exposed in the api docs. If set to None, the endpoint will be exposed in the api docs as an unnamed endpoint, although this behavior will be changed in Gradio 4.0. If set to a string, the endpoint will be exposed in the api docs with the given name.
-            status_tracker: Deprecated and has no effect.
-            scroll_to_output: If True, will scroll to output component on completion
-            show_progress: If True, will show progress animation while pending
-            queue: If True, will place the request on the queue, if the queue has been enabled. If False, will not put this event on the queue, even if the queue has been enabled. If None, will use the queue setting of the gradio app.
-            batch: If True, then the function should process a batch of inputs, meaning that it should accept a list of input values for each parameter. The lists should be of equal length (and be up to length `max_batch_size`). The function is then *required* to return a tuple of lists (even if there is only 1 output component), with each list in the tuple corresponding to one output component.
-            max_batch_size: Maximum number of inputs to batch together if this is called from the queue (only relevant if batch=True)
-            preprocess: If False, will not run preprocessing of component data before running 'fn' (e.g. leaving it as a base64 string if this method is called with the `Image` component).
-            postprocess: If False, will not run postprocessing of component data before returning 'fn' output to the browser.
-            cancels: A list of other events to cancel when this listener is triggered. For example, setting cancels=[click_event] will cancel the click_event, where click_event is the return value of another components .click method. Functions that have not yet run (or generators that are iterating) will be cancelled, but functions that are currently running will be allowed to finish.
-            every: Run this event 'every' number of seconds while the client connection is open. Interpreted in seconds. Queue must be enabled.
-        """
-        if fn == "decorator":
-
-            def wrapper(func):
-                self.__call__(
-                    func,
-                    inputs,
-                    outputs,
-                    api_name,
-                    status_tracker,
-                    scroll_to_output,
-                    show_progress,
-                    queue,
-                    batch,
-                    max_batch_size,
-                    preprocess,
-                    postprocess,
-                    cancels,
-                    every,
-                    _js,
-                )
-
-                @wraps(func)
-                def inner(*args, **kwargs):
-                    return func(*args, **kwargs)
-
-                return inner
-
-            return Dependency(None, {}, None, wrapper)
-
-        if status_tracker:
-            warn_deprecation(
-                "The 'status_tracker' parameter has been deprecated and has no effect."
-            )
-        if self.event_name == "stop":
-            warn_deprecation(
-                "The `stop` event on Video and Audio has been deprecated and will be remove in a future version. Use `ended` instead."
-            )
-
-        if isinstance(self, Streamable):
-            self.check_streamable()
-        if isinstance(show_progress, bool):
-            show_progress = "full" if show_progress else "hidden"
-
-        dep, dep_index = self.trigger.set_event_trigger(
-            self.event_name,
-            fn,
-            inputs,
-            outputs,
-            preprocess=preprocess,
-            postprocess=postprocess,
-            scroll_to_output=scroll_to_output,
-            show_progress=show_progress
-            if show_progress is not None
-            else self.show_progress,
-            api_name=api_name,
-            js=_js,
-            queue=queue,
-            batch=batch,
-            max_batch_size=max_batch_size,
-            every=every,
-            trigger_after=self.trigger_after,
-            trigger_only_on_success=self.trigger_only_on_success,
-        )
-        set_cancel_events(self.trigger, self.event_name, cancels)
-        if self.callback:
-            self.callback()
-        return Dependency(self.trigger, dep, dep_index, fn)
-
-
-@document("*change", inherit=True)
-class Changeable(EventListener):
-    def __init__(self):
-        self.change = EventListenerMethod(self, "change")
-        """
-        This listener is triggered when the component's value changes either because of user input (e.g. a user types in a textbox) OR because of a function update (e.g. an image receives a value from the output of an event trigger).
-        See `.input()` for a listener that is only triggered by user input.
-        """
-
-
-@document("*input", inherit=True)
-class Inputable(EventListener):
-    def __init__(self):
-        self.input = EventListenerMethod(self, "input")
-        """
-        This listener is triggered when the user changes the value of the component.
-        """
-
-
-@document("*click", inherit=True)
-class Clickable(EventListener):
-    def __init__(self):
-        self.click = EventListenerMethod(self, "click")
-        """
-        This listener is triggered when the component (e.g. a button) is clicked.
-        """
-
-
-@document("*submit", inherit=True)
-class Submittable(EventListener):
-    def __init__(self):
-        self.submit = EventListenerMethod(self, "submit")
-        """
-        This listener is triggered when the user presses the Enter key while the component (e.g. a textbox) is focused.
-        """
-
-
-@document("*edit", inherit=True)
-class Editable(EventListener):
-    def __init__(self):
-        self.edit = EventListenerMethod(self, "edit")
-        """
-        This listener is triggered when the user edits the component (e.g. image) using the
-        built-in editor.
-        """
-
-
-@document("*clear", inherit=True)
-class Clearable(EventListener):
-    def __init__(self):
-        self.clear = EventListenerMethod(self, "clear")
-        """
-        This listener is triggered when the user clears the component (e.g. image or audio)
-        using the X button for the component.
-        """
-
-
-@document("*play", "*pause", "*stop", "*end", inherit=True)
-class Playable(EventListener):
-    def __init__(self):
-        self.play = EventListenerMethod(self, "play")
-        """
-        This listener is triggered when the user plays the component (e.g. audio or video).
-        """
-
-        self.pause = EventListenerMethod(self, "pause")
-        """
-        This listener is triggered when the media stops playing for any reason (e.g. audio or video).
-        """
-
-        self.stop = EventListenerMethod(self, "stop")
-        """
-        This listener is triggered when the user reaches the end of the media track (e.g. audio or video).
-        """
-
-        self.end = EventListenerMethod(self, "end")
-        """
-        This listener is triggered when the user reaches the end of the media track (e.g. audio or video).
-        """
-
-
-@document("*stream", inherit=True)
-class Streamable(EventListener):
-    def __init__(self):
-        self.streaming: bool
-        self.stream = EventListenerMethod(
-            self,
-            "stream",
-            show_progress="hidden",
-            callback=lambda: setattr(self, "streaming", True),
-        )
-        """
-        This listener is triggered when the user streams the component (e.g. a live webcam
-        component).
-        """
-
-    def check_streamable(self):
-        pass
-
-
-class StreamableOutput(EventListener):
-    def __init__(self):
-        self.streaming: bool
->>>>>>> 2772235a
 
         statement = gr.Textbox()
 
@@ -347,7 +113,6 @@
         """
 
 
-<<<<<<< HEAD
 class EventListener(str):
     def __new__(cls, event_name, *args, **kwargs):
         return super().__new__(cls, event_name)
@@ -413,6 +178,37 @@
                 cancels: A list of other events to cancel when this listener is triggered. For example, setting cancels=[click_event] will cancel the click_event, where click_event is the return value of another components .click method. Functions that have not yet run (or generators that are iterating) will be cancelled, but functions that are currently running will be allowed to finish.
                 every: Run this event 'every' number of seconds while the client connection is open. Interpreted in seconds. Queue must be enabled.
             """
+
+            if fn == "decorator":
+                def wrapper(func):
+                    event_trigger(
+                        block,
+                        func,
+                        inputs,
+                        outputs,
+                        api_name,
+                        status_tracker,
+                        scroll_to_output,
+                        show_progress,
+                        queue,
+                        batch,
+                        max_batch_size,
+                        preprocess,
+                        postprocess,
+                        cancels,
+                        every,
+                        _js,
+                    )
+
+                    @wraps(func)
+                    def inner(*args, **kwargs):
+                        return func(*args, **kwargs)
+
+                    return inner
+
+                return Dependency(None, {}, None, wrapper)
+
+
             if status_tracker:
                 warn_deprecation(
                     "The 'status_tracker' parameter has been deprecated and has no effect."
@@ -449,7 +245,7 @@
             set_cancel_events(block, _event_name, cancels)
             if _callback:
                 _callback(block)
-            return Dependency(block, dep, dep_index)
+            return Dependency(block, dep, dep_index, fn)
 
         return event_trigger
 
@@ -479,19 +275,10 @@
         show_progress="hidden",
         callback=lambda block: setattr(block, "streaming", True),
     )
-=======
-@document("*like", inherit=True)
-class Likeable(EventListener):
-    def __init__(self):
-        self.likeable: bool = False
-        self.like = EventListenerMethod(
-            self, "like", callback=lambda: setattr(self, "likeable", True)
-        )
-        """
-        This listener is triggered when the user likes/dislikes from within the Component.
-        This event has EventData of type gradio.LikeData that carries information, accessible through LikeData.index and LikeData.value.
-        See EventData documentation on how to use this event data.
-        """
+    like = EventListener(
+        "like",
+        callback=lambda block: setattr(block, "likeable", True)
+    )
 
 
 class LikeData(EventData):
@@ -508,5 +295,4 @@
         self.liked: bool = data.get("liked", True)
         """
         True if the item was liked, False if disliked.
-        """
->>>>>>> 2772235a
+        """