from __future__ import annotations

import asyncio
import sys
import warnings
from typing import TYPE_CHECKING, Any, AnyStr, Callable, Dict, List, Optional, Tuple

from gradio.blocks import Block, Context

if TYPE_CHECKING:  # Only import for type checking (is False at runtime).
    from gradio.components import Component, StatusTracker


def get_cancel_function(
    dependencies: List[Dict[str, Any]]
) -> Tuple[Callable, List[int]]:
    fn_to_comp = {}
    for dep in dependencies:
        fn_index = next(
            i for i, d in enumerate(Context.root_block.dependencies) if d == dep
        )
        fn_to_comp[fn_index] = [Context.root_block.blocks[o] for o in dep["outputs"]]

    async def cancel(session_hash: str) -> None:
        if sys.version_info < (3, 8):
            return None

        task_ids = set([f"{session_hash}_{fn}" for fn in fn_to_comp])

        matching_tasks = [
            task for task in asyncio.all_tasks() if task.get_name() in task_ids
        ]
        for task in matching_tasks:
            task.cancel()
        await asyncio.gather(*matching_tasks, return_exceptions=True)

    return (
        cancel,
        list(fn_to_comp.keys()),
    )


def set_cancel_events(
    block: Block, event_name: str, cancels: None | Dict[str, Any] | List[Dict[str, Any]]
):
    if cancels:
        if not isinstance(cancels, list):
            cancels = [cancels]
        cancel_fn, fn_indices_to_cancel = get_cancel_function(cancels)
        block.set_event_trigger(
            event_name,
            cancel_fn,
            inputs=None,
            outputs=None,
            queue=False,
            preprocess=False,
            cancels=fn_indices_to_cancel,
        )


class Changeable(Block):
    def change(
        self,
        fn: Callable,
        inputs: Component | List[Component] | None,
        outputs: Component | List[Component] | None,
        api_name: AnyStr = None,
        status_tracker: Optional[StatusTracker] = None,
        scroll_to_output: bool = False,
        show_progress: bool = True,
        queue: Optional[bool] = None,
        batch: bool = False,
        max_batch_size: int = 4,
        preprocess: bool = True,
        postprocess: bool = True,
<<<<<<< HEAD
        cancels: List[Dict[str, Any]] | None = None,
        every: int | None = None,
=======
        cancels: Dict[str, Any] | List[Dict[str, Any]] | None = None,
>>>>>>> 7f9223fd
        _js: Optional[str] = None,
    ):
        """
        This event is triggered when the component's input value changes (e.g. when the user types in a textbox
        or uploads an image). This method can be used when this component is in a Gradio Blocks.

        Parameters:
            fn: the function to wrap an interface around. Often a machine learning model's prediction function. Each parameter of the function corresponds to one input component, and the function should return a single value or a tuple of values, with each element in the tuple corresponding to one output component.
            inputs: List of gradio.components to use as inputs. If the function takes no inputs, this should be an empty list.
            outputs: List of gradio.components to use as inputs. If the function returns no outputs, this should be an empty list.
            api_name: Defining this parameter exposes the endpoint in the api docs
            scroll_to_output: If True, will scroll to output component on completion
            show_progress: If True, will show progress animation while pending
            queue: If True, will place the request on the queue, if the queue exists
            batch: If True, then the function should process a batch of inputs, meaning that it should accept a list of input values for each parameter. The lists should be of equal length (and be up to length `max_batch_size`). The function is then *required* to return a tuple of lists (even if there is only 1 output component), with each list in the tuple corresponding to one output component.
            max_batch_size: Maximum number of inputs to batch together if this is called from the queue (only relevant if batch=True)
            preprocess: If False, will not run preprocessing of component data before running 'fn' (e.g. leaving it as a base64 string if this method is called with the `Image` component).
            postprocess: If False, will not run postprocessing of component data before returning 'fn' output to the browser.
            cancels: A list of other events to cancel when this event is triggered. For example, setting cancels=[click_event] will cancel the click_event, where click_event is the return value of another components .click method.
        """
        # _js: Optional frontend js method to run before running 'fn'. Input arguments for js method are values of 'inputs' and 'outputs', return should be a list of values for output components.
        if status_tracker:
            warnings.warn(
                "The 'status_tracker' parameter has been deprecated and has no effect."
            )

        dep = self.set_event_trigger(
            "change",
            fn,
            inputs,
            outputs,
            api_name=api_name,
            scroll_to_output=scroll_to_output,
            show_progress=show_progress,
            js=_js,
            preprocess=preprocess,
            postprocess=postprocess,
            queue=queue,
<<<<<<< HEAD
            every=every
=======
            batch=batch,
            max_batch_size=max_batch_size,
>>>>>>> 7f9223fd
        )
        # if cancels is None:
        #     cancels = []
        # if every:
        #     cancels.append(dep)
        set_cancel_events(self, "change", cancels)
        return dep


class Clickable(Block):
    def click(
        self,
        fn: Callable,
        inputs: Component | List[Component] | None,
        outputs: List[Component],
        api_name: AnyStr = None,
        status_tracker: Optional[StatusTracker] = None,
        scroll_to_output: bool = False,
        show_progress: bool = True,
        queue=None,
        batch: bool = False,
        max_batch_size: int = 4,
        preprocess: bool = True,
        postprocess: bool = True,
<<<<<<< HEAD
        cancels: List[Dict[str, Any]] | None = None,
        every: int | None = None,
=======
        cancels: Dict[str, Any] | List[Dict[str, Any]] | None = None,
>>>>>>> 7f9223fd
        _js: Optional[str] = None,
    ):
        """
        This event is triggered when the component (e.g. a button) is clicked.
        This method can be used when this component is in a Gradio Blocks.

        Parameters:
            fn: the function to wrap an interface around. Often a machine learning model's prediction function. Each parameter of the function corresponds to one input component, and the function should return a single value or a tuple of values, with each element in the tuple corresponding to one output component.
            inputs: List of gradio.components to use as inputs. If the function takes no inputs, this should be an empty list.
            outputs: List of gradio.components to use as inputs. If the function returns no outputs, this should be an empty list.
            api_name: Defining this parameter exposes the endpoint in the api docs
            scroll_to_output: If True, will scroll to output component on completion
            show_progress: If True, will show progress animation while pending
            queue: If True, will place the request on the queue, if the queue exists
            batch: If True, then the function should process a batch of inputs, meaning that it should accept a list of input values for each parameter. The lists should be of equal length (and be up to length `max_batch_size`). The function is then *required* to return a tuple of lists (even if there is only 1 output component), with each list in the tuple corresponding to one output component.
            max_batch_size: Maximum number of inputs to batch together if this is called from the queue (only relevant if batch=True)
            preprocess: If False, will not run preprocessing of component data before running 'fn' (e.g. leaving it as a base64 string if this method is called with the `Image` component).
            postprocess: If False, will not run postprocessing of component data before returning 'fn' output to the browser.
            cancels: A list of other events to cancel when this event is triggered. For example, setting cancels=[click_event] will cancel the click_event, where click_event is the return value of another components .click method.
        """
        # _js: Optional frontend js method to run before running 'fn'. Input arguments for js method are values of 'inputs' and 'outputs', return should be a list of values for output components.
        if status_tracker:
            warnings.warn(
                "The 'status_tracker' parameter has been deprecated and has no effect."
            )

        dep = self.set_event_trigger(
            "click",
            fn,
            inputs,
            outputs,
            api_name=api_name,
            scroll_to_output=scroll_to_output,
            show_progress=show_progress,
            queue=queue,
            batch=batch,
            max_batch_size=max_batch_size,
            js=_js,
            preprocess=preprocess,
            postprocess=postprocess,
            every=every
        )
        set_cancel_events(self, "click", cancels)
        return dep


class Submittable(Block):
    def submit(
        self,
        fn: Callable,
        inputs: Component | List[Component] | None,
        outputs: List[Component],
        api_name: AnyStr = None,
        status_tracker: Optional[StatusTracker] = None,
        scroll_to_output: bool = False,
        show_progress: bool = True,
        queue: Optional[bool] = None,
        batch: bool = False,
        max_batch_size: int = 4,
        preprocess: bool = True,
        postprocess: bool = True,
        cancels: Dict[str, Any] | List[Dict[str, Any]] | None = None,
        _js: Optional[str] = None,
    ):
        """
        This event is triggered when the user presses the Enter key while the component (e.g. a textbox) is focused.
        This method can be used when this component is in a Gradio Blocks.


        Parameters:
            fn: the function to wrap an interface around. Often a machine learning model's prediction function. Each parameter of the function corresponds to one input component, and the function should return a single value or a tuple of values, with each element in the tuple corresponding to one output component.
            inputs: List of gradio.components to use as inputs. If the function takes no inputs, this should be an empty list.
            outputs: List of gradio.components to use as inputs. If the function returns no outputs, this should be an empty list.
            api_name: Defining this parameter exposes the endpoint in the api docs
            scroll_to_output: If True, will scroll to output component on completion
            show_progress: If True, will show progress animation while pending
            queue: If True, will place the request on the queue, if the queue exists
            batch: If True, then the function should process a batch of inputs, meaning that it should accept a list of input values for each parameter. The lists should be of equal length (and be up to length `max_batch_size`). The function is then *required* to return a tuple of lists (even if there is only 1 output component), with each list in the tuple corresponding to one output component.
            max_batch_size: Maximum number of inputs to batch together if this is called from the queue (only relevant if batch=True)
            preprocess: If False, will not run preprocessing of component data before running 'fn' (e.g. leaving it as a base64 string if this method is called with the `Image` component).
            postprocess: If False, will not run postprocessing of component data before returning 'fn' output to the browser.
            cancels: A list of other events to cancel when this event is triggered. For example, setting cancels=[click_event] will cancel the click_event, where click_event is the return value of another components .click method.
        """
        # _js: Optional frontend js method to run before running 'fn'. Input arguments for js method are values of 'inputs' and 'outputs', return should be a list of values for output components.
        if status_tracker:
            warnings.warn(
                "The 'status_tracker' parameter has been deprecated and has no effect."
            )

        dep = self.set_event_trigger(
            "submit",
            fn,
            inputs,
            outputs,
            api_name=api_name,
            scroll_to_output=scroll_to_output,
            show_progress=show_progress,
            js=_js,
            preprocess=preprocess,
            postprocess=postprocess,
            queue=queue,
            batch=batch,
            max_batch_size=max_batch_size,
        )
        set_cancel_events(self, "submit", cancels)
        return dep


class Editable(Block):
    def edit(
        self,
        fn: Callable,
        inputs: Component | List[Component] | None,
        outputs: List[Component],
        api_name: AnyStr = None,
        status_tracker: Optional[StatusTracker] = None,
        scroll_to_output: bool = False,
        show_progress: bool = True,
        queue: Optional[bool] = None,
        batch: bool = False,
        max_batch_size: int = 4,
        preprocess: bool = True,
        postprocess: bool = True,
        cancels: Dict[str, Any] | List[Dict[str, Any]] | None = None,
        _js: Optional[str] = None,
    ):
        """
        This event is triggered when the user edits the component (e.g. image) using the
        built-in editor. This method can be used when this component is in a Gradio Blocks.

        Parameters:
            fn: the function to wrap an interface around. Often a machine learning model's prediction function. Each parameter of the function corresponds to one input component, and the function should return a single value or a tuple of values, with each element in the tuple corresponding to one output component.
            inputs: List of gradio.components to use as inputs. If the function takes no inputs, this should be an empty list.
            outputs: List of gradio.components to use as inputs. If the function returns no outputs, this should be an empty list.
            api_name: Defining this parameter exposes the endpoint in the api docs
            scroll_to_output: If True, will scroll to output component on completion
            show_progress: If True, will show progress animation while pending
            queue: If True, will place the request on the queue, if the queue exists
            batch: If True, then the function should process a batch of inputs, meaning that it should accept a list of input values for each parameter. The lists should be of equal length (and be up to length `max_batch_size`). The function is then *required* to return a tuple of lists (even if there is only 1 output component), with each list in the tuple corresponding to one output component.
            max_batch_size: Maximum number of inputs to batch together if this is called from the queue (only relevant if batch=True)
            preprocess: If False, will not run preprocessing of component data before running 'fn' (e.g. leaving it as a base64 string if this method is called with the `Image` component).
            postprocess: If False, will not run postprocessing of component data before returning 'fn' output to the browser.
            cancels: A list of other events to cancel when this event is triggered. For example, setting cancels=[click_event] will cancel the click_event, where click_event is the return value of another components .click method.
        """
        # _js: Optional frontend js method to run before running 'fn'. Input arguments for js method are values of 'inputs' and 'outputs', return should be a list of values for output components.
        if status_tracker:
            warnings.warn(
                "The 'status_tracker' parameter has been deprecated and has no effect."
            )

        dep = self.set_event_trigger(
            "edit",
            fn,
            inputs,
            outputs,
            api_name=api_name,
            scroll_to_output=scroll_to_output,
            show_progress=show_progress,
            js=_js,
            preprocess=preprocess,
            postprocess=postprocess,
            queue=queue,
            batch=batch,
            max_batch_size=max_batch_size,
        )
        set_cancel_events(self, "edit", cancels)
        return dep


class Clearable(Block):
    def clear(
        self,
        fn: Callable,
        inputs: Component | List[Component] | None,
        outputs: List[Component],
        api_name: AnyStr = None,
        status_tracker: Optional[StatusTracker] = None,
        scroll_to_output: bool = False,
        show_progress: bool = True,
        queue: Optional[bool] = None,
        batch: bool = False,
        max_batch_size: int = 4,
        preprocess: bool = True,
        postprocess: bool = True,
        cancels: Dict[str, Any] | List[Dict[str, Any]] | None = None,
        _js: Optional[str] = None,
    ):
        """
        This event is triggered when the user clears the component (e.g. image or audio)
        using the X button for the component. This method can be used when this component is in a Gradio Blocks.

        Parameters:
            fn: the function to wrap an interface around. Often a machine learning model's prediction function. Each parameter of the function corresponds to one input component, and the function should return a single value or a tuple of values, with each element in the tuple corresponding to one output component.
            inputs: List of gradio.components to use as inputs. If the function takes no inputs, this should be an empty list.
            outputs: List of gradio.components to use as inputs. If the function returns no outputs, this should be an empty list.
            api_name: Defining this parameter exposes the endpoint in the api docs
            scroll_to_output: If True, will scroll to output component on completion
            show_progress: If True, will show progress animation while pending
            queue: If True, will place the request on the queue, if the queue exists
            batch: If True, then the function should process a batch of inputs, meaning that it should accept a list of input values for each parameter. The lists should be of equal length (and be up to length `max_batch_size`). The function is then *required* to return a tuple of lists (even if there is only 1 output component), with each list in the tuple corresponding to one output component.
            max_batch_size: Maximum number of inputs to batch together if this is called from the queue (only relevant if batch=True)
            preprocess: If False, will not run preprocessing of component data before running 'fn' (e.g. leaving it as a base64 string if this method is called with the `Image` component).
            postprocess: If False, will not run postprocessing of component data before returning 'fn' output to the browser.
            cancels: A list of other events to cancel when this event is triggered. For example, setting cancels=[click_event] will cancel the click_event, where click_event is the return value of another components .click method.
        """
        # _js: Optional frontend js method to run before running 'fn'. Input arguments for js method are values of 'inputs' and 'outputs', return should be a list of values for output components.
        if status_tracker:
            warnings.warn(
                "The 'status_tracker' parameter has been deprecated and has no effect."
            )

        dep = self.set_event_trigger(
            "submit",
            fn,
            inputs,
            outputs,
            api_name=api_name,
            scroll_to_output=scroll_to_output,
            show_progress=show_progress,
            js=_js,
            preprocess=preprocess,
            postprocess=postprocess,
            queue=queue,
            batch=batch,
            max_batch_size=max_batch_size,
        )
        set_cancel_events(self, "submit", cancels)
        return dep


class Playable(Block):
    def play(
        self,
        fn: Callable,
        inputs: Component | List[Component] | None,
        outputs: List[Component],
        api_name: AnyStr = None,
        status_tracker: Optional[StatusTracker] = None,
        scroll_to_output: bool = False,
        show_progress: bool = True,
        queue: Optional[bool] = None,
        batch: bool = False,
        max_batch_size: int = 4,
        preprocess: bool = True,
        postprocess: bool = True,
        cancels: Dict[str, Any] | List[Dict[str, Any]] | None = None,
        _js: Optional[str] = None,
    ):
        """
        This event is triggered when the user plays the component (e.g. audio or video).
        This method can be used when this component is in a Gradio Blocks.

        Parameters:
            fn: the function to wrap an interface around. Often a machine learning model's prediction function. Each parameter of the function corresponds to one input component, and the function should return a single value or a tuple of values, with each element in the tuple corresponding to one output component.
            inputs: List of gradio.components to use as inputs. If the function takes no inputs, this should be an empty list.
            outputs: List of gradio.components to use as inputs. If the function returns no outputs, this should be an empty list.
            api_name: Defining this parameter exposes the endpoint in the api docs
            scroll_to_output: If True, will scroll to output component on completion
            show_progress: If True, will show progress animation while pending
            queue: If True, will place the request on the queue, if the queue exists
            batch: If True, then the function should process a batch of inputs, meaning that it should accept a list of input values for each parameter. The lists should be of equal length (and be up to length `max_batch_size`). The function is then *required* to return a tuple of lists (even if there is only 1 output component), with each list in the tuple corresponding to one output component.
            max_batch_size: Maximum number of inputs to batch together if this is called from the queue (only relevant if batch=True)
            preprocess: If False, will not run preprocessing of component data before running 'fn' (e.g. leaving it as a base64 string if this method is called with the `Image` component).
            postprocess: If False, will not run postprocessing of component data before returning 'fn' output to the browser.
            cancels: A list of other events to cancel when this event is triggered. For example, setting cancels=[click_event] will cancel the click_event, where click_event is the return value of another components .click method.
        """
        # _js: Optional frontend js method to run before running 'fn'. Input arguments for js method are values of 'inputs' and 'outputs', return should be a list of values for output components.
        if status_tracker:
            warnings.warn(
                "The 'status_tracker' parameter has been deprecated and has no effect."
            )

        dep = self.set_event_trigger(
            "play",
            fn,
            inputs,
            outputs,
            api_name=api_name,
            scroll_to_output=scroll_to_output,
            show_progress=show_progress,
            js=_js,
            preprocess=preprocess,
            postprocess=postprocess,
            queue=queue,
            batch=batch,
            max_batch_size=max_batch_size,
        )
        set_cancel_events(self, "play", cancels)
        return dep

    def pause(
        self,
        fn: Callable,
        inputs: Component | List[Component] | None,
        outputs: List[Component],
        api_name: Optional[AnyStr] = None,
        status_tracker: Optional[StatusTracker] = None,
        scroll_to_output: bool = False,
        show_progress: bool = True,
        queue: Optional[bool] = None,
        batch: bool = False,
        max_batch_size: int = 4,
        preprocess: bool = True,
        postprocess: bool = True,
        cancels: Dict[str, Any] | List[Dict[str, Any]] | None = None,
        _js: Optional[str] = None,
    ):
        """
        This event is triggered when the user pauses the component (e.g. audio or video).
        This method can be used when this component is in a Gradio Blocks.

        Parameters:
            fn: the function to wrap an interface around. Often a machine learning model's prediction function. Each parameter of the function corresponds to one input component, and the function should return a single value or a tuple of values, with each element in the tuple corresponding to one output component.
            inputs: List of gradio.components to use as inputs. If the function takes no inputs, this should be an empty list.
            outputs: List of gradio.components to use as inputs. If the function returns no outputs, this should be an empty list.
            api_name: Defining this parameter exposes the endpoint in the api docs
            scroll_to_output: If True, will scroll to output component on completion
            show_progress: If True, will show progress animation while pending
            queue: If True, will place the request on the queue, if the queue exists
            batch: If True, then the function should process a batch of inputs, meaning that it should accept a list of input values for each parameter. The lists should be of equal length (and be up to length `max_batch_size`). The function is then *required* to return a tuple of lists (even if there is only 1 output component), with each list in the tuple corresponding to one output component.
            max_batch_size: Maximum number of inputs to batch together if this is called from the queue (only relevant if batch=True)
            preprocess: If False, will not run preprocessing of component data before running 'fn' (e.g. leaving it as a base64 string if this method is called with the `Image` component).
            postprocess: If False, will not run postprocessing of component data before returning 'fn' output to the browser.
            cancels: A list of other events to cancel when this event is triggered. For example, setting cancels=[click_event] will cancel the click_event, where click_event is the return value of another components .click method.
        """
        # _js: Optional frontend js method to run before running 'fn'. Input arguments for js method are values of 'inputs' and 'outputs', return should be a list of values for output components.
        if status_tracker:
            warnings.warn(
                "The 'status_tracker' parameter has been deprecated and has no effect."
            )

        dep = self.set_event_trigger(
            "pause",
            fn,
            inputs,
            outputs,
            api_name=api_name,
            scroll_to_output=scroll_to_output,
            show_progress=show_progress,
            js=_js,
            preprocess=preprocess,
            postprocess=postprocess,
            queue=queue,
            batch=batch,
            max_batch_size=max_batch_size,
        )
        set_cancel_events(self, "pause", cancels)
        return dep

    def stop(
        self,
        fn: Callable,
        inputs: Component | List[Component] | None,
        outputs: List[Component],
        api_name: AnyStr = None,
        status_tracker: Optional[StatusTracker] = None,
        scroll_to_output: bool = False,
        show_progress: bool = True,
        queue: Optional[bool] = None,
        batch: bool = False,
        max_batch_size: int = 4,
        preprocess: bool = True,
        postprocess: bool = True,
        cancels: Dict[str, Any] | List[Dict[str, Any]] | None = None,
        _js: Optional[str] = None,
    ):
        """
        This event is triggered when the user stops the component (e.g. audio or video).
        This method can be used when this component is in a Gradio Blocks.

        Parameters:
            fn: the function to wrap an interface around. Often a machine learning model's prediction function. Each parameter of the function corresponds to one input component, and the function should return a single value or a tuple of values, with each element in the tuple corresponding to one output component.
            inputs: List of gradio.components to use as inputs. If the function takes no inputs, this should be an empty list.
            outputs: List of gradio.components to use as inputs. If the function returns no outputs, this should be an empty list.
            api_name: Defining this parameter exposes the endpoint in the api docs
            scroll_to_output: If True, will scroll to output component on completion
            show_progress: If True, will show progress animation while pending
            queue: If True, will place the request on the queue, if the queue exists
            batch: If True, then the function should process a batch of inputs, meaning that it should accept a list of input values for each parameter. The lists should be of equal length (and be up to length `max_batch_size`). The function is then *required* to return a tuple of lists (even if there is only 1 output component), with each list in the tuple corresponding to one output component.
            max_batch_size: Maximum number of inputs to batch together if this is called from the queue (only relevant if batch=True)
            preprocess: If False, will not run preprocessing of component data before running 'fn' (e.g. leaving it as a base64 string if this method is called with the `Image` component).
            postprocess: If False, will not run postprocessing of component data before returning 'fn' output to the browser.
            cancels: A list of other events to cancel when this event is triggered. For example, setting cancels=[click_event] will cancel the click_event, where click_event is the return value of another components .click method.
        """
        # _js: Optional frontend js method to run before running 'fn'. Input arguments for js method are values of 'inputs' and 'outputs', return should be a list of values for output components.
        if status_tracker:
            warnings.warn(
                "The 'status_tracker' parameter has been deprecated and has no effect."
            )

        dep = self.set_event_trigger(
            "stop",
            fn,
            inputs,
            outputs,
            api_name=api_name,
            scroll_to_output=scroll_to_output,
            show_progress=show_progress,
            js=_js,
            preprocess=preprocess,
            postprocess=postprocess,
            queue=queue,
            batch=batch,
            max_batch_size=max_batch_size,
        )
        set_cancel_events(self, "stop", cancels)
        return dep


class Streamable(Block):
    def stream(
        self,
        fn: Callable,
        inputs: Component | List[Component] | None,
        outputs: List[Component],
        api_name: AnyStr = None,
        status_tracker: Optional[StatusTracker] = None,
        scroll_to_output: bool = False,
        show_progress: bool = False,
        queue: Optional[bool] = None,
        batch: bool = False,
        max_batch_size: int = 4,
        preprocess: bool = True,
        postprocess: bool = True,
        cancels: Dict[str, Any] | List[Dict[str, Any]] | None = None,
        _js: Optional[str] = None,
    ):
        """
        This event is triggered when the user streams the component (e.g. a live webcam
        component). This method can be used when this component is in a Gradio Blocks.

        Parameters:
            fn: the function to wrap an interface around. Often a machine learning model's prediction function. Each parameter of the function corresponds to one input component, and the function should return a single value or a tuple of values, with each element in the tuple corresponding to one output component.
            inputs: List of gradio.components to use as inputs. If the function takes no inputs, this should be an empty list.
            outputs: List of gradio.components to use as inputs. If the function returns no outputs, this should be an empty list.
            api_name: Defining this parameter exposes the endpoint in the api docs
            scroll_to_output: If True, will scroll to output component on completion
            show_progress: If True, will show progress animation while pending
            queue: If True, will place the request on the queue, if the queue exists
            batch: If True, then the function should process a batch of inputs, meaning that it should accept a list of input values for each parameter. The lists should be of equal length (and be up to length `max_batch_size`). The function is then *required* to return a tuple of lists (even if there is only 1 output component), with each list in the tuple corresponding to one output component.
            max_batch_size: Maximum number of inputs to batch together if this is called from the queue (only relevant if batch=True)
            preprocess: If False, will not run preprocessing of component data before running 'fn' (e.g. leaving it as a base64 string if this method is called with the `Image` component).
            postprocess: If False, will not run postprocessing of component data before returning 'fn' output to the browser.
            cancels: A list of other events to cancel when this event is triggered. For example, setting cancels=[click_event] will cancel the click_event, where click_event is the return value of another components .click method.
        """
        # _js: Optional frontend js method to run before running 'fn'. Input arguments for js method are values of 'inputs' and 'outputs', return should be a list of values for output components.
        self.streaming = True

        if status_tracker:
            warnings.warn(
                "The 'status_tracker' parameter has been deprecated and has no effect."
            )

        dep = self.set_event_trigger(
            "stream",
            fn,
            inputs,
            outputs,
            api_name=api_name,
            scroll_to_output=scroll_to_output,
            show_progress=show_progress,
            js=_js,
            preprocess=preprocess,
            postprocess=postprocess,
            queue=queue,
            batch=batch,
            max_batch_size=max_batch_size,
        )
        set_cancel_events(self, "stream", cancels)
        return dep


class Blurrable(Block):
    def blur(
        self,
        fn: Callable,
        inputs: Component | List[Component] | None,
        outputs: List[Component],
        api_name: AnyStr = None,
        status_tracker: Optional[StatusTracker] = None,
        scroll_to_output: bool = False,
        show_progress: bool = True,
        queue: Optional[bool] = None,
        preprocess: bool = True,
        postprocess: bool = True,
        cancels: Dict[str, Any] | List[Dict[str, Any]] | None = None,
        _js: Optional[str] = None,
    ):
        """
        This event is triggered when the component's is unfocused/blurred (e.g. when the user clicks outside of a textbox). This method can be used when this component is in a Gradio Blocks.

        Parameters:
            fn: Callable function
            inputs: List of gradio.components to use as inputs. If the function takes no inputs, this should be an empty list.
            outputs: List of gradio.components to use as inputs. If the function returns no outputs, this should be an empty list.
            api_name: Defining this parameter exposes the endpoint in the api docs
            scroll_to_output: If True, will scroll to output component on completion
            show_progress: If True, will show progress animation while pending
            queue: If True, will place the request on the queue, if the queue exists
            preprocess: If False, will not run preprocessing of component data before running 'fn' (e.g. leaving it as a base64 string if this method is called with the `Image` component).
            postprocess: If False, will not run postprocessing of component data before returning 'fn' output to the browser.
            cancels: A list of other events to cancel when this event is triggered. For example, setting cancels=[click_event] will cancel the click_event, where click_event is the return value of another components .click method.
        """
        # _js: Optional frontend js method to run before running 'fn'. Input arguments for js method are values of 'inputs' and 'outputs', return should be a list of values for output components.

        self.set_event_trigger(
            "blur",
            fn,
            inputs,
            outputs,
            api_name=api_name,
            scroll_to_output=scroll_to_output,
            show_progress=show_progress,
            js=_js,
            preprocess=preprocess,
            postprocess=postprocess,
            queue=queue,
        )
        set_cancel_events(self, "blur", cancels)<|MERGE_RESOLUTION|>--- conflicted
+++ resolved
@@ -73,12 +73,8 @@
         max_batch_size: int = 4,
         preprocess: bool = True,
         postprocess: bool = True,
-<<<<<<< HEAD
-        cancels: List[Dict[str, Any]] | None = None,
-        every: int | None = None,
-=======
-        cancels: Dict[str, Any] | List[Dict[str, Any]] | None = None,
->>>>>>> 7f9223fd
+        cancels: Dict[str, Any] | List[Dict[str, Any]] | None = None,
+        every: int | None = None,
         _js: Optional[str] = None,
     ):
         """
@@ -117,12 +113,9 @@
             preprocess=preprocess,
             postprocess=postprocess,
             queue=queue,
-<<<<<<< HEAD
-            every=every
-=======
-            batch=batch,
-            max_batch_size=max_batch_size,
->>>>>>> 7f9223fd
+            every=every,
+            batch=batch,
+            max_batch_size=max_batch_size,
         )
         # if cancels is None:
         #     cancels = []
@@ -147,12 +140,8 @@
         max_batch_size: int = 4,
         preprocess: bool = True,
         postprocess: bool = True,
-<<<<<<< HEAD
-        cancels: List[Dict[str, Any]] | None = None,
-        every: int | None = None,
-=======
-        cancels: Dict[str, Any] | List[Dict[str, Any]] | None = None,
->>>>>>> 7f9223fd
+        cancels: Dict[str, Any] | List[Dict[str, Any]] | None = None,
+        every: int | None = None,
         _js: Optional[str] = None,
     ):
         """
@@ -215,6 +204,7 @@
         preprocess: bool = True,
         postprocess: bool = True,
         cancels: Dict[str, Any] | List[Dict[str, Any]] | None = None,
+        every: int | None = None,
         _js: Optional[str] = None,
     ):
         """
@@ -256,6 +246,7 @@
             queue=queue,
             batch=batch,
             max_batch_size=max_batch_size,
+            every=every
         )
         set_cancel_events(self, "submit", cancels)
         return dep
@@ -277,6 +268,7 @@
         preprocess: bool = True,
         postprocess: bool = True,
         cancels: Dict[str, Any] | List[Dict[str, Any]] | None = None,
+        every: int | None = None,
         _js: Optional[str] = None,
     ):
         """
@@ -317,6 +309,7 @@
             queue=queue,
             batch=batch,
             max_batch_size=max_batch_size,
+            every=every
         )
         set_cancel_events(self, "edit", cancels)
         return dep
@@ -338,6 +331,7 @@
         preprocess: bool = True,
         postprocess: bool = True,
         cancels: Dict[str, Any] | List[Dict[str, Any]] | None = None,
+        every: int | None = None,
         _js: Optional[str] = None,
     ):
         """
@@ -377,6 +371,7 @@
             postprocess=postprocess,
             queue=queue,
             batch=batch,
+            every=every,
             max_batch_size=max_batch_size,
         )
         set_cancel_events(self, "submit", cancels)
@@ -399,6 +394,7 @@
         preprocess: bool = True,
         postprocess: bool = True,
         cancels: Dict[str, Any] | List[Dict[str, Any]] | None = None,
+        every: int | None = None,
         _js: Optional[str] = None,
     ):
         """
@@ -439,6 +435,7 @@
             queue=queue,
             batch=batch,
             max_batch_size=max_batch_size,
+            every=every,
         )
         set_cancel_events(self, "play", cancels)
         return dep
@@ -458,6 +455,7 @@
         preprocess: bool = True,
         postprocess: bool = True,
         cancels: Dict[str, Any] | List[Dict[str, Any]] | None = None,
+        every: int | None = None,
         _js: Optional[str] = None,
     ):
         """
@@ -498,6 +496,7 @@
             queue=queue,
             batch=batch,
             max_batch_size=max_batch_size,
+            every=every,
         )
         set_cancel_events(self, "pause", cancels)
         return dep
@@ -517,6 +516,7 @@
         preprocess: bool = True,
         postprocess: bool = True,
         cancels: Dict[str, Any] | List[Dict[str, Any]] | None = None,
+        every: int | None = None,
         _js: Optional[str] = None,
     ):
         """
@@ -556,6 +556,7 @@
             postprocess=postprocess,
             queue=queue,
             batch=batch,
+            every=every,
             max_batch_size=max_batch_size,
         )
         set_cancel_events(self, "stop", cancels)
@@ -578,6 +579,7 @@
         preprocess: bool = True,
         postprocess: bool = True,
         cancels: Dict[str, Any] | List[Dict[str, Any]] | None = None,
+        every: int | None = None,
         _js: Optional[str] = None,
     ):
         """
@@ -620,6 +622,7 @@
             queue=queue,
             batch=batch,
             max_batch_size=max_batch_size,
+            every=every
         )
         set_cancel_events(self, "stream", cancels)
         return dep
@@ -639,6 +642,7 @@
         preprocess: bool = True,
         postprocess: bool = True,
         cancels: Dict[str, Any] | List[Dict[str, Any]] | None = None,
+        every: int | None = None,
         _js: Optional[str] = None,
     ):
         """
@@ -670,5 +674,6 @@
             preprocess=preprocess,
             postprocess=postprocess,
             queue=queue,
+            every=every
         )
         set_cancel_events(self, "blur", cancels)