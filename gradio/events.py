from __future__ import annotations

from typing import TYPE_CHECKING, Any, Callable, Dict, List, Optional, Tuple, AnyStr

from gradio.blocks import Block

if TYPE_CHECKING:  # Only import for type checking (is False at runtime).
    from gradio.components import Component, StatusTracker


class Changeable(Block):
    def change(
        self,
        fn: Callable,
        inputs: List[Component],
        outputs: List[Component],
        status_tracker: Optional[StatusTracker] = None,
<<<<<<< HEAD
        api_name: AnyStr = None,
=======
        queue: Optional[bool] = None,
>>>>>>> 55db5c18
        _js: Optional[str] = None,
        _preprocess: bool = True,
        _postprocess: bool = True,
    ):
        """
        Parameters:
            fn: Callable function
            inputs: List of inputs
            outputs: List of outputs
            status_tracker: StatusTracker to visualize function progress
            api_name: Defining this parameter exposes the endpoint in the api docs
            _js: Optional frontend js method to run before running 'fn'. Input arguments for js method are values of input and outputs components, return should be a list of values for output component.
        Returns: None
        """
        self.set_event_trigger(
<<<<<<< HEAD
            "change", fn, inputs, outputs, status_tracker=status_tracker, api_name=api_name, js=_js
=======
            "change",
            fn,
            inputs,
            outputs,
            status_tracker=status_tracker,
            js=_js,
            preprocess=_preprocess,
            postprocess=_postprocess,
            queue=queue,
>>>>>>> 55db5c18
        )


class Clickable(Block):
    def click(
        self,
        fn: Callable,
        inputs: List[Component],
        outputs: List[Component],
        status_tracker: Optional[StatusTracker] = None,
        api_name: AnyStr = None,
        queue=None,
        _js: Optional[str] = None,
        _preprocess: bool = True,
        _postprocess: bool = True,
    ):
        """
        Parameters:
            fn: Callable function
            inputs: List of inputs
            outputs: List of outputs
            status_tracker: StatusTracker to visualize function progress
            api_name: Defining this parameter exposes the endpoint in the api docs
            _js: Optional frontend js method to run before running 'fn'. Input arguments for js method are values of 'inputs' and 'outputs', return should be a list of values for output components.
            _preprocess: If False, will not run preprocessing of component data before running 'fn'.
            _postprocess: If False, will not run postprocessing of component data before returning 'fn' output.
        Returns: None
        """
        self.set_event_trigger(
            "click",
            fn,
            inputs,
            outputs,
            status_tracker=status_tracker,
            api_name=api_name,
            queue=queue,
            js=_js,
            preprocess=_preprocess,
            postprocess=_postprocess,
        )


class Submittable(Block):
    def submit(
        self,
        fn: Callable,
        inputs: List[Component],
        outputs: List[Component],
        status_tracker: Optional[StatusTracker] = None,
<<<<<<< HEAD
        api_name: AnyStr = None,
=======
        queue: Optional[bool] = None,
>>>>>>> 55db5c18
        _js: Optional[str] = None,
        _preprocess: bool = True,
        _postprocess: bool = True,
    ):
        """
        Parameters:
            fn: Callable function
            inputs: List of inputs
            outputs: List of outputs
            status_tracker: StatusTracker to visualize function progress
            api_name: Defining this parameter exposes the endpoint in the api docs
            _js: Optional frontend js method to run before running 'fn'. Input arguments for js method are values of 'inputs' and 'outputs', return should be a list of values for output components.
        Returns: None
        """
        self.set_event_trigger(
<<<<<<< HEAD
            "submit", fn, inputs, outputs, status_tracker=status_tracker, api_name=api_name, js=_js
=======
            "submit",
            fn,
            inputs,
            outputs,
            status_tracker=status_tracker,
            js=_js,
            preprocess=_preprocess,
            postprocess=_postprocess,
            queue=queue,
>>>>>>> 55db5c18
        )


class Editable(Block):
    def edit(
        self,
        fn: Callable,
        inputs: List[Component],
        outputs: List[Component],
<<<<<<< HEAD
        api_name: AnyStr = None,
=======
        queue: Optional[bool] = None,
>>>>>>> 55db5c18
        _js: Optional[str] = None,
        _preprocess: bool = True,
        _postprocess: bool = True,
    ):
        """
        Parameters:
            fn: Callable function
            inputs: List of inputs
            outputs: List of outputs
            api_name: Defining this parameter exposes the endpoint in the api docs
            _js: Optional frontend js method to run before running 'fn'. Input arguments for js method are values of 'inputs' and 'outputs', return should be a list of values for output components.
        Returns: None
        """
<<<<<<< HEAD
        self.set_event_trigger("edit", fn, inputs, outputs, api_name=api_name, js=_js)
=======
        self.set_event_trigger(
            "edit",
            fn,
            inputs,
            outputs,
            js=_js,
            preprocess=_preprocess,
            postprocess=_postprocess,
            queue=queue,
        )
>>>>>>> 55db5c18


class Clearable(Block):
    def clear(
        self,
        fn: Callable,
        inputs: List[Component],
        outputs: List[Component],
<<<<<<< HEAD
        api_name: AnyStr = None,
=======
        queue: Optional[bool] = None,
>>>>>>> 55db5c18
        _js: Optional[str] = None,
        _preprocess: bool = True,
        _postprocess: bool = True,
    ):
        """
        Parameters:
            fn: Callable function
            inputs: List of inputs
            outputs: List of outputs
            api_name: Defining this parameter exposes the endpoint in the api docs
            _js: Optional frontend js method to run before running 'fn'. Input arguments for js method are values of 'inputs' and 'outputs', return should be a list of values for output components.
        Returns: None
        """
<<<<<<< HEAD
        self.set_event_trigger("submit", fn, inputs, outputs, api_name=api_name, js=_js)
=======
        self.set_event_trigger(
            "submit",
            fn,
            inputs,
            outputs,
            js=_js,
            preprocess=_preprocess,
            postprocess=_postprocess,
            queue=queue,
        )
>>>>>>> 55db5c18


class Playable(Block):
    def play(
        self,
        fn: Callable,
        inputs: List[Component],
        outputs: List[Component],
<<<<<<< HEAD
        api_name: AnyStr = None,
=======
        queue: Optional[bool] = None,
>>>>>>> 55db5c18
        _js: Optional[str] = None,
        _preprocess: bool = True,
        _postprocess: bool = True,
    ):
        """
        Parameters:
            fn: Callable function
            inputs: List of inputs
            outputs: List of outputs
            api_name: Defining this parameter exposes the endpoint in the api docs
            _js: Optional frontend js method to run before running 'fn'. Input arguments for js method are values of 'inputs' and 'outputs', return should be a list of values for output components.
        Returns: None
        """
<<<<<<< HEAD
        self.set_event_trigger("play", fn, inputs, outputs, api_name=api_name, js=_js)
=======
        self.set_event_trigger(
            "play",
            fn,
            inputs,
            outputs,
            js=_js,
            preprocess=_preprocess,
            postprocess=_postprocess,
            queue=queue,
        )
>>>>>>> 55db5c18

    def pause(
        self,
        fn: Callable,
        inputs: List[Component],
        outputs: List[Component],
<<<<<<< HEAD

=======
        queue: Optional[bool] = None,
>>>>>>> 55db5c18
        _js: Optional[str] = None,
        _preprocess: bool = True,
        _postprocess: bool = True,
    ):
        """
        Parameters:
            fn: Callable function
            inputs: List of inputs
            outputs: List of outputs
            api_name: Defining this parameter exposes the endpoint in the api docs
            _js: Optional frontend js method to run before running 'fn'. Input arguments for js method are values of 'inputs' and 'outputs', return should be a list of values for output components.
        Returns: None
        """
<<<<<<< HEAD
        self.set_event_trigger("pause", fn, inputs, outputs, api_name=api_name, js=_js)
=======
        self.set_event_trigger(
            "pause",
            fn,
            inputs,
            outputs,
            js=_js,
            preprocess=_preprocess,
            postprocess=_postprocess,
            queue=queue,
        )
>>>>>>> 55db5c18

    def stop(
        self,
        fn: Callable,
        inputs: List[Component],
        outputs: List[Component],
<<<<<<< HEAD
        api_name: AnyStr = None,
=======
        queue: Optional[bool] = None,
>>>>>>> 55db5c18
        _js: Optional[str] = None,
        _preprocess: bool = True,
        _postprocess: bool = True,
    ):
        """
        Parameters:
            fn: Callable function
            inputs: List of inputs
            outputs: List of outputs
            api_name: Defining this parameter exposes the endpoint in the api docs
            _js: Optional frontend js method to run before running 'fn'. Input arguments for js method are values of 'inputs' and 'outputs', return should be a list of values for output components.
        Returns: None
        """
<<<<<<< HEAD
        self.set_event_trigger("stop", fn, inputs, outputs, api_name=api_name, js=_js)
=======
        self.set_event_trigger(
            "stop",
            fn,
            inputs,
            outputs,
            js=_js,
            preprocess=_preprocess,
            postprocess=_postprocess,
            queue=queue,
        )
>>>>>>> 55db5c18


class Streamable(Block):
    def stream(
        self,
        fn: Callable,
        inputs: List[Component],
        outputs: List[Component],
<<<<<<< HEAD
        api_name: AnyStr = None,
=======
        queue: Optional[bool] = None,
>>>>>>> 55db5c18
        _js: Optional[str] = None,
        _preprocess: bool = True,
        _postprocess: bool = True,
    ):
        """
        Parameters:
            fn: Callable function
            inputs: List of inputs
            outputs: List of outputs
            api_name: Defining this parameter exposes the endpoint in the api docs
            _js: Optional frontend js method to run before running 'fn'. Input arguments for js method are values of 'inputs' and 'outputs', return should be a list of values for output components.
        Returns: None
        """
        self.streaming = True
<<<<<<< HEAD
        self.set_event_trigger("stream", fn, inputs, outputs, api_name=api_name, js=_js)
=======
        self.set_event_trigger(
            "stream",
            fn,
            inputs,
            outputs,
            js=_js,
            preprocess=_preprocess,
            postprocess=_postprocess,
            queue=queue,
        )
>>>>>>> 55db5c18
<|MERGE_RESOLUTION|>--- conflicted
+++ resolved
@@ -15,11 +15,8 @@
         inputs: List[Component],
         outputs: List[Component],
         status_tracker: Optional[StatusTracker] = None,
-<<<<<<< HEAD
-        api_name: AnyStr = None,
-=======
-        queue: Optional[bool] = None,
->>>>>>> 55db5c18
+        api_name: AnyStr = None,
+        queue: Optional[bool] = None,
         _js: Optional[str] = None,
         _preprocess: bool = True,
         _postprocess: bool = True,
@@ -35,19 +32,16 @@
         Returns: None
         """
         self.set_event_trigger(
-<<<<<<< HEAD
-            "change", fn, inputs, outputs, status_tracker=status_tracker, api_name=api_name, js=_js
-=======
             "change",
             fn,
             inputs,
             outputs,
             status_tracker=status_tracker,
-            js=_js,
-            preprocess=_preprocess,
-            postprocess=_postprocess,
-            queue=queue,
->>>>>>> 55db5c18
+            api_name=api_name, 
+            js=_js,
+            preprocess=_preprocess,
+            postprocess=_postprocess,
+            queue=queue,
         )
 
 
@@ -97,11 +91,8 @@
         inputs: List[Component],
         outputs: List[Component],
         status_tracker: Optional[StatusTracker] = None,
-<<<<<<< HEAD
-        api_name: AnyStr = None,
-=======
-        queue: Optional[bool] = None,
->>>>>>> 55db5c18
+        api_name: AnyStr = None,
+        queue: Optional[bool] = None,
         _js: Optional[str] = None,
         _preprocess: bool = True,
         _postprocess: bool = True,
@@ -117,19 +108,16 @@
         Returns: None
         """
         self.set_event_trigger(
-<<<<<<< HEAD
-            "submit", fn, inputs, outputs, status_tracker=status_tracker, api_name=api_name, js=_js
-=======
             "submit",
             fn,
             inputs,
             outputs,
             status_tracker=status_tracker,
-            js=_js,
-            preprocess=_preprocess,
-            postprocess=_postprocess,
-            queue=queue,
->>>>>>> 55db5c18
+            api_name=api_name, 
+            js=_js,
+            preprocess=_preprocess,
+            postprocess=_postprocess,
+            queue=queue,
         )
 
 
@@ -139,39 +127,32 @@
         fn: Callable,
         inputs: List[Component],
         outputs: List[Component],
-<<<<<<< HEAD
-        api_name: AnyStr = None,
-=======
-        queue: Optional[bool] = None,
->>>>>>> 55db5c18
-        _js: Optional[str] = None,
-        _preprocess: bool = True,
-        _postprocess: bool = True,
-    ):
-        """
-        Parameters:
-            fn: Callable function
-            inputs: List of inputs
-            outputs: List of outputs
-            api_name: Defining this parameter exposes the endpoint in the api docs
-            _js: Optional frontend js method to run before running 'fn'. Input arguments for js method are values of 'inputs' and 'outputs', return should be a list of values for output components.
-        Returns: None
-        """
-<<<<<<< HEAD
-        self.set_event_trigger("edit", fn, inputs, outputs, api_name=api_name, js=_js)
-=======
+        api_name: AnyStr = None,
+        queue: Optional[bool] = None,
+        _js: Optional[str] = None,
+        _preprocess: bool = True,
+        _postprocess: bool = True,
+    ):
+        """
+        Parameters:
+            fn: Callable function
+            inputs: List of inputs
+            outputs: List of outputs
+            api_name: Defining this parameter exposes the endpoint in the api docs
+            _js: Optional frontend js method to run before running 'fn'. Input arguments for js method are values of 'inputs' and 'outputs', return should be a list of values for output components.
+        Returns: None
+        """
         self.set_event_trigger(
             "edit",
             fn,
             inputs,
             outputs,
-            js=_js,
-            preprocess=_preprocess,
-            postprocess=_postprocess,
-            queue=queue,
-        )
->>>>>>> 55db5c18
-
+            api_name=api_name, 
+            js=_js,
+            preprocess=_preprocess,
+            postprocess=_postprocess,
+            queue=queue,
+        )
 
 class Clearable(Block):
     def clear(
@@ -179,38 +160,32 @@
         fn: Callable,
         inputs: List[Component],
         outputs: List[Component],
-<<<<<<< HEAD
-        api_name: AnyStr = None,
-=======
-        queue: Optional[bool] = None,
->>>>>>> 55db5c18
-        _js: Optional[str] = None,
-        _preprocess: bool = True,
-        _postprocess: bool = True,
-    ):
-        """
-        Parameters:
-            fn: Callable function
-            inputs: List of inputs
-            outputs: List of outputs
-            api_name: Defining this parameter exposes the endpoint in the api docs
-            _js: Optional frontend js method to run before running 'fn'. Input arguments for js method are values of 'inputs' and 'outputs', return should be a list of values for output components.
-        Returns: None
-        """
-<<<<<<< HEAD
-        self.set_event_trigger("submit", fn, inputs, outputs, api_name=api_name, js=_js)
-=======
+        api_name: AnyStr = None,
+        queue: Optional[bool] = None,
+        _js: Optional[str] = None,
+        _preprocess: bool = True,
+        _postprocess: bool = True,
+    ):
+        """
+        Parameters:
+            fn: Callable function
+            inputs: List of inputs
+            outputs: List of outputs
+            api_name: Defining this parameter exposes the endpoint in the api docs
+            _js: Optional frontend js method to run before running 'fn'. Input arguments for js method are values of 'inputs' and 'outputs', return should be a list of values for output components.
+        Returns: None
+        """
         self.set_event_trigger(
             "submit",
             fn,
             inputs,
             outputs,
-            js=_js,
-            preprocess=_preprocess,
-            postprocess=_postprocess,
-            queue=queue,
-        )
->>>>>>> 55db5c18
+            api_name=api_name, 
+            js=_js,
+            preprocess=_preprocess,
+            postprocess=_postprocess,
+            queue=queue,
+        )
 
 
 class Playable(Block):
@@ -219,114 +194,96 @@
         fn: Callable,
         inputs: List[Component],
         outputs: List[Component],
-<<<<<<< HEAD
-        api_name: AnyStr = None,
-=======
-        queue: Optional[bool] = None,
->>>>>>> 55db5c18
-        _js: Optional[str] = None,
-        _preprocess: bool = True,
-        _postprocess: bool = True,
-    ):
-        """
-        Parameters:
-            fn: Callable function
-            inputs: List of inputs
-            outputs: List of outputs
-            api_name: Defining this parameter exposes the endpoint in the api docs
-            _js: Optional frontend js method to run before running 'fn'. Input arguments for js method are values of 'inputs' and 'outputs', return should be a list of values for output components.
-        Returns: None
-        """
-<<<<<<< HEAD
-        self.set_event_trigger("play", fn, inputs, outputs, api_name=api_name, js=_js)
-=======
+        api_name: AnyStr = None,
+        queue: Optional[bool] = None,
+        _js: Optional[str] = None,
+        _preprocess: bool = True,
+        _postprocess: bool = True,
+    ):
+        """
+        Parameters:
+            fn: Callable function
+            inputs: List of inputs
+            outputs: List of outputs
+            api_name: Defining this parameter exposes the endpoint in the api docs
+            _js: Optional frontend js method to run before running 'fn'. Input arguments for js method are values of 'inputs' and 'outputs', return should be a list of values for output components.
+        Returns: None
+        """
         self.set_event_trigger(
             "play",
             fn,
             inputs,
             outputs,
-            js=_js,
-            preprocess=_preprocess,
-            postprocess=_postprocess,
-            queue=queue,
-        )
->>>>>>> 55db5c18
+            api_name=api_name, 
+            js=_js,
+            preprocess=_preprocess,
+            postprocess=_postprocess,
+            queue=queue,
+        )
 
     def pause(
         self,
         fn: Callable,
         inputs: List[Component],
         outputs: List[Component],
-<<<<<<< HEAD
-
-=======
-        queue: Optional[bool] = None,
->>>>>>> 55db5c18
-        _js: Optional[str] = None,
-        _preprocess: bool = True,
-        _postprocess: bool = True,
-    ):
-        """
-        Parameters:
-            fn: Callable function
-            inputs: List of inputs
-            outputs: List of outputs
-            api_name: Defining this parameter exposes the endpoint in the api docs
-            _js: Optional frontend js method to run before running 'fn'. Input arguments for js method are values of 'inputs' and 'outputs', return should be a list of values for output components.
-        Returns: None
-        """
-<<<<<<< HEAD
-        self.set_event_trigger("pause", fn, inputs, outputs, api_name=api_name, js=_js)
-=======
+        api_name=api_name, 
+        queue: Optional[bool] = None,
+        _js: Optional[str] = None,
+        _preprocess: bool = True,
+        _postprocess: bool = True,
+    ):
+        """
+        Parameters:
+            fn: Callable function
+            inputs: List of inputs
+            outputs: List of outputs
+            api_name: Defining this parameter exposes the endpoint in the api docs
+            _js: Optional frontend js method to run before running 'fn'. Input arguments for js method are values of 'inputs' and 'outputs', return should be a list of values for output components.
+        Returns: None
+        """
         self.set_event_trigger(
             "pause",
             fn,
             inputs,
             outputs,
-            js=_js,
-            preprocess=_preprocess,
-            postprocess=_postprocess,
-            queue=queue,
-        )
->>>>>>> 55db5c18
+            api_name=api_name, 
+            js=_js,
+            preprocess=_preprocess,
+            postprocess=_postprocess,
+            queue=queue,
+        )
 
     def stop(
         self,
         fn: Callable,
         inputs: List[Component],
         outputs: List[Component],
-<<<<<<< HEAD
-        api_name: AnyStr = None,
-=======
-        queue: Optional[bool] = None,
->>>>>>> 55db5c18
-        _js: Optional[str] = None,
-        _preprocess: bool = True,
-        _postprocess: bool = True,
-    ):
-        """
-        Parameters:
-            fn: Callable function
-            inputs: List of inputs
-            outputs: List of outputs
-            api_name: Defining this parameter exposes the endpoint in the api docs
-            _js: Optional frontend js method to run before running 'fn'. Input arguments for js method are values of 'inputs' and 'outputs', return should be a list of values for output components.
-        Returns: None
-        """
-<<<<<<< HEAD
-        self.set_event_trigger("stop", fn, inputs, outputs, api_name=api_name, js=_js)
-=======
+        api_name: AnyStr = None,
+        queue: Optional[bool] = None,
+        _js: Optional[str] = None,
+        _preprocess: bool = True,
+        _postprocess: bool = True,
+    ):
+        """
+        Parameters:
+            fn: Callable function
+            inputs: List of inputs
+            outputs: List of outputs
+            api_name: Defining this parameter exposes the endpoint in the api docs
+            _js: Optional frontend js method to run before running 'fn'. Input arguments for js method are values of 'inputs' and 'outputs', return should be a list of values for output components.
+        Returns: None
+        """
         self.set_event_trigger(
             "stop",
             fn,
             inputs,
             outputs,
-            js=_js,
-            preprocess=_preprocess,
-            postprocess=_postprocess,
-            queue=queue,
-        )
->>>>>>> 55db5c18
+            api_name=api_name, 
+            js=_js,
+            preprocess=_preprocess,
+            postprocess=_postprocess,
+            queue=queue,
+        )
 
 
 class Streamable(Block):
@@ -335,11 +292,8 @@
         fn: Callable,
         inputs: List[Component],
         outputs: List[Component],
-<<<<<<< HEAD
-        api_name: AnyStr = None,
-=======
-        queue: Optional[bool] = None,
->>>>>>> 55db5c18
+        api_name: AnyStr = None,
+        queue: Optional[bool] = None,
         _js: Optional[str] = None,
         _preprocess: bool = True,
         _postprocess: bool = True,
@@ -354,17 +308,14 @@
         Returns: None
         """
         self.streaming = True
-<<<<<<< HEAD
-        self.set_event_trigger("stream", fn, inputs, outputs, api_name=api_name, js=_js)
-=======
         self.set_event_trigger(
             "stream",
             fn,
             inputs,
             outputs,
-            js=_js,
-            preprocess=_preprocess,
-            postprocess=_postprocess,
-            queue=queue,
-        )
->>>>>>> 55db5c18
+            api_name=api_name, 
+            js=_js,
+            preprocess=_preprocess,
+            postprocess=_postprocess,
+            queue=queue,
+        )