from __future__ import annotations

import copy
import getpass
import inspect
import json
import os
import pkgutil
import random
import secrets
import sys
import time
import warnings
import webbrowser
from abc import abstractmethod
from types import ModuleType
from typing import TYPE_CHECKING, Any, Callable, Dict, Iterator, List, Set, Tuple, Type

import anyio
import requests
from anyio import CapacityLimiter
from typing_extensions import Literal

from gradio import (
    components,
    encryptor,
    external,
    networking,
    queueing,
    routes,
    strings,
    utils,
)
from gradio.context import Context
from gradio.deprecation import check_deprecated_parameters
from gradio.documentation import document, set_documentation_group
from gradio.exceptions import DuplicateBlockError, InvalidApiName
<<<<<<< HEAD
from gradio.helpers import EventData, create_tracker, skip, special_args
=======
from gradio.helpers import create_tracker, skip, special_args
from gradio.themes import Default as DefaultTheme
from gradio.themes import ThemeClass as Theme
>>>>>>> 608d3b62
from gradio.tunneling import CURRENT_TUNNELS
from gradio.utils import (
    TupleNoPrint,
    check_function_inputs_match,
    component_or_layout_class,
    delete_none,
    get_cancel_function,
    get_continuous_fn,
)

set_documentation_group("blocks")


if TYPE_CHECKING:  # Only import for type checking (is False at runtime).
    import comet_ml
    from fastapi.applications import FastAPI

    from gradio.components import Component


class Block:
    def __init__(
        self,
        *,
        render: bool = True,
        elem_id: str | None = None,
        visible: bool = True,
        root_url: str | None = None,  # URL that is prepended to all file paths
        _skip_init_processing: bool = False,  # Used for loading from Spaces
        **kwargs,
    ):
        self._id = Context.id
        Context.id += 1
        self.visible = visible
        self.elem_id = elem_id
        self.root_url = root_url
        self.share_token = secrets.token_urlsafe(32)
        self._skip_init_processing = _skip_init_processing
        self._style = {}
        self.parent: BlockContext | None = None

        if render:
            self.render()
        check_deprecated_parameters(self.__class__.__name__, **kwargs)

    def render(self):
        """
        Adds self into appropriate BlockContext
        """
        if Context.root_block is not None and self._id in Context.root_block.blocks:
            raise DuplicateBlockError(
                f"A block with id: {self._id} has already been rendered in the current Blocks."
            )
        if Context.block is not None:
            Context.block.add(self)
        if Context.root_block is not None:
            Context.root_block.blocks[self._id] = self
            if isinstance(self, components.TempFileManager):
                Context.root_block.temp_file_sets.append(self.temp_files)
        return self

    def unrender(self):
        """
        Removes self from BlockContext if it has been rendered (otherwise does nothing).
        Removes self from the layout and collection of blocks, but does not delete any event triggers.
        """
        if Context.block is not None:
            try:
                Context.block.children.remove(self)
            except ValueError:
                pass
        if Context.root_block is not None:
            try:
                del Context.root_block.blocks[self._id]
            except KeyError:
                pass
        return self

    def get_block_name(self) -> str:
        """
        Gets block's class name.

        If it is template component it gets the parent's class name.

        @return: class name
        """
        return (
            self.__class__.__base__.__name__.lower()
            if hasattr(self, "is_template")
            else self.__class__.__name__.lower()
        )

    def get_expected_parent(self) -> Type[BlockContext] | None:
        return None

    def set_event_trigger(
        self,
        event_name: str,
        fn: Callable | None,
        inputs: Component | List[Component] | Set[Component] | None,
        outputs: Component | List[Component] | None,
        preprocess: bool = True,
        postprocess: bool = True,
        scroll_to_output: bool = False,
        show_progress: bool = True,
        api_name: str | None = None,
        js: str | None = None,
        no_target: bool = False,
        queue: bool | None = None,
        batch: bool = False,
        max_batch_size: int = 4,
        cancels: List[int] | None = None,
        every: float | None = None,
    ) -> Dict[str, Any]:
        """
        Adds an event to the component's dependencies.
        Parameters:
            event_name: event name
            fn: Callable function
            inputs: input list
            outputs: output list
            preprocess: whether to run the preprocess methods of components
            postprocess: whether to run the postprocess methods of components
            scroll_to_output: whether to scroll to output of dependency on trigger
            show_progress: whether to show progress animation while running.
            api_name: Defining this parameter exposes the endpoint in the api docs
            js: Optional frontend js method to run before running 'fn'. Input arguments for js method are values of 'inputs' and 'outputs', return should be a list of values for output components
            no_target: if True, sets "targets" to [], used for Blocks "load" event
            batch: whether this function takes in a batch of inputs
            max_batch_size: the maximum batch size to send to the function
            cancels: a list of other events to cancel when this event is triggered. For example, setting cancels=[click_event] will cancel the click_event, where click_event is the return value of another components .click method.
        Returns: None
        """
        # Support for singular parameter
        if isinstance(inputs, set):
            inputs_as_dict = True
            inputs = sorted(inputs, key=lambda x: x._id)
        else:
            inputs_as_dict = False
            if inputs is None:
                inputs = []
            elif not isinstance(inputs, list):
                inputs = [inputs]

        if isinstance(outputs, set):
            outputs = sorted(outputs, key=lambda x: x._id)
        else:
            if outputs is None:
                outputs = []
            elif not isinstance(outputs, list):
                outputs = [outputs]

        if fn is not None and not cancels:
            check_function_inputs_match(fn, inputs, inputs_as_dict)

        if Context.root_block is None:
            raise AttributeError(
                f"{event_name}() and other events can only be called within a Blocks context."
            )
        if every is not None and every <= 0:
            raise ValueError("Parameter every must be positive or None")
        if every and batch:
            raise ValueError(
                f"Cannot run {event_name} event in a batch and every {every} seconds. "
                "Either batch is True or every is non-zero but not both."
            )

        if every and fn:
            fn = get_continuous_fn(fn, every)
        elif every:
            raise ValueError("Cannot set a value for `every` without a `fn`.")

        _, progress_index, event_data_index = (
            special_args(fn) if fn else (None, None, None)
        )
        Context.root_block.fns.append(
            BlockFunction(
                fn,
                inputs,
                outputs,
                preprocess,
                postprocess,
                inputs_as_dict,
                progress_index is not None,
            )
        )
        if api_name is not None:
            api_name_ = utils.append_unique_suffix(
                api_name, [dep["api_name"] for dep in Context.root_block.dependencies]
            )
            if not (api_name == api_name_):
                warnings.warn(
                    "api_name {} already exists, using {}".format(api_name, api_name_)
                )
                api_name = api_name_

        dependency = {
            "targets": [self._id] if not no_target else [],
            "trigger": event_name,
            "inputs": [block._id for block in inputs],
            "outputs": [block._id for block in outputs],
            "backend_fn": fn is not None,
            "js": js,
            "queue": False if fn is None else queue,
            "api_name": api_name,
            "scroll_to_output": scroll_to_output,
            "show_progress": show_progress,
            "every": every,
            "batch": batch,
            "max_batch_size": max_batch_size,
            "cancels": cancels or [],
            "types": {
                "continuous": bool(every),
                "generator": inspect.isgeneratorfunction(fn) or bool(every),
            },
            "collects_event_data": event_data_index is not None,
        }
        Context.root_block.dependencies.append(dependency)
        return dependency

    def get_config(self):
        return {
            "visible": self.visible,
            "elem_id": self.elem_id,
            "style": self._style,
            "root_url": self.root_url,
        }

    @staticmethod
    @abstractmethod
    def update(**kwargs) -> Dict:
        return {}

    @classmethod
    def get_specific_update(cls, generic_update: Dict[str, Any]) -> Dict:
        del generic_update["__type__"]
        specific_update = cls.update(**generic_update)
        return specific_update


class BlockContext(Block):
    def __init__(
        self,
        visible: bool = True,
        render: bool = True,
        **kwargs,
    ):
        """
        Parameters:
            visible: If False, this will be hidden but included in the Blocks config file (its visibility can later be updated).
            render: If False, this will not be included in the Blocks config file at all.
        """
        self.children: List[Block] = []
        super().__init__(visible=visible, render=render, **kwargs)

    def __enter__(self):
        self.parent = Context.block
        Context.block = self
        return self

    def add(self, child: Block):
        child.parent = self
        self.children.append(child)

    def fill_expected_parents(self):
        children = []
        pseudo_parent = None
        for child in self.children:
            expected_parent = child.get_expected_parent()
            if not expected_parent or isinstance(self, expected_parent):
                pseudo_parent = None
                children.append(child)
            else:
                if pseudo_parent is not None and isinstance(
                    pseudo_parent, expected_parent
                ):
                    pseudo_parent.children.append(child)
                else:
                    pseudo_parent = expected_parent(render=False)
                    children.append(pseudo_parent)
                    pseudo_parent.children = [child]
                    if Context.root_block:
                        Context.root_block.blocks[pseudo_parent._id] = pseudo_parent
                child.parent = pseudo_parent
        self.children = children

    def __exit__(self, *args):
        if getattr(self, "allow_expected_parents", True):
            self.fill_expected_parents()
        Context.block = self.parent

    def postprocess(self, y):
        """
        Any postprocessing needed to be performed on a block context.
        """
        return y


class BlockFunction:
    def __init__(
        self,
        fn: Callable | None,
        inputs: List[Component],
        outputs: List[Component],
        preprocess: bool,
        postprocess: bool,
        inputs_as_dict: bool,
        tracks_progress: bool = False,
    ):
        self.fn = fn
        self.inputs = inputs
        self.outputs = outputs
        self.preprocess = preprocess
        self.postprocess = postprocess
        self.tracks_progress = tracks_progress
        self.total_runtime = 0
        self.total_runs = 0
        self.inputs_as_dict = inputs_as_dict
        self.name = getattr(fn, "__name__", "fn") if fn is not None else None

    def __str__(self):
        return str(
            {
                "fn": self.name,
                "preprocess": self.preprocess,
                "postprocess": self.postprocess,
            }
        )

    def __repr__(self):
        return str(self)


class class_or_instancemethod(classmethod):
    def __get__(self, instance, type_):
        descr_get = super().__get__ if instance is None else self.__func__.__get__
        return descr_get(instance, type_)


def postprocess_update_dict(block: Block, update_dict: Dict, postprocess: bool = True):
    """
    Converts a dictionary of updates into a format that can be sent to the frontend.
    E.g. {"__type__": "generic_update", "value": "2", "interactive": False}
    Into -> {"__type__": "update", "value": 2.0, "mode": "static"}

    Parameters:
        block: The Block that is being updated with this update dictionary.
        update_dict: The original update dictionary
        postprocess: Whether to postprocess the "value" key of the update dictionary.
    """
    if update_dict.get("__type__", "") == "generic_update":
        update_dict = block.get_specific_update(update_dict)
    if update_dict.get("value") is components._Keywords.NO_VALUE:
        update_dict.pop("value")
    prediction_value = delete_none(update_dict, skip_value=True)
    if "value" in prediction_value and postprocess:
        assert isinstance(
            block, components.IOComponent
        ), f"Component {block.__class__} does not support value"
        prediction_value["value"] = block.postprocess(prediction_value["value"])
    return prediction_value


def convert_component_dict_to_list(
    outputs_ids: List[int], predictions: Dict
) -> List | Dict:
    """
    Converts a dictionary of component updates into a list of updates in the order of
    the outputs_ids and including every output component. Leaves other types of dictionaries unchanged.
    E.g. {"textbox": "hello", "number": {"__type__": "generic_update", "value": "2"}}
    Into -> ["hello", {"__type__": "generic_update"}, {"__type__": "generic_update", "value": "2"}]
    """
    keys_are_blocks = [isinstance(key, Block) for key in predictions.keys()]
    if all(keys_are_blocks):
        reordered_predictions = [skip() for _ in outputs_ids]
        for component, value in predictions.items():
            if component._id not in outputs_ids:
                raise ValueError(
                    f"Returned component {component} not specified as output of function."
                )
            output_index = outputs_ids.index(component._id)
            reordered_predictions[output_index] = value
        predictions = utils.resolve_singleton(reordered_predictions)
    elif any(keys_are_blocks):
        raise ValueError(
            "Returned dictionary included some keys as Components. Either all keys must be Components to assign Component values, or return a List of values to assign output values in order."
        )
    return predictions


@document("load")
class Blocks(BlockContext):
    """
    Blocks is Gradio's low-level API that allows you to create more custom web
    applications and demos than Interfaces (yet still entirely in Python).


    Compared to the Interface class, Blocks offers more flexibility and control over:
    (1) the layout of components (2) the events that
    trigger the execution of functions (3) data flows (e.g. inputs can trigger outputs,
    which can trigger the next level of outputs). Blocks also offers ways to group
    together related demos such as with tabs.


    The basic usage of Blocks is as follows: create a Blocks object, then use it as a
    context (with the "with" statement), and then define layouts, components, or events
    within the Blocks context. Finally, call the launch() method to launch the demo.

    Example:
        import gradio as gr
        def update(name):
            return f"Welcome to Gradio, {name}!"

        with gr.Blocks() as demo:
            gr.Markdown("Start typing below and then click **Run** to see the output.")
            with gr.Row():
                inp = gr.Textbox(placeholder="What is your name?")
                out = gr.Textbox()
            btn = gr.Button("Run")
            btn.click(fn=update, inputs=inp, outputs=out)

        demo.launch()
    Demos: blocks_hello, blocks_flipper, blocks_speech_text_sentiment, generate_english_german, sound_alert
    Guides: blocks_and_event_listeners, controlling_layout, state_in_blocks, custom_CSS_and_JS, custom_interpretations_with_blocks, using_blocks_like_functions
    """

    def __init__(
        self,
        theme: Theme | None = None,
        analytics_enabled: bool | None = None,
        mode: str = "blocks",
        title: str = "Gradio",
        css: str | None = None,
        **kwargs,
    ):
        """
        Parameters:
            analytics_enabled: whether to allow basic telemetry. If None, will use GRADIO_ANALYTICS_ENABLED environment variable or default to True.
            mode: a human-friendly name for the kind of Blocks or Interface being created.
            title: The tab title to display when this is opened in a browser window.
            css: custom css or path to custom css file to apply to entire Blocks
        """
        # Cleanup shared parameters with Interface #TODO: is this part still necessary after Interface with Blocks?
        self.limiter = None
        self.save_to = None
        if theme is None:
            theme = DefaultTheme()
        elif not isinstance(theme, Theme):
            warnings.warn("Theme should be a class loaded from gradio.themes")
            theme = DefaultTheme()
        self.theme = theme
        self.theme_css = self.theme._get_theme_css()
        self.encrypt = False
        self.share = False
        self.enable_queue = None
        self.max_threads = 40
        self.show_error = True
        if css is not None and os.path.exists(css):
            with open(css) as css_file:
                self.css = css_file.read()
        else:
            self.css = css

        # For analytics_enabled and allow_flagging: (1) first check for
        # parameter, (2) check for env variable, (3) default to True/"manual"
        self.analytics_enabled = (
            analytics_enabled
            if analytics_enabled is not None
            else os.getenv("GRADIO_ANALYTICS_ENABLED", "True") == "True"
        )

        super().__init__(render=False, **kwargs)
        self.blocks: Dict[int, Block] = {}
        self.fns: List[BlockFunction] = []
        self.dependencies = []
        self.mode = mode

        self.is_running = False
        self.local_url = None
        self.share_url = None
        self.width = None
        self.height = None
        self.api_open = True

        self.is_space = True if os.getenv("SYSTEM") == "spaces" else False
        self.favicon_path = None
        self.auth = None
        self.dev_mode = True
        self.app_id = random.getrandbits(64)
        self.temp_file_sets = []
        self.title = title
        self.show_api = True

        # Only used when an Interface is loaded from a config
        self.predict = None
        self.input_components = None
        self.output_components = None
        self.__name__ = None
        self.api_mode = None
        self.progress_tracking = None

        self.file_directories = []

        if self.analytics_enabled:
            data = {
                "mode": self.mode,
                "custom_css": self.css is not None,
                "version": (pkgutil.get_data(__name__, "version.txt") or b"")
                .decode("ascii")
                .strip(),
            }
            utils.initiated_analytics(data)

    @classmethod
    def from_config(
        cls,
        config: dict,
        fns: List[Callable],
        root_url: str | None = None,
    ) -> Blocks:
        """
        Factory method that creates a Blocks from a config and list of functions.

        Parameters:
        config: a dictionary containing the configuration of the Blocks.
        fns: a list of functions that are used in the Blocks. Must be in the same order as the dependencies in the config.
        root_url: an optional root url to use for the components in the Blocks. Allows serving files from an external URL.
        """
        config = copy.deepcopy(config)
        components_config = config["components"]
        original_mapping: Dict[int, Block] = {}

        def get_block_instance(id: int) -> Block:
            for block_config in components_config:
                if block_config["id"] == id:
                    break
            else:
                raise ValueError("Cannot find block with id {}".format(id))
            cls = component_or_layout_class(block_config["type"])
            block_config["props"].pop("type", None)
            block_config["props"].pop("name", None)
            style = block_config["props"].pop("style", None)
            if block_config["props"].get("root_url") is None and root_url:
                block_config["props"]["root_url"] = root_url + "/"
            # Any component has already processed its initial value, so we skip that step here
            block = cls(**block_config["props"], _skip_init_processing=True)
            if style and isinstance(block, components.IOComponent):
                block.style(**style)
            return block

        def iterate_over_children(children_list):
            for child_config in children_list:
                id = child_config["id"]
                block = get_block_instance(id)

                original_mapping[id] = block

                children = child_config.get("children")
                if children is not None:
                    assert isinstance(
                        block, BlockContext
                    ), f"Invalid config, Block with id {id} has children but is not a BlockContext."
                    with block:
                        iterate_over_children(children)

        derived_fields = ["types"]

        with Blocks() as blocks:
            # ID 0 should be the root Blocks component
            original_mapping[0] = Context.root_block or blocks

            iterate_over_children(config["layout"]["children"])

            first_dependency = None

            # add the event triggers
            for dependency, fn in zip(config["dependencies"], fns):
                # We used to add a "fake_event" to the config to cache examples
                # without removing it. This was causing bugs in calling gr.Interface.load
                # We fixed the issue by removing "fake_event" from the config in examples.py
                # but we still need to skip these events when loading the config to support
                # older demos
                if dependency["trigger"] == "fake_event":
                    continue
                for field in derived_fields:
                    dependency.pop(field, None)
                targets = dependency.pop("targets")
                trigger = dependency.pop("trigger")
                dependency.pop("backend_fn")
                dependency.pop("documentation", None)
                dependency["inputs"] = [
                    original_mapping[i] for i in dependency["inputs"]
                ]
                dependency["outputs"] = [
                    original_mapping[o] for o in dependency["outputs"]
                ]
                dependency.pop("status_tracker", None)
                dependency["preprocess"] = False
                dependency["postprocess"] = False

                for target in targets:
                    dependency = original_mapping[target].set_event_trigger(
                        event_name=trigger, fn=fn, **dependency
                    )
                    if first_dependency is None:
                        first_dependency = dependency

            # Allows some use of Interface-specific methods with loaded Spaces
            if first_dependency and Context.root_block:
                blocks.predict = [fns[0]]
                blocks.input_components = [
                    Context.root_block.blocks[i] for i in first_dependency["inputs"]
                ]
                blocks.output_components = [
                    Context.root_block.blocks[o] for o in first_dependency["outputs"]
                ]
                blocks.__name__ = "Interface"
                blocks.api_mode = True

        return blocks

    def __str__(self):
        return self.__repr__()

    def __repr__(self):
        num_backend_fns = len([d for d in self.dependencies if d["backend_fn"]])
        repr = f"Gradio Blocks instance: {num_backend_fns} backend functions"
        repr += "\n" + "-" * len(repr)
        for d, dependency in enumerate(self.dependencies):
            if dependency["backend_fn"]:
                repr += f"\nfn_index={d}"
                repr += "\n inputs:"
                for input_id in dependency["inputs"]:
                    block = self.blocks[input_id]
                    repr += "\n |-{}".format(str(block))
                repr += "\n outputs:"
                for output_id in dependency["outputs"]:
                    block = self.blocks[output_id]
                    repr += "\n |-{}".format(str(block))
        return repr

    def render(self):
        if Context.root_block is not None:
            if self._id in Context.root_block.blocks:
                raise DuplicateBlockError(
                    f"A block with id: {self._id} has already been rendered in the current Blocks."
                )
            if not set(Context.root_block.blocks).isdisjoint(self.blocks):
                raise DuplicateBlockError(
                    "At least one block in this Blocks has already been rendered."
                )

            Context.root_block.blocks.update(self.blocks)
            Context.root_block.fns.extend(self.fns)
            dependency_offset = len(Context.root_block.dependencies)
            for i, dependency in enumerate(self.dependencies):
                api_name = dependency["api_name"]
                if api_name is not None:
                    api_name_ = utils.append_unique_suffix(
                        api_name,
                        [dep["api_name"] for dep in Context.root_block.dependencies],
                    )
                    if not (api_name == api_name_):
                        warnings.warn(
                            "api_name {} already exists, using {}".format(
                                api_name, api_name_
                            )
                        )
                        dependency["api_name"] = api_name_
                dependency["cancels"] = [
                    c + dependency_offset for c in dependency["cancels"]
                ]
                # Recreate the cancel function so that it has the latest
                # dependency fn indices. This is necessary to properly cancel
                # events in the backend
                if dependency["cancels"]:
                    updated_cancels = [
                        Context.root_block.dependencies[i]
                        for i in dependency["cancels"]
                    ]
                    new_fn = BlockFunction(
                        get_cancel_function(updated_cancels)[0],
                        [],
                        [],
                        False,
                        True,
                        False,
                    )
                    Context.root_block.fns[dependency_offset + i] = new_fn
                Context.root_block.dependencies.append(dependency)
            Context.root_block.temp_file_sets.extend(self.temp_file_sets)

        if Context.block is not None:
            Context.block.children.extend(self.children)
        return self

    def is_callable(self, fn_index: int = 0) -> bool:
        """Checks if a particular Blocks function is callable (i.e. not stateful or a generator)."""
        block_fn = self.fns[fn_index]
        dependency = self.dependencies[fn_index]

        if inspect.isasyncgenfunction(block_fn.fn):
            return False
        if inspect.isgeneratorfunction(block_fn.fn):
            return False
        for input_id in dependency["inputs"]:
            block = self.blocks[input_id]
            if getattr(block, "stateful", False):
                return False
        for output_id in dependency["outputs"]:
            block = self.blocks[output_id]
            if getattr(block, "stateful", False):
                return False

        return True

    def __call__(self, *inputs, fn_index: int = 0, api_name: str | None = None):
        """
        Allows Blocks objects to be called as functions. Supply the parameters to the
        function as positional arguments. To choose which function to call, use the
        fn_index parameter, which must be a keyword argument.

        Parameters:
        *inputs: the parameters to pass to the function
        fn_index: the index of the function to call (defaults to 0, which for Interfaces, is the default prediction function)
        api_name: The api_name of the dependency to call. Will take precedence over fn_index.
        """
        if api_name is not None:
            inferred_fn_index = next(
                (
                    i
                    for i, d in enumerate(self.dependencies)
                    if d.get("api_name") == api_name
                ),
                None,
            )
            if inferred_fn_index is None:
                raise InvalidApiName(f"Cannot find a function with api_name {api_name}")
            fn_index = inferred_fn_index
        if not (self.is_callable(fn_index)):
            raise ValueError(
                "This function is not callable because it is either stateful or is a generator. Please use the .launch() method instead to create an interactive user interface."
            )

        inputs = list(inputs)
        processed_inputs = self.serialize_data(fn_index, inputs)
        batch = self.dependencies[fn_index]["batch"]
        if batch:
            processed_inputs = [[inp] for inp in processed_inputs]

        outputs = utils.synchronize_async(
            self.process_api,
            fn_index=fn_index,
            inputs=processed_inputs,
            request=None,
            state={},
        )
        outputs = outputs["data"]

        if batch:
            outputs = [out[0] for out in outputs]

        processed_outputs = self.deserialize_data(fn_index, outputs)
        processed_outputs = utils.resolve_singleton(processed_outputs)

        return processed_outputs

    async def call_function(
        self,
        fn_index: int,
        processed_input: List[Any],
        iterator: Iterator[Any] | None = None,
        requests: routes.Request | List[routes.Request] | None = None,
        event_id: str | None = None,
        event_data: EventData | None = None,
    ):
        """
        Calls function with given index and preprocessed input, and measures process time.
        Parameters:
            fn_index: index of function to call
            processed_input: preprocessed input to pass to function
            iterator: iterator to use if function is a generator
            requests: requests to pass to function
            event_id: id of event in queue
            event_data: data associated with event trigger
        """
        block_fn = self.fns[fn_index]
        assert block_fn.fn, f"function with index {fn_index} not defined."
        is_generating = False

        if block_fn.inputs_as_dict:
            processed_input = [
                {
                    input_component: data
                    for input_component, data in zip(block_fn.inputs, processed_input)
                }
            ]

        if isinstance(requests, list):
            request = requests[0]
        else:
            request = requests
        processed_input, progress_index, _ = special_args(
            block_fn.fn, processed_input, request, event_data
        )
        progress_tracker = (
            processed_input[progress_index] if progress_index is not None else None
        )

        start = time.time()

        if iterator is None:  # If not a generator function that has already run
            if progress_tracker is not None and progress_index is not None:
                progress_tracker, fn = create_tracker(
                    self, event_id, block_fn.fn, progress_tracker.track_tqdm
                )
                processed_input[progress_index] = progress_tracker
            else:
                fn = block_fn.fn

            if inspect.iscoroutinefunction(fn):
                prediction = await fn(*processed_input)
            else:
                prediction = await anyio.to_thread.run_sync(
                    fn, *processed_input, limiter=self.limiter
                )
        else:
            prediction = None

        if inspect.isasyncgenfunction(block_fn.fn):
            raise ValueError("Gradio does not support async generators.")
        if inspect.isgeneratorfunction(block_fn.fn):
            if not self.enable_queue:
                raise ValueError("Need to enable queue to use generators.")
            try:
                if iterator is None:
                    iterator = prediction
                prediction = await anyio.to_thread.run_sync(
                    utils.async_iteration, iterator, limiter=self.limiter
                )
                is_generating = True
            except StopAsyncIteration:
                n_outputs = len(self.dependencies[fn_index].get("outputs"))
                prediction = (
                    components._Keywords.FINISHED_ITERATING
                    if n_outputs == 1
                    else (components._Keywords.FINISHED_ITERATING,) * n_outputs
                )
                iterator = None

        duration = time.time() - start

        return {
            "prediction": prediction,
            "duration": duration,
            "is_generating": is_generating,
            "iterator": iterator,
        }

    def serialize_data(self, fn_index: int, inputs: List[Any]) -> List[Any]:
        dependency = self.dependencies[fn_index]
        processed_input = []

        for i, input_id in enumerate(dependency["inputs"]):
            block = self.blocks[input_id]
            assert isinstance(
                block, components.IOComponent
            ), f"{block.__class__} Component with id {input_id} not a valid input component."
            serialized_input = block.serialize(inputs[i])
            processed_input.append(serialized_input)

        return processed_input

    def deserialize_data(self, fn_index: int, outputs: List[Any]) -> List[Any]:
        dependency = self.dependencies[fn_index]
        predictions = []

        for o, output_id in enumerate(dependency["outputs"]):
            block = self.blocks[output_id]
            assert isinstance(
                block, components.IOComponent
            ), f"{block.__class__} Component with id {output_id} not a valid output component."
            deserialized = block.deserialize(outputs[o], root_url=block.root_url)
            predictions.append(deserialized)

        return predictions

    def preprocess_data(self, fn_index: int, inputs: List[Any], state: Dict[int, Any]):
        block_fn = self.fns[fn_index]
        dependency = self.dependencies[fn_index]

        if block_fn.preprocess:
            processed_input = []
            for i, input_id in enumerate(dependency["inputs"]):
                block = self.blocks[input_id]
                assert isinstance(
                    block, components.Component
                ), f"{block.__class__} Component with id {input_id} not a valid input component."
                if getattr(block, "stateful", False):
                    processed_input.append(state.get(input_id))
                else:
                    processed_input.append(block.preprocess(inputs[i]))
        else:
            processed_input = inputs
        return processed_input

    def postprocess_data(
        self, fn_index: int, predictions: List | Dict, state: Dict[int, Any]
    ):
        block_fn = self.fns[fn_index]
        dependency = self.dependencies[fn_index]
        batch = dependency["batch"]

        if type(predictions) is dict and len(predictions) > 0:
            predictions = convert_component_dict_to_list(
                dependency["outputs"], predictions
            )

        if len(dependency["outputs"]) == 1 and not (batch):
            predictions = [
                predictions,
            ]

        output = []
        for i, output_id in enumerate(dependency["outputs"]):
            try:
                if predictions[i] is components._Keywords.FINISHED_ITERATING:
                    output.append(None)
                    continue
            except (IndexError, KeyError):
                raise ValueError(
                    f"Number of output components does not match number of values returned from from function {block_fn.name}"
                )
            block = self.blocks[output_id]
            if getattr(block, "stateful", False):
                if not utils.is_update(predictions[i]):
                    state[output_id] = predictions[i]
                output.append(None)
            else:
                prediction_value = predictions[i]
                if utils.is_update(prediction_value):
                    assert isinstance(prediction_value, dict)
                    prediction_value = postprocess_update_dict(
                        block=block,
                        update_dict=prediction_value,
                        postprocess=block_fn.postprocess,
                    )
                elif block_fn.postprocess:
                    assert isinstance(
                        block, components.Component
                    ), f"{block.__class__} Component with id {output_id} not a valid output component."
                    prediction_value = block.postprocess(prediction_value)
                output.append(prediction_value)

        return output

    async def process_api(
        self,
        fn_index: int,
        inputs: List[Any],
        state: Dict[int, Any],
        request: routes.Request | List[routes.Request] | None = None,
        iterators: Dict[int, Any] | None = None,
        event_id: str | None = None,
        event_data: EventData | None = None,
    ) -> Dict[str, Any]:
        """
        Processes API calls from the frontend. First preprocesses the data,
        then runs the relevant function, then postprocesses the output.
        Parameters:
            fn_index: Index of function to run.
            inputs: input data received from the frontend
            username: name of user if authentication is set up (not used)
            state: data stored from stateful components for session (key is input block id)
            iterators: the in-progress iterators for each generator function (key is function index)
            event_id: id of event that triggered this API call
            event_data: data associated with the event trigger itself
        Returns: None
        """
        block_fn = self.fns[fn_index]
        batch = self.dependencies[fn_index]["batch"]

        if batch:
            max_batch_size = self.dependencies[fn_index]["max_batch_size"]
            batch_sizes = [len(inp) for inp in inputs]
            batch_size = batch_sizes[0]
            if inspect.isasyncgenfunction(block_fn.fn) or inspect.isgeneratorfunction(
                block_fn.fn
            ):
                raise ValueError("Gradio does not support generators in batch mode.")
            if not all(x == batch_size for x in batch_sizes):
                raise ValueError(
                    f"All inputs to a batch function must have the same length but instead have sizes: {batch_sizes}."
                )
            if batch_size > max_batch_size:
                raise ValueError(
                    f"Batch size ({batch_size}) exceeds the max_batch_size for this function ({max_batch_size})"
                )

            inputs = [
                self.preprocess_data(fn_index, list(i), state) for i in zip(*inputs)
            ]
            result = await self.call_function(
                fn_index, list(zip(*inputs)), None, request, event_id, event_data
            )
            preds = result["prediction"]
            data = [
                self.postprocess_data(fn_index, list(o), state) for o in zip(*preds)
            ]
            data = list(zip(*data))
            is_generating, iterator = None, None
        else:
            inputs = self.preprocess_data(fn_index, inputs, state)
            iterator = iterators.get(fn_index, None) if iterators else None
            result = await self.call_function(
                fn_index, inputs, iterator, request, event_id, event_data
            )
            data = self.postprocess_data(fn_index, result["prediction"], state)
            is_generating, iterator = result["is_generating"], result["iterator"]

        block_fn.total_runtime += result["duration"]
        block_fn.total_runs += 1

        return {
            "data": data,
            "is_generating": is_generating,
            "iterator": iterator,
            "duration": result["duration"],
            "average_duration": block_fn.total_runtime / block_fn.total_runs,
        }

    async def create_limiter(self):
        self.limiter = (
            None
            if self.max_threads == 40
            else CapacityLimiter(total_tokens=self.max_threads)
        )

    def get_config(self):
        return {"type": "column"}

    def get_config_file(self):
        config = {
            "version": routes.VERSION,
            "mode": self.mode,
            "dev_mode": self.dev_mode,
            "analytics_enabled": self.analytics_enabled,
            "components": [],
            "css": self.css,
            "title": self.title or "Gradio",
            "is_space": self.is_space,
            "enable_queue": getattr(self, "enable_queue", False),  # launch attributes
            "show_error": getattr(self, "show_error", False),
            "show_api": self.show_api,
            "is_colab": utils.colab_check(),
        }

        def getLayout(block):
            if not isinstance(block, BlockContext):
                return {"id": block._id}
            children_layout = []
            for child in block.children:
                children_layout.append(getLayout(child))
            return {"id": block._id, "children": children_layout}

        config["layout"] = getLayout(self)

        for _id, block in self.blocks.items():
            config["components"].append(
                {
                    "id": _id,
                    "type": (block.get_block_name()),
                    "props": utils.delete_none(block.get_config())
                    if hasattr(block, "get_config")
                    else {},
                }
            )
        config["dependencies"] = self.dependencies
        return config

    def __enter__(self):
        if Context.block is None:
            Context.root_block = self
        self.parent = Context.block
        Context.block = self
        return self

    def __exit__(self, *args):
        super().fill_expected_parents()
        Context.block = self.parent
        # Configure the load events before root_block is reset
        self.attach_load_events()
        if self.parent is None:
            Context.root_block = None
        else:
            self.parent.children.extend(self.children)
        self.config = self.get_config_file()
        self.app = routes.App.create_app(self)
        self.progress_tracking = any(block_fn.tracks_progress for block_fn in self.fns)

    @class_or_instancemethod
    def load(
        self_or_cls,
        fn: Callable | None = None,
        inputs: List[Component] | None = None,
        outputs: List[Component] | None = None,
        api_name: str | None = None,
        scroll_to_output: bool = False,
        show_progress: bool = True,
        queue=None,
        batch: bool = False,
        max_batch_size: int = 4,
        preprocess: bool = True,
        postprocess: bool = True,
        every: float | None = None,
        _js: str | None = None,
        *,
        name: str | None = None,
        src: str | None = None,
        api_key: str | None = None,
        alias: str | None = None,
        **kwargs,
    ) -> Blocks | Dict[str, Any] | None:
        """
        For reverse compatibility reasons, this is both a class method and an instance
        method, the two of which, confusingly, do two completely different things.


        Class method: loads a demo from a Hugging Face Spaces repo and creates it locally and returns a block instance. Equivalent to gradio.Interface.load()


        Instance method: adds event that runs as soon as the demo loads in the browser. Example usage below.
        Parameters:
            name: Class Method - the name of the model (e.g. "gpt2" or "facebook/bart-base") or space (e.g. "flax-community/spanish-gpt2"), can include the `src` as prefix (e.g. "models/facebook/bart-base")
            src: Class Method - the source of the model: `models` or `spaces` (or leave empty if source is provided as a prefix in `name`)
            api_key: Class Method - optional access token for loading private Hugging Face Hub models or spaces. Find your token here: https://huggingface.co/settings/tokens
            alias: Class Method - optional string used as the name of the loaded model instead of the default name (only applies if loading a Space running Gradio 2.x)
            fn: Instance Method - the function to wrap an interface around. Often a machine learning model's prediction function. Each parameter of the function corresponds to one input component, and the function should return a single value or a tuple of values, with each element in the tuple corresponding to one output component.
            inputs: Instance Method - List of gradio.components to use as inputs. If the function takes no inputs, this should be an empty list.
            outputs: Instance Method - List of gradio.components to use as inputs. If the function returns no outputs, this should be an empty list.
            api_name: Instance Method - Defining this parameter exposes the endpoint in the api docs
            scroll_to_output: Instance Method - If True, will scroll to output component on completion
            show_progress: Instance Method - If True, will show progress animation while pending
            queue: Instance Method - If True, will place the request on the queue, if the queue exists
            batch: Instance Method - If True, then the function should process a batch of inputs, meaning that it should accept a list of input values for each parameter. The lists should be of equal length (and be up to length `max_batch_size`). The function is then *required* to return a tuple of lists (even if there is only 1 output component), with each list in the tuple corresponding to one output component.
            max_batch_size: Instance Method - Maximum number of inputs to batch together if this is called from the queue (only relevant if batch=True)
            preprocess: Instance Method - If False, will not run preprocessing of component data before running 'fn' (e.g. leaving it as a base64 string if this method is called with the `Image` component).
            postprocess: Instance Method - If False, will not run postprocessing of component data before returning 'fn' output to the browser.
            every: Instance Method - Run this event 'every' number of seconds. Interpreted in seconds. Queue must be enabled.
        Example:
            import gradio as gr
            import datetime
            with gr.Blocks() as demo:
                def get_time():
                    return datetime.datetime.now().time()
                dt = gr.Textbox(label="Current time")
                demo.load(get_time, inputs=None, outputs=dt)
            demo.launch()
        """
        # _js: Optional frontend js method to run before running 'fn'. Input arguments for js method are values of 'inputs' and 'outputs', return should be a list of values for output components.
        if isinstance(self_or_cls, type):
            if name is None:
                raise ValueError(
                    "Blocks.load() requires passing parameters as keyword arguments"
                )
            return external.load_blocks_from_repo(name, src, api_key, alias, **kwargs)
        else:
            return self_or_cls.set_event_trigger(
                event_name="load",
                fn=fn,
                inputs=inputs,
                outputs=outputs,
                api_name=api_name,
                preprocess=preprocess,
                postprocess=postprocess,
                scroll_to_output=scroll_to_output,
                show_progress=show_progress,
                js=_js,
                queue=queue,
                batch=batch,
                max_batch_size=max_batch_size,
                every=every,
                no_target=True,
            )

    def clear(self):
        """Resets the layout of the Blocks object."""
        self.blocks = {}
        self.fns = []
        self.dependencies = []
        self.children = []
        return self

    @document()
    def queue(
        self,
        concurrency_count: int = 1,
        status_update_rate: float | Literal["auto"] = "auto",
        client_position_to_load_data: int | None = None,
        default_enabled: bool | None = None,
        api_open: bool = True,
        max_size: int | None = None,
    ):
        """
        You can control the rate of processed requests by creating a queue. This will allow you to set the number of requests to be processed at one time, and will let users know their position in the queue.
        Parameters:
            concurrency_count: Number of worker threads that will be processing requests from the queue concurrently. Increasing this number will increase the rate at which requests are processed, but will also increase the memory usage of the queue.
            status_update_rate: If "auto", Queue will send status estimations to all clients whenever a job is finished. Otherwise Queue will send status at regular intervals set by this parameter as the number of seconds.
            client_position_to_load_data: DEPRECATED. This parameter is deprecated and has no effect.
            default_enabled: Deprecated and has no effect.
            api_open: If True, the REST routes of the backend will be open, allowing requests made directly to those endpoints to skip the queue.
            max_size: The maximum number of events the queue will store at any given moment. If the queue is full, new events will not be added and a user will receive a message saying that the queue is full. If None, the queue size will be unlimited.
        Example:
            demo = gr.Interface(gr.Textbox(), gr.Image(), image_generator)
            demo.queue(concurrency_count=3)
            demo.launch()
        """
        if default_enabled is not None:
            warnings.warn(
                "The default_enabled parameter of queue has no effect and will be removed "
                "in a future version of gradio."
            )
        self.enable_queue = True
        self.api_open = api_open
        if client_position_to_load_data is not None:
            warnings.warn("The client_position_to_load_data parameter is deprecated.")
        self._queue = queueing.Queue(
            live_updates=status_update_rate == "auto",
            concurrency_count=concurrency_count,
            update_intervals=status_update_rate if status_update_rate != "auto" else 1,
            max_size=max_size,
            blocks_dependencies=self.dependencies,
        )
        self.config = self.get_config_file()
        self.app = routes.App.create_app(self)
        return self

    def launch(
        self,
        inline: bool | None = None,
        inbrowser: bool = False,
        share: bool | None = None,
        debug: bool = False,
        enable_queue: bool | None = None,
        max_threads: int = 40,
        auth: Callable | Tuple[str, str] | List[Tuple[str, str]] | None = None,
        auth_message: str | None = None,
        prevent_thread_lock: bool = False,
        show_error: bool = False,
        server_name: str | None = None,
        server_port: int | None = None,
        show_tips: bool = False,
        height: int = 500,
        width: int | str = "100%",
        encrypt: bool = False,
        favicon_path: str | None = None,
        ssl_keyfile: str | None = None,
        ssl_certfile: str | None = None,
        ssl_keyfile_password: str | None = None,
        quiet: bool = False,
        show_api: bool = True,
        file_directories: List[str] | None = None,
        _frontend: bool = True,
    ) -> Tuple[FastAPI, str, str]:
        """
        Launches a simple web server that serves the demo. Can also be used to create a
        public link used by anyone to access the demo from their browser by setting share=True.

        Parameters:
            inline: whether to display in the interface inline in an iframe. Defaults to True in python notebooks; False otherwise.
            inbrowser: whether to automatically launch the interface in a new tab on the default browser.
            share: whether to create a publicly shareable link for the interface. Creates an SSH tunnel to make your UI accessible from anywhere. If not provided, it is set to False by default every time, except when running in Google Colab. When localhost is not accessible (e.g. Google Colab), setting share=False is not supported.
            debug: if True, blocks the main thread from running. If running in Google Colab, this is needed to print the errors in the cell output.
            auth: If provided, username and password (or list of username-password tuples) required to access interface. Can also provide function that takes username and password and returns True if valid login.
            auth_message: If provided, HTML message provided on login page.
            prevent_thread_lock: If True, the interface will block the main thread while the server is running.
            show_error: If True, any errors in the interface will be displayed in an alert modal and printed in the browser console log
            server_port: will start gradio app on this port (if available). Can be set by environment variable GRADIO_SERVER_PORT. If None, will search for an available port starting at 7860.
            server_name: to make app accessible on local network, set this to "0.0.0.0". Can be set by environment variable GRADIO_SERVER_NAME. If None, will use "127.0.0.1".
            show_tips: if True, will occasionally show tips about new Gradio features
            enable_queue: DEPRECATED (use .queue() method instead.) if True, inference requests will be served through a queue instead of with parallel threads. Required for longer inference times (> 1min) to prevent timeout. The default option in HuggingFace Spaces is True. The default option elsewhere is False.
            max_threads: the maximum number of total threads that the Gradio app can generate in parallel. The default is inherited from the starlette library (currently 40). Applies whether the queue is enabled or not. But if queuing is enabled, this parameter is increaseed to be at least the concurrency_count of the queue.
            width: The width in pixels of the iframe element containing the interface (used if inline=True)
            height: The height in pixels of the iframe element containing the interface (used if inline=True)
            encrypt: If True, flagged data will be encrypted by key provided by creator at launch
            favicon_path: If a path to a file (.png, .gif, or .ico) is provided, it will be used as the favicon for the web page.
            ssl_keyfile: If a path to a file is provided, will use this as the private key file to create a local server running on https.
            ssl_certfile: If a path to a file is provided, will use this as the signed certificate for https. Needs to be provided if ssl_keyfile is provided.
            ssl_keyfile_password: If a password is provided, will use this with the ssl certificate for https.
            quiet: If True, suppresses most print statements.
            show_api: If True, shows the api docs in the footer of the app. Default True. If the queue is enabled, then api_open parameter of .queue() will determine if the api docs are shown, independent of the value of show_api.
            file_directories: List of directories that gradio is allowed to serve files from (in addition to the directory containing the gradio python file). Must be absolute paths. Warning: any files in these directories or its children are potentially accessible to all users of your app.
        Returns:
            app: FastAPI app object that is running the demo
            local_url: Locally accessible link to the demo
            share_url: Publicly accessible link to the demo (if share=True, otherwise None)
        Example:
            import gradio as gr
            def reverse(text):
                return text[::-1]
            demo = gr.Interface(reverse, "text", "text")
            demo.launch(share=True, auth=("username", "password"))
        """
        self.dev_mode = False
        if (
            auth
            and not callable(auth)
            and not isinstance(auth[0], tuple)
            and not isinstance(auth[0], list)
        ):
            self.auth = [auth]
        else:
            self.auth = auth
        self.auth_message = auth_message
        self.show_tips = show_tips
        self.show_error = show_error
        self.height = height
        self.width = width
        self.favicon_path = favicon_path

        if enable_queue is not None:
            self.enable_queue = enable_queue
            warnings.warn(
                "The `enable_queue` parameter has been deprecated. Please use the `.queue()` method instead.",
                DeprecationWarning,
            )

        if self.is_space:
            self.enable_queue = self.enable_queue is not False
        else:
            self.enable_queue = self.enable_queue is True
        if self.enable_queue and not hasattr(self, "_queue"):
            self.queue()
        self.show_api = self.api_open if self.enable_queue else show_api

        self.file_directories = file_directories if file_directories is not None else []

        if not self.enable_queue and self.progress_tracking:
            raise ValueError("Progress tracking requires queuing to be enabled.")

        for dep in self.dependencies:
            for i in dep["cancels"]:
                if not self.queue_enabled_for_fn(i):
                    raise ValueError(
                        "In order to cancel an event, the queue for that event must be enabled! "
                        "You may get this error by either 1) passing a function that uses the yield keyword "
                        "into an interface without enabling the queue or 2) defining an event that cancels "
                        "another event without enabling the queue. Both can be solved by calling .queue() "
                        "before .launch()"
                    )
            if dep["batch"] and (
                dep["queue"] is False
                or (dep["queue"] is None and not self.enable_queue)
            ):
                raise ValueError("In order to use batching, the queue must be enabled.")

        self.config = self.get_config_file()
        self.encrypt = encrypt
        self.max_threads = max(
            self._queue.max_thread_count if self.enable_queue else 0, max_threads
        )
        if self.encrypt:
            self.encryption_key = encryptor.get_key(
                getpass.getpass("Enter key for encryption: ")
            )

        if self.is_running:
            assert isinstance(
                self.local_url, str
            ), f"Invalid local_url: {self.local_url}"
            if not (quiet):
                print(
                    "Rerunning server... use `close()` to stop if you need to change `launch()` parameters.\n----"
                )
        else:
            server_name, server_port, local_url, app, server = networking.start_server(
                self,
                server_name,
                server_port,
                ssl_keyfile,
                ssl_certfile,
                ssl_keyfile_password,
            )
            self.server_name = server_name
            self.local_url = local_url
            self.server_port = server_port
            self.server_app = app
            self.server = server
            self.is_running = True
            self.is_colab = utils.colab_check()
            self.is_kaggle = utils.kaggle_check()
            self.is_sagemaker = utils.sagemaker_check()

            self.protocol = (
                "https"
                if self.local_url.startswith("https") or self.is_colab
                else "http"
            )

            if self.enable_queue:
                self._queue.set_url(self.local_url)

            # Cannot run async functions in background other than app's scope.
            # Workaround by triggering the app endpoint
            requests.get(f"{self.local_url}startup-events")

            if self.enable_queue:
                if self.encrypt:
                    raise ValueError("Cannot queue with encryption enabled.")
        utils.launch_counter()

        if share is None:
            if self.is_colab and self.enable_queue:
                if not quiet:
                    print(
                        "Setting queue=True in a Colab notebook requires sharing enabled. Setting `share=True` (you can turn this off by setting `share=False` in `launch()` explicitly).\n"
                    )
                self.share = True
            elif self.is_kaggle:
                if not quiet:
                    print(
                        "Kaggle notebooks require sharing enabled. Setting `share=True` (you can turn this off by setting `share=False` in `launch()` explicitly).\n"
                    )
                self.share = True
            elif self.is_sagemaker:
                if not quiet:
                    print(
                        "Sagemaker notebooks may require sharing enabled. Setting `share=True` (you can turn this off by setting `share=False` in `launch()` explicitly).\n"
                    )
                self.share = True
            else:
                self.share = False
        else:
            self.share = share

        # If running in a colab or not able to access localhost,
        # a shareable link must be created.
        if _frontend and (not networking.url_ok(self.local_url)) and (not self.share):
            raise ValueError(
                "When localhost is not accessible, a shareable link must be created. Please set share=True."
            )

        if self.is_colab:
            if not quiet:
                if debug:
                    print(strings.en["COLAB_DEBUG_TRUE"])
                else:
                    print(strings.en["COLAB_DEBUG_FALSE"])
                if not self.share:
                    print(strings.en["COLAB_WARNING"].format(self.server_port))
            if self.enable_queue and not self.share:
                raise ValueError(
                    "When using queueing in Colab, a shareable link must be created. Please set share=True."
                )
        else:
            print(
                strings.en["RUNNING_LOCALLY_SEPARATED"].format(
                    self.protocol, self.server_name, self.server_port
                )
            )

        if self.share:
            if self.is_space:
                raise RuntimeError("Share is not supported when you are in Spaces")
            try:
                if self.share_url is None:
                    self.share_url = networking.setup_tunnel(
                        self.server_name, self.server_port, self.share_token
                    )
                print(strings.en["SHARE_LINK_DISPLAY"].format(self.share_url))
                if not (quiet):
                    print(strings.en["SHARE_LINK_MESSAGE"])
            except (RuntimeError, requests.exceptions.ConnectionError):
                if self.analytics_enabled:
                    utils.error_analytics("Not able to set up tunnel")
                self.share_url = None
                self.share = False
                print(strings.en["COULD_NOT_GET_SHARE_LINK"])
        else:
            if not (quiet):
                print(strings.en["PUBLIC_SHARE_TRUE"])
            self.share_url = None

        if inbrowser:
            link = self.share_url if self.share and self.share_url else self.local_url
            webbrowser.open(link)

        # Check if running in a Python notebook in which case, display inline
        if inline is None:
            inline = utils.ipython_check() and (self.auth is None)
        if inline:
            if self.auth is not None:
                print(
                    "Warning: authentication is not supported inline. Please"
                    "click the link to access the interface in a new tab."
                )
            try:
                from IPython.display import HTML, Javascript, display  # type: ignore

                if self.share and self.share_url:
                    while not networking.url_ok(self.share_url):
                        time.sleep(0.25)
                    display(
                        HTML(
                            f'<div><iframe src="{self.share_url}" width="{self.width}" height="{self.height}" allow="autoplay; camera; microphone; clipboard-read; clipboard-write;" frameborder="0" allowfullscreen></iframe></div>'
                        )
                    )
                elif self.is_colab:
                    # modified from /usr/local/lib/python3.7/dist-packages/google/colab/output/_util.py within Colab environment
                    code = """(async (port, path, width, height, cache, element) => {
                        if (!google.colab.kernel.accessAllowed && !cache) {
                            return;
                        }
                        element.appendChild(document.createTextNode(''));
                        const url = await google.colab.kernel.proxyPort(port, {cache});

                        const external_link = document.createElement('div');
                        external_link.innerHTML = `
                            <div style="font-family: monospace; margin-bottom: 0.5rem">
                                Running on <a href=${new URL(path, url).toString()} target="_blank">
                                    https://localhost:${port}${path}
                                </a>
                            </div>
                        `;
                        element.appendChild(external_link);

                        const iframe = document.createElement('iframe');
                        iframe.src = new URL(path, url).toString();
                        iframe.height = height;
                        iframe.allow = "autoplay; camera; microphone; clipboard-read; clipboard-write;"
                        iframe.width = width;
                        iframe.style.border = 0;
                        element.appendChild(iframe);
                    })""" + "({port}, {path}, {width}, {height}, {cache}, window.element)".format(
                        port=json.dumps(self.server_port),
                        path=json.dumps("/"),
                        width=json.dumps(self.width),
                        height=json.dumps(self.height),
                        cache=json.dumps(False),
                    )

                    display(Javascript(code))
                else:
                    display(
                        HTML(
                            f'<div><iframe src="{self.local_url}" width="{self.width}" height="{self.height}" allow="autoplay; camera; microphone; clipboard-read; clipboard-write;" frameborder="0" allowfullscreen></iframe></div>'
                        )
                    )
            except ImportError:
                pass

        if getattr(self, "analytics_enabled", False):
            data = {
                "launch_method": "browser" if inbrowser else "inline",
                "is_google_colab": self.is_colab,
                "is_sharing_on": self.share,
                "share_url": self.share_url,
                "enable_queue": self.enable_queue,
                "show_tips": self.show_tips,
                "server_name": server_name,
                "server_port": server_port,
                "is_spaces": self.is_space,
                "mode": self.mode,
            }
            utils.launch_analytics(data)

        utils.show_tip(self)

        # Block main thread if debug==True
        if debug or int(os.getenv("GRADIO_DEBUG", 0)) == 1:
            self.block_thread()
        # Block main thread if running in a script to stop script from exiting
        is_in_interactive_mode = bool(getattr(sys, "ps1", sys.flags.interactive))

        if not prevent_thread_lock and not is_in_interactive_mode:
            self.block_thread()

        return TupleNoPrint((self.server_app, self.local_url, self.share_url))

    def integrate(
        self,
        comet_ml: comet_ml.Experiment | None = None,
        wandb: ModuleType | None = None,
        mlflow: ModuleType | None = None,
    ) -> None:
        """
        A catch-all method for integrating with other libraries. This method should be run after launch()
        Parameters:
            comet_ml: If a comet_ml Experiment object is provided, will integrate with the experiment and appear on Comet dashboard
            wandb: If the wandb module is provided, will integrate with it and appear on WandB dashboard
            mlflow: If the mlflow module  is provided, will integrate with the experiment and appear on ML Flow dashboard
        """
        analytics_integration = ""
        if comet_ml is not None:
            analytics_integration = "CometML"
            comet_ml.log_other("Created from", "Gradio")
            if self.share_url is not None:
                comet_ml.log_text("gradio: " + self.share_url)
                comet_ml.end()
            elif self.local_url:
                comet_ml.log_text("gradio: " + self.local_url)
                comet_ml.end()
            else:
                raise ValueError("Please run `launch()` first.")
        if wandb is not None:
            analytics_integration = "WandB"
            if self.share_url is not None:
                wandb.log(
                    {
                        "Gradio panel": wandb.Html(
                            '<iframe src="'
                            + self.share_url
                            + '" width="'
                            + str(self.width)
                            + '" height="'
                            + str(self.height)
                            + '" frameBorder="0"></iframe>'
                        )
                    }
                )
            else:
                print(
                    "The WandB integration requires you to "
                    "`launch(share=True)` first."
                )
        if mlflow is not None:
            analytics_integration = "MLFlow"
            if self.share_url is not None:
                mlflow.log_param("Gradio Interface Share Link", self.share_url)
            else:
                mlflow.log_param("Gradio Interface Local Link", self.local_url)
        if self.analytics_enabled and analytics_integration:
            data = {"integration": analytics_integration}
            utils.integration_analytics(data)

    def close(self, verbose: bool = True) -> None:
        """
        Closes the Interface that was launched and frees the port.
        """
        try:
            if self.enable_queue:
                self._queue.close()
            self.server.close()
            self.is_running = False
            # So that the startup events (starting the queue)
            # happen the next time the app is launched
            self.app.startup_events_triggered = False
            if verbose:
                print("Closing server running on port: {}".format(self.server_port))
        except (AttributeError, OSError):  # can't close if not running
            pass

    def block_thread(
        self,
    ) -> None:
        """Block main thread until interrupted by user."""
        try:
            while True:
                time.sleep(0.1)
        except (KeyboardInterrupt, OSError):
            print("Keyboard interruption in main thread... closing server.")
            self.server.close()
            for tunnel in CURRENT_TUNNELS:
                tunnel.kill()

    def attach_load_events(self):
        """Add a load event for every component whose initial value should be randomized."""
        if Context.root_block:
            for component in Context.root_block.blocks.values():
                if (
                    isinstance(component, components.IOComponent)
                    and component.load_event_to_attach
                ):
                    load_fn, every = component.load_event_to_attach
                    # Use set_event_trigger to avoid ambiguity between load class/instance method
                    self.set_event_trigger(
                        "load",
                        load_fn,
                        None,
                        component,
                        no_target=True,
                        queue=False,
                        every=every,
                    )

    def startup_events(self):
        """Events that should be run when the app containing this block starts up."""

        if self.enable_queue:
            utils.run_coro_in_background(self._queue.start, (self.progress_tracking,))
            # So that processing can resume in case the queue was stopped
            self._queue.stopped = False
        utils.run_coro_in_background(self.create_limiter)

    def queue_enabled_for_fn(self, fn_index: int):
        if self.dependencies[fn_index]["queue"] is None:
            return self.enable_queue
        return self.dependencies[fn_index]["queue"]<|MERGE_RESOLUTION|>--- conflicted
+++ resolved
@@ -35,13 +35,9 @@
 from gradio.deprecation import check_deprecated_parameters
 from gradio.documentation import document, set_documentation_group
 from gradio.exceptions import DuplicateBlockError, InvalidApiName
-<<<<<<< HEAD
 from gradio.helpers import EventData, create_tracker, skip, special_args
-=======
-from gradio.helpers import create_tracker, skip, special_args
 from gradio.themes import Default as DefaultTheme
 from gradio.themes import ThemeClass as Theme
->>>>>>> 608d3b62
 from gradio.tunneling import CURRENT_TUNNELS
 from gradio.utils import (
     TupleNoPrint,
