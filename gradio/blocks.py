--- conflicted
+++ resolved
@@ -140,12 +140,8 @@
         max_batch_size: int = 4,
         cancels: List[int] | None = None,
         every: float | None = None,
-<<<<<<< HEAD
         collects_event_data: bool | None = None,
-        triggered_after: int | None = None,
-=======
         trigger_after: int | None = None,
->>>>>>> 092b7448
         trigger_only_on_success: bool = False,
     ) -> Tuple[Dict[str, Any], int]:
         """
@@ -166,13 +162,9 @@
             max_batch_size: the maximum batch size to send to the function
             cancels: a list of other events to cancel when this event is triggered. For example, setting cancels=[click_event] will cancel the click_event, where click_event is the return value of another components .click method.
             every: Run this event 'every' number of seconds while the client connection is open. Interpreted in seconds. Queue must be enabled.
-<<<<<<< HEAD
-            triggered_after: if set, this event will be triggered after 'triggered_after' function index
-            trigger_only_on_success: if True, this event will only be triggered if the previous event was successful
-=======
+            collects_event_data: whether to collect event data for this event
             trigger_after: if set, this event will be triggered after 'trigger_after' function index
             trigger_only_on_success: if True, this event will only be triggered if the previous event was successful (only applies if `trigger_after` is set)
->>>>>>> 092b7448
         Returns: dependency information, dependency index
         """
         # Support for singular parameter
@@ -260,12 +252,8 @@
                 "continuous": bool(every),
                 "generator": inspect.isgeneratorfunction(fn) or bool(every),
             },
-<<<<<<< HEAD
             "collects_event_data": collects_event_data,
-            "triggered_after": triggered_after,
-=======
             "trigger_after": trigger_after,
->>>>>>> 092b7448
             "trigger_only_on_success": trigger_only_on_success,
         }
         Context.root_block.dependencies.append(dependency)
