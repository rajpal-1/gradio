--- conflicted
+++ resolved
@@ -1909,13 +1909,9 @@
             if not wasm_utils.IS_WASM:
                 # Cannot run async functions in background other than app's scope.
                 # Workaround by triggering the app endpoint
-<<<<<<< HEAD
                 if self.local_url.startswith(requests_unixsocket.DEFAULT_SCHEME):
                     requests_unixsocket.monkeypatch()
-                requests.get(f"{self.local_url}startup-events", verify=ssl_verify)
-=======
                 httpx.get(f"{self.local_url}startup-events", verify=ssl_verify)
->>>>>>> 9a0bd275
             else:
                 # NOTE: One benefit of the code above dispatching `startup_events()` via a self HTTP request is
                 # that `self._queue.start()` is called in another thread which is managed by the HTTP server, `uvicorn`
