--- conflicted
+++ resolved
@@ -20,20 +20,13 @@
 
 
 class Block:
-<<<<<<< HEAD
-    def __init__(self, css=None, render=True):
-=======
     def __init__(self, css=None, render=True, **kwargs):
->>>>>>> 8ad401ba
         self._id = Context.id
         Context.id += 1
         self.css = css if css is not None else {}
         if render:
             self.render()
-<<<<<<< HEAD
-=======
         check_deprecated_parameters(self.__class__.__name__, **kwargs)
->>>>>>> 8ad401ba
 
     def render(self):
         """
@@ -142,26 +135,18 @@
 
 class BlockContext(Block):
     def __init__(
-<<<<<<< HEAD
-        self, visible: bool = True, css: Optional[Dict[str, str]] = None, render=True
-=======
         self,
         visible: bool = True,
         css: Optional[Dict[str, str]] = None,
         render: bool = True,
         **kwargs,
->>>>>>> 8ad401ba
     ):
         """
         css: Css rules to apply to block.
         """
         self.children = []
         self.visible = visible
-<<<<<<< HEAD
-        super().__init__(css=css, render=render)
-=======
         super().__init__(css=css, render=render, **kwargs)
->>>>>>> 8ad401ba
 
     def __enter__(self):
         self.parent = Context.block
@@ -281,11 +266,7 @@
             else os.getenv("GRADIO_ANALYTICS_ENABLED", "True") == "True"
         )
 
-<<<<<<< HEAD
-        super().__init__(render=False)
-=======
         super().__init__(render=False, **kwargs)
->>>>>>> 8ad401ba
         self.blocks: Dict[int, Block] = {}
         self.fns: List[BlockFunction] = []
         self.dependencies = []
