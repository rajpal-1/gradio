from __future__ import annotations

import getpass
import os
import sys
import time
import warnings
import webbrowser
from typing import TYPE_CHECKING, Any, Callable, Dict, List, Optional, Tuple

from gradio import encryptor, networking, queueing, strings, utils
from gradio.context import Context
from gradio.deprecation import check_deprecated_parameters

if TYPE_CHECKING:  # Only import for type checking (is False at runtime).
    from fastapi.applications import FastAPI

    from gradio.components import Component, StatusTracker
    from gradio.routes import PredictBody


class Block:
<<<<<<< HEAD
    def __init__(
        self,
        *,
        without_rendering=False,
        css=None,
        width=None,
        height=None,
        visible=True,
    ):
        self.css = css if css is not None else {}
        self.width = width
        self.height = height
        self.visible = visible
        if without_rendering:
            return
        self.render()
=======
    def __init__(self, css=None, render=True, **kwargs):
        self._id = Context.id
        Context.id += 1
        self.css = css if css is not None else {}
        if render:
            self.render()
        check_deprecated_parameters(self.__class__.__name__, **kwargs)
>>>>>>> 4bd609bc

    def render(self):
        """
        Adds self into appropriate BlockContext
        """
        if Context.block is not None:
            Context.block.children.append(self)
        if Context.root_block is not None:
            Context.root_block.blocks[self._id] = self

    def unrender(self):
        """
        Removes self from BlockContext if it has been rendered (otherwise does nothing).
        Only deletes the first occurrence of self in BlockContext. Removes from the
        layout and collection of Blocks, but does not delete any event triggers.
        """
        if Context.block is not None:
            try:
                Context.block.children.remove(self)
            except ValueError:
                pass
        if Context.root_block is not None:
            try:
                del Context.root_block.blocks[self._id]
            except KeyError:
                pass
        return self

    def get_block_name(self) -> str:
        """
        Gets block's class name.

        If it is template component it gets the parent's class name.

        @return: class name
        """
        return (
            self.__class__.__base__.__name__.lower()
            if hasattr(self, "is_template")
            else self.__class__.__name__.lower()
        )

    def set_event_trigger(
        self,
        event_name: str,
        fn: Optional[Callable],
        inputs: Optional[Component | List[Component]],
        outputs: Optional[Component | List[Component]],
        preprocess: bool = True,
        postprocess: bool = True,
        js: Optional[str] = False,
        no_target: bool = False,
        status_tracker: Optional[StatusTracker] = None,
        queue: Optional[bool] = None,
    ) -> None:
        """
        Adds an event to the component's dependencies.
        Parameters:
            event_name: event name
            fn: Callable function
            inputs: input list
            outputs: output list
            preprocess: whether to run the preprocess methods of components
            postprocess: whether to run the postprocess methods of components
            js: Optional frontend js method to run before running 'fn'. Input arguments for js method are values of 'inputs' and 'outputs', return should be a list of values for output components
            no_target: if True, sets "targets" to [], used for Blocks "load" event
            status_tracker: StatusTracker to visualize function progress
        Returns: None
        """
        # Support for singular parameter
        if inputs is None:
            inputs = []
        if outputs is None:
            outputs = []
        if not isinstance(inputs, list):
            inputs = [inputs]
        if not isinstance(outputs, list):
            outputs = [outputs]

        Context.root_block.fns.append(BlockFunction(fn, preprocess, postprocess))
        Context.root_block.dependencies.append(
            {
                "targets": [self._id] if not no_target else [],
                "trigger": event_name,
                "inputs": [block._id for block in inputs],
                "outputs": [block._id for block in outputs],
                "backend_fn": fn is not None,
                "js": js,
                "status_tracker": status_tracker._id
                if status_tracker is not None
                else None,
                "queue": queue,
            }
        )

    def get_config(self):
        return {
            "css": self.css,
            "width": self.width,
            "height": self.height,
            "visible": self.visible,
        }


class BlockContext(Block):
<<<<<<< HEAD
    def __init__(self, **kwargs):
        self.children = []
        super().__init__(**kwargs)
=======
    def __init__(
        self,
        visible: bool = True,
        css: Optional[Dict[str, str]] = None,
        render: bool = True,
        **kwargs,
    ):
        """
        css: Css rules to apply to block.
        """
        self.children = []
        self.visible = visible
        super().__init__(css=css, render=render, **kwargs)
>>>>>>> 4bd609bc

    def __enter__(self):
        self.parent = Context.block
        Context.block = self
        return self

    def __exit__(self, *args):
        Context.block = self.parent

    def postprocess(self, y):
        return y


class Row(BlockContext):
    def get_config(self):
        return {"type": "row", **super().get_config()}


class Column(BlockContext):
<<<<<<< HEAD
    def get_config(self):
        return {
            "type": "column",
            **super().get_config(),
=======
    def __init__(
        self,
        visible: bool = True,
        css: Optional[Dict[str, str]] = None,
        variant: str = "default",
    ):
        """
        css: Css rules to apply to block.
        variant: column type, 'default' (no background) or 'panel' (gray background color and rounded corners)
        """
        self.variant = variant
        super().__init__(visible, css)

    def get_template_context(self):
        return {
            "type": "column",
            "variant": self.variant,
            **super().get_template_context(),
>>>>>>> 4bd609bc
        }


class Tabs(BlockContext):
    def change(self, fn: Callable, inputs: List[Component], outputs: List[Component]):
        """
        Parameters:
            fn: Callable function
            inputs: List of inputs
            outputs: List of outputs
        Returns: None
        """
        self.set_event_trigger("change", fn, inputs, outputs)


class TabItem(BlockContext):
    def __init__(self, label, **kwargs):
        super().__init__(**kwargs)
        self.label = label

    def get_config(self):
        return {"label": self.label, **super().get_config()}

    def select(self, fn: Callable, inputs: List[Component], outputs: List[Component]):
        """
        Parameters:
            fn: Callable function
            inputs: List of inputs
            outputs: List of outputs
        Returns: None
        """
        self.set_event_trigger("select", fn, inputs, outputs)


class BlockFunction:
    def __init__(self, fn: Optional[Callable], preprocess: bool, postprocess: bool):
        self.fn = fn
        self.preprocess = preprocess
        self.postprocess = postprocess
        self.total_runtime = 0
        self.total_runs = 0


class Blocks(BlockContext):
    def __init__(
        self,
        theme: str = "default",
        analytics_enabled: Optional[bool] = None,
        mode: str = "blocks",
        **kwargs,
    ):

        # Cleanup shared parameters with Interface #TODO: is this part still necessary after Interface with Blocks?
        self.save_to = None
        self.api_mode = False
        self.theme = theme
        self.requires_permissions = False  # TODO: needs to be implemented
        self.encrypt = False

        # For analytics_enabled and allow_flagging: (1) first check for
        # parameter, (2) check for env variable, (3) default to True/"manual"
        self.analytics_enabled = (
            analytics_enabled
            if analytics_enabled is not None
            else os.getenv("GRADIO_ANALYTICS_ENABLED", "True") == "True"
        )

        super().__init__(render=False, **kwargs)
        self.blocks: Dict[int, Block] = {}
        self.fns: List[BlockFunction] = []
        self.dependencies = []
        self.mode = mode

        self.is_running = False
        self.share_url = None

        self.ip_address = utils.get_local_ip_address()
        self.is_space = True if os.getenv("SYSTEM") == "spaces" else False
        self.favicon_path = None
        self.auth = None

    def render(self):
        if Context.root_block is not None:
            Context.root_block.blocks.update(self.blocks)
            Context.root_block.fns.extend(self.fns)
            Context.root_block.dependencies.extend(self.dependencies)
        if Context.block is not None:
            Context.block.children.extend(self.children)

    def process_api(
        self,
        data: PredictBody,
        username: str = None,
        state: Optional[Dict[int, any]] = None,
    ) -> Dict[str, Any]:
        """
        Processes API calls from the frontend.
        Parameters:
            data: data recieved from the frontend
            username: name of user if authentication is set up
            state: data stored from stateful components for session
        Returns: None
        """
        raw_input = data.data
        fn_index = data.fn_index
        block_fn = self.fns[fn_index]
        dependency = self.dependencies[fn_index]

        if block_fn.preprocess:
            processed_input = []
            for i, input_id in enumerate(dependency["inputs"]):
                block = self.blocks[input_id]
                if getattr(block, "stateful", False):
                    processed_input.append(state.get(input_id))
                else:
                    processed_input.append(block.preprocess(raw_input[i]))
        else:
            processed_input = raw_input
        start = time.time()
        predictions = block_fn.fn(*processed_input)
        duration = time.time() - start
        block_fn.total_runtime += duration
        block_fn.total_runs += 1
        if len(dependency["outputs"]) == 1:
            predictions = (predictions,)
        if block_fn.postprocess:
            output = []
            for i, output_id in enumerate(dependency["outputs"]):
                block = self.blocks[output_id]
                if getattr(block, "stateful", False):
                    state[output_id] = predictions[i]
                    output.append(None)
                else:
                    prediction_value = predictions[i]
                    if (
                        type(prediction_value) is dict
                        and prediction_value.get("__type__") == "update"
                    ):
                        if "value" in prediction_value:
                            prediction_value["value"] = (
                                block.postprocess(prediction_value["value"])
                                if prediction_value["value"] is not None
                                else None
                            )
                        output_value = prediction_value
                    else:
                        output_value = (
                            block.postprocess(prediction_value)
                            if prediction_value is not None
                            else None
                        )
                    output.append(output_value)

        else:
            output = predictions
        return {
            "data": output,
            "duration": duration,
            "average_duration": block_fn.total_runtime / block_fn.total_runs,
        }

    def get_config(self):
        return {"type": "column"}

    def get_config_file(self):
        config = {
            "mode": "blocks",
            "components": [],
            "theme": self.theme,
            "enable_queue": getattr(
                self, "enable_queue", False
            ),  # attribute set at launch
        }
        for _id, block in self.blocks.items():
            config["components"].append(
                {
                    "id": _id,
                    "type": (block.get_block_name()),
                    "props": utils.delete_none(block.get_config())
                    if hasattr(block, "get_config")
                    else None,
                }
            )

        def getLayout(block):
            if not isinstance(block, BlockContext):
                return {"id": block._id}
            children = []
            for child in block.children:
                children.append(getLayout(child))
            return {"id": block._id, "children": children}

        config["layout"] = getLayout(self)
        config["dependencies"] = self.dependencies
        return config

    def __enter__(self):
        if Context.block is None:
            Context.root_block = self
        self.parent = Context.block
        Context.block = self
        return self

    def __exit__(self, *args):
        Context.block = self.parent
        if self.parent is None:
            Context.root_block = None
        else:
            self.parent.children.extend(self.children)
        self.config = self.get_config_file()

    def load(
        self, fn: Callable, inputs: List[Component], outputs: List[Component]
    ) -> None:
        """
        Adds an event for when the demo loads in the browser.

        Parameters:
            fn: Callable function
            inputs: input list
            outputs: output list
        Returns: None
        """
        self.set_event_trigger(
            event_name="load", fn=fn, inputs=inputs, outputs=outputs, no_target=True
        )

    def clear(self):
        """Resets the layout of the Blocks object."""
        self.blocks = {}
        self.fns = []
        self.dependencies = []
        self.children = []
        return self

    def launch(
        self,
        inline: bool = None,
        inbrowser: bool = None,
        share: bool = False,
        debug: bool = False,
        enable_queue: bool = None,
        auth: Optional[Callable | Tuple[str, str] | List[Tuple[str, str]]] = None,
        auth_message: Optional[str] = None,
        private_endpoint: Optional[str] = None,
        prevent_thread_lock: bool = False,
        show_error: bool = True,
        server_name: Optional[str] = None,
        server_port: Optional[int] = None,
        show_tips: bool = False,
        height: int = 500,
        width: int = 900,
        encrypt: bool = False,
        favicon_path: Optional[str] = None,
        ssl_keyfile: Optional[str] = None,
        ssl_certfile: Optional[str] = None,
        ssl_keyfile_password: Optional[str] = None,
    ) -> Tuple[FastAPI, str, str]:
        """
        Launches the webserver that serves the UI for the interface.
        Parameters:
        inline (bool): whether to display in the interface inline on python notebooks.
        inbrowser (bool): whether to automatically launch the interface in a new tab on the default browser.
        share (bool): whether to create a publicly shareable link from your computer for the interface.
        debug (bool): if True, and the interface was launched from Google Colab, prints the errors in the cell output.
        auth (Callable, Union[Tuple[str, str], List[Tuple[str, str]]]): If provided, username and password (or list of username-password tuples) required to access interface. Can also provide function that takes username and password and returns True if valid login.
        auth_message (str): If provided, HTML message provided on login page.
        private_endpoint (str): If provided, the public URL of the interface will be this endpoint (should generally be unchanged).
        prevent_thread_lock (bool): If True, the interface will block the main thread while the server is running.
        show_error (bool): If True, any errors in the interface will be printed in the browser console log
        server_port (int): will start gradio app on this port (if available). Can be set by environment variable GRADIO_SERVER_PORT.
        server_name (str): to make app accessible on local network, set this to "0.0.0.0". Can be set by environment variable GRADIO_SERVER_NAME.
        show_tips (bool): if True, will occasionally show tips about new Gradio features
        width (int): The width in pixels of the iframe element containing the interface (used if inline=True)
        height (int): The height in pixels of the iframe element containing the interface (used if inline=True)
        encrypt (bool): If True, flagged data will be encrypted by key provided by creator at launch
        favicon_path (str): If a path to a file (.png, .gif, or .ico) is provided, it will be used as the favicon for the web page.
        ssl_keyfile (str): If a path to a file is provided, will use this as the private key file to create a local server running on https.
        ssl_certfile (str): If a path to a file is provided, will use this as the signed certificate for https. Needs to be provided if ssl_keyfile is provided.
        ssl_keyfile_password (str): If a password is provided, will use this with the ssl certificate for https.
        Returns:
        app (FastAPI): FastAPI app object that is running the demo
        local_url (str): Locally accessible link to the demo
        share_url (str): Publicly accessible link to the demo (if share=True, otherwise None)
        """
        if (
            auth
            and not callable(auth)
            and not isinstance(auth[0], tuple)
            and not isinstance(auth[0], list)
        ):
            auth = [auth]
        self.auth = auth
        self.auth_message = auth_message
        self.show_tips = show_tips
        self.show_error = show_error
        self.height = height
        self.width = width
        self.favicon_path = favicon_path
        if self.is_space and enable_queue is None:
            self.enable_queue = True
        else:
            self.enable_queue = enable_queue or False

        self.config = self.get_config_file()

        self.encrypt = encrypt
        if self.encrypt:
            self.encryption_key = encryptor.get_key(
                getpass.getpass("Enter key for encryption: ")
            )

        if self.is_running:
            self.server_app.launchable = self
            print(
                "Rerunning server... use `close()` to stop if you need to change `launch()` parameters.\n----"
            )
        else:
            server_port, path_to_local_server, app, server = networking.start_server(
                self,
                server_name,
                server_port,
                ssl_keyfile,
                ssl_certfile,
                ssl_keyfile_password,
            )
            self.local_url = path_to_local_server
            self.server_port = server_port
            self.server_app = app
            self.server = server
            self.is_running = True

        utils.launch_counter()

        # If running in a colab or not able to access localhost,
        # automatically create a shareable link.
        is_colab = utils.colab_check()
        if is_colab or not (networking.url_ok(self.local_url)):
            share = True
            if is_colab:
                if debug:
                    print(strings.en["COLAB_DEBUG_TRUE"])
                else:
                    print(strings.en["COLAB_DEBUG_FALSE"])
        else:
            print(strings.en["RUNNING_LOCALLY"].format(self.local_url))
        if is_colab and self.requires_permissions:
            print(strings.en["MEDIA_PERMISSIONS_IN_COLAB"])

        if private_endpoint is not None:
            share = True

        if share:
            if self.is_space:
                raise RuntimeError("Share is not supported when you are in Spaces")
            try:
                if self.share_url is None:
                    share_url = networking.setup_tunnel(
                        self.server_port, private_endpoint
                    )
                    self.share_url = share_url
                print(strings.en["SHARE_LINK_DISPLAY"].format(self.share_url))
                if private_endpoint:
                    print(strings.en["PRIVATE_LINK_MESSAGE"])
                else:
                    print(strings.en["SHARE_LINK_MESSAGE"])
            except RuntimeError:
                if self.analytics_enabled:
                    utils.error_analytics(self.ip_address, "Not able to set up tunnel")
                self.share_url = None
                share = False
                print(strings.en["COULD_NOT_GET_SHARE_LINK"])
        else:
            print(strings.en["PUBLIC_SHARE_TRUE"])
            self.share_url = None

        self.share = share

        if inbrowser:
            link = self.share_url if share else self.local_url
            webbrowser.open(link)

        # Check if running in a Python notebook in which case, display inline
        if inline is None:
            inline = utils.ipython_check() and (auth is None)
        if inline:
            if auth is not None:
                print(
                    "Warning: authentication is not supported inline. Please"
                    "click the link to access the interface in a new tab."
                )
            try:
                from IPython.display import IFrame, display  # type: ignore

                if share:
                    while not networking.url_ok(self.share_url):
                        time.sleep(1)
                    display(
                        IFrame(self.share_url, width=self.width, height=self.height)
                    )
                else:
                    display(
                        IFrame(self.local_url, width=self.width, height=self.height)
                    )
            except ImportError:
                pass

        data = {
            "launch_method": "browser" if inbrowser else "inline",
            "is_google_colab": is_colab,
            "is_sharing_on": share,
            "share_url": self.share_url,
            "ip_address": self.ip_address,
            "enable_queue": self.enable_queue,
            "show_tips": self.show_tips,
            "server_name": server_name,
            "server_port": server_port,
            "is_spaces": self.is_space,
            "mode": self.mode,
        }
        if hasattr(self, "analytics_enabled") and self.analytics_enabled:
            utils.launch_analytics(data)

        utils.show_tip(self)

        # Block main thread if debug==True
        if debug or int(os.getenv("GRADIO_DEBUG", 0)) == 1:
            self.block_thread()
        # Block main thread if running in a script to stop script from exiting
        is_in_interactive_mode = bool(getattr(sys, "ps1", sys.flags.interactive))
        if not prevent_thread_lock and not is_in_interactive_mode:
            self.block_thread()

        return self.server_app, self.local_url, self.share_url

    def close(self, verbose: bool = True) -> None:
        """
        Closes the Interface that was launched and frees the port.
        """
        try:
            self.server.close()
            self.is_running = False
            if verbose:
                print("Closing server running on port: {}".format(self.server_port))
        except (AttributeError, OSError):  # can't close if not running
            pass

    def block_thread(
        self,
    ) -> None:
        """Block main thread until interrupted by user."""
        try:
            while True:
                time.sleep(0.1)
        except (KeyboardInterrupt, OSError):
            print("Keyboard interruption in main thread... closing server.")
            self.server.close()
            if self.enable_queue:
                queueing.close()<|MERGE_RESOLUTION|>--- conflicted
+++ resolved
@@ -20,32 +20,13 @@
 
 
 class Block:
-<<<<<<< HEAD
-    def __init__(
-        self,
-        *,
-        without_rendering=False,
-        css=None,
-        width=None,
-        height=None,
-        visible=True,
-    ):
-        self.css = css if css is not None else {}
-        self.width = width
-        self.height = height
-        self.visible = visible
-        if without_rendering:
-            return
-        self.render()
-=======
-    def __init__(self, css=None, render=True, **kwargs):
+    def __init__(self, *, render=True, css=None, **kwargs):
         self._id = Context.id
         Context.id += 1
         self.css = css if css is not None else {}
         if render:
             self.render()
         check_deprecated_parameters(self.__class__.__name__, **kwargs)
->>>>>>> 4bd609bc
 
     def render(self):
         """
@@ -144,18 +125,10 @@
     def get_config(self):
         return {
             "css": self.css,
-            "width": self.width,
-            "height": self.height,
-            "visible": self.visible,
         }
 
 
 class BlockContext(Block):
-<<<<<<< HEAD
-    def __init__(self, **kwargs):
-        self.children = []
-        super().__init__(**kwargs)
-=======
     def __init__(
         self,
         visible: bool = True,
@@ -169,7 +142,6 @@
         self.children = []
         self.visible = visible
         super().__init__(css=css, render=render, **kwargs)
->>>>>>> 4bd609bc
 
     def __enter__(self):
         self.parent = Context.block
@@ -189,12 +161,6 @@
 
 
 class Column(BlockContext):
-<<<<<<< HEAD
-    def get_config(self):
-        return {
-            "type": "column",
-            **super().get_config(),
-=======
     def __init__(
         self,
         visible: bool = True,
@@ -208,12 +174,11 @@
         self.variant = variant
         super().__init__(visible, css)
 
-    def get_template_context(self):
+    def get_config(self):
         return {
             "type": "column",
             "variant": self.variant,
-            **super().get_template_context(),
->>>>>>> 4bd609bc
+            **super().get_config(),
         }
 
 
