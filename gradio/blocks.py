from __future__ import annotations

import copy
import hashlib
import inspect
import json
import os
import random
import secrets
import sys
import threading
import time
import warnings
import webbrowser
from collections import defaultdict
from pathlib import Path
from types import ModuleType
from typing import TYPE_CHECKING, Any, AsyncIterator, Callable, Literal, Sequence, cast

import anyio
import requests
from anyio import CapacityLimiter
from gradio_client import utils as client_utils
from gradio_client.documentation import document, set_documentation_group

from gradio import (
    analytics,
    components,
    networking,
    processing_utils,
    queueing,
    routes,
    strings,
    themes,
    utils,
    wasm_utils,
)
from gradio.context import Context
from gradio.data_classes import FileData
from gradio.events import EventData, EventListener, EventListenerMethod
from gradio.exceptions import (
    DuplicateBlockError,
    InvalidApiNameError,
    InvalidBlockError,
    InvalidComponentError,
)
from gradio.helpers import create_tracker, skip, special_args
from gradio.state_holder import SessionState
from gradio.themes import Default as DefaultTheme
from gradio.themes import ThemeClass as Theme
from gradio.tunneling import (
    BINARY_FILENAME,
    BINARY_FOLDER,
    BINARY_PATH,
    BINARY_URL,
    CURRENT_TUNNELS,
)
from gradio.utils import (
    TupleNoPrint,
    check_function_inputs_match,
    component_or_layout_class,
    concurrency_count_warning,
    get_cancel_function,
    get_continuous_fn,
    get_package_version,
)

try:
    import spaces  # type: ignore
except Exception:
    spaces = None

set_documentation_group("blocks")

if TYPE_CHECKING:  # Only import for type checking (is False at runtime).
    from fastapi.applications import FastAPI

    from gradio.components.base import Component
    from gradio.events import Dependency

BUILT_IN_THEMES: dict[str, Theme] = {
    t.name: t
    for t in [
        themes.Base(),
        themes.Default(),
        themes.Monochrome(),
        themes.Soft(),
        themes.Glass(),
    ]
}


class Block:
    def __init__(
        self,
        *,
        elem_id: str | None = None,
        elem_classes: list[str] | str | None = None,
        render: bool = True,
        root_url: str | None = None,
        _skip_init_processing: bool = False,
        visible: bool = True,
    ):
        self._id = Context.id
        Context.id += 1
        self.visible = visible
        self.elem_id = elem_id
        self.elem_classes = (
            [elem_classes] if isinstance(elem_classes, str) else elem_classes
        )
        self.root_url = root_url
        self.share_token = secrets.token_urlsafe(32)
        self._skip_init_processing = _skip_init_processing
        self.parent: BlockContext | None = None
        self.is_rendered: bool = False
        self.constructor_args: dict
        self.state_session_capacity = 10000

        if render:
            self.render()

    @property
    def skip_api(self):
        return False

    @property
    def events(
        self,
    ) -> list[EventListener]:
        return getattr(self, "EVENTS", [])

    def render(self):
        """
        Adds self into appropriate BlockContext
        """
        if Context.root_block is not None and self._id in Context.root_block.blocks:
            raise DuplicateBlockError(
                f"A block with id: {self._id} has already been rendered in the current Blocks."
            )
        if Context.block is not None:
            Context.block.add(self)
        if Context.root_block is not None:
            Context.root_block.blocks[self._id] = self
            self.is_rendered = True
            if isinstance(self, components.Component):
                Context.root_block.temp_file_sets.append(self.temp_files)
        return self

    def unrender(self):
        """
        Removes self from BlockContext if it has been rendered (otherwise does nothing).
        Removes self from the layout and collection of blocks, but does not delete any event triggers.
        """
        if Context.block is not None:
            try:
                Context.block.children.remove(self)
            except ValueError:
                pass
        if Context.root_block is not None:
            try:
                del Context.root_block.blocks[self._id]
                self.is_rendered = False
            except KeyError:
                pass
        return self

    def get_block_name(self) -> str:
        """
        Gets block's class name.

        If it is template component it gets the parent's class name.

        @return: class name
        """
        return (
            self.__class__.__base__.__name__.lower()
            if hasattr(self, "is_template")
            else self.__class__.__name__.lower()
        )

    def get_expected_parent(self) -> type[BlockContext] | None:
        return None

    def get_config(self):
        config = {}
        signature = inspect.signature(self.__class__.__init__)
        for parameter in signature.parameters.values():
            if hasattr(self, parameter.name):
                value = getattr(self, parameter.name)
                config[parameter.name] = value
        for e in self.events:
            to_add = e.config_data()
            if to_add:
                config = {**config, **to_add}
        config.pop("_skip_init_processing", None)
        config.pop("render", None)
        return {**config, "root_url": self.root_url, "name": self.get_block_name()}


class BlockContext(Block):
    def __init__(
        self,
        elem_id: str | None = None,
        elem_classes: list[str] | str | None = None,
        visible: bool = True,
        render: bool = True,
        root_url: str | None = None,
        _skip_init_processing: bool = False,
    ):
        """
        Parameters:
            elem_id: An optional string that is assigned as the id of this component in the HTML DOM. Can be used for targeting CSS styles.
            elem_classes: An optional string or list of strings that are assigned as the class of this component in the HTML DOM. Can be used for targeting CSS styles.
            visible: If False, this will be hidden but included in the Blocks config file (its visibility can later be updated).
            render: If False, this will not be included in the Blocks config file at all.
            root_url: The remote URL that of the Gradio app that this layout belongs to. Used in `gr.load()`. Should not be set manually.
        """
        self.children: list[Block] = []
        Block.__init__(
            self,
            elem_id=elem_id,
            elem_classes=elem_classes,
            visible=visible,
            render=render,
            root_url=root_url,
            _skip_init_processing=_skip_init_processing,
        )

    TEMPLATE_DIR = "./templates/"
    FRONTEND_DIR = "../../frontend/"

    @property
    def skip_api(self):
        return True

    @classmethod
    def get_component_class_id(cls) -> str:
        module_name = cls.__module__
        module_path = sys.modules[module_name].__file__
        module_hash = hashlib.md5(f"{cls.__name__}_{module_path}".encode()).hexdigest()
        return module_hash

    @property
    def component_class_id(self):
        return self.get_component_class_id()

    def add_child(self, child: Block):
        self.children.append(child)

    def __enter__(self):
        self.parent = Context.block
        Context.block = self
        return self

    def add(self, child: Block):
        child.parent = self
        self.children.append(child)

    def fill_expected_parents(self):
        children = []
        pseudo_parent = None
        for child in self.children:
            expected_parent = child.get_expected_parent()
            if not expected_parent or isinstance(self, expected_parent):
                pseudo_parent = None
                children.append(child)
            else:
                if pseudo_parent is not None and isinstance(
                    pseudo_parent, expected_parent
                ):
                    pseudo_parent.add_child(child)
                else:
                    pseudo_parent = expected_parent(render=False)
                    pseudo_parent.parent = self
                    children.append(pseudo_parent)
                    pseudo_parent.add_child(child)
                    if Context.root_block:
                        Context.root_block.blocks[pseudo_parent._id] = pseudo_parent
                child.parent = pseudo_parent
        self.children = children

    def __exit__(self, exc_type: type[BaseException] | None = None, *args):
        Context.block = self.parent
        if exc_type is not None:
            return
        if getattr(self, "allow_expected_parents", True):
            self.fill_expected_parents()

    def postprocess(self, y):
        """
        Any postprocessing needed to be performed on a block context.
        """
        return y


class BlockFunction:
    def __init__(
        self,
        fn: Callable | None,
        inputs: list[Component],
        outputs: list[Component],
        preprocess: bool,
        postprocess: bool,
        inputs_as_dict: bool,
        tracks_progress: bool = False,
    ):
        self.fn = fn
        self.inputs = inputs
        self.outputs = outputs
        self.preprocess = preprocess
        self.postprocess = postprocess
        self.tracks_progress = tracks_progress
        self.total_runtime = 0
        self.total_runs = 0
        self.inputs_as_dict = inputs_as_dict
        self.name = getattr(fn, "__name__", "fn") if fn is not None else None
        self.spaces_auto_wrap()

    def spaces_auto_wrap(self):
        if spaces is None:
            return
        if utils.get_space() is None:
            return
        self.fn = spaces.gradio_auto_wrap(self.fn)

    def __str__(self):
        return str(
            {
                "fn": self.name,
                "preprocess": self.preprocess,
                "postprocess": self.postprocess,
            }
        )

    def __repr__(self):
        return str(self)


def postprocess_update_dict(
    block: Component | BlockContext, update_dict: dict, postprocess: bool = True
):
    """
    Converts a dictionary of updates into a format that can be sent to the frontend.
    E.g. {"__type__": "update", "value": "2", "interactive": False}
    Into -> {"__type__": "update", "value": 2.0, "mode": "static"}
    Parameters:
        block: The Block that is being updated with this update dictionary.
        update_dict: The original update dictionary
        postprocess: Whether to postprocess the "value" key of the update dictionary.
    """
    if update_dict.get("value") is components._Keywords.NO_VALUE:
        update_dict.pop("value")
    interactive = update_dict.pop("interactive", None)
    if interactive is not None:
        update_dict["mode"] = "dynamic" if interactive else "static"
    attr_dict = {
        k: getattr(block, k) if hasattr(block, k) else v for k, v in update_dict.items()
    }
    attr_dict["__type__"] = "update"
    attr_dict.pop("value", None)
    if "value" in update_dict:
        if not isinstance(block, components.Component):
            raise InvalidComponentError(
                f"Component {block.__class__} does not support value"
            )
        if postprocess:
            attr_dict["value"] = block.postprocess(update_dict["value"])
        else:
            attr_dict["value"] = update_dict["value"]
    return attr_dict


def convert_component_dict_to_list(
    outputs_ids: list[int], predictions: dict
) -> list | dict:
    """
    Converts a dictionary of component updates into a list of updates in the order of
    the outputs_ids and including every output component. Leaves other types of dictionaries unchanged.
    E.g. {"textbox": "hello", "number": {"__type__": "generic_update", "value": "2"}}
    Into -> ["hello", {"__type__": "generic_update"}, {"__type__": "generic_update", "value": "2"}]
    """
    keys_are_blocks = [isinstance(key, Block) for key in predictions]
    if all(keys_are_blocks):
        reordered_predictions = [skip() for _ in outputs_ids]
        for component, value in predictions.items():
            if component._id not in outputs_ids:
                raise ValueError(
                    f"Returned component {component} not specified as output of function."
                )
            output_index = outputs_ids.index(component._id)
            reordered_predictions[output_index] = value
        predictions = utils.resolve_singleton(reordered_predictions)
    elif any(keys_are_blocks):
        raise ValueError(
            "Returned dictionary included some keys as Components. Either all keys must be Components to assign Component values, or return a List of values to assign output values in order."
        )
    return predictions


@document("launch", "queue", "integrate", "load")
class Blocks(BlockContext):
    """
    Blocks is Gradio's low-level API that allows you to create more custom web
    applications and demos than Interfaces (yet still entirely in Python).


    Compared to the Interface class, Blocks offers more flexibility and control over:
    (1) the layout of components (2) the events that
    trigger the execution of functions (3) data flows (e.g. inputs can trigger outputs,
    which can trigger the next level of outputs). Blocks also offers ways to group
    together related demos such as with tabs.


    The basic usage of Blocks is as follows: create a Blocks object, then use it as a
    context (with the "with" statement), and then define layouts, components, or events
    within the Blocks context. Finally, call the launch() method to launch the demo.

    Example:
        import gradio as gr
        def update(name):
            return f"Welcome to Gradio, {name}!"

        with gr.Blocks() as demo:
            gr.Markdown("Start typing below and then click **Run** to see the output.")
            with gr.Row():
                inp = gr.Textbox(placeholder="What is your name?")
                out = gr.Textbox()
            btn = gr.Button("Run")
            btn.click(fn=update, inputs=inp, outputs=out)

        demo.launch()
    Demos: blocks_hello, blocks_flipper, blocks_speech_text_sentiment, generate_english_german
    Guides: blocks-and-event-listeners, controlling-layout, state-in-blocks, custom-CSS-and-JS, custom-interpretations-with-blocks, using-blocks-like-functions
    """

    def __init__(
        self,
        theme: Theme | str | None = None,
        analytics_enabled: bool | None = None,
        mode: str = "blocks",
        title: str = "Gradio",
        css: str | None = None,
        **kwargs,
    ):
        """
        Parameters:
            theme: a Theme object or a string representing a theme. If a string, will look for a built-in theme with that name (e.g. "soft" or "default"), or will attempt to load a theme from the HF Hub (e.g. "gradio/monochrome"). If None, will use the Default theme.
            analytics_enabled: whether to allow basic telemetry. If None, will use GRADIO_ANALYTICS_ENABLED environment variable or default to True.
            mode: a human-friendly name for the kind of Blocks or Interface being created.
            title: The tab title to display when this is opened in a browser window.
            css: custom css or path to custom css file to apply to entire Blocks
        """
        self.limiter = None
        if theme is None:
            theme = DefaultTheme()
        elif isinstance(theme, str):
            if theme.lower() in BUILT_IN_THEMES:
                theme = BUILT_IN_THEMES[theme.lower()]
            else:
                try:
                    theme = Theme.from_hub(theme)
                except Exception as e:
                    warnings.warn(f"Cannot load {theme}. Caught Exception: {str(e)}")
                    theme = DefaultTheme()
        if not isinstance(theme, Theme):
            warnings.warn("Theme should be a class loaded from gradio.themes")
            theme = DefaultTheme()
        self.theme: Theme = theme
        self.theme_css = theme._get_theme_css()
        self.stylesheets = theme._stylesheets
        self.encrypt = False
        self.share = False
        self.enable_queue = None
        self.max_threads = 40
        self.pending_streams = defaultdict(dict)
        self.show_error = True
        if css is not None and os.path.exists(css):
            with open(css) as css_file:
                self.css = css_file.read()
        else:
            self.css = css

        # For analytics_enabled and allow_flagging: (1) first check for
        # parameter, (2) check for env variable, (3) default to True/"manual"
        self.analytics_enabled = (
            analytics_enabled
            if analytics_enabled is not None
            else analytics.analytics_enabled()
        )
        if self.analytics_enabled:
            if not wasm_utils.IS_WASM:
                t = threading.Thread(target=analytics.version_check)
                t.start()
        else:
            os.environ["HF_HUB_DISABLE_TELEMETRY"] = "True"
        super().__init__(render=False, **kwargs)
        self.blocks: dict[int, Component | Block] = {}
        self.fns: list[BlockFunction] = []
        self.dependencies = []
        self.mode = mode

        self.is_running = False
        self.local_url = None
        self.share_url = None
        self.width = None
        self.height = None
        self.api_open = True

        self.space_id = utils.get_space()
        self.favicon_path = None
        self.auth = None
        self.dev_mode = bool(os.getenv("GRADIO_WATCH_DIRS", False))
        self.app_id = random.getrandbits(64)
        self.temp_file_sets = []
        self.title = title
        self.show_api = True

        # Only used when an Interface is loaded from a config
        self.predict = None
        self.input_components = None
        self.output_components = None
        self.__name__ = None
        self.api_mode = None
        self.progress_tracking = None
        self.ssl_verify = True

        self.allowed_paths = []
        self.blocked_paths = []
        self.root_path = os.environ.get("GRADIO_ROOT_PATH", "")
        self.root_urls = set()

        if self.analytics_enabled:
            is_custom_theme = not any(
                self.theme.to_dict() == built_in_theme.to_dict()
                for built_in_theme in BUILT_IN_THEMES.values()
            )
            data = {
                "mode": self.mode,
                "custom_css": self.css is not None,
                "theme": self.theme.name,
                "is_custom_theme": is_custom_theme,
                "version": get_package_version(),
            }
            analytics.initiated_analytics(data)

    def get_component(self, id: int) -> Component:
        comp = self.blocks[id]
        assert isinstance(comp, components.Component), f"{comp}"
        return comp

    @property
    def _is_running_in_reload_thread(self):
        from gradio.cli.commands.reload import reload_thread

        return getattr(reload_thread, "running_reload", False)

    @classmethod
    def from_config(
        cls,
        config: dict,
        fns: list[Callable],
        root_url: str,
    ) -> Blocks:
        """
        Factory method that creates a Blocks from a config and list of functions. Used
        internally by the gradio.external.load() method.

        Parameters:
        config: a dictionary containing the configuration of the Blocks.
        fns: a list of functions that are used in the Blocks. Must be in the same order as the dependencies in the config.
        root_url: an external url to use as a root URL when serving files for components in the Blocks.
        """
        config = copy.deepcopy(config)
        components_config = config["components"]
        for component_config in components_config:
            # for backwards compatibility, extract style into props
            if "style" in component_config["props"]:
                component_config["props"].update(component_config["props"]["style"])
                del component_config["props"]["style"]
        theme = config.get("theme", "default")
        original_mapping: dict[int, Block] = {}
        root_urls = {root_url}

        def get_block_instance(id: int) -> Block:
            for block_config in components_config:
                if block_config["id"] == id:
                    break
            else:
                raise ValueError(f"Cannot find block with id {id}")
            cls = component_or_layout_class(block_config["type"])
            block_config["props"].pop("type", None)
            block_config["props"].pop("name", None)
            block_config["props"].pop("selectable", None)
            block_config["props"].pop("streamable", None)
            block_config["props"].pop("server_fns", None)

            # If a Gradio app B is loaded into a Gradio app A, and B itself loads a
            # Gradio app C, then the root_urls of the components in A need to be the
            # URL of C, not B. The else clause below handles this case.
            if block_config["props"].get("root_url") is None:
                block_config["props"]["root_url"] = f"{root_url}/"
            else:
                root_urls.add(block_config["props"]["root_url"])

            # We treat dataset components as a special case because they reference other components
            # in the config. Instead of using the component string names, we use the component ids.
            if (
                block_config["type"] == "dataset"
                and "component_ids" in block_config["props"]
            ):
                block_config["props"].pop("components", None)
                block_config["props"]["components"] = [
                    original_mapping[c] for c in block_config["props"]["component_ids"]
                ]
                block_config["props"].pop("component_ids", None)

            # Any component has already processed its initial value, so we skip that step here
            block = cls(**block_config["props"], _skip_init_processing=True)
            return block

        def iterate_over_children(children_list):
            for child_config in children_list:
                id = child_config["id"]
                block = get_block_instance(id)

                original_mapping[id] = block

                children = child_config.get("children")
                if children is not None:
                    if not isinstance(block, BlockContext):
                        raise ValueError(
                            f"Invalid config, Block with id {id} has children but is not a BlockContext."
                        )
                    with block:
                        iterate_over_children(children)

        derived_fields = ["types"]

        with Blocks(theme=theme) as blocks:
            # ID 0 should be the root Blocks component
            original_mapping[0] = Context.root_block or blocks

            iterate_over_children(config["layout"]["children"])

            first_dependency = None

            # add the event triggers
            for dependency, fn in zip(config["dependencies"], fns):
                # We used to add a "fake_event" to the config to cache examples
                # without removing it. This was causing bugs in calling gr.load
                # We fixed the issue by removing "fake_event" from the config in examples.py
                # but we still need to skip these events when loading the config to support
                # older demos
                if "trigger" in dependency and dependency["trigger"] == "fake_event":
                    continue
                for field in derived_fields:
                    dependency.pop(field, None)

                # older versions had a separate trigger field, but now it is part of the
                # targets field
                _targets = dependency.pop("targets")
                trigger = dependency.pop("trigger", None)
                targets = [
                    getattr(
                        original_mapping[
                            target if isinstance(target, int) else target[0]
                        ],
                        trigger if isinstance(target, int) else target[1],
                    )
                    for target in _targets
                ]
                dependency.pop("backend_fn")
                dependency.pop("documentation", None)
                dependency["inputs"] = [
                    original_mapping[i] for i in dependency["inputs"]
                ]
                dependency["outputs"] = [
                    original_mapping[o] for o in dependency["outputs"]
                ]
                dependency.pop("status_tracker", None)
                dependency["preprocess"] = False
                dependency["postprocess"] = False
                targets = [
                    EventListenerMethod(
                        t.__self__ if t.has_trigger else None, t.event_name
                    )
                    for t in targets
                ]
                dependency = blocks.set_event_trigger(
                    targets=targets, fn=fn, **dependency
                )[0]
                if first_dependency is None:
                    first_dependency = dependency

            # Allows some use of Interface-specific methods with loaded Spaces
            if first_dependency and Context.root_block:
                blocks.predict = [fns[0]]
                blocks.input_components = [
                    Context.root_block.blocks[i] for i in first_dependency["inputs"]
                ]
                blocks.output_components = [
                    Context.root_block.blocks[o] for o in first_dependency["outputs"]
                ]
                blocks.__name__ = "Interface"
                blocks.api_mode = True

        blocks.root_urls = root_urls
        return blocks

    def __str__(self):
        return self.__repr__()

    def __repr__(self):
        num_backend_fns = len([d for d in self.dependencies if d["backend_fn"]])
        repr = f"Gradio Blocks instance: {num_backend_fns} backend functions"
        repr += f"\n{'-' * len(repr)}"
        for d, dependency in enumerate(self.dependencies):
            if dependency["backend_fn"]:
                repr += f"\nfn_index={d}"
                repr += "\n inputs:"
                for input_id in dependency["inputs"]:
                    block = self.blocks[input_id]
                    repr += f"\n |-{block}"
                repr += "\n outputs:"
                for output_id in dependency["outputs"]:
                    block = self.blocks[output_id]
                    repr += f"\n |-{block}"
        return repr

    @property
    def expects_oauth(self):
        """Return whether the app expects user to authenticate via OAuth."""
        return any(
            isinstance(block, (components.LoginButton, components.LogoutButton))
            for block in self.blocks.values()
        )

    def set_event_trigger(
        self,
        targets: Sequence[EventListenerMethod],
        fn: Callable | None,
        inputs: Component | list[Component] | set[Component] | None,
        outputs: Component | list[Component] | None,
        preprocess: bool = True,
        postprocess: bool = True,
        scroll_to_output: bool = False,
        show_progress: Literal["full", "minimal", "hidden"] | None = "full",
        api_name: str | None | Literal[False] = None,
        js: str | None = None,
        no_target: bool = False,
        queue: bool | None = None,
        batch: bool = False,
        max_batch_size: int = 4,
        cancels: list[int] | None = None,
        every: float | None = None,
        collects_event_data: bool | None = None,
        trigger_after: int | None = None,
        trigger_only_on_success: bool = False,
        trigger_mode: Literal["once", "multiple", "always_last"] = "once",
    ) -> tuple[dict[str, Any], int]:
        """
        Adds an event to the component's dependencies.
        Parameters:
            targets: a list of EventListenerMethod objects that define the event trigger
            fn: Callable function
            inputs: input list
            outputs: output list
            preprocess: whether to run the preprocess methods of components
            postprocess: whether to run the postprocess methods of components
            scroll_to_output: whether to scroll to output of dependency on trigger
            show_progress: whether to show progress animation while running.
            api_name: defines how the endpoint appears in the API docs. Can be a string, None, or False. If False, the endpoint will not be exposed in the api docs. If set to None, the endpoint will be exposed in the api docs as an unnamed endpoint, although this behavior will be changed in Gradio 4.0. If set to a string, the endpoint will be exposed in the api docs with the given name.
            js: Experimental parameter (API may change): Optional frontend js method to run before running 'fn'. Input arguments for js method are values of 'inputs' and 'outputs', return should be a list of values for output components
            no_target: if True, sets "targets" to [], used for Blocks "load" event
            queue: If True, will place the request on the queue, if the queue has been enabled. If False, will not put this event on the queue, even if the queue has been enabled. If None, will use the queue setting of the gradio app.
            batch: whether this function takes in a batch of inputs
            max_batch_size: the maximum batch size to send to the function
            cancels: a list of other events to cancel when this event is triggered. For example, setting cancels=[click_event] will cancel the click_event, where click_event is the return value of another components .click method.
            every: Run this event 'every' number of seconds while the client connection is open. Interpreted in seconds. Queue must be enabled.
            collects_event_data: whether to collect event data for this event
            trigger_after: if set, this event will be triggered after 'trigger_after' function index
            trigger_only_on_success: if True, this event will only be triggered if the previous event was successful (only applies if `trigger_after` is set)
            trigger_mode: If "once" (default for all events except `.change()`) would not allow any submissions while an event is pending. If set to "multiple", unlimited submissions are allowed while pending, and "always_last" (default for `.change()` event) would allow a second submission after the pending event is complete.
        Returns: dependency information, dependency index
        """
        # Support for singular parameter
        _targets = [
            (
                target.block._id if target.block and not no_target else None,
                target.event_name,
            )
            for target in targets
        ]
        if isinstance(inputs, set):
            inputs_as_dict = True
            inputs = sorted(inputs, key=lambda x: x._id)
        else:
            inputs_as_dict = False
            if inputs is None:
                inputs = []
            elif not isinstance(inputs, list):
                inputs = [inputs]

        if isinstance(outputs, set):
            outputs = sorted(outputs, key=lambda x: x._id)
        else:
            if outputs is None:
                outputs = []
            elif not isinstance(outputs, list):
                outputs = [outputs]

        if fn is not None and not cancels:
            check_function_inputs_match(fn, inputs, inputs_as_dict)
        if every is not None and every <= 0:
            raise ValueError("Parameter every must be positive or None")
        if every and batch:
            raise ValueError(
                f"Cannot run event in a batch and every {every} seconds. "
                "Either batch is True or every is non-zero but not both."
            )

        if every and fn:
            fn = get_continuous_fn(fn, every)
        elif every:
            raise ValueError("Cannot set a value for `every` without a `fn`.")

        if _targets[0][1] == "change":
            trigger_mode = "always_last"

        _, progress_index, event_data_index = (
            special_args(fn) if fn else (None, None, None)
        )
        self.fns.append(
            BlockFunction(
                fn,
                inputs,
                outputs,
                preprocess,
                postprocess,
                inputs_as_dict,
                progress_index is not None,
            )
        )
        if api_name is not None and api_name is not False:
            api_name_ = utils.append_unique_suffix(
                api_name, [dep["api_name"] for dep in self.dependencies]
            )
            if api_name != api_name_:
                warnings.warn(f"api_name {api_name} already exists, using {api_name_}")
                api_name = api_name_

        if collects_event_data is None:
            collects_event_data = event_data_index is not None

        dependency = {
            "targets": _targets,
            "inputs": [block._id for block in inputs],
            "outputs": [block._id for block in outputs],
            "backend_fn": fn is not None,
            "js": js,
            "queue": False if fn is None else queue,
            "api_name": api_name,
            "scroll_to_output": False if utils.get_space() else scroll_to_output,
            "show_progress": show_progress,
            "every": every,
            "batch": batch,
            "max_batch_size": max_batch_size,
            "cancels": cancels or [],
            "types": {
                "continuous": bool(every),
                "generator": inspect.isgeneratorfunction(fn) or bool(every),
            },
            "collects_event_data": collects_event_data,
            "trigger_after": trigger_after,
            "trigger_only_on_success": trigger_only_on_success,
            "trigger_mode": trigger_mode,
        }
        self.dependencies.append(dependency)
        return dependency, len(self.dependencies) - 1

    def render(self):
        if Context.root_block is not None:
            if self._id in Context.root_block.blocks:
                raise DuplicateBlockError(
                    f"A block with id: {self._id} has already been rendered in the current Blocks."
                )
            overlapping_ids = set(Context.root_block.blocks).intersection(self.blocks)
            for id in overlapping_ids:
                # State components are allowed to be reused between Blocks
                if not isinstance(self.blocks[id], components.State):
                    raise DuplicateBlockError(
                        "At least one block in this Blocks has already been rendered."
                    )

            Context.root_block.blocks.update(self.blocks)
            Context.root_block.fns.extend(self.fns)
            dependency_offset = len(Context.root_block.dependencies)
            for i, dependency in enumerate(self.dependencies):
                api_name = dependency["api_name"]
                if api_name is not None and api_name is not False:
                    api_name_ = utils.append_unique_suffix(
                        api_name,
                        [dep["api_name"] for dep in Context.root_block.dependencies],
                    )
                    if api_name != api_name_:
                        warnings.warn(
                            f"api_name {api_name} already exists, using {api_name_}"
                        )
                        dependency["api_name"] = api_name_
                dependency["cancels"] = [
                    c + dependency_offset for c in dependency["cancels"]
                ]
                if dependency.get("trigger_after") is not None:
                    dependency["trigger_after"] += dependency_offset
                # Recreate the cancel function so that it has the latest
                # dependency fn indices. This is necessary to properly cancel
                # events in the backend
                if dependency["cancels"]:
                    updated_cancels = [
                        Context.root_block.dependencies[i]
                        for i in dependency["cancels"]
                    ]
                    new_fn = BlockFunction(
                        get_cancel_function(updated_cancels)[0],
                        [],
                        [],
                        False,
                        True,
                        False,
                    )
                    Context.root_block.fns[dependency_offset + i] = new_fn
                Context.root_block.dependencies.append(dependency)
            Context.root_block.temp_file_sets.extend(self.temp_file_sets)
            Context.root_block.root_urls.update(self.root_urls)

        if Context.block is not None:
            Context.block.children.extend(self.children)
        return self

    def is_callable(self, fn_index: int = 0) -> bool:
        """Checks if a particular Blocks function is callable (i.e. not stateful or a generator)."""
        block_fn = self.fns[fn_index]
        dependency = self.dependencies[fn_index]

        if inspect.isasyncgenfunction(block_fn.fn):
            return False
        if inspect.isgeneratorfunction(block_fn.fn):
            return False
        for input_id in dependency["inputs"]:
            block = self.blocks[input_id]
            if getattr(block, "stateful", False):
                return False
        for output_id in dependency["outputs"]:
            block = self.blocks[output_id]
            if getattr(block, "stateful", False):
                return False

        return True

    def __call__(self, *inputs, fn_index: int = 0, api_name: str | None = None):
        """
        Allows Blocks objects to be called as functions. Supply the parameters to the
        function as positional arguments. To choose which function to call, use the
        fn_index parameter, which must be a keyword argument.

        Parameters:
        *inputs: the parameters to pass to the function
        fn_index: the index of the function to call (defaults to 0, which for Interfaces, is the default prediction function)
        api_name: The api_name of the dependency to call. Will take precedence over fn_index.
        """
        if api_name is not None:
            inferred_fn_index = next(
                (
                    i
                    for i, d in enumerate(self.dependencies)
                    if d.get("api_name") == api_name
                ),
                None,
            )
            if inferred_fn_index is None:
                raise InvalidApiNameError(
                    f"Cannot find a function with api_name {api_name}"
                )
            fn_index = inferred_fn_index
        if not (self.is_callable(fn_index)):
            raise ValueError(
                "This function is not callable because it is either stateful or is a generator. Please use the .launch() method instead to create an interactive user interface."
            )

        inputs = list(inputs)
        processed_inputs = self.serialize_data(fn_index, inputs)
        batch = self.dependencies[fn_index]["batch"]
        if batch:
            processed_inputs = [[inp] for inp in processed_inputs]

        outputs = client_utils.synchronize_async(
            self.process_api,
            fn_index=fn_index,
            inputs=processed_inputs,
            request=None,
            state={},
        )
        outputs = outputs["data"]

        if batch:
            outputs = [out[0] for out in outputs]

        outputs = self.deserialize_data(fn_index, outputs)
        processed_outputs = utils.resolve_singleton(outputs)

        return processed_outputs

    async def call_function(
        self,
        fn_index: int,
        processed_input: list[Any],
        iterator: AsyncIterator[Any] | None = None,
        requests: routes.Request | list[routes.Request] | None = None,
        event_id: str | None = None,
        event_data: EventData | None = None,
        in_event_listener: bool = False,
    ):
        """
        Calls function with given index and preprocessed input, and measures process time.
        Parameters:
            fn_index: index of function to call
            processed_input: preprocessed input to pass to function
            iterator: iterator to use if function is a generator
            requests: requests to pass to function
            event_id: id of event in queue
            event_data: data associated with event trigger
        """
        block_fn = self.fns[fn_index]
        if not block_fn.fn:
            raise IndexError(f"function with index {fn_index} not defined.")
        is_generating = False
        request = requests[0] if isinstance(requests, list) else requests
        start = time.time()

        fn = utils.get_function_with_locals(
            fn=block_fn.fn,
            blocks=self,
            event_id=event_id,
            in_event_listener=in_event_listener,
            request=request,
        )

        if iterator is None:  # If not a generator function that has already run
            if block_fn.inputs_as_dict:
                processed_input = [dict(zip(block_fn.inputs, processed_input))]

            processed_input, progress_index, _ = special_args(
                block_fn.fn, processed_input, request, event_data
            )
            progress_tracker = (
                processed_input[progress_index] if progress_index is not None else None
            )

            if progress_tracker is not None and progress_index is not None:
                progress_tracker, fn = create_tracker(fn, progress_tracker.track_tqdm)
                processed_input[progress_index] = progress_tracker

            if inspect.iscoroutinefunction(fn):
                prediction = await fn(*processed_input)
            else:
                prediction = await anyio.to_thread.run_sync(
                    fn, *processed_input, limiter=self.limiter
                )
        else:
            prediction = None

        if inspect.isgeneratorfunction(fn) or inspect.isasyncgenfunction(fn):
            if not self.enable_queue:
                raise ValueError("Need to enable queue to use generators.")
            try:
                if iterator is None:
                    iterator = cast(AsyncIterator[Any], prediction)
                if inspect.isgenerator(iterator):
                    iterator = utils.SyncToAsyncIterator(iterator, self.limiter)
                prediction = await utils.async_iteration(iterator)
                is_generating = True
            except StopAsyncIteration:
                n_outputs = len(self.dependencies[fn_index].get("outputs"))
                prediction = (
                    components._Keywords.FINISHED_ITERATING
                    if n_outputs == 1
                    else (components._Keywords.FINISHED_ITERATING,) * n_outputs
                )
                iterator = None

        duration = time.time() - start

        return {
            "prediction": prediction,
            "duration": duration,
            "is_generating": is_generating,
            "iterator": iterator,
        }

    def serialize_data(self, fn_index: int, inputs: list[Any]) -> list[Any]:
        dependency = self.dependencies[fn_index]
        processed_input = []

        def format_file(s):
            return FileData(name=s, is_file=True).model_dump()

        for i, input_id in enumerate(dependency["inputs"]):
            try:
                block = self.blocks[input_id]
            except KeyError as e:
                raise InvalidBlockError(
                    f"Input component with id {input_id} used in {dependency['trigger']}() event is not defined in this gr.Blocks context. You are allowed to nest gr.Blocks contexts, but there must be a gr.Blocks context that contains all components and events."
                ) from e
            if not isinstance(block, components.Component):
                raise InvalidComponentError(
                    f"{block.__class__} Component with id {input_id} not a valid input component."
                )
            api_info = block.api_info()
            if client_utils.value_is_file(api_info):
                serialized_input = client_utils.traverse(
                    inputs[i],
                    format_file,
                    lambda s: client_utils.is_filepath(s) or client_utils.is_url(s),
                )
            else:
                serialized_input = inputs[i]
            processed_input.append(serialized_input)

        return processed_input

    def deserialize_data(self, fn_index: int, outputs: list[Any]) -> list[Any]:
        dependency = self.dependencies[fn_index]
        predictions = []

        for o, output_id in enumerate(dependency["outputs"]):
            try:
                block = self.blocks[output_id]
            except KeyError as e:
                raise InvalidBlockError(
                    f"Output component with id {output_id} used in {dependency['trigger']}() event not found in this gr.Blocks context. You are allowed to nest gr.Blocks contexts, but there must be a gr.Blocks context that contains all components and events."
                ) from e
            if not isinstance(block, components.Component):
                raise InvalidComponentError(
                    f"{block.__class__} Component with id {output_id} not a valid output component."
                )

            deserialized = client_utils.traverse(
                outputs[o], lambda s: s["name"], client_utils.is_file_obj
            )
            predictions.append(deserialized)

        return predictions

    def validate_inputs(self, fn_index: int, inputs: list[Any]):
        block_fn = self.fns[fn_index]
        dependency = self.dependencies[fn_index]

        dep_inputs = dependency["inputs"]

        # This handles incorrect inputs when args are changed by a JS function
        # Only check not enough args case, ignore extra arguments (for now)
        # TODO: make this stricter?
        if len(inputs) < len(dep_inputs):
            name = (
                f" ({block_fn.name})"
                if block_fn.name and block_fn.name != "<lambda>"
                else ""
            )

            wanted_args = []
            received_args = []
            for input_id in dep_inputs:
                block = self.blocks[input_id]
                wanted_args.append(str(block))
            for inp in inputs:
                v = f'"{inp}"' if isinstance(inp, str) else str(inp)
                received_args.append(v)

            wanted = ", ".join(wanted_args)
            received = ", ".join(received_args)

            # JS func didn't pass enough arguments
            raise ValueError(
                f"""An event handler{name} didn't receive enough input values (needed: {len(dep_inputs)}, got: {len(inputs)}).
Check if the event handler calls a Javascript function, and make sure its return value is correct.
Wanted inputs:
    [{wanted}]
Received inputs:
    [{received}]"""
            )

    def preprocess_data(
        self, fn_index: int, inputs: list[Any], state: SessionState | None
    ):
        state = state or SessionState(self)
        block_fn = self.fns[fn_index]
        dependency = self.dependencies[fn_index]

        self.validate_inputs(fn_index, inputs)

        if block_fn.preprocess:
            processed_input = []
            for i, input_id in enumerate(dependency["inputs"]):
                try:
                    block = self.blocks[input_id]
                except KeyError as e:
                    raise InvalidBlockError(
                        f"Input component with id {input_id} used in {dependency['trigger']}() event not found in this gr.Blocks context. You are allowed to nest gr.Blocks contexts, but there must be a gr.Blocks context that contains all components and events."
                    ) from e
                if not isinstance(block, components.Component):
                    raise InvalidComponentError(
                        f"{block.__class__} Component with id {input_id} not a valid input component."
                    )
                if getattr(block, "stateful", False):
                    processed_input.append(state[input_id])
                else:
                    if input_id in state:
                        block = state[input_id]
                    inputs_cached = processing_utils.move_files_to_cache(
                        inputs[i], block
                    )
                    processed_input.append(block.preprocess(inputs_cached))
        else:
            processed_input = inputs
        return processed_input

    def validate_outputs(self, fn_index: int, predictions: Any | list[Any]):
        block_fn = self.fns[fn_index]
        dependency = self.dependencies[fn_index]

        dep_outputs = dependency["outputs"]

        if type(predictions) is not list and type(predictions) is not tuple:
            predictions = [predictions]

        if len(predictions) < len(dep_outputs):
            name = (
                f" ({block_fn.name})"
                if block_fn.name and block_fn.name != "<lambda>"
                else ""
            )

            wanted_args = []
            received_args = []
            for output_id in dep_outputs:
                block = self.blocks[output_id]
                wanted_args.append(str(block))
            for pred in predictions:
                v = f'"{pred}"' if isinstance(pred, str) else str(pred)
                received_args.append(v)

            wanted = ", ".join(wanted_args)
            received = ", ".join(received_args)

            raise ValueError(
                f"""An event handler{name} didn't receive enough output values (needed: {len(dep_outputs)}, received: {len(predictions)}).
Wanted outputs:
    [{wanted}]
Received outputs:
    [{received}]"""
            )

    def postprocess_data(
        self, fn_index: int, predictions: list | dict, state: SessionState | None
    ):
        state = state or SessionState(self)
        block_fn = self.fns[fn_index]
        dependency = self.dependencies[fn_index]
        batch = dependency["batch"]

        if type(predictions) is dict and len(predictions) > 0:
            predictions = convert_component_dict_to_list(
                dependency["outputs"], predictions
            )

        if len(dependency["outputs"]) == 1 and not (batch):
            predictions = [
                predictions,
            ]

        self.validate_outputs(fn_index, predictions)  # type: ignore

        output = []
        for i, output_id in enumerate(dependency["outputs"]):
            try:
                if predictions[i] is components._Keywords.FINISHED_ITERATING:
                    output.append(None)
                    continue
            except (IndexError, KeyError) as err:
                raise ValueError(
                    "Number of output components does not match number "
                    f"of values returned from from function {block_fn.name}"
                ) from err

            try:
                block = self.blocks[output_id]
            except KeyError as e:
                raise InvalidBlockError(
                    f"Output component with id {output_id} used in {dependency['trigger']}() event not found in this gr.Blocks context. You are allowed to nest gr.Blocks contexts, but there must be a gr.Blocks context that contains all components and events."
                ) from e

            if getattr(block, "stateful", False):
                if not utils.is_update(predictions[i]):
                    state[output_id] = predictions[i]
                output.append(None)
            else:
                prediction_value = predictions[i]
                if utils.is_update(
                    prediction_value
                ):  # if update is passed directly (deprecated), remove Nones
                    prediction_value = utils.delete_none(
                        prediction_value, skip_value=True
                    )

                if isinstance(prediction_value, Block):
                    prediction_value = prediction_value.constructor_args
                    prediction_value["__type__"] = "update"
                if utils.is_update(prediction_value):
                    if output_id in state:
                        args = state[output_id].constructor_args.copy()
                    else:
                        args = self.blocks[output_id].constructor_args.copy()
                    args.update(prediction_value)
                    args.pop("value", None)
                    args.pop("__type__")
                    args["render"] = False
                    args["_skip_init_processing"] = not block_fn.postprocess
                    state[output_id] = self.blocks[output_id].__class__(**args)

                    prediction_value = postprocess_update_dict(
                        block=state[output_id],
                        update_dict=prediction_value,
                        postprocess=block_fn.postprocess,
                    )
                elif block_fn.postprocess:
                    if not isinstance(block, components.Component):
                        raise InvalidComponentError(
                            f"{block.__class__} Component with id {output_id} not a valid output component."
                        )
                    prediction_value = block.postprocess(prediction_value)
                outputs_cached = processing_utils.move_files_to_cache(prediction_value, block)  # type: ignore
                output.append(outputs_cached)

        return output

    def handle_streaming_outputs(
        self,
        fn_index: int,
        data: list,
        session_hash: str | None,
        run: int | None,
    ) -> list:
        if session_hash is None or run is None:
            return data
        if run not in self.pending_streams[session_hash]:
            self.pending_streams[session_hash][run] = {}
        stream_run = self.pending_streams[session_hash][run]

        for i, output_id in enumerate(self.dependencies[fn_index]["outputs"]):
            block = self.blocks[output_id]
            if isinstance(block, components.StreamingOutput) and block.streaming:
                first_chunk = output_id not in stream_run
                binary_data, output_data = block.stream_output(
                    data[i], f"{session_hash}/{run}/{output_id}", first_chunk
                )
                if first_chunk:
                    stream_run[output_id] = []
                self.pending_streams[session_hash][run][output_id].append(binary_data)
                data[i] = output_data
        return data

    async def process_api(
        self,
        fn_index: int,
        inputs: list[Any],
        state: SessionState | None = None,
        request: routes.Request | list[routes.Request] | None = None,
        iterators: dict[int, Any] | None = None,
        session_hash: str | None = None,
        event_id: str | None = None,
        event_data: EventData | None = None,
        in_event_listener: bool = True,
    ) -> dict[str, Any]:
        """
        Processes API calls from the frontend. First preprocesses the data,
        then runs the relevant function, then postprocesses the output.
        Parameters:
            fn_index: Index of function to run.
            inputs: input data received from the frontend
            state: data stored from stateful components for session (key is input block id)
            request: the gr.Request object containing information about the network request (e.g. IP address, headers, query parameters, username)
            iterators: the in-progress iterators for each generator function (key is function index)
            event_id: id of event that triggered this API call
            event_data: data associated with the event trigger itself
        Returns: None
        """
        block_fn = self.fns[fn_index]
        batch = self.dependencies[fn_index]["batch"]

        if batch:
            max_batch_size = self.dependencies[fn_index]["max_batch_size"]
            batch_sizes = [len(inp) for inp in inputs]
            batch_size = batch_sizes[0]
            if inspect.isasyncgenfunction(block_fn.fn) or inspect.isgeneratorfunction(
                block_fn.fn
            ):
                raise ValueError("Gradio does not support generators in batch mode.")
            if not all(x == batch_size for x in batch_sizes):
                raise ValueError(
                    f"All inputs to a batch function must have the same length but instead have sizes: {batch_sizes}."
                )
            if batch_size > max_batch_size:
                raise ValueError(
                    f"Batch size ({batch_size}) exceeds the max_batch_size for this function ({max_batch_size})"
                )

            inputs = [
                self.preprocess_data(fn_index, list(i), state) for i in zip(*inputs)
            ]
            result = await self.call_function(
                fn_index,
                list(zip(*inputs)),
                None,
                request,
                event_id,
                event_data,
                in_event_listener,
            )
            preds = result["prediction"]
            data = [
                self.postprocess_data(fn_index, list(o), state) for o in zip(*preds)
            ]
            data = list(zip(*data))
            is_generating, iterator = None, None
        else:
            old_iterator = iterators.get(fn_index, None) if iterators else None
            if old_iterator:
                inputs = []
            else:
                inputs = self.preprocess_data(fn_index, inputs, state)
            was_generating = old_iterator is not None
            result = await self.call_function(
                fn_index,
                inputs,
                old_iterator,
                request,
                event_id,
                event_data,
                in_event_listener,
            )
            data = self.postprocess_data(fn_index, result["prediction"], state)
            is_generating, iterator = result["is_generating"], result["iterator"]
            if is_generating or was_generating:
                data = self.handle_streaming_outputs(
                    fn_index,
                    data,
                    session_hash=session_hash,
                    run=id(old_iterator) if was_generating else id(iterator),
                )

        block_fn.total_runtime += result["duration"]
        block_fn.total_runs += 1
        return {
            "data": data,
            "is_generating": is_generating,
            "iterator": iterator,
            "duration": result["duration"],
            "average_duration": block_fn.total_runtime / block_fn.total_runs,
        }

    def create_limiter(self):
        self.limiter = (
            None
            if self.max_threads == 40
            else CapacityLimiter(total_tokens=self.max_threads)
        )

    def get_config(self):
        return {"type": "column"}

    def get_config_file(self):
        config = {
            "version": routes.VERSION,
            "mode": self.mode,
            "app_id": self.app_id,
            "dev_mode": self.dev_mode,
            "analytics_enabled": self.analytics_enabled,
            "components": [],
            "css": self.css,
            "title": self.title or "Gradio",
            "space_id": self.space_id,
            "enable_queue": getattr(self, "enable_queue", False),  # launch attributes
            "show_error": getattr(self, "show_error", False),
            "show_api": self.show_api,
            "is_colab": utils.colab_check(),
            "stylesheets": self.stylesheets,
            "theme": self.theme.name,
        }

        def get_layout(block):
            if not isinstance(block, BlockContext):
                return {"id": block._id}
            children_layout = []
            for child in block.children:
                children_layout.append(get_layout(child))
            return {"id": block._id, "children": children_layout}

        config["layout"] = get_layout(self)

        for _id, block in self.blocks.items():
            props = block.get_config() if hasattr(block, "get_config") else {}
            block_config = {
                "id": _id,
                "type": block.get_block_name(),
                "props": utils.delete_none(props),
            }
            block_config["skip_api"] = block.skip_api
            block_config["component_class_id"] = getattr(
                block, "component_class_id", None
            )

            if not block.skip_api:
                block_config["api_info"] = block.api_info()  # type: ignore
                block_config["example_inputs"] = block.example_inputs()  # type: ignore
            config["components"].append(block_config)
        config["dependencies"] = self.dependencies
        return config

    def __enter__(self):
        if Context.block is None:
            Context.root_block = self
        self.parent = Context.block
        Context.block = self
        self.exited = False
        return self

    def __exit__(self, exc_type: type[BaseException] | None = None, *args):
        if exc_type is not None:
            Context.block = None
            Context.root_block = None
            return
        super().fill_expected_parents()
        Context.block = self.parent
        # Configure the load events before root_block is reset
        self.attach_load_events()
        if self.parent is None:
            Context.root_block = None
        else:
            self.parent.children.extend(self.children)
        self.config = self.get_config_file()
        self.app = routes.App.create_app(self)
        self.progress_tracking = any(block_fn.tracks_progress for block_fn in self.fns)
        self.exited = True

    def load(
        self: Blocks | None = None,
        fn: Callable | None = None,
        inputs: Component | list[Component] | None = None,
        outputs: Component | list[Component] | None = None,
        api_name: str | None | Literal[False] = None,
        scroll_to_output: bool = False,
        show_progress: Literal["full", "hidden", "minimal"] | None = "full",
        queue=None,
        batch: bool = False,
        max_batch_size: int = 4,
        preprocess: bool = True,
        postprocess: bool = True,
        every: float | None = None,
        _js: str | None = None,
    ) -> Dependency:
        """
        Adds an event that runs as soon as the demo loads in the browser. Example usage below.
        Parameters:
            fn: The function to wrap an interface around. Often a machine learning model's prediction function. Each parameter of the function corresponds to one input component, and the function should return a single value or a tuple of values, with each element in the tuple corresponding to one output component.
            inputs: List of gradio.components to use as inputs. If the function takes no inputs, this should be an empty list.
            outputs: List of gradio.components to use as inputs. If the function returns no outputs, this should be an empty list.
            api_name: Defines how the endpoint appears in the API docs. Can be a string, None, or False. If False, the endpoint will not be exposed in the api docs. If set to None, the endpoint will be exposed in the api docs as an unnamed endpoint, although this behavior will be changed in Gradio 4.0. If set to a string, the endpoint will be exposed in the api docs with the given name.
            scroll_to_output: If True, will scroll to output component on completion
            show_progress: If True, will show progress animation while pending
            queue: If True, will place the request on the queue, if the queue exists
            batch: If True, then the function should process a batch of inputs, meaning that it should accept a list of input values for each parameter. The lists should be of equal length (and be up to length `max_batch_size`). The function is then *required* to return a tuple of lists (even if there is only 1 output component), with each list in the tuple corresponding to one output component.
            max_batch_size: Maximum number of inputs to batch together if this is called from the queue (only relevant if batch=True)
            preprocess: If False, will not run preprocessing of component data before running 'fn' (e.g. leaving it as a base64 string if this method is called with the `Image` component).
            postprocess: If False, will not run postprocessing of component data before returning 'fn' output to the browser.
            every: Run this event 'every' number of seconds. Interpreted in seconds. Queue must be enabled.
        Example:
            import gradio as gr
            import datetime
            with gr.Blocks() as demo:
                def get_time():
                    return datetime.datetime.now().time()
                dt = gr.Textbox(label="Current time")
                demo.load(get_time, inputs=None, outputs=dt)
            demo.launch()
        """
        from gradio.events import Dependency, EventListenerMethod

<<<<<<< HEAD
            if Context.root_block is None:
                raise AttributeError(
                    "Cannot call load() outside of a gradio.Blocks context."
                )
            dep, dep_index = Context.root_block.set_event_trigger(
                targets=[EventListenerMethod(self, "load")],
                fn=fn,
                inputs=inputs,
                outputs=outputs,
                api_name=api_name,
                preprocess=preprocess,
                postprocess=postprocess,
                scroll_to_output=scroll_to_output,
                show_progress=show_progress,
                js=_js,
                queue=queue,
                batch=batch,
                max_batch_size=max_batch_size,
                every=every,
                no_target=True,
=======
        if Context.root_block is None:
            raise AttributeError(
                "Cannot call load() outside of a gradio.Blocks context."
>>>>>>> 6b0bb5e6
            )

        dep, dep_index = Context.root_block.set_event_trigger(
            targets=[EventListenerMethod(self, "load")],
            fn=fn,
            inputs=inputs,
            outputs=outputs,
            api_name=api_name,
            preprocess=preprocess,
            postprocess=postprocess,
            scroll_to_output=scroll_to_output,
            show_progress=show_progress,
            js=_js,
            queue=queue,
            batch=batch,
            max_batch_size=max_batch_size,
            every=every,
            no_target=True,
        )
        return Dependency(None, dep, dep_index, fn)

    def clear(self):
        """Resets the layout of the Blocks object."""
        self.blocks = {}
        self.fns = []
        self.dependencies = []
        self.children = []
        return self

    @concurrency_count_warning
    @document()
    def queue(
        self,
        concurrency_count: int = 1,
        status_update_rate: float | Literal["auto"] = "auto",
        api_open: bool = True,
        max_size: int | None = None,
    ):
        """
        By enabling the queue you can control the rate of processed requests, let users know their position in the queue, and set a limit on maximum number of events allowed.
        Parameters:
            concurrency_count: Number of worker threads that will be processing requests from the queue concurrently. Increasing this number will increase the rate at which requests are processed, but will also increase the memory usage of the queue.
            status_update_rate: If "auto", Queue will send status estimations to all clients whenever a job is finished. Otherwise Queue will send status at regular intervals set by this parameter as the number of seconds.
            api_open: If True, the REST routes of the backend will be open, allowing requests made directly to those endpoints to skip the queue.
            max_size: The maximum number of events the queue will store at any given moment. If the queue is full, new events will not be added and a user will receive a message saying that the queue is full. If None, the queue size will be unlimited.
        Example: (Blocks)
            with gr.Blocks() as demo:
                button = gr.Button(label="Generate Image")
                button.click(fn=image_generator, inputs=gr.Textbox(), outputs=gr.Image())
            demo.queue(max_size=10)
            demo.launch()
        Example: (Interface)
            demo = gr.Interface(image_generator, gr.Textbox(), gr.Image())
            demo.queue(max_size=20)
            demo.launch()
        """
        self.enable_queue = True
        self.api_open = api_open
        if utils.is_zero_gpu_space():
            concurrency_count = self.max_threads
            max_size = 1 if max_size is None else max_size
        self._queue = queueing.Queue(
            live_updates=status_update_rate == "auto",
            concurrency_count=concurrency_count,
            update_intervals=status_update_rate if status_update_rate != "auto" else 1,
            max_size=max_size,
            blocks_dependencies=self.dependencies,
        )
        self.config = self.get_config_file()
        self.app = routes.App.create_app(self)
        return self

    def validate_queue_settings(self):
        if not self.enable_queue and self.progress_tracking:
            raise ValueError("Progress tracking requires queuing to be enabled.")

        for fn_index, dep in enumerate(self.dependencies):
            if not self.enable_queue and self.queue_enabled_for_fn(fn_index):
                raise ValueError(
                    f"The queue is enabled for event {dep['api_name'] if dep['api_name'] else fn_index} "
                    "but the queue has not been enabled for the app. Please call .queue() "
                    "on your app. Consult https://gradio.app/docs/#blocks-queue for information on how "
                    "to configure the queue."
                )
            for i in dep["cancels"]:
                if not self.queue_enabled_for_fn(i):
                    raise ValueError(
                        "Queue needs to be enabled! "
                        "You may get this error by either 1) passing a function that uses the yield keyword "
                        "into an interface without enabling the queue or 2) defining an event that cancels "
                        "another event without enabling the queue. Both can be solved by calling .queue() "
                        "before .launch()"
                    )
            if dep["batch"] and (
                dep["queue"] is False
                or (dep["queue"] is None and not self.enable_queue)
            ):
                raise ValueError("In order to use batching, the queue must be enabled.")

    def launch(
        self,
        inline: bool | None = None,
        inbrowser: bool = False,
        share: bool | None = None,
        debug: bool = False,
        max_threads: int = 40,
        auth: Callable | tuple[str, str] | list[tuple[str, str]] | None = None,
        auth_message: str | None = None,
        prevent_thread_lock: bool = False,
        show_error: bool = False,
        server_name: str | None = None,
        server_port: int | None = None,
        show_tips: bool = False,
        height: int = 500,
        width: int | str = "100%",
        favicon_path: str | None = None,
        ssl_keyfile: str | None = None,
        ssl_certfile: str | None = None,
        ssl_keyfile_password: str | None = None,
        ssl_verify: bool = True,
        quiet: bool = False,
        show_api: bool = True,
        allowed_paths: list[str] | None = None,
        blocked_paths: list[str] | None = None,
        root_path: str | None = None,
        _frontend: bool = True,
        app_kwargs: dict[str, Any] | None = None,
        state_session_capacity: int = 10000,
    ) -> tuple[FastAPI, str, str]:
        """
        Launches a simple web server that serves the demo. Can also be used to create a
        public link used by anyone to access the demo from their browser by setting share=True.

        Parameters:
            inline: whether to display in the interface inline in an iframe. Defaults to True in python notebooks; False otherwise.
            inbrowser: whether to automatically launch the interface in a new tab on the default browser.
            share: whether to create a publicly shareable link for the interface. Creates an SSH tunnel to make your UI accessible from anywhere. If not provided, it is set to False by default every time, except when running in Google Colab. When localhost is not accessible (e.g. Google Colab), setting share=False is not supported.
            debug: if True, blocks the main thread from running. If running in Google Colab, this is needed to print the errors in the cell output.
            auth: If provided, username and password (or list of username-password tuples) required to access interface. Can also provide function that takes username and password and returns True if valid login.
            auth_message: If provided, HTML message provided on login page.
            prevent_thread_lock: If True, the interface will block the main thread while the server is running.
            show_error: If True, any errors in the interface will be displayed in an alert modal and printed in the browser console log
            server_port: will start gradio app on this port (if available). Can be set by environment variable GRADIO_SERVER_PORT. If None, will search for an available port starting at 7860.
            server_name: to make app accessible on local network, set this to "0.0.0.0". Can be set by environment variable GRADIO_SERVER_NAME. If None, will use "127.0.0.1".
            show_tips: if True, will occasionally show tips about new Gradio features
            max_threads: the maximum number of total threads that the Gradio app can generate in parallel. The default is inherited from the starlette library (currently 40). Applies whether the queue is enabled or not. But if queuing is enabled, this parameter is increaseed to be at least the concurrency_count of the queue.
            width: The width in pixels of the iframe element containing the interface (used if inline=True)
            height: The height in pixels of the iframe element containing the interface (used if inline=True)
            favicon_path: If a path to a file (.png, .gif, or .ico) is provided, it will be used as the favicon for the web page.
            ssl_keyfile: If a path to a file is provided, will use this as the private key file to create a local server running on https.
            ssl_certfile: If a path to a file is provided, will use this as the signed certificate for https. Needs to be provided if ssl_keyfile is provided.
            ssl_keyfile_password: If a password is provided, will use this with the ssl certificate for https.
            ssl_verify: If False, skips certificate validation which allows self-signed certificates to be used.
            quiet: If True, suppresses most print statements.
            show_api: If True, shows the api docs in the footer of the app. Default True.
            allowed_paths: List of complete filepaths or parent directories that gradio is allowed to serve (in addition to the directory containing the gradio python file). Must be absolute paths. Warning: if you provide directories, any files in these directories or their subdirectories are accessible to all users of your app.
            blocked_paths: List of complete filepaths or parent directories that gradio is not allowed to serve (i.e. users of your app are not allowed to access). Must be absolute paths. Warning: takes precedence over `allowed_paths` and all other directories exposed by Gradio by default.
            root_path: The root path (or "mount point") of the application, if it's not served from the root ("/") of the domain. Often used when the application is behind a reverse proxy that forwards requests to the application. For example, if the application is served at "https://example.com/myapp", the `root_path` should be set to "/myapp". Can be set by environment variable GRADIO_ROOT_PATH. Defaults to "".
            app_kwargs: Additional keyword arguments to pass to the underlying FastAPI app as a dictionary of parameter keys and argument values. For example, `{"docs_url": "/docs"}`
            state_session_capacity: The maximum number of sessions whose information to store in memory. If the number of sessions exceeds this number, the oldest sessions will be removed. Reduce capacity to reduce memory usage when using gradio.State or returning updated components from functions. Defaults to 10000.
        Returns:
            app: FastAPI app object that is running the demo
            local_url: Locally accessible link to the demo
            share_url: Publicly accessible link to the demo (if share=True, otherwise None)
        Example: (Blocks)
            import gradio as gr
            def reverse(text):
                return text[::-1]
            with gr.Blocks() as demo:
                button = gr.Button(value="Reverse")
                button.click(reverse, gr.Textbox(), gr.Textbox())
            demo.launch(share=True, auth=("username", "password"))
        Example:  (Interface)
            import gradio as gr
            def reverse(text):
                return text[::-1]
            demo = gr.Interface(reverse, "text", "text")
            demo.launch(share=True, auth=("username", "password"))
        """
        if self._is_running_in_reload_thread:
            # We have already launched the demo
            return None, None, None  # type: ignore

        if not self.exited:
            self.__exit__()

        if (
            auth
            and not callable(auth)
            and not isinstance(auth[0], tuple)
            and not isinstance(auth[0], list)
        ):
            self.auth = [auth]
        else:
            self.auth = auth
        self.auth_message = auth_message
        self.show_tips = show_tips
        self.show_error = show_error
        self.height = height
        self.width = width
        self.favicon_path = favicon_path
        self.ssl_verify = ssl_verify
        self.state_session_capacity = state_session_capacity
        if root_path is None:
            self.root_path = os.environ.get("GRADIO_ROOT_PATH", "")
        else:
            self.root_path = root_path
        if self.space_id:
            self.enable_queue = self.enable_queue is not False
        else:
            self.enable_queue = self.enable_queue is True
        if self.enable_queue and not hasattr(self, "_queue"):
            self.queue()

        self.show_api = show_api

        self.allowed_paths = allowed_paths or []
        self.blocked_paths = blocked_paths or []

        if not isinstance(self.allowed_paths, list):
            raise ValueError("`allowed_paths` must be a list of directories.")
        if not isinstance(self.blocked_paths, list):
            raise ValueError("`blocked_paths` must be a list of directories.")

        self.validate_queue_settings()

        self.config = self.get_config_file()
        self.max_threads = max(
            self._queue.max_thread_count if self.enable_queue else 0, max_threads
        )

        if self.is_running:
            if not isinstance(self.local_url, str):
                raise ValueError(f"Invalid local_url: {self.local_url}")
            if not (quiet):
                print(
                    "Rerunning server... use `close()` to stop if you need to change `launch()` parameters.\n----"
                )
        else:
            if wasm_utils.IS_WASM:
                server_name = "xxx"
                server_port = 99999
                local_url = ""
                server = None

                # In the Wasm environment, we only need the app object
                # which the frontend app will directly communicate with through the Worker API,
                # and we don't need to start a server.
                # So we just create the app object and register it here,
                # and avoid using `networking.start_server` that would start a server that don't work in the Wasm env.
                from gradio.routes import App

                app = App.create_app(self, app_kwargs=app_kwargs)
                wasm_utils.register_app(app)
            else:
                (
                    server_name,
                    server_port,
                    local_url,
                    app,
                    server,
                ) = networking.start_server(
                    self,
                    server_name,
                    server_port,
                    ssl_keyfile,
                    ssl_certfile,
                    ssl_keyfile_password,
                    app_kwargs=app_kwargs,
                )
            self.server_name = server_name
            self.local_url = local_url
            self.server_port = server_port
            self.server_app = (
                self.app
            ) = app  # server_app is included for backwards compatibility
            self.server = server
            self.is_running = True
            self.is_colab = utils.colab_check()
            self.is_kaggle = utils.kaggle_check()

            self.protocol = (
                "https"
                if self.local_url.startswith("https") or self.is_colab
                else "http"
            )
            if not wasm_utils.IS_WASM and not self.is_colab:
                print(
                    strings.en["RUNNING_LOCALLY_SEPARATED"].format(
                        self.protocol, self.server_name, self.server_port
                    )
                )

            if self.enable_queue:
                self._queue.set_server_app(self.server_app)

            if not wasm_utils.IS_WASM:
                # Cannot run async functions in background other than app's scope.
                # Workaround by triggering the app endpoint
                requests.get(f"{self.local_url}startup-events", verify=ssl_verify)
            else:
                # NOTE: One benefit of the code above dispatching `startup_events()` via a self HTTP request is
                # that `self._queue.start()` is called in another thread which is managed by the HTTP server, `uvicorn`
                # so all the asyncio tasks created by the queue runs in an event loop in that thread and
                # will be cancelled just by stopping the server.
                # In contrast, in the Wasm env, we can't do that because `threading` is not supported and all async tasks will run in the same event loop, `pyodide.webloop.WebLoop` in the main thread.
                # So we need to manually cancel them. See `self.close()`..
                self.startup_events()

        utils.launch_counter()
        self.is_sagemaker = utils.sagemaker_check()
        if share is None:
            if self.is_colab:
                if not quiet:
                    print(
                        "Setting queue=True in a Colab notebook requires sharing enabled. Setting `share=True` (you can turn this off by setting `share=False` in `launch()` explicitly).\n"
                    )
                self.share = True
            elif self.is_kaggle:
                if not quiet:
                    print(
                        "Kaggle notebooks require sharing enabled. Setting `share=True` (you can turn this off by setting `share=False` in `launch()` explicitly).\n"
                    )
                self.share = True
            elif self.is_sagemaker:
                if not quiet:
                    print(
                        "Sagemaker notebooks may require sharing enabled. Setting `share=True` (you can turn this off by setting `share=False` in `launch()` explicitly).\n"
                    )
                self.share = True
            else:
                self.share = False
        else:
            self.share = share

        # If running in a colab or not able to access localhost,
        # a shareable link must be created.
        if (
            _frontend
            and not wasm_utils.IS_WASM
            and not networking.url_ok(self.local_url)
            and not self.share
        ):
            raise ValueError(
                "When localhost is not accessible, a shareable link must be created. Please set share=True or check your proxy settings to allow access to localhost."
            )

        if self.is_colab:
            if not quiet:
                if debug:
                    print(strings.en["COLAB_DEBUG_TRUE"])
                else:
                    print(strings.en["COLAB_DEBUG_FALSE"])
                if not self.share:
                    print(strings.en["COLAB_WARNING"].format(self.server_port))
            if self.enable_queue and not self.share:
                raise ValueError(
                    "When using queueing in Colab, a shareable link must be created. Please set share=True."
                )

        if self.share:
            if self.space_id:
                warnings.warn(
                    "Setting share=True is not supported on Hugging Face Spaces"
                )
                self.share = False
            if wasm_utils.IS_WASM:
                warnings.warn(
                    "Setting share=True is not supported in the Wasm environment"
                )
                self.share = False

        if self.share:
            try:
                if self.share_url is None:
                    self.share_url = networking.setup_tunnel(
                        self.server_name, self.server_port, self.share_token
                    )
                print(strings.en["SHARE_LINK_DISPLAY"].format(self.share_url))
                if not (quiet):
                    print(strings.en["SHARE_LINK_MESSAGE"])
            except (RuntimeError, requests.exceptions.ConnectionError):
                if self.analytics_enabled:
                    analytics.error_analytics("Not able to set up tunnel")
                self.share_url = None
                self.share = False
                if Path(BINARY_PATH).exists():
                    print(strings.en["COULD_NOT_GET_SHARE_LINK"])
                else:
                    print(
                        strings.en["COULD_NOT_GET_SHARE_LINK_MISSING_FILE"].format(
                            BINARY_PATH,
                            BINARY_URL,
                            BINARY_FILENAME,
                            BINARY_FOLDER,
                        )
                    )
        else:
            if not quiet and not wasm_utils.IS_WASM:
                print(strings.en["PUBLIC_SHARE_TRUE"])
            self.share_url = None

        if inbrowser and not wasm_utils.IS_WASM:
            link = self.share_url if self.share and self.share_url else self.local_url
            webbrowser.open(link)

        # Check if running in a Python notebook in which case, display inline
        if inline is None:
            inline = utils.ipython_check()
        if inline:
            try:
                from IPython.display import HTML, Javascript, display  # type: ignore

                if self.share and self.share_url:
                    while not networking.url_ok(self.share_url):
                        time.sleep(0.25)
                    artifact = HTML(
                        f'<div><iframe src="{self.share_url}" width="{self.width}" height="{self.height}" allow="autoplay; camera; microphone; clipboard-read; clipboard-write;" frameborder="0" allowfullscreen></iframe></div>'
                    )

                elif self.is_colab:
                    # modified from /usr/local/lib/python3.7/dist-packages/google/colab/output/_util.py within Colab environment
                    code = """(async (port, path, width, height, cache, element) => {
                        if (!google.colab.kernel.accessAllowed && !cache) {
                            return;
                        }
                        element.appendChild(document.createTextNode(''));
                        const url = await google.colab.kernel.proxyPort(port, {cache});

                        const external_link = document.createElement('div');
                        external_link.innerHTML = `
                            <div style="font-family: monospace; margin-bottom: 0.5rem">
                                Running on <a href=${new URL(path, url).toString()} target="_blank">
                                    https://localhost:${port}${path}
                                </a>
                            </div>
                        `;
                        element.appendChild(external_link);

                        const iframe = document.createElement('iframe');
                        iframe.src = new URL(path, url).toString();
                        iframe.height = height;
                        iframe.allow = "autoplay; camera; microphone; clipboard-read; clipboard-write;"
                        iframe.width = width;
                        iframe.style.border = 0;
                        element.appendChild(iframe);
                    })""" + "({port}, {path}, {width}, {height}, {cache}, window.element)".format(
                        port=json.dumps(self.server_port),
                        path=json.dumps("/"),
                        width=json.dumps(self.width),
                        height=json.dumps(self.height),
                        cache=json.dumps(False),
                    )

                    artifact = Javascript(code)
                else:
                    artifact = HTML(
                        f'<div><iframe src="{self.local_url}" width="{self.width}" height="{self.height}" allow="autoplay; camera; microphone; clipboard-read; clipboard-write;" frameborder="0" allowfullscreen></iframe></div>'
                    )
                self.artifact = artifact
                display(artifact)
            except ImportError:
                pass

        if getattr(self, "analytics_enabled", False):
            data = {
                "launch_method": "browser" if inbrowser else "inline",
                "is_google_colab": self.is_colab,
                "is_sharing_on": self.share,
                "share_url": self.share_url,
                "enable_queue": self.enable_queue,
                "show_tips": self.show_tips,
                "server_name": server_name,
                "server_port": server_port,
                "is_space": self.space_id is not None,
                "mode": self.mode,
            }
            analytics.launched_analytics(self, data)

        utils.show_tip(self)

        # Block main thread if debug==True
        if debug or int(os.getenv("GRADIO_DEBUG", 0)) == 1 and not wasm_utils.IS_WASM:
            self.block_thread()
        # Block main thread if running in a script to stop script from exiting
        is_in_interactive_mode = bool(getattr(sys, "ps1", sys.flags.interactive))

        if (
            not prevent_thread_lock
            and not is_in_interactive_mode
            # In the Wasm env, we don't have to block the main thread because the server won't be shut down after the execution finishes.
            # Moreover, we MUST NOT do it because there is only one thread in the Wasm env and blocking it will stop the subsequent code from running.
            and not wasm_utils.IS_WASM
        ):
            self.block_thread()

        return TupleNoPrint((self.server_app, self.local_url, self.share_url))  # type: ignore

    def integrate(
        self,
        comet_ml=None,
        wandb: ModuleType | None = None,
        mlflow: ModuleType | None = None,
    ) -> None:
        """
        A catch-all method for integrating with other libraries. This method should be run after launch()
        Parameters:
            comet_ml: If a comet_ml Experiment object is provided, will integrate with the experiment and appear on Comet dashboard
            wandb: If the wandb module is provided, will integrate with it and appear on WandB dashboard
            mlflow: If the mlflow module  is provided, will integrate with the experiment and appear on ML Flow dashboard
        """
        analytics_integration = ""
        if comet_ml is not None:
            analytics_integration = "CometML"
            comet_ml.log_other("Created from", "Gradio")
            if self.share_url is not None:
                comet_ml.log_text(f"gradio: {self.share_url}")
                comet_ml.end()
            elif self.local_url:
                comet_ml.log_text(f"gradio: {self.local_url}")
                comet_ml.end()
            else:
                raise ValueError("Please run `launch()` first.")
        if wandb is not None:
            analytics_integration = "WandB"
            if self.share_url is not None:
                wandb.log(
                    {
                        "Gradio panel": wandb.Html(
                            '<iframe src="'
                            + self.share_url
                            + '" width="'
                            + str(self.width)
                            + '" height="'
                            + str(self.height)
                            + '" frameBorder="0"></iframe>'
                        )
                    }
                )
            else:
                print(
                    "The WandB integration requires you to "
                    "`launch(share=True)` first."
                )
        if mlflow is not None:
            analytics_integration = "MLFlow"
            if self.share_url is not None:
                mlflow.log_param("Gradio Interface Share Link", self.share_url)
            else:
                mlflow.log_param("Gradio Interface Local Link", self.local_url)
        if self.analytics_enabled and analytics_integration:
            data = {"integration": analytics_integration}
            analytics.integration_analytics(data)

    def close(self, verbose: bool = True) -> None:
        """
        Closes the Interface that was launched and frees the port.
        """
        try:
            if wasm_utils.IS_WASM:
                # NOTE:
                # Normally, queue-related async tasks (e.g. continuous events created by `gr.Blocks.load(..., every=interval)`, whose async tasks are started at the `/queue/join` endpoint function)
                # are running in an event loop in the server thread,
                # so they will be cancelled by `self.server.close()` below.
                # However, in the Wasm env, we don't have the `server` and
                # all async tasks are running in the same event loop, `pyodide.webloop.WebLoop` in the main thread,
                # so we have to cancel them explicitly so that these tasks won't run after a new app is launched.
                if self.enable_queue:
                    self._queue._cancel_asyncio_tasks()
                self.server_app._cancel_asyncio_tasks()
            if self.enable_queue:
                self._queue.close()
            if self.server:
                self.server.close()
            self.is_running = False
            # So that the startup events (starting the queue)
            # happen the next time the app is launched
            self.app.startup_events_triggered = False
            if verbose:
                print(f"Closing server running on port: {self.server_port}")
        except (AttributeError, OSError):  # can't close if not running
            pass

    def block_thread(
        self,
    ) -> None:
        """Block main thread until interrupted by user."""
        try:
            while True:
                time.sleep(0.1)
        except (KeyboardInterrupt, OSError):
            print("Keyboard interruption in main thread... closing server.")
            if self.server:
                self.server.close()
            for tunnel in CURRENT_TUNNELS:
                tunnel.kill()

    def attach_load_events(self):
        """Add a load event for every component whose initial value should be randomized."""
        if Context.root_block:
            for component in Context.root_block.blocks.values():
                if (
                    isinstance(component, components.Component)
                    and component.load_event_to_attach
                ):
                    load_fn, every = component.load_event_to_attach
                    # Use set_event_trigger to avoid ambiguity between load class/instance method

                    dep = self.set_event_trigger(
                        [EventListenerMethod(self, "load")],
                        load_fn,
                        None,
                        component,
                        no_target=True,
                        # If every is None, for sure skip the queue
                        # else, let the enable_queue parameter take precedence
                        # this will raise a nice error message is every is used
                        # without queue
                        queue=False if every is None else None,
                        every=every,
                    )[0]
                    component.load_event = dep

    def startup_events(self):
        """Events that should be run when the app containing this block starts up."""

        if self.enable_queue:
            self._queue.start()
            # So that processing can resume in case the queue was stopped
            self._queue.stopped = False
        self.create_limiter()

    def queue_enabled_for_fn(self, fn_index: int):
        if self.dependencies[fn_index]["queue"] is None:
            return self.enable_queue
        return self.dependencies[fn_index]["queue"]

    def get_api_info(self):
        """
        Gets the information needed to generate the API docs from a Blocks.
        """
        config = self.config
        api_info = {"named_endpoints": {}, "unnamed_endpoints": {}}
        mode = config.get("mode", None)

        for d, dependency in enumerate(config["dependencies"]):
            dependency_info = {"parameters": [], "returns": []}
            skip_endpoint = False

            inputs = dependency["inputs"]
            for i in inputs:
                for component in config["components"]:
                    if component["id"] == i:
                        break
                else:
                    skip_endpoint = True  # if component not found, skip endpoint
                    break
                type = component["type"]
                if self.blocks[component["id"]].skip_api:
                    continue
                label = component["props"].get("label", f"parameter_{i}")
                # The config has the most specific API info (taking into account the parameters
                # of the component), so we use that if it exists. Otherwise, we fallback to the
                # Serializer's API info.
                info = self.get_component(component["id"]).api_info()
                example = self.get_component(component["id"]).example_inputs()
                python_type = client_utils.json_schema_to_python_type(info)
                dependency_info["parameters"].append(
                    {
                        "label": label,
                        "type": info,
                        "python_type": {
                            "type": python_type,
                            "description": info.get("description", ""),
                        },
                        "component": type.capitalize(),
                        "example_input": example,
                    }
                )

            outputs = dependency["outputs"]
            for o in outputs:
                for component in config["components"]:
                    if component["id"] == o:
                        break
                else:
                    skip_endpoint = True  # if component not found, skip endpoint
                    break
                type = component["type"]
                if self.blocks[component["id"]].skip_api:
                    continue
                label = component["props"].get("label", f"value_{o}")
                info = self.get_component(component["id"]).api_info()
                example = self.get_component(component["id"]).example_inputs()
                python_type = client_utils.json_schema_to_python_type(info)
                dependency_info["returns"].append(
                    {
                        "label": label,
                        "type": info,
                        "python_type": {
                            "type": python_type,
                            "description": info.get("description", ""),
                        },
                        "component": type.capitalize(),
                    }
                )

            if not dependency["backend_fn"]:
                skip_endpoint = True

            if skip_endpoint:
                continue
            if (
                dependency["api_name"] is not None
                and dependency["api_name"] is not False
            ):
                api_info["named_endpoints"][
                    f"/{dependency['api_name']}"
                ] = dependency_info
            elif (
                dependency["api_name"] is False
                or mode == "interface"
                or mode == "tabbed_interface"
            ):
                pass  # Skip unnamed endpoints in interface mode
            else:
                api_info["unnamed_endpoints"][str(d)] = dependency_info

        return api_info<|MERGE_RESOLUTION|>--- conflicted
+++ resolved
@@ -1595,32 +1595,9 @@
         """
         from gradio.events import Dependency, EventListenerMethod
 
-<<<<<<< HEAD
-            if Context.root_block is None:
-                raise AttributeError(
-                    "Cannot call load() outside of a gradio.Blocks context."
-                )
-            dep, dep_index = Context.root_block.set_event_trigger(
-                targets=[EventListenerMethod(self, "load")],
-                fn=fn,
-                inputs=inputs,
-                outputs=outputs,
-                api_name=api_name,
-                preprocess=preprocess,
-                postprocess=postprocess,
-                scroll_to_output=scroll_to_output,
-                show_progress=show_progress,
-                js=_js,
-                queue=queue,
-                batch=batch,
-                max_batch_size=max_batch_size,
-                every=every,
-                no_target=True,
-=======
         if Context.root_block is None:
             raise AttributeError(
                 "Cannot call load() outside of a gradio.Blocks context."
->>>>>>> 6b0bb5e6
             )
 
         dep, dep_index = Context.root_block.set_event_trigger(
