--- conflicted
+++ resolved
@@ -250,16 +250,11 @@
     ):
         """
         Parameters:
-<<<<<<< HEAD
         theme: which theme to use - right now, only "default" is supported.
         analytics_enabled: whether to allow basic telemetry. If None, will use GRADIO_ANALYTICS_ENABLED environment variable or default to True.
-=======
-        theme (str): which theme to use - right now, only "default" is supported.
-        analytics_enabled (bool | None): whether to allow basic telemetry. If None, will use GRADIO_ANALYTICS_ENABLED environment variable or default to True.
-        mode (str): a human-friendly name for the kind of Blocks interface being created.
-        title (str): The tab title to display when this is opened in a browser window.
-        css (str | None): custom css or path to custom css file to apply to entire Blocks
->>>>>>> 1176180a
+        mode: a human-friendly name for the kind of Blocks interface being created.
+        title: The tab title to display when this is opened in a browser window.
+        css: custom css or path to custom css file to apply to entire Blocks
         """
         # Cleanup shared parameters with Interface #TODO: is this part still necessary after Interface with Blocks?
         self.limiter = None
