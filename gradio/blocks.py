from __future__ import annotations

import copy
import inspect
import json
import os
import random
import secrets
import sys
import threading
import time
import warnings
import webbrowser
from collections import defaultdict
from pathlib import Path
from types import ModuleType
from typing import TYPE_CHECKING, Any, AsyncIterator, Callable, Literal, Sequence, cast

import anyio
import requests
from anyio import CapacityLimiter
from gradio_client import utils as client_utils
from gradio_client.documentation import document, set_documentation_group

from gradio import (
    analytics,
    components,
    external,
    networking,
    processing_utils,
    queueing,
    routes,
    strings,
    themes,
    utils,
    wasm_utils,
)
from gradio.context import Context
from gradio.data_classes import FileData
from gradio.deprecation import check_deprecated_parameters, warn_deprecation
from gradio.events import EventData, EventListener
from gradio.exceptions import (
    DuplicateBlockError,
    InvalidApiNameError,
    InvalidBlockError,
    InvalidComponentError,
)
from gradio.helpers import create_tracker, skip, special_args
from gradio.state_holder import SessionState
from gradio.themes import Default as DefaultTheme
from gradio.themes import ThemeClass as Theme
from gradio.tunneling import (
    BINARY_FILENAME,
    BINARY_FOLDER,
    BINARY_PATH,
    BINARY_URL,
    CURRENT_TUNNELS,
)
from gradio.utils import (
    TupleNoPrint,
    check_function_inputs_match,
    component_or_layout_class,
    concurrency_count_warning,
    get_cancel_function,
    get_continuous_fn,
    get_package_version,
)

try:
    import spaces  # type: ignore
except Exception:
    spaces = None

set_documentation_group("blocks")

if TYPE_CHECKING:  # Only import for type checking (is False at runtime).
    from fastapi.applications import FastAPI

<<<<<<< HEAD
    from gradio.components.base import Component
=======
    from gradio.components import Component
    from gradio.events import EventListenerMethod
>>>>>>> 5f1cbc43

BUILT_IN_THEMES: dict[str, Theme] = {
    t.name: t
    for t in [
        themes.Base(),
        themes.Default(),
        themes.Monochrome(),
        themes.Soft(),
        themes.Glass(),
    ]
}


class Block:
    def __init__(
        self,
        *,
        render: bool = True,
        elem_id: str | None = None,
        elem_classes: list[str] | str | None = None,
        visible: bool = True,
        root_url: str | None = None,  # URL that is prepended to all file paths
        _skip_init_processing: bool = False,  # Used for loading from Spaces
        **kwargs,
    ):
        self._id = Context.id
        Context.id += 1
        self.visible = visible
        self.elem_id = elem_id
        self.elem_classes = (
            [elem_classes] if isinstance(elem_classes, str) else elem_classes
        )
        self.root_url = root_url
        self.share_token = secrets.token_urlsafe(32)
        self._skip_init_processing = _skip_init_processing
        self.parent: BlockContext | None = None
        self.is_rendered: bool = False
        self.constructor_args: dict
        self.state_session_capacity = 10000

        if render:
            self.render()
        check_deprecated_parameters(self.__class__.__name__, kwargs=kwargs)

    @property
    def skip_api(self):
        return False

    @property
    def events(
        self,
    ) -> list[EventListener]:
        return getattr(self, "EVENTS", [])

    def render(self):
        """
        Adds self into appropriate BlockContext
        """
        if Context.root_block is not None and self._id in Context.root_block.blocks:
            raise DuplicateBlockError(
                f"A block with id: {self._id} has already been rendered in the current Blocks."
            )
        if Context.block is not None:
            Context.block.add(self)
        if Context.root_block is not None:
            Context.root_block.blocks[self._id] = self
            self.is_rendered = True
            if isinstance(self, components.Component):
                Context.root_block.temp_file_sets.append(self.temp_files)
        return self

    def unrender(self):
        """
        Removes self from BlockContext if it has been rendered (otherwise does nothing).
        Removes self from the layout and collection of blocks, but does not delete any event triggers.
        """
        if Context.block is not None:
            try:
                Context.block.children.remove(self)
            except ValueError:
                pass
        if Context.root_block is not None:
            try:
                del Context.root_block.blocks[self._id]
                self.is_rendered = False
            except KeyError:
                pass
        return self

    def get_block_name(self) -> str:
        """
        Gets block's class name.

        If it is template component it gets the parent's class name.

        @return: class name
        """
        return (
            self.__class__.__base__.__name__.lower()
            if hasattr(self, "is_template")
            else self.__class__.__name__.lower()
        )

    def get_expected_parent(self) -> type[BlockContext] | None:
        return None

<<<<<<< HEAD
    def set_event_trigger(
        self,
        event_name: str,
        fn: Callable | None,
        inputs: Component | list[Component] | set[Component] | None,
        outputs: Component | list[Component] | None,
        preprocess: bool = True,
        postprocess: bool = True,
        scroll_to_output: bool = False,
        show_progress: Literal["full", "hidden", "minimal"] | None = "full",
        api_name: str | None | Literal[False] = None,
        js: str | None = None,
        no_target: bool = False,
        queue: bool | None = None,
        batch: bool = False,
        max_batch_size: int = 4,
        cancels: list[int] | None = None,
        every: float | None = None,
        collects_event_data: bool | None = None,
        trigger_after: int | None = None,
        trigger_only_on_success: bool = False,
    ) -> tuple[dict[str, Any], int]:
        """
        Adds an event to the component's dependencies.
        Parameters:
            event_name: event name
            fn: Callable function
            inputs: input list
            outputs: output list
            preprocess: whether to run the preprocess methods of components
            postprocess: whether to run the postprocess methods of components
            scroll_to_output: whether to scroll to output of dependency on trigger
            show_progress: whether to show progress animation while running.
            api_name: defines how the endpoint appears in the API docs. Can be a string, None, or False. If False, the endpoint will not be exposed in the api docs. If set to None, the endpoint will be exposed in the api docs as an unnamed endpoint, although this behavior will be changed in Gradio 4.0. If set to a string, the endpoint will be exposed in the api docs with the given name.
            js: Experimental parameter (API may change): Optional frontend js method to run before running 'fn'. Input arguments for js method are values of 'inputs' and 'outputs', return should be a list of values for output components
            no_target: if True, sets "targets" to [], used for Blocks "load" event
            queue: If True, will place the request on the queue, if the queue has been enabled. If False, will not put this event on the queue, even if the queue has been enabled. If None, will use the queue setting of the gradio app.
            batch: whether this function takes in a batch of inputs
            max_batch_size: the maximum batch size to send to the function
            cancels: a list of other events to cancel when this event is triggered. For example, setting cancels=[click_event] will cancel the click_event, where click_event is the return value of another components .click method.
            every: Run this event 'every' number of seconds while the client connection is open. Interpreted in seconds. Queue must be enabled.
            collects_event_data: whether to collect event data for this event
            trigger_after: if set, this event will be triggered after 'trigger_after' function index
            trigger_only_on_success: if True, this event will only be triggered if the previous event was successful (only applies if `trigger_after` is set)
        Returns: dependency information, dependency index
        """
        # Support for singular parameter
        if isinstance(inputs, set):
            inputs_as_dict = True
            inputs = sorted(inputs, key=lambda x: x._id)
        else:
            inputs_as_dict = False
            if inputs is None:
                inputs = []
            elif not isinstance(inputs, list):
                inputs = [inputs]

        if isinstance(outputs, set):
            outputs = sorted(outputs, key=lambda x: x._id)
        else:
            if outputs is None:
                outputs = []
            elif not isinstance(outputs, list):
                outputs = [outputs]

        if fn is not None and not cancels:
            check_function_inputs_match(fn, inputs, inputs_as_dict)

        if Context.root_block is None:
            raise AttributeError(
                f"{event_name}() and other events can only be called within a Blocks context."
            )
        if every is not None and every <= 0:
            raise ValueError("Parameter every must be positive or None")
        if every and batch:
            raise ValueError(
                f"Cannot run {event_name} event in a batch and every {every} seconds. "
                "Either batch is True or every is non-zero but not both."
            )

        if every and fn:
            fn = get_continuous_fn(fn, every)
        elif every:
            raise ValueError("Cannot set a value for `every` without a `fn`.")

        _, progress_index, event_data_index = (
            special_args(fn) if fn else (None, None, None)
        )
        Context.root_block.fns.append(
            BlockFunction(
                fn,
                inputs,
                outputs,
                preprocess,
                postprocess,
                inputs_as_dict,
                progress_index is not None,
            )
        )
        if api_name is not None and api_name is not False:
            api_name_ = utils.append_unique_suffix(
                api_name, [dep["api_name"] for dep in Context.root_block.dependencies]
            )
            if api_name != api_name_:
                warnings.warn(f"api_name {api_name} already exists, using {api_name_}")
                api_name = api_name_

        if collects_event_data is None:
            collects_event_data = event_data_index is not None

        dependency = {
            "targets": [self._id] if not no_target else [],
            "trigger": event_name,
            "inputs": [block._id for block in inputs],
            "outputs": [block._id for block in outputs],
            "backend_fn": fn is not None,
            "js": js,
            "queue": False if fn is None else queue,
            "api_name": api_name,
            "scroll_to_output": False if utils.get_space() else scroll_to_output,
            "show_progress": show_progress,
            "every": every,
            "batch": batch,
            "max_batch_size": max_batch_size,
            "cancels": cancels or [],
            "types": {
                "continuous": bool(every),
                "generator": inspect.isgeneratorfunction(fn) or bool(every),
            },
            "collects_event_data": collects_event_data,
            "trigger_after": trigger_after,
            "trigger_only_on_success": trigger_only_on_success,
        }
        Context.root_block.dependencies.append(dependency)
        return dependency, len(Context.root_block.dependencies) - 1

=======
>>>>>>> 5f1cbc43
    def get_config(self):
        config = {}
        signature = inspect.signature(self.__class__.__init__)
        for parameter in signature.parameters.values():
            if hasattr(self, parameter.name):
                value = getattr(self, parameter.name)
                config[parameter.name] = value
        custom = not (
            self.__module__.startswith("gradio.components")
            or self.__module__.startswith("gradio.layouts")
            or self.__module__.startswith("gradio.templates")
        )
        config["custom_component"] = custom
        for e in self.events:
            to_add = e.config_data()
            if to_add:
                config = {**config, **to_add}
        return {**config, "root_url": self.root_url, "name": self.get_block_name()}

    @staticmethod
    def update(**kwargs) -> dict:
        return {}

    @classmethod
    def get_specific_update(cls, generic_update: dict[str, Any]) -> dict:
        generic_update = generic_update.copy()
        del generic_update["__type__"]
        specific_update = cls.update(**generic_update)
        specific_update = utils.delete_none(specific_update, skip_value=True)
        return specific_update


class BlockContext(Block):
    def __init__(
        self,
        visible: bool = True,
        render: bool = True,
        **kwargs,
    ):
        """
        Parameters:
            visible: If False, this will be hidden but included in the Blocks config file (its visibility can later be updated).
            render: If False, this will not be included in the Blocks config file at all.
        """
        self.children: list[Block] = []
        Block.__init__(self, visible=visible, render=render, **kwargs)

    @property
    def skip_api(self):
        return True

    def add_child(self, child: Block):
        self.children.append(child)

    def __enter__(self):
        self.parent = Context.block
        Context.block = self
        return self

    def add(self, child: Block):
        child.parent = self
        self.children.append(child)

    def fill_expected_parents(self):
        children = []
        pseudo_parent = None
        for child in self.children:
            expected_parent = child.get_expected_parent()
            if not expected_parent or isinstance(self, expected_parent):
                pseudo_parent = None
                children.append(child)
            else:
                if pseudo_parent is not None and isinstance(
                    pseudo_parent, expected_parent
                ):
                    pseudo_parent.add_child(child)
                else:
                    pseudo_parent = expected_parent(render=False)
                    pseudo_parent.parent = self
                    children.append(pseudo_parent)
                    pseudo_parent.add_child(child)
                    if Context.root_block:
                        Context.root_block.blocks[pseudo_parent._id] = pseudo_parent
                child.parent = pseudo_parent
        self.children = children

    def __exit__(self, exc_type: type[BaseException] | None = None, *args):
        Context.block = self.parent
        if exc_type is not None:
            return
        if getattr(self, "allow_expected_parents", True):
            self.fill_expected_parents()

    def postprocess(self, y):
        """
        Any postprocessing needed to be performed on a block context.
        """
        return y


class BlockFunction:
    def __init__(
        self,
        fn: Callable | None,
        inputs: list[Component],
        outputs: list[Component],
        preprocess: bool,
        postprocess: bool,
        inputs_as_dict: bool,
        tracks_progress: bool = False,
    ):
        self.fn = fn
        self.inputs = inputs
        self.outputs = outputs
        self.preprocess = preprocess
        self.postprocess = postprocess
        self.tracks_progress = tracks_progress
        self.total_runtime = 0
        self.total_runs = 0
        self.inputs_as_dict = inputs_as_dict
        self.name = getattr(fn, "__name__", "fn") if fn is not None else None
        self.spaces_auto_wrap()

    def spaces_auto_wrap(self):
        if spaces is None:
            return
        if utils.get_space() is None:
            return
        self.fn = spaces.gradio_auto_wrap(self.fn)

    def __str__(self):
        return str(
            {
                "fn": self.name,
                "preprocess": self.preprocess,
                "postprocess": self.postprocess,
            }
        )

    def __repr__(self):
        return str(self)


def postprocess_update_dict(
    block: Component | BlockContext, update_dict: dict, postprocess: bool = True
):
    """
    Converts a dictionary of updates into a format that can be sent to the frontend.
    E.g. {"__type__": "generic_update", "value": "2", "interactive": False}
    Into -> {"__type__": "update", "value": 2.0, "mode": "static"}

    Parameters:
        block: The Block that is being updated with this update dictionary.
        update_dict: The original update dictionary
        postprocess: Whether to postprocess the "value" key of the update dictionary.
    """
    if update_dict.get("__type__", "") == "generic_update":
        update_dict = block.get_specific_update(update_dict)
    if update_dict.get("value") is components._Keywords.NO_VALUE:
        update_dict.pop("value")
    interactive = update_dict.pop("interactive", None)
    if interactive is not None:
        update_dict["mode"] = "dynamic" if interactive else "static"
    attr_dict = {
        k: getattr(block, k) if hasattr(block, k) else v for k, v in update_dict.items()
    }
    attr_dict["__type__"] = "update"
    attr_dict.pop("value", None)
    if "value" in update_dict:
<<<<<<< HEAD
        assert isinstance(
            block, components.Component
        ), f"Component {block.__class__} does not support value"
=======
        if not isinstance(block, components.IOComponent):
            raise InvalidComponentError(
                f"Component {block.__class__} does not support value"
            )
>>>>>>> 5f1cbc43
        if postprocess:
            attr_dict["value"] = block.postprocess(update_dict["value"])
        else:
            attr_dict["value"] = update_dict["value"]
    return attr_dict


def convert_component_dict_to_list(
    outputs_ids: list[int], predictions: dict
) -> list | dict:
    """
    Converts a dictionary of component updates into a list of updates in the order of
    the outputs_ids and including every output component. Leaves other types of dictionaries unchanged.
    E.g. {"textbox": "hello", "number": {"__type__": "generic_update", "value": "2"}}
    Into -> ["hello", {"__type__": "generic_update"}, {"__type__": "generic_update", "value": "2"}]
    """
    keys_are_blocks = [isinstance(key, Block) for key in predictions]
    if all(keys_are_blocks):
        reordered_predictions = [skip() for _ in outputs_ids]
        for component, value in predictions.items():
            if component._id not in outputs_ids:
                raise ValueError(
                    f"Returned component {component} not specified as output of function."
                )
            output_index = outputs_ids.index(component._id)
            reordered_predictions[output_index] = value
        predictions = utils.resolve_singleton(reordered_predictions)
    elif any(keys_are_blocks):
        raise ValueError(
            "Returned dictionary included some keys as Components. Either all keys must be Components to assign Component values, or return a List of values to assign output values in order."
        )
    return predictions


@document("launch", "queue", "integrate", "load")
class Blocks(BlockContext):
    """
    Blocks is Gradio's low-level API that allows you to create more custom web
    applications and demos than Interfaces (yet still entirely in Python).


    Compared to the Interface class, Blocks offers more flexibility and control over:
    (1) the layout of components (2) the events that
    trigger the execution of functions (3) data flows (e.g. inputs can trigger outputs,
    which can trigger the next level of outputs). Blocks also offers ways to group
    together related demos such as with tabs.


    The basic usage of Blocks is as follows: create a Blocks object, then use it as a
    context (with the "with" statement), and then define layouts, components, or events
    within the Blocks context. Finally, call the launch() method to launch the demo.

    Example:
        import gradio as gr
        def update(name):
            return f"Welcome to Gradio, {name}!"

        with gr.Blocks() as demo:
            gr.Markdown("Start typing below and then click **Run** to see the output.")
            with gr.Row():
                inp = gr.Textbox(placeholder="What is your name?")
                out = gr.Textbox()
            btn = gr.Button("Run")
            btn.click(fn=update, inputs=inp, outputs=out)

        demo.launch()
    Demos: blocks_hello, blocks_flipper, blocks_speech_text_sentiment, generate_english_german
    Guides: blocks-and-event-listeners, controlling-layout, state-in-blocks, custom-CSS-and-JS, custom-interpretations-with-blocks, using-blocks-like-functions
    """

    def __init__(
        self,
        theme: Theme | str | None = None,
        analytics_enabled: bool | None = None,
        mode: str = "blocks",
        title: str = "Gradio",
        css: str | None = None,
        **kwargs,
    ):
        """
        Parameters:
            theme: a Theme object or a string representing a theme. If a string, will look for a built-in theme with that name (e.g. "soft" or "default"), or will attempt to load a theme from the HF Hub (e.g. "gradio/monochrome"). If None, will use the Default theme.
            analytics_enabled: whether to allow basic telemetry. If None, will use GRADIO_ANALYTICS_ENABLED environment variable or default to True.
            mode: a human-friendly name for the kind of Blocks or Interface being created.
            title: The tab title to display when this is opened in a browser window.
            css: custom css or path to custom css file to apply to entire Blocks
        """
        self.limiter = None
        if theme is None:
            theme = DefaultTheme()
        elif isinstance(theme, str):
            if theme.lower() in BUILT_IN_THEMES:
                theme = BUILT_IN_THEMES[theme.lower()]
            else:
                try:
                    theme = Theme.from_hub(theme)
                except Exception as e:
                    warnings.warn(f"Cannot load {theme}. Caught Exception: {str(e)}")
                    theme = DefaultTheme()
        if not isinstance(theme, Theme):
            warnings.warn("Theme should be a class loaded from gradio.themes")
            theme = DefaultTheme()
        self.theme: Theme = theme
        self.theme_css = theme._get_theme_css()
        self.stylesheets = theme._stylesheets
        self.encrypt = False
        self.share = False
        self.enable_queue = None
        self.max_threads = 40
        self.pending_streams = defaultdict(dict)
        self.show_error = True
        if css is not None and os.path.exists(css):
            with open(css) as css_file:
                self.css = css_file.read()
        else:
            self.css = css

        # For analytics_enabled and allow_flagging: (1) first check for
        # parameter, (2) check for env variable, (3) default to True/"manual"
        self.analytics_enabled = (
            analytics_enabled
            if analytics_enabled is not None
            else analytics.analytics_enabled()
        )
        if self.analytics_enabled:
            if not wasm_utils.IS_WASM:
                t = threading.Thread(target=analytics.version_check)
                t.start()
        else:
            os.environ["HF_HUB_DISABLE_TELEMETRY"] = "True"
        super().__init__(render=False, **kwargs)
        self.blocks: dict[int, Component | Block] = {}
        self.fns: list[BlockFunction] = []
        self.dependencies = []
        self.mode = mode

        self.is_running = False
        self.local_url = None
        self.share_url = None
        self.width = None
        self.height = None
        self.api_open = True

        self.space_id = utils.get_space()
        self.favicon_path = None
        self.auth = None
        self.dev_mode = bool(os.getenv("GRADIO_WATCH_DIRS", False))
        self.app_id = random.getrandbits(64)
        self.temp_file_sets = []
        self.title = title
        self.show_api = True

        # Only used when an Interface is loaded from a config
        self.predict = None
        self.input_components = None
        self.output_components = None
        self.__name__ = None
        self.api_mode = None
        self.progress_tracking = None
        self.ssl_verify = True

        self.allowed_paths = []
        self.blocked_paths = []
        self.root_path = os.environ.get("GRADIO_ROOT_PATH", "")
        self.root_urls = set()

        if self.analytics_enabled:
            is_custom_theme = not any(
                self.theme.to_dict() == built_in_theme.to_dict()
                for built_in_theme in BUILT_IN_THEMES.values()
            )
            data = {
                "mode": self.mode,
                "custom_css": self.css is not None,
                "theme": self.theme.name,
                "is_custom_theme": is_custom_theme,
                "version": get_package_version(),
            }
            analytics.initiated_analytics(data)

    def get_component(self, id: int) -> Component:
        comp = self.blocks[id]
        assert isinstance(comp, components.Component), f"{comp}"
        return comp

    @property
    def _is_running_in_reload_thread(self):
        from gradio.cli.commands.reload import reload_thread

        return getattr(reload_thread, "running_reload", False)

    @classmethod
    def from_config(
        cls,
        config: dict,
        fns: list[Callable],
        root_url: str,
    ) -> Blocks:
        """
        Factory method that creates a Blocks from a config and list of functions. Used
        internally by the gradio.external.load() method.

        Parameters:
        config: a dictionary containing the configuration of the Blocks.
        fns: a list of functions that are used in the Blocks. Must be in the same order as the dependencies in the config.
        root_url: an external url to use as a root URL when serving files for components in the Blocks.
        """
        config = copy.deepcopy(config)
        components_config = config["components"]
        for component_config in components_config:
            # for backwards compatibility, extract style into props
            if "style" in component_config["props"]:
                component_config["props"].update(component_config["props"]["style"])
                del component_config["props"]["style"]
        theme = config.get("theme", "default")
        original_mapping: dict[int, Block] = {}
        root_urls = {root_url}

        def get_block_instance(id: int) -> Block:
            for block_config in components_config:
                if block_config["id"] == id:
                    break
            else:
                raise ValueError(f"Cannot find block with id {id}")
            cls = component_or_layout_class(block_config["type"])
            block_config["props"].pop("type", None)
            block_config["props"].pop("name", None)
            block_config["props"].pop("selectable", None)
            block_config["props"].pop("server_fns", None)

            # If a Gradio app B is loaded into a Gradio app A, and B itself loads a
            # Gradio app C, then the root_urls of the components in A need to be the
            # URL of C, not B. The else clause below handles this case.
            if block_config["props"].get("root_url") is None:
                block_config["props"]["root_url"] = f"{root_url}/"
            else:
                root_urls.add(block_config["props"]["root_url"])

            # We treat dataset components as a special case because they reference other components
            # in the config. Instead of using the component string names, we use the component ids.
            if (
                block_config["type"] == "dataset"
                and "component_ids" in block_config["props"]
            ):
                block_config["props"].pop("components", None)
                block_config["props"]["components"] = [
                    original_mapping[c] for c in block_config["props"]["component_ids"]
                ]
                block_config["props"].pop("component_ids", None)

            # Any component has already processed its initial value, so we skip that step here
            block = cls(**block_config["props"], _skip_init_processing=True)
            return block

        def iterate_over_children(children_list):
            for child_config in children_list:
                id = child_config["id"]
                block = get_block_instance(id)

                original_mapping[id] = block

                children = child_config.get("children")
                if children is not None:
                    if not isinstance(block, BlockContext):
                        raise ValueError(
                            f"Invalid config, Block with id {id} has children but is not a BlockContext."
                        )
                    with block:
                        iterate_over_children(children)

        derived_fields = ["types"]

        with Blocks(theme=theme) as blocks:
            # ID 0 should be the root Blocks component
            original_mapping[0] = Context.root_block or blocks

            iterate_over_children(config["layout"]["children"])

            first_dependency = None

            # add the event triggers
            for dependency, fn in zip(config["dependencies"], fns):
                # We used to add a "fake_event" to the config to cache examples
                # without removing it. This was causing bugs in calling gr.load
                # We fixed the issue by removing "fake_event" from the config in examples.py
                # but we still need to skip these events when loading the config to support
                # older demos
                if "trigger" in dependency and dependency["trigger"] == "fake_event":
                    continue
                for field in derived_fields:
                    dependency.pop(field, None)

                # older versions had a separate trigger field, but now it is part of the
                # targets field
                _targets = dependency.pop("targets")
                trigger = dependency.pop("trigger", None)
                targets = [
                    getattr(
                        original_mapping[
                            target if isinstance(target, int) else target[0]
                        ],
                        trigger if isinstance(target, int) else target[1],
                    )
                    for target in _targets
                ]
                dependency.pop("backend_fn")
                dependency.pop("documentation", None)
                dependency["inputs"] = [
                    original_mapping[i] for i in dependency["inputs"]
                ]
                dependency["outputs"] = [
                    original_mapping[o] for o in dependency["outputs"]
                ]
                dependency.pop("status_tracker", None)
                dependency["preprocess"] = False
                dependency["postprocess"] = False

                dependency = blocks.set_event_trigger(
                    targets=targets, fn=fn, **dependency
                )[0]
                if first_dependency is None:
                    first_dependency = dependency

            # Allows some use of Interface-specific methods with loaded Spaces
            if first_dependency and Context.root_block:
                blocks.predict = [fns[0]]
                blocks.input_components = [
                    Context.root_block.blocks[i] for i in first_dependency["inputs"]
                ]
                blocks.output_components = [
                    Context.root_block.blocks[o] for o in first_dependency["outputs"]
                ]
                blocks.__name__ = "Interface"
                blocks.api_mode = True

        blocks.root_urls = root_urls
        return blocks

    def __str__(self):
        return self.__repr__()

    def __repr__(self):
        num_backend_fns = len([d for d in self.dependencies if d["backend_fn"]])
        repr = f"Gradio Blocks instance: {num_backend_fns} backend functions"
        repr += f"\n{'-' * len(repr)}"
        for d, dependency in enumerate(self.dependencies):
            if dependency["backend_fn"]:
                repr += f"\nfn_index={d}"
                repr += "\n inputs:"
                for input_id in dependency["inputs"]:
                    block = self.blocks[input_id]
                    repr += f"\n |-{block}"
                repr += "\n outputs:"
                for output_id in dependency["outputs"]:
                    block = self.blocks[output_id]
                    repr += f"\n |-{block}"
        return repr

    @property
    def expects_oauth(self):
        """Return whether the app expects user to authenticate via OAuth."""
        return any(
            isinstance(block, (components.LoginButton, components.LogoutButton))
            for block in self.blocks.values()
        )

    def set_event_trigger(
        self,
        targets: Sequence[EventListenerMethod],
        fn: Callable | None,
        inputs: Component | list[Component] | set[Component] | None,
        outputs: Component | list[Component] | None,
        preprocess: bool = True,
        postprocess: bool = True,
        scroll_to_output: bool = False,
        show_progress: str = "full",
        api_name: str | None | Literal[False] = None,
        js: str | None = None,
        no_target: bool = False,
        queue: bool | None = None,
        batch: bool = False,
        max_batch_size: int = 4,
        cancels: list[int] | None = None,
        every: float | None = None,
        collects_event_data: bool | None = None,
        trigger_after: int | None = None,
        trigger_only_on_success: bool = False,
    ) -> tuple[dict[str, Any], int]:
        """
        Adds an event to the component's dependencies.
        Parameters:
            event_name: event name
            fn: Callable function
            inputs: input list
            outputs: output list
            preprocess: whether to run the preprocess methods of components
            postprocess: whether to run the postprocess methods of components
            scroll_to_output: whether to scroll to output of dependency on trigger
            show_progress: whether to show progress animation while running.
            api_name: defines how the endpoint appears in the API docs. Can be a string, None, or False. If False, the endpoint will not be exposed in the api docs. If set to None, the endpoint will be exposed in the api docs as an unnamed endpoint, although this behavior will be changed in Gradio 4.0. If set to a string, the endpoint will be exposed in the api docs with the given name.
            js: Experimental parameter (API may change): Optional frontend js method to run before running 'fn'. Input arguments for js method are values of 'inputs' and 'outputs', return should be a list of values for output components
            no_target: if True, sets "targets" to [], used for Blocks "load" event
            queue: If True, will place the request on the queue, if the queue has been enabled. If False, will not put this event on the queue, even if the queue has been enabled. If None, will use the queue setting of the gradio app.
            batch: whether this function takes in a batch of inputs
            max_batch_size: the maximum batch size to send to the function
            cancels: a list of other events to cancel when this event is triggered. For example, setting cancels=[click_event] will cancel the click_event, where click_event is the return value of another components .click method.
            every: Run this event 'every' number of seconds while the client connection is open. Interpreted in seconds. Queue must be enabled.
            collects_event_data: whether to collect event data for this event
            trigger_after: if set, this event will be triggered after 'trigger_after' function index
            trigger_only_on_success: if True, this event will only be triggered if the previous event was successful (only applies if `trigger_after` is set)
        Returns: dependency information, dependency index
        """
        # Support for singular parameter
        _targets = [
            (
                target.trigger._id if target.trigger and not no_target else None,
                target.event_name,
            )
            for target in targets
        ]
        if isinstance(inputs, set):
            inputs_as_dict = True
            inputs = sorted(inputs, key=lambda x: x._id)
        else:
            inputs_as_dict = False
            if inputs is None:
                inputs = []
            elif not isinstance(inputs, list):
                inputs = [inputs]

        if isinstance(outputs, set):
            outputs = sorted(outputs, key=lambda x: x._id)
        else:
            if outputs is None:
                outputs = []
            elif not isinstance(outputs, list):
                outputs = [outputs]

        if fn is not None and not cancels:
            check_function_inputs_match(fn, inputs, inputs_as_dict)
        if every is not None and every <= 0:
            raise ValueError("Parameter every must be positive or None")
        if every and batch:
            raise ValueError(
                f"Cannot run event in a batch and every {every} seconds. "
                "Either batch is True or every is non-zero but not both."
            )

        if every and fn:
            fn = get_continuous_fn(fn, every)
        elif every:
            raise ValueError("Cannot set a value for `every` without a `fn`.")

        _, progress_index, event_data_index = (
            special_args(fn) if fn else (None, None, None)
        )
        self.fns.append(
            BlockFunction(
                fn,
                inputs,
                outputs,
                preprocess,
                postprocess,
                inputs_as_dict,
                progress_index is not None,
            )
        )
        if api_name is not None and api_name is not False:
            api_name_ = utils.append_unique_suffix(
                api_name, [dep["api_name"] for dep in self.dependencies]
            )
            if api_name != api_name_:
                warnings.warn(f"api_name {api_name} already exists, using {api_name_}")
                api_name = api_name_

        if collects_event_data is None:
            collects_event_data = event_data_index is not None

        dependency = {
            "targets": _targets,
            "inputs": [block._id for block in inputs],
            "outputs": [block._id for block in outputs],
            "backend_fn": fn is not None,
            "js": js,
            "queue": False if fn is None else queue,
            "api_name": api_name,
            "scroll_to_output": False if utils.get_space() else scroll_to_output,
            "show_progress": show_progress,
            "every": every,
            "batch": batch,
            "max_batch_size": max_batch_size,
            "cancels": cancels or [],
            "types": {
                "continuous": bool(every),
                "generator": inspect.isgeneratorfunction(fn) or bool(every),
            },
            "collects_event_data": collects_event_data,
            "trigger_after": trigger_after,
            "trigger_only_on_success": trigger_only_on_success,
        }
        self.dependencies.append(dependency)
        return dependency, len(self.dependencies) - 1

    def render(self):
        if Context.root_block is not None:
            if self._id in Context.root_block.blocks:
                raise DuplicateBlockError(
                    f"A block with id: {self._id} has already been rendered in the current Blocks."
                )
            overlapping_ids = set(Context.root_block.blocks).intersection(self.blocks)
            for id in overlapping_ids:
                # State components are allowed to be reused between Blocks
                if not isinstance(self.blocks[id], components.State):
                    raise DuplicateBlockError(
                        "At least one block in this Blocks has already been rendered."
                    )

            Context.root_block.blocks.update(self.blocks)
            Context.root_block.fns.extend(self.fns)
            dependency_offset = len(Context.root_block.dependencies)
            for i, dependency in enumerate(self.dependencies):
                api_name = dependency["api_name"]
                if api_name is not None and api_name is not False:
                    api_name_ = utils.append_unique_suffix(
                        api_name,
                        [dep["api_name"] for dep in Context.root_block.dependencies],
                    )
                    if api_name != api_name_:
                        warnings.warn(
                            f"api_name {api_name} already exists, using {api_name_}"
                        )
                        dependency["api_name"] = api_name_
                dependency["cancels"] = [
                    c + dependency_offset for c in dependency["cancels"]
                ]
                if dependency.get("trigger_after") is not None:
                    dependency["trigger_after"] += dependency_offset
                # Recreate the cancel function so that it has the latest
                # dependency fn indices. This is necessary to properly cancel
                # events in the backend
                if dependency["cancels"]:
                    updated_cancels = [
                        Context.root_block.dependencies[i]
                        for i in dependency["cancels"]
                    ]
                    new_fn = BlockFunction(
                        get_cancel_function(updated_cancels)[0],
                        [],
                        [],
                        False,
                        True,
                        False,
                    )
                    Context.root_block.fns[dependency_offset + i] = new_fn
                Context.root_block.dependencies.append(dependency)
            Context.root_block.temp_file_sets.extend(self.temp_file_sets)
            Context.root_block.root_urls.update(self.root_urls)

        if Context.block is not None:
            Context.block.children.extend(self.children)
        return self

    def is_callable(self, fn_index: int = 0) -> bool:
        """Checks if a particular Blocks function is callable (i.e. not stateful or a generator)."""
        block_fn = self.fns[fn_index]
        dependency = self.dependencies[fn_index]

        if inspect.isasyncgenfunction(block_fn.fn):
            return False
        if inspect.isgeneratorfunction(block_fn.fn):
            return False
        for input_id in dependency["inputs"]:
            block = self.blocks[input_id]
            if getattr(block, "stateful", False):
                return False
        for output_id in dependency["outputs"]:
            block = self.blocks[output_id]
            if getattr(block, "stateful", False):
                return False

        return True

    def __call__(self, *inputs, fn_index: int = 0, api_name: str | None = None):
        """
        Allows Blocks objects to be called as functions. Supply the parameters to the
        function as positional arguments. To choose which function to call, use the
        fn_index parameter, which must be a keyword argument.

        Parameters:
        *inputs: the parameters to pass to the function
        fn_index: the index of the function to call (defaults to 0, which for Interfaces, is the default prediction function)
        api_name: The api_name of the dependency to call. Will take precedence over fn_index.
        """
        if api_name is not None:
            inferred_fn_index = next(
                (
                    i
                    for i, d in enumerate(self.dependencies)
                    if d.get("api_name") == api_name
                ),
                None,
            )
            if inferred_fn_index is None:
                raise InvalidApiNameError(
                    f"Cannot find a function with api_name {api_name}"
                )
            fn_index = inferred_fn_index
        if not (self.is_callable(fn_index)):
            raise ValueError(
                "This function is not callable because it is either stateful or is a generator. Please use the .launch() method instead to create an interactive user interface."
            )

        inputs = list(inputs)
        processed_inputs = self.serialize_data(fn_index, inputs)
        batch = self.dependencies[fn_index]["batch"]
        if batch:
            processed_inputs = [[inp] for inp in processed_inputs]

        outputs = client_utils.synchronize_async(
            self.process_api,
            fn_index=fn_index,
            inputs=processed_inputs,
            request=None,
            state={},
        )
        outputs = outputs["data"]

        if batch:
            outputs = [out[0] for out in outputs]

        outputs = self.deserialize_data(fn_index, outputs)
        processed_outputs = utils.resolve_singleton(outputs)

        return processed_outputs

    async def call_function(
        self,
        fn_index: int,
        processed_input: list[Any],
        iterator: AsyncIterator[Any] | None = None,
        requests: routes.Request | list[routes.Request] | None = None,
        event_id: str | None = None,
        event_data: EventData | None = None,
        in_event_listener: bool = False,
    ):
        """
        Calls function with given index and preprocessed input, and measures process time.
        Parameters:
            fn_index: index of function to call
            processed_input: preprocessed input to pass to function
            iterator: iterator to use if function is a generator
            requests: requests to pass to function
            event_id: id of event in queue
            event_data: data associated with event trigger
        """
        block_fn = self.fns[fn_index]
        if not block_fn.fn:
            raise IndexError(f"function with index {fn_index} not defined.")
        is_generating = False
        request = requests[0] if isinstance(requests, list) else requests
        start = time.time()

        fn = utils.get_function_with_locals(
            fn=block_fn.fn,
            blocks=self,
            event_id=event_id,
            in_event_listener=in_event_listener,
            request=request,
        )

        if iterator is None:  # If not a generator function that has already run
            if block_fn.inputs_as_dict:
                processed_input = [dict(zip(block_fn.inputs, processed_input))]

            processed_input, progress_index, _ = special_args(
                block_fn.fn, processed_input, request, event_data
            )
            progress_tracker = (
                processed_input[progress_index] if progress_index is not None else None
            )

            if progress_tracker is not None and progress_index is not None:
                progress_tracker, fn = create_tracker(fn, progress_tracker.track_tqdm)
                processed_input[progress_index] = progress_tracker

            if inspect.iscoroutinefunction(fn):
                prediction = await fn(*processed_input)
            else:
                prediction = await anyio.to_thread.run_sync(
                    fn, *processed_input, limiter=self.limiter
                )
        else:
            prediction = None

        if inspect.isgeneratorfunction(fn) or inspect.isasyncgenfunction(fn):
            if not self.enable_queue:
                raise ValueError("Need to enable queue to use generators.")
            try:
                if iterator is None:
                    iterator = cast(AsyncIterator[Any], prediction)
                if inspect.isgenerator(iterator):
                    iterator = utils.SyncToAsyncIterator(iterator, self.limiter)
                prediction = await utils.async_iteration(iterator)
                is_generating = True
            except StopAsyncIteration:
                n_outputs = len(self.dependencies[fn_index].get("outputs"))
                prediction = (
                    components._Keywords.FINISHED_ITERATING
                    if n_outputs == 1
                    else (components._Keywords.FINISHED_ITERATING,) * n_outputs
                )
                iterator = None

        duration = time.time() - start

        return {
            "prediction": prediction,
            "duration": duration,
            "is_generating": is_generating,
            "iterator": iterator,
        }

    def serialize_data(self, fn_index: int, inputs: list[Any]) -> list[Any]:
        dependency = self.dependencies[fn_index]
        processed_input = []

        def format_file(s):
            return FileData(name=s, is_file=True).model_dump()

        for i, input_id in enumerate(dependency["inputs"]):
            try:
                block = self.blocks[input_id]
            except KeyError as e:
                raise InvalidBlockError(
                    f"Input component with id {input_id} used in {dependency['trigger']}() event is not defined in this gr.Blocks context. You are allowed to nest gr.Blocks contexts, but there must be a gr.Blocks context that contains all components and events."
                ) from e
<<<<<<< HEAD
            assert isinstance(
                block, components.Component
            ), f"{block.__class__} Component with id {input_id} not a valid input component."
            api_info = block.api_info()
            if client_utils.value_is_file(api_info):
                serialized_input = client_utils.traverse(
                    inputs[i],
                    format_file,
                    lambda s: client_utils.is_filepath(s) or client_utils.is_url(s),
                )
            else:
                serialized_input = inputs[i]
=======
            if not isinstance(block, components.IOComponent):
                raise InvalidComponentError(
                    f"{block.__class__} Component with id {input_id} not a valid input component."
                )
            serialized_input = block.serialize(inputs[i])
>>>>>>> 5f1cbc43
            processed_input.append(serialized_input)

        return processed_input

    def deserialize_data(self, fn_index: int, outputs: list[Any]) -> list[Any]:
        dependency = self.dependencies[fn_index]
        predictions = []

        for o, output_id in enumerate(dependency["outputs"]):
            try:
                block = self.blocks[output_id]
            except KeyError as e:
                raise InvalidBlockError(
                    f"Output component with id {output_id} used in {dependency['trigger']}() event not found in this gr.Blocks context. You are allowed to nest gr.Blocks contexts, but there must be a gr.Blocks context that contains all components and events."
                ) from e
<<<<<<< HEAD
            assert isinstance(
                block, components.Component
            ), f"{block.__class__} Component with id {output_id} not a valid output component."

            deserialized = client_utils.traverse(
                outputs[o], lambda s: s["name"], client_utils.is_file_obj
=======
            if not isinstance(block, components.IOComponent):
                raise InvalidComponentError(
                    f"{block.__class__} Component with id {output_id} not a valid output component."
                )
            deserialized = block.deserialize(
                outputs[o],
                save_dir=block.DEFAULT_TEMP_DIR,
                root_url=block.root_url,
                hf_token=Context.hf_token,
>>>>>>> 5f1cbc43
            )
            predictions.append(deserialized)

        return predictions

    def validate_inputs(self, fn_index: int, inputs: list[Any]):
        block_fn = self.fns[fn_index]
        dependency = self.dependencies[fn_index]

        dep_inputs = dependency["inputs"]

        # This handles incorrect inputs when args are changed by a JS function
        # Only check not enough args case, ignore extra arguments (for now)
        # TODO: make this stricter?
        if len(inputs) < len(dep_inputs):
            name = (
                f" ({block_fn.name})"
                if block_fn.name and block_fn.name != "<lambda>"
                else ""
            )

            wanted_args = []
            received_args = []
            for input_id in dep_inputs:
                block = self.blocks[input_id]
                wanted_args.append(str(block))
            for inp in inputs:
                v = f'"{inp}"' if isinstance(inp, str) else str(inp)
                received_args.append(v)

            wanted = ", ".join(wanted_args)
            received = ", ".join(received_args)

            # JS func didn't pass enough arguments
            raise ValueError(
                f"""An event handler{name} didn't receive enough input values (needed: {len(dep_inputs)}, got: {len(inputs)}).
Check if the event handler calls a Javascript function, and make sure its return value is correct.
Wanted inputs:
    [{wanted}]
Received inputs:
    [{received}]"""
            )

    def preprocess_data(
        self, fn_index: int, inputs: list[Any], state: SessionState | None
    ):
        state = state or SessionState(self)
        block_fn = self.fns[fn_index]
        dependency = self.dependencies[fn_index]

        self.validate_inputs(fn_index, inputs)

        if block_fn.preprocess:
            processed_input = []
            for i, input_id in enumerate(dependency["inputs"]):
                try:
                    block = self.blocks[input_id]
                except KeyError as e:
                    raise InvalidBlockError(
                        f"Input component with id {input_id} used in {dependency['trigger']}() event not found in this gr.Blocks context. You are allowed to nest gr.Blocks contexts, but there must be a gr.Blocks context that contains all components and events."
                    ) from e
                if not isinstance(block, components.Component):
                    raise InvalidComponentError(
                        f"{block.__class__} Component with id {input_id} not a valid input component."
                    )
                if getattr(block, "stateful", False):
                    processed_input.append(state[input_id])
                else:
                    if input_id in state:
                        block = state[input_id]
                    inputs_cached = processing_utils.move_files_to_cache(
                        inputs[i], block
                    )
                    processed_input.append(block.preprocess(inputs_cached))
        else:
            processed_input = inputs
        return processed_input

    def validate_outputs(self, fn_index: int, predictions: Any | list[Any]):
        block_fn = self.fns[fn_index]
        dependency = self.dependencies[fn_index]

        dep_outputs = dependency["outputs"]

        if type(predictions) is not list and type(predictions) is not tuple:
            predictions = [predictions]

        if len(predictions) < len(dep_outputs):
            name = (
                f" ({block_fn.name})"
                if block_fn.name and block_fn.name != "<lambda>"
                else ""
            )

            wanted_args = []
            received_args = []
            for output_id in dep_outputs:
                block = self.blocks[output_id]
                wanted_args.append(str(block))
            for pred in predictions:
                v = f'"{pred}"' if isinstance(pred, str) else str(pred)
                received_args.append(v)

            wanted = ", ".join(wanted_args)
            received = ", ".join(received_args)

            raise ValueError(
                f"""An event handler{name} didn't receive enough output values (needed: {len(dep_outputs)}, received: {len(predictions)}).
Wanted outputs:
    [{wanted}]
Received outputs:
    [{received}]"""
            )

    def postprocess_data(
        self, fn_index: int, predictions: list | dict, state: SessionState | None
    ):
        state = state or SessionState(self)
        block_fn = self.fns[fn_index]
        dependency = self.dependencies[fn_index]
        batch = dependency["batch"]

        if type(predictions) is dict and len(predictions) > 0:
            predictions = convert_component_dict_to_list(
                dependency["outputs"], predictions
            )

        if len(dependency["outputs"]) == 1 and not (batch):
            predictions = [
                predictions,
            ]

        self.validate_outputs(fn_index, predictions)  # type: ignore

        output = []
        for i, output_id in enumerate(dependency["outputs"]):
            try:
                if predictions[i] is components._Keywords.FINISHED_ITERATING:
                    output.append(None)
                    continue
            except (IndexError, KeyError) as err:
                raise ValueError(
                    "Number of output components does not match number "
                    f"of values returned from from function {block_fn.name}"
                ) from err

            try:
                block = self.blocks[output_id]
            except KeyError as e:
                raise InvalidBlockError(
                    f"Output component with id {output_id} used in {dependency['trigger']}() event not found in this gr.Blocks context. You are allowed to nest gr.Blocks contexts, but there must be a gr.Blocks context that contains all components and events."
                ) from e

            if getattr(block, "stateful", False):
                if not utils.is_update(predictions[i]):
                    state[output_id] = predictions[i]
                output.append(None)
            else:
                prediction_value = predictions[i]
                if utils.is_update(
                    prediction_value
                ):  # if update is passed directly (deprecated), remove Nones
                    prediction_value = utils.delete_none(
                        prediction_value, skip_value=True
                    )

                if isinstance(prediction_value, Block):
                    prediction_value = prediction_value.constructor_args
                    prediction_value["__type__"] = "update"
                if utils.is_update(prediction_value):
                    if output_id in state:
                        args = state[output_id].constructor_args.copy()
                    else:
                        args = self.blocks[output_id].constructor_args.copy()
                    args.update(prediction_value)
                    args.pop("value", None)
                    args.pop("__type__")
                    args["render"] = False
                    args["_skip_init_processing"] = not block_fn.postprocess
                    state[output_id] = self.blocks[output_id].__class__(**args)

                    assert isinstance(prediction_value, dict)
                    prediction_value = postprocess_update_dict(
                        block=state[output_id],
                        update_dict=prediction_value,
                        postprocess=block_fn.postprocess,
                    )
                elif block_fn.postprocess:
                    if not isinstance(block, components.Component):
                        raise InvalidComponentError(
                            f"{block.__class__} Component with id {output_id} not a valid output component."
                        )
                    prediction_value = block.postprocess(prediction_value)
                outputs_cached = processing_utils.move_files_to_cache(prediction_value, block)  # type: ignore
                output.append(outputs_cached)

        return output

    def handle_streaming_outputs(
        self,
        fn_index: int,
        data: list,
        session_hash: str | None,
        run: int | None,
    ) -> list:
        if session_hash is None or run is None:
            return data
        if run not in self.pending_streams[session_hash]:
            self.pending_streams[session_hash][run] = {}
        stream_run = self.pending_streams[session_hash][run]

        for i, output_id in enumerate(self.dependencies[fn_index]["outputs"]):
            block = self.blocks[output_id]
            if isinstance(block, components.StreamingOutput) and block.streaming:
                first_chunk = output_id not in stream_run
                binary_data, output_data = block.stream_output(
                    data[i], f"{session_hash}/{run}/{output_id}", first_chunk
                )
                if first_chunk:
                    stream_run[output_id] = []
                self.pending_streams[session_hash][run][output_id].append(binary_data)
                data[i] = output_data
        return data

    async def process_api(
        self,
        fn_index: int,
        inputs: list[Any],
        state: SessionState | None = None,
        request: routes.Request | list[routes.Request] | None = None,
        iterators: dict[int, Any] | None = None,
        session_hash: str | None = None,
        event_id: str | None = None,
        event_data: EventData | None = None,
        in_event_listener: bool = True,
    ) -> dict[str, Any]:
        """
        Processes API calls from the frontend. First preprocesses the data,
        then runs the relevant function, then postprocesses the output.
        Parameters:
            fn_index: Index of function to run.
            inputs: input data received from the frontend
            state: data stored from stateful components for session (key is input block id)
            request: the gr.Request object containing information about the network request (e.g. IP address, headers, query parameters, username)
            iterators: the in-progress iterators for each generator function (key is function index)
            event_id: id of event that triggered this API call
            event_data: data associated with the event trigger itself
        Returns: None
        """
        block_fn = self.fns[fn_index]
        batch = self.dependencies[fn_index]["batch"]

        if batch:
            max_batch_size = self.dependencies[fn_index]["max_batch_size"]
            batch_sizes = [len(inp) for inp in inputs]
            batch_size = batch_sizes[0]
            if inspect.isasyncgenfunction(block_fn.fn) or inspect.isgeneratorfunction(
                block_fn.fn
            ):
                raise ValueError("Gradio does not support generators in batch mode.")
            if not all(x == batch_size for x in batch_sizes):
                raise ValueError(
                    f"All inputs to a batch function must have the same length but instead have sizes: {batch_sizes}."
                )
            if batch_size > max_batch_size:
                raise ValueError(
                    f"Batch size ({batch_size}) exceeds the max_batch_size for this function ({max_batch_size})"
                )

            inputs = [
                self.preprocess_data(fn_index, list(i), state) for i in zip(*inputs)
            ]
            result = await self.call_function(
                fn_index,
                list(zip(*inputs)),
                None,
                request,
                event_id,
                event_data,
                in_event_listener,
            )
            preds = result["prediction"]
            data = [
                self.postprocess_data(fn_index, list(o), state) for o in zip(*preds)
            ]
            data = list(zip(*data))
            is_generating, iterator = None, None
        else:
            old_iterator = iterators.get(fn_index, None) if iterators else None
            if old_iterator:
                inputs = []
            else:
                inputs = self.preprocess_data(fn_index, inputs, state)
            was_generating = old_iterator is not None
            result = await self.call_function(
                fn_index,
                inputs,
                old_iterator,
                request,
                event_id,
                event_data,
                in_event_listener,
            )
            data = self.postprocess_data(fn_index, result["prediction"], state)
            is_generating, iterator = result["is_generating"], result["iterator"]
            if is_generating or was_generating:
                data = self.handle_streaming_outputs(
                    fn_index,
                    data,
                    session_hash=session_hash,
                    run=id(old_iterator) if was_generating else id(iterator),
                )

        block_fn.total_runtime += result["duration"]
        block_fn.total_runs += 1
        return {
            "data": data,
            "is_generating": is_generating,
            "iterator": iterator,
            "duration": result["duration"],
            "average_duration": block_fn.total_runtime / block_fn.total_runs,
        }

    def create_limiter(self):
        self.limiter = (
            None
            if self.max_threads == 40
            else CapacityLimiter(total_tokens=self.max_threads)
        )

    def get_config(self):
        return {"type": "column"}

    def get_config_file(self):
        config = {
            "version": routes.VERSION,
            "mode": self.mode,
            "app_id": self.app_id,
            "dev_mode": self.dev_mode,
            "analytics_enabled": self.analytics_enabled,
            "components": [],
            "css": self.css,
            "title": self.title or "Gradio",
            "space_id": self.space_id,
            "enable_queue": getattr(self, "enable_queue", False),  # launch attributes
            "show_error": getattr(self, "show_error", False),
            "show_api": self.show_api,
            "is_colab": utils.colab_check(),
            "stylesheets": self.stylesheets,
            "theme": self.theme.name,
        }

        def get_layout(block):
            if not isinstance(block, BlockContext):
                return {"id": block._id}
            children_layout = []
            for child in block.children:
                children_layout.append(get_layout(child))
            return {"id": block._id, "children": children_layout}

        config["layout"] = get_layout(self)

        for _id, block in self.blocks.items():
            props = block.get_config() if hasattr(block, "get_config") else {}
            block_config = {
                "id": _id,
                "type": block.get_block_name(),
                "props": utils.delete_none(props),
            }
            block_config["skip_api"] = block.skip_api
            if not block.skip_api:
                block_config["api_info"] = block.api_info()  # type: ignore
                block_config["example_inputs"] = block.example_inputs()  # type: ignore
            config["components"].append(block_config)
        config["dependencies"] = self.dependencies
        return config

    def __enter__(self):
        if Context.block is None:
            Context.root_block = self
        self.parent = Context.block
        Context.block = self
        self.exited = False
        return self

    def __exit__(self, exc_type: type[BaseException] | None = None, *args):
        if exc_type is not None:
            Context.block = None
            Context.root_block = None
            return
        super().fill_expected_parents()
        Context.block = self.parent
        # Configure the load events before root_block is reset
        self.attach_load_events()
        if self.parent is None:
            Context.root_block = None
        else:
            self.parent.children.extend(self.children)
        self.config = self.get_config_file()
        self.app = routes.App.create_app(self)
        self.progress_tracking = any(block_fn.tracks_progress for block_fn in self.fns)
        self.exited = True

    def load(
        self: Blocks | None = None,
        fn: Callable | None = None,
        inputs: Component | list[Component] | None = None,
        outputs: Component | list[Component] | None = None,
        api_name: str | None | Literal[False] = None,
        scroll_to_output: bool = False,
        show_progress: Literal["full", "hidden", "minimal"] | None = "full",
        queue=None,
        batch: bool = False,
        max_batch_size: int = 4,
        preprocess: bool = True,
        postprocess: bool = True,
        every: float | None = None,
        _js: str | None = None,
        *,
        name: str | None = None,
        src: str | None = None,
        api_key: str | None = None,
        alias: str | None = None,
        **kwargs,
    ) -> Blocks | dict[str, Any] | None:
        """
        For reverse compatibility reasons, this is both a class method and an instance
        method, the two of which, confusingly, do two completely different things.

        Class method: loads a demo from a Hugging Face Spaces repo and creates it locally and returns a block instance. Warning: this method will be deprecated. Use the equivalent `gradio.load()` instead.

        Instance method: adds event that runs as soon as the demo loads in the browser. Example usage below.
        Parameters:
            name: Class Method - the name of the model (e.g. "gpt2" or "facebook/bart-base") or space (e.g. "flax-community/spanish-gpt2"), can include the `src` as prefix (e.g. "models/facebook/bart-base")
            src: Class Method - the source of the model: `models` or `spaces` (or leave empty if source is provided as a prefix in `name`)
            api_key: Class Method - optional access token for loading private Hugging Face Hub models or spaces. Find your token here: https://huggingface.co/settings/tokens. Warning: only provide this if you are loading a trusted private Space as it can be read by the Space you are loading.
            alias: Class Method - optional string used as the name of the loaded model instead of the default name (only applies if loading a Space running Gradio 2.x)
            fn: Instance Method - the function to wrap an interface around. Often a machine learning model's prediction function. Each parameter of the function corresponds to one input component, and the function should return a single value or a tuple of values, with each element in the tuple corresponding to one output component.
            inputs: Instance Method - List of gradio.components to use as inputs. If the function takes no inputs, this should be an empty list.
            outputs: Instance Method - List of gradio.components to use as inputs. If the function returns no outputs, this should be an empty list.
            api_name: Instance Method - Defines how the endpoint appears in the API docs. Can be a string, None, or False. If False, the endpoint will not be exposed in the api docs. If set to None, the endpoint will be exposed in the api docs as an unnamed endpoint, although this behavior will be changed in Gradio 4.0. If set to a string, the endpoint will be exposed in the api docs with the given name.
            scroll_to_output: Instance Method - If True, will scroll to output component on completion
            show_progress: Instance Method - If True, will show progress animation while pending
            queue: Instance Method - If True, will place the request on the queue, if the queue exists
            batch: Instance Method - If True, then the function should process a batch of inputs, meaning that it should accept a list of input values for each parameter. The lists should be of equal length (and be up to length `max_batch_size`). The function is then *required* to return a tuple of lists (even if there is only 1 output component), with each list in the tuple corresponding to one output component.
            max_batch_size: Instance Method - Maximum number of inputs to batch together if this is called from the queue (only relevant if batch=True)
            preprocess: Instance Method - If False, will not run preprocessing of component data before running 'fn' (e.g. leaving it as a base64 string if this method is called with the `Image` component).
            postprocess: Instance Method - If False, will not run postprocessing of component data before returning 'fn' output to the browser.
            every: Instance Method - Run this event 'every' number of seconds. Interpreted in seconds. Queue must be enabled.
        Example:
            import gradio as gr
            import datetime
            with gr.Blocks() as demo:
                def get_time():
                    return datetime.datetime.now().time()
                dt = gr.Textbox(label="Current time")
                demo.load(get_time, inputs=None, outputs=dt)
            demo.launch()
        """
        if self is None:
            warn_deprecation(
                "gr.Blocks.load() will be deprecated. Use gr.load() instead."
            )
            if name is None:
                raise ValueError(
                    "Blocks.load() requires passing parameters as keyword arguments"
                )
            return external.load(
                name=name, src=src, hf_token=api_key, alias=alias, **kwargs
            )
        else:
            from gradio.events import Dependency, EventListenerMethod

            if Context.root_block is None:
                raise AttributeError(
                    "Cannot call load() outside of a gradio.Blocks context."
                )

            dep, dep_index = Context.root_block.set_event_trigger(
                targets=[EventListenerMethod(self, "load")],
                fn=fn,
                inputs=inputs,
                outputs=outputs,
                api_name=api_name,
                preprocess=preprocess,
                postprocess=postprocess,
                scroll_to_output=scroll_to_output,
                show_progress=show_progress,
                js=_js,
                queue=queue,
                batch=batch,
                max_batch_size=max_batch_size,
                every=every,
                no_target=True,
            )
            return Dependency(dep, dep_index, fn)

    def clear(self):
        """Resets the layout of the Blocks object."""
        self.blocks = {}
        self.fns = []
        self.dependencies = []
        self.children = []
        return self

    @concurrency_count_warning
    @document()
    def queue(
        self,
        concurrency_count: int = 1,
        status_update_rate: float | Literal["auto"] = "auto",
        client_position_to_load_data: int | None = None,
        default_enabled: bool | None = None,
        api_open: bool = True,
        max_size: int | None = None,
    ):
        """
        By enabling the queue you can control the rate of processed requests, let users know their position in the queue, and set a limit on maximum number of events allowed.
        Parameters:
            concurrency_count: Number of worker threads that will be processing requests from the queue concurrently. Increasing this number will increase the rate at which requests are processed, but will also increase the memory usage of the queue.
            status_update_rate: If "auto", Queue will send status estimations to all clients whenever a job is finished. Otherwise Queue will send status at regular intervals set by this parameter as the number of seconds.
            client_position_to_load_data: DEPRECATED. This parameter is deprecated and has no effect.
            default_enabled: Deprecated and has no effect.
            api_open: If True, the REST routes of the backend will be open, allowing requests made directly to those endpoints to skip the queue.
            max_size: The maximum number of events the queue will store at any given moment. If the queue is full, new events will not be added and a user will receive a message saying that the queue is full. If None, the queue size will be unlimited.
        Example: (Blocks)
            with gr.Blocks() as demo:
                button = gr.Button(label="Generate Image")
                button.click(fn=image_generator, inputs=gr.Textbox(), outputs=gr.Image())
            demo.queue(max_size=10)
            demo.launch()
        Example: (Interface)
            demo = gr.Interface(image_generator, gr.Textbox(), gr.Image())
            demo.queue(max_size=20)
            demo.launch()
        """
        if default_enabled is not None:
            warn_deprecation(
                "The default_enabled parameter of queue has no effect and will be removed "
                "in a future version of gradio."
            )
        self.enable_queue = True
        self.api_open = api_open
        if client_position_to_load_data is not None:
            warn_deprecation(
                "The client_position_to_load_data parameter is deprecated."
            )
        if utils.is_zero_gpu_space():
            concurrency_count = self.max_threads
            max_size = 1 if max_size is None else max_size
        self._queue = queueing.Queue(
            live_updates=status_update_rate == "auto",
            concurrency_count=concurrency_count,
            update_intervals=status_update_rate if status_update_rate != "auto" else 1,
            max_size=max_size,
            blocks_dependencies=self.dependencies,
        )
        self.config = self.get_config_file()
        self.app = routes.App.create_app(self)
        return self

    def validate_queue_settings(self):
        if not self.enable_queue and self.progress_tracking:
            raise ValueError("Progress tracking requires queuing to be enabled.")

        for fn_index, dep in enumerate(self.dependencies):
            if not self.enable_queue and self.queue_enabled_for_fn(fn_index):
                raise ValueError(
                    f"The queue is enabled for event {dep['api_name'] if dep['api_name'] else fn_index} "
                    "but the queue has not been enabled for the app. Please call .queue() "
                    "on your app. Consult https://gradio.app/docs/#blocks-queue for information on how "
                    "to configure the queue."
                )
            for i in dep["cancels"]:
                if not self.queue_enabled_for_fn(i):
                    raise ValueError(
                        "Queue needs to be enabled! "
                        "You may get this error by either 1) passing a function that uses the yield keyword "
                        "into an interface without enabling the queue or 2) defining an event that cancels "
                        "another event without enabling the queue. Both can be solved by calling .queue() "
                        "before .launch()"
                    )
            if dep["batch"] and (
                dep["queue"] is False
                or (dep["queue"] is None and not self.enable_queue)
            ):
                raise ValueError("In order to use batching, the queue must be enabled.")

    def launch(
        self,
        inline: bool | None = None,
        inbrowser: bool = False,
        share: bool | None = None,
        debug: bool = False,
        enable_queue: bool | None = None,
        max_threads: int = 40,
        auth: Callable | tuple[str, str] | list[tuple[str, str]] | None = None,
        auth_message: str | None = None,
        prevent_thread_lock: bool = False,
        show_error: bool = False,
        server_name: str | None = None,
        server_port: int | None = None,
        show_tips: bool = False,
        height: int = 500,
        width: int | str = "100%",
        encrypt: bool | None = None,
        favicon_path: str | None = None,
        ssl_keyfile: str | None = None,
        ssl_certfile: str | None = None,
        ssl_keyfile_password: str | None = None,
        ssl_verify: bool = True,
        quiet: bool = False,
        show_api: bool = True,
        file_directories: list[str] | None = None,
        allowed_paths: list[str] | None = None,
        blocked_paths: list[str] | None = None,
        root_path: str | None = None,
        _frontend: bool = True,
        app_kwargs: dict[str, Any] | None = None,
        state_session_capacity: int = 10000,
    ) -> tuple[FastAPI, str, str]:
        """
        Launches a simple web server that serves the demo. Can also be used to create a
        public link used by anyone to access the demo from their browser by setting share=True.

        Parameters:
            inline: whether to display in the interface inline in an iframe. Defaults to True in python notebooks; False otherwise.
            inbrowser: whether to automatically launch the interface in a new tab on the default browser.
            share: whether to create a publicly shareable link for the interface. Creates an SSH tunnel to make your UI accessible from anywhere. If not provided, it is set to False by default every time, except when running in Google Colab. When localhost is not accessible (e.g. Google Colab), setting share=False is not supported.
            debug: if True, blocks the main thread from running. If running in Google Colab, this is needed to print the errors in the cell output.
            auth: If provided, username and password (or list of username-password tuples) required to access interface. Can also provide function that takes username and password and returns True if valid login.
            auth_message: If provided, HTML message provided on login page.
            prevent_thread_lock: If True, the interface will block the main thread while the server is running.
            show_error: If True, any errors in the interface will be displayed in an alert modal and printed in the browser console log
            server_port: will start gradio app on this port (if available). Can be set by environment variable GRADIO_SERVER_PORT. If None, will search for an available port starting at 7860.
            server_name: to make app accessible on local network, set this to "0.0.0.0". Can be set by environment variable GRADIO_SERVER_NAME. If None, will use "127.0.0.1".
            show_tips: if True, will occasionally show tips about new Gradio features
            enable_queue: DEPRECATED (use .queue() method instead.) if True, inference requests will be served through a queue instead of with parallel threads. Required for longer inference times (> 1min) to prevent timeout. The default option in HuggingFace Spaces is True. The default option elsewhere is False.
            max_threads: the maximum number of total threads that the Gradio app can generate in parallel. The default is inherited from the starlette library (currently 40). Applies whether the queue is enabled or not. But if queuing is enabled, this parameter is increaseed to be at least the concurrency_count of the queue.
            width: The width in pixels of the iframe element containing the interface (used if inline=True)
            height: The height in pixels of the iframe element containing the interface (used if inline=True)
            encrypt: DEPRECATED. Has no effect.
            favicon_path: If a path to a file (.png, .gif, or .ico) is provided, it will be used as the favicon for the web page.
            ssl_keyfile: If a path to a file is provided, will use this as the private key file to create a local server running on https.
            ssl_certfile: If a path to a file is provided, will use this as the signed certificate for https. Needs to be provided if ssl_keyfile is provided.
            ssl_keyfile_password: If a password is provided, will use this with the ssl certificate for https.
            ssl_verify: If False, skips certificate validation which allows self-signed certificates to be used.
            quiet: If True, suppresses most print statements.
            show_api: If True, shows the api docs in the footer of the app. Default True.
            file_directories: This parameter has been renamed to `allowed_paths`. It will be removed in a future version.
            allowed_paths: List of complete filepaths or parent directories that gradio is allowed to serve (in addition to the directory containing the gradio python file). Must be absolute paths. Warning: if you provide directories, any files in these directories or their subdirectories are accessible to all users of your app.
            blocked_paths: List of complete filepaths or parent directories that gradio is not allowed to serve (i.e. users of your app are not allowed to access). Must be absolute paths. Warning: takes precedence over `allowed_paths` and all other directories exposed by Gradio by default.
            root_path: The root path (or "mount point") of the application, if it's not served from the root ("/") of the domain. Often used when the application is behind a reverse proxy that forwards requests to the application. For example, if the application is served at "https://example.com/myapp", the `root_path` should be set to "/myapp". Can be set by environment variable GRADIO_ROOT_PATH. Defaults to "".
            app_kwargs: Additional keyword arguments to pass to the underlying FastAPI app as a dictionary of parameter keys and argument values. For example, `{"docs_url": "/docs"}`
            state_session_capacity: The maximum number of sessions whose information to store in memory. If the number of sessions exceeds this number, the oldest sessions will be removed. Reduce capacity to reduce memory usage when using gradio.State or returning updated components from functions. Defaults to 10000.
        Returns:
            app: FastAPI app object that is running the demo
            local_url: Locally accessible link to the demo
            share_url: Publicly accessible link to the demo (if share=True, otherwise None)
        Example: (Blocks)
            import gradio as gr
            def reverse(text):
                return text[::-1]
            with gr.Blocks() as demo:
                button = gr.Button(value="Reverse")
                button.click(reverse, gr.Textbox(), gr.Textbox())
            demo.launch(share=True, auth=("username", "password"))
        Example:  (Interface)
            import gradio as gr
            def reverse(text):
                return text[::-1]
            demo = gr.Interface(reverse, "text", "text")
            demo.launch(share=True, auth=("username", "password"))
        """
        if self._is_running_in_reload_thread:
            # We have already launched the demo
            return None, None, None  # type: ignore

        if not self.exited:
            self.__exit__()

        if (
            auth
            and not callable(auth)
            and not isinstance(auth[0], tuple)
            and not isinstance(auth[0], list)
        ):
            self.auth = [auth]
        else:
            self.auth = auth
        self.auth_message = auth_message
        self.show_tips = show_tips
        self.show_error = show_error
        self.height = height
        self.width = width
        self.favicon_path = favicon_path
        self.ssl_verify = ssl_verify
        self.state_session_capacity = state_session_capacity
        if root_path is None:
            self.root_path = os.environ.get("GRADIO_ROOT_PATH", "")
        else:
            self.root_path = root_path

        if enable_queue is not None:
            self.enable_queue = enable_queue
            warn_deprecation(
                "The `enable_queue` parameter has been deprecated. "
                "Please use the `.queue()` method instead.",
            )
        if encrypt is not None:
            warn_deprecation(
                "The `encrypt` parameter has been deprecated and has no effect.",
            )

        if self.space_id:
            self.enable_queue = self.enable_queue is not False
        else:
            self.enable_queue = self.enable_queue is True
        if self.enable_queue and not hasattr(self, "_queue"):
            self.queue()

        self.show_api = show_api

        if file_directories is not None:
            warn_deprecation(
                "The `file_directories` parameter has been renamed to `allowed_paths`. "
                "Please use that instead.",
            )
            if allowed_paths is None:
                allowed_paths = file_directories
        self.allowed_paths = allowed_paths or []
        self.blocked_paths = blocked_paths or []

        if not isinstance(self.allowed_paths, list):
            raise ValueError("`allowed_paths` must be a list of directories.")
        if not isinstance(self.blocked_paths, list):
            raise ValueError("`blocked_paths` must be a list of directories.")

        self.validate_queue_settings()

        self.config = self.get_config_file()
        self.max_threads = max(
            self._queue.max_thread_count if self.enable_queue else 0, max_threads
        )

        if self.is_running:
            if not isinstance(self.local_url, str):
                raise ValueError(f"Invalid local_url: {self.local_url}")
            if not (quiet):
                print(
                    "Rerunning server... use `close()` to stop if you need to change `launch()` parameters.\n----"
                )
        else:
            if wasm_utils.IS_WASM:
                server_name = "xxx"
                server_port = 99999
                local_url = ""
                server = None

                # In the Wasm environment, we only need the app object
                # which the frontend app will directly communicate with through the Worker API,
                # and we don't need to start a server.
                # So we just create the app object and register it here,
                # and avoid using `networking.start_server` that would start a server that don't work in the Wasm env.
                from gradio.routes import App

                app = App.create_app(self, app_kwargs=app_kwargs)
                wasm_utils.register_app(app)
            else:
                (
                    server_name,
                    server_port,
                    local_url,
                    app,
                    server,
                ) = networking.start_server(
                    self,
                    server_name,
                    server_port,
                    ssl_keyfile,
                    ssl_certfile,
                    ssl_keyfile_password,
                    app_kwargs=app_kwargs,
                )
            self.server_name = server_name
            self.local_url = local_url
            self.server_port = server_port
            self.server_app = (
                self.app
            ) = app  # server_app is included for backwards compatibility
            self.server = server
            self.is_running = True
            self.is_colab = utils.colab_check()
            self.is_kaggle = utils.kaggle_check()

            self.protocol = (
                "https"
                if self.local_url.startswith("https") or self.is_colab
                else "http"
            )
            if not wasm_utils.IS_WASM and not self.is_colab:
                print(
                    strings.en["RUNNING_LOCALLY_SEPARATED"].format(
                        self.protocol, self.server_name, self.server_port
                    )
                )

            if self.enable_queue:
                self._queue.set_server_app(self.server_app)

            if not wasm_utils.IS_WASM:
                # Cannot run async functions in background other than app's scope.
                # Workaround by triggering the app endpoint
                requests.get(f"{self.local_url}startup-events", verify=ssl_verify)
            else:
                # NOTE: One benefit of the code above dispatching `startup_events()` via a self HTTP request is
                # that `self._queue.start()` is called in another thread which is managed by the HTTP server, `uvicorn`
                # so all the asyncio tasks created by the queue runs in an event loop in that thread and
                # will be cancelled just by stopping the server.
                # In contrast, in the Wasm env, we can't do that because `threading` is not supported and all async tasks will run in the same event loop, `pyodide.webloop.WebLoop` in the main thread.
                # So we need to manually cancel them. See `self.close()`..
                self.startup_events()

        utils.launch_counter()
        self.is_sagemaker = utils.sagemaker_check()
        if share is None:
            if self.is_colab:
                if not quiet:
                    print(
                        "Setting queue=True in a Colab notebook requires sharing enabled. Setting `share=True` (you can turn this off by setting `share=False` in `launch()` explicitly).\n"
                    )
                self.share = True
            elif self.is_kaggle:
                if not quiet:
                    print(
                        "Kaggle notebooks require sharing enabled. Setting `share=True` (you can turn this off by setting `share=False` in `launch()` explicitly).\n"
                    )
                self.share = True
            elif self.is_sagemaker:
                if not quiet:
                    print(
                        "Sagemaker notebooks may require sharing enabled. Setting `share=True` (you can turn this off by setting `share=False` in `launch()` explicitly).\n"
                    )
                self.share = True
            else:
                self.share = False
        else:
            self.share = share

        # If running in a colab or not able to access localhost,
        # a shareable link must be created.
        if (
            _frontend
            and not wasm_utils.IS_WASM
            and not networking.url_ok(self.local_url)
            and not self.share
        ):
            raise ValueError(
                "When localhost is not accessible, a shareable link must be created. Please set share=True or check your proxy settings to allow access to localhost."
            )

        if self.is_colab:
            if not quiet:
                if debug:
                    print(strings.en["COLAB_DEBUG_TRUE"])
                else:
                    print(strings.en["COLAB_DEBUG_FALSE"])
                if not self.share:
                    print(strings.en["COLAB_WARNING"].format(self.server_port))
            if self.enable_queue and not self.share:
                raise ValueError(
                    "When using queueing in Colab, a shareable link must be created. Please set share=True."
                )

        if self.share:
            if self.space_id:
                warnings.warn(
                    "Setting share=True is not supported on Hugging Face Spaces"
                )
                self.share = False
            if wasm_utils.IS_WASM:
                warnings.warn(
                    "Setting share=True is not supported in the Wasm environment"
                )
                self.share = False

        if self.share:
            try:
                if self.share_url is None:
                    self.share_url = networking.setup_tunnel(
                        self.server_name, self.server_port, self.share_token
                    )
                print(strings.en["SHARE_LINK_DISPLAY"].format(self.share_url))
                if not (quiet):
                    print(strings.en["SHARE_LINK_MESSAGE"])
            except (RuntimeError, requests.exceptions.ConnectionError):
                if self.analytics_enabled:
                    analytics.error_analytics("Not able to set up tunnel")
                self.share_url = None
                self.share = False
                if Path(BINARY_PATH).exists():
                    print(strings.en["COULD_NOT_GET_SHARE_LINK"])
                else:
                    print(
                        strings.en["COULD_NOT_GET_SHARE_LINK_MISSING_FILE"].format(
                            BINARY_PATH,
                            BINARY_URL,
                            BINARY_FILENAME,
                            BINARY_FOLDER,
                        )
                    )
        else:
            if not quiet and not wasm_utils.IS_WASM:
                print(strings.en["PUBLIC_SHARE_TRUE"])
            self.share_url = None

        if inbrowser and not wasm_utils.IS_WASM:
            link = self.share_url if self.share and self.share_url else self.local_url
            webbrowser.open(link)

        # Check if running in a Python notebook in which case, display inline
        if inline is None:
            inline = utils.ipython_check()
        if inline:
            try:
                from IPython.display import HTML, Javascript, display  # type: ignore

                if self.share and self.share_url:
                    while not networking.url_ok(self.share_url):
                        time.sleep(0.25)
                    artifact = HTML(
                        f'<div><iframe src="{self.share_url}" width="{self.width}" height="{self.height}" allow="autoplay; camera; microphone; clipboard-read; clipboard-write;" frameborder="0" allowfullscreen></iframe></div>'
                    )

                elif self.is_colab:
                    # modified from /usr/local/lib/python3.7/dist-packages/google/colab/output/_util.py within Colab environment
                    code = """(async (port, path, width, height, cache, element) => {
                        if (!google.colab.kernel.accessAllowed && !cache) {
                            return;
                        }
                        element.appendChild(document.createTextNode(''));
                        const url = await google.colab.kernel.proxyPort(port, {cache});

                        const external_link = document.createElement('div');
                        external_link.innerHTML = `
                            <div style="font-family: monospace; margin-bottom: 0.5rem">
                                Running on <a href=${new URL(path, url).toString()} target="_blank">
                                    https://localhost:${port}${path}
                                </a>
                            </div>
                        `;
                        element.appendChild(external_link);

                        const iframe = document.createElement('iframe');
                        iframe.src = new URL(path, url).toString();
                        iframe.height = height;
                        iframe.allow = "autoplay; camera; microphone; clipboard-read; clipboard-write;"
                        iframe.width = width;
                        iframe.style.border = 0;
                        element.appendChild(iframe);
                    })""" + "({port}, {path}, {width}, {height}, {cache}, window.element)".format(
                        port=json.dumps(self.server_port),
                        path=json.dumps("/"),
                        width=json.dumps(self.width),
                        height=json.dumps(self.height),
                        cache=json.dumps(False),
                    )

                    artifact = Javascript(code)
                else:
                    artifact = HTML(
                        f'<div><iframe src="{self.local_url}" width="{self.width}" height="{self.height}" allow="autoplay; camera; microphone; clipboard-read; clipboard-write;" frameborder="0" allowfullscreen></iframe></div>'
                    )
                self.artifact = artifact
                display(artifact)
            except ImportError:
                pass

        if getattr(self, "analytics_enabled", False):
            data = {
                "launch_method": "browser" if inbrowser else "inline",
                "is_google_colab": self.is_colab,
                "is_sharing_on": self.share,
                "share_url": self.share_url,
                "enable_queue": self.enable_queue,
                "show_tips": self.show_tips,
                "server_name": server_name,
                "server_port": server_port,
                "is_space": self.space_id is not None,
                "mode": self.mode,
            }
            analytics.launched_analytics(self, data)

        utils.show_tip(self)

        # Block main thread if debug==True
        if debug or int(os.getenv("GRADIO_DEBUG", 0)) == 1 and not wasm_utils.IS_WASM:
            self.block_thread()
        # Block main thread if running in a script to stop script from exiting
        is_in_interactive_mode = bool(getattr(sys, "ps1", sys.flags.interactive))

        if (
            not prevent_thread_lock
            and not is_in_interactive_mode
            # In the Wasm env, we don't have to block the main thread because the server won't be shut down after the execution finishes.
            # Moreover, we MUST NOT do it because there is only one thread in the Wasm env and blocking it will stop the subsequent code from running.
            and not wasm_utils.IS_WASM
        ):
            self.block_thread()

        return TupleNoPrint((self.server_app, self.local_url, self.share_url))  # type: ignore

    def integrate(
        self,
        comet_ml=None,
        wandb: ModuleType | None = None,
        mlflow: ModuleType | None = None,
    ) -> None:
        """
        A catch-all method for integrating with other libraries. This method should be run after launch()
        Parameters:
            comet_ml: If a comet_ml Experiment object is provided, will integrate with the experiment and appear on Comet dashboard
            wandb: If the wandb module is provided, will integrate with it and appear on WandB dashboard
            mlflow: If the mlflow module  is provided, will integrate with the experiment and appear on ML Flow dashboard
        """
        analytics_integration = ""
        if comet_ml is not None:
            analytics_integration = "CometML"
            comet_ml.log_other("Created from", "Gradio")
            if self.share_url is not None:
                comet_ml.log_text(f"gradio: {self.share_url}")
                comet_ml.end()
            elif self.local_url:
                comet_ml.log_text(f"gradio: {self.local_url}")
                comet_ml.end()
            else:
                raise ValueError("Please run `launch()` first.")
        if wandb is not None:
            analytics_integration = "WandB"
            if self.share_url is not None:
                wandb.log(
                    {
                        "Gradio panel": wandb.Html(
                            '<iframe src="'
                            + self.share_url
                            + '" width="'
                            + str(self.width)
                            + '" height="'
                            + str(self.height)
                            + '" frameBorder="0"></iframe>'
                        )
                    }
                )
            else:
                print(
                    "The WandB integration requires you to "
                    "`launch(share=True)` first."
                )
        if mlflow is not None:
            analytics_integration = "MLFlow"
            if self.share_url is not None:
                mlflow.log_param("Gradio Interface Share Link", self.share_url)
            else:
                mlflow.log_param("Gradio Interface Local Link", self.local_url)
        if self.analytics_enabled and analytics_integration:
            data = {"integration": analytics_integration}
            analytics.integration_analytics(data)

    def close(self, verbose: bool = True) -> None:
        """
        Closes the Interface that was launched and frees the port.
        """
        try:
            if wasm_utils.IS_WASM:
                # NOTE:
                # Normally, queue-related async tasks (e.g. continuous events created by `gr.Blocks.load(..., every=interval)`, whose async tasks are started at the `/queue/join` endpoint function)
                # are running in an event loop in the server thread,
                # so they will be cancelled by `self.server.close()` below.
                # However, in the Wasm env, we don't have the `server` and
                # all async tasks are running in the same event loop, `pyodide.webloop.WebLoop` in the main thread,
                # so we have to cancel them explicitly so that these tasks won't run after a new app is launched.
                if self.enable_queue:
                    self._queue._cancel_asyncio_tasks()
                self.server_app._cancel_asyncio_tasks()
            if self.enable_queue:
                self._queue.close()
            if self.server:
                self.server.close()
            self.is_running = False
            # So that the startup events (starting the queue)
            # happen the next time the app is launched
            self.app.startup_events_triggered = False
            if verbose:
                print(f"Closing server running on port: {self.server_port}")
        except (AttributeError, OSError):  # can't close if not running
            pass

    def block_thread(
        self,
    ) -> None:
        """Block main thread until interrupted by user."""
        try:
            while True:
                time.sleep(0.1)
        except (KeyboardInterrupt, OSError):
            print("Keyboard interruption in main thread... closing server.")
            if self.server:
                self.server.close()
            for tunnel in CURRENT_TUNNELS:
                tunnel.kill()

    def attach_load_events(self):
        """Add a load event for every component whose initial value should be randomized."""
        if Context.root_block:
            for component in Context.root_block.blocks.values():
                if (
                    isinstance(component, components.Component)
                    and component.load_event_to_attach
                ):
                    load_fn, every = component.load_event_to_attach
                    # Use set_event_trigger to avoid ambiguity between load class/instance method
                    from gradio.events import EventListenerMethod

                    dep = self.set_event_trigger(
                        [EventListenerMethod(self, "load")],
                        load_fn,
                        None,
                        component,
                        no_target=True,
                        # If every is None, for sure skip the queue
                        # else, let the enable_queue parameter take precedence
                        # this will raise a nice error message is every is used
                        # without queue
                        queue=False if every is None else None,
                        every=every,
                    )[0]
                    component.load_event = dep

    def startup_events(self):
        """Events that should be run when the app containing this block starts up."""

        if self.enable_queue:
            self._queue.start()
            # So that processing can resume in case the queue was stopped
            self._queue.stopped = False
        self.create_limiter()

    def queue_enabled_for_fn(self, fn_index: int):
        if self.dependencies[fn_index]["queue"] is None:
            return self.enable_queue
        return self.dependencies[fn_index]["queue"]

    def get_api_info(self):
        """
        Gets the information needed to generate the API docs from a Blocks.
        """
        config = self.config
        api_info = {"named_endpoints": {}, "unnamed_endpoints": {}}
        mode = config.get("mode", None)

        for d, dependency in enumerate(config["dependencies"]):
            dependency_info = {"parameters": [], "returns": []}
            skip_endpoint = False

            inputs = dependency["inputs"]
            for i in inputs:
                for component in config["components"]:
                    if component["id"] == i:
                        break
                else:
                    skip_endpoint = True  # if component not found, skip endpoint
                    break
                type = component["type"]
                if self.blocks[component["id"]].skip_api:
                    continue
                label = component["props"].get("label", f"parameter_{i}")
                # The config has the most specific API info (taking into account the parameters
                # of the component), so we use that if it exists. Otherwise, we fallback to the
                # Serializer's API info.
                info = self.get_component(component["id"]).api_info()
                example = self.get_component(component["id"]).example_inputs()
                python_type = client_utils.json_schema_to_python_type(info)
                dependency_info["parameters"].append(
                    {
                        "label": label,
                        "type": info,
                        "python_type": {
                            "type": python_type,
                            "description": info.get("description", ""),
                        },
                        "component": type.capitalize(),
                        "example_input": example,
                    }
                )

            outputs = dependency["outputs"]
            for o in outputs:
                for component in config["components"]:
                    if component["id"] == o:
                        break
                else:
                    skip_endpoint = True  # if component not found, skip endpoint
                    break
                type = component["type"]
                if self.blocks[component["id"]].skip_api:
                    continue
                label = component["props"].get("label", f"value_{o}")
                info = self.get_component(component["id"]).api_info()
                example = self.get_component(component["id"]).example_inputs()
                python_type = client_utils.json_schema_to_python_type(info)
                dependency_info["returns"].append(
                    {
                        "label": label,
                        "type": info,
                        "python_type": {
                            "type": python_type,
                            "description": info.get("description", ""),
                        },
                        "component": type.capitalize(),
                    }
                )

            if not dependency["backend_fn"]:
                skip_endpoint = True

            if skip_endpoint:
                continue
            if (
                dependency["api_name"] is not None
                and dependency["api_name"] is not False
            ):
                api_info["named_endpoints"][
                    f"/{dependency['api_name']}"
                ] = dependency_info
            elif (
                dependency["api_name"] is False
                or mode == "interface"
                or mode == "tabbed_interface"
            ):
                pass  # Skip unnamed endpoints in interface mode
            else:
                api_info["unnamed_endpoints"][str(d)] = dependency_info

        return api_info<|MERGE_RESOLUTION|>--- conflicted
+++ resolved
@@ -38,7 +38,7 @@
 from gradio.context import Context
 from gradio.data_classes import FileData
 from gradio.deprecation import check_deprecated_parameters, warn_deprecation
-from gradio.events import EventData, EventListener
+from gradio.events import EventData, EventListener, EventListenerMethod
 from gradio.exceptions import (
     DuplicateBlockError,
     InvalidApiNameError,
@@ -76,12 +76,7 @@
 if TYPE_CHECKING:  # Only import for type checking (is False at runtime).
     from fastapi.applications import FastAPI
 
-<<<<<<< HEAD
     from gradio.components.base import Component
-=======
-    from gradio.components import Component
-    from gradio.events import EventListenerMethod
->>>>>>> 5f1cbc43
 
 BUILT_IN_THEMES: dict[str, Theme] = {
     t.name: t
@@ -188,145 +183,6 @@
     def get_expected_parent(self) -> type[BlockContext] | None:
         return None
 
-<<<<<<< HEAD
-    def set_event_trigger(
-        self,
-        event_name: str,
-        fn: Callable | None,
-        inputs: Component | list[Component] | set[Component] | None,
-        outputs: Component | list[Component] | None,
-        preprocess: bool = True,
-        postprocess: bool = True,
-        scroll_to_output: bool = False,
-        show_progress: Literal["full", "hidden", "minimal"] | None = "full",
-        api_name: str | None | Literal[False] = None,
-        js: str | None = None,
-        no_target: bool = False,
-        queue: bool | None = None,
-        batch: bool = False,
-        max_batch_size: int = 4,
-        cancels: list[int] | None = None,
-        every: float | None = None,
-        collects_event_data: bool | None = None,
-        trigger_after: int | None = None,
-        trigger_only_on_success: bool = False,
-    ) -> tuple[dict[str, Any], int]:
-        """
-        Adds an event to the component's dependencies.
-        Parameters:
-            event_name: event name
-            fn: Callable function
-            inputs: input list
-            outputs: output list
-            preprocess: whether to run the preprocess methods of components
-            postprocess: whether to run the postprocess methods of components
-            scroll_to_output: whether to scroll to output of dependency on trigger
-            show_progress: whether to show progress animation while running.
-            api_name: defines how the endpoint appears in the API docs. Can be a string, None, or False. If False, the endpoint will not be exposed in the api docs. If set to None, the endpoint will be exposed in the api docs as an unnamed endpoint, although this behavior will be changed in Gradio 4.0. If set to a string, the endpoint will be exposed in the api docs with the given name.
-            js: Experimental parameter (API may change): Optional frontend js method to run before running 'fn'. Input arguments for js method are values of 'inputs' and 'outputs', return should be a list of values for output components
-            no_target: if True, sets "targets" to [], used for Blocks "load" event
-            queue: If True, will place the request on the queue, if the queue has been enabled. If False, will not put this event on the queue, even if the queue has been enabled. If None, will use the queue setting of the gradio app.
-            batch: whether this function takes in a batch of inputs
-            max_batch_size: the maximum batch size to send to the function
-            cancels: a list of other events to cancel when this event is triggered. For example, setting cancels=[click_event] will cancel the click_event, where click_event is the return value of another components .click method.
-            every: Run this event 'every' number of seconds while the client connection is open. Interpreted in seconds. Queue must be enabled.
-            collects_event_data: whether to collect event data for this event
-            trigger_after: if set, this event will be triggered after 'trigger_after' function index
-            trigger_only_on_success: if True, this event will only be triggered if the previous event was successful (only applies if `trigger_after` is set)
-        Returns: dependency information, dependency index
-        """
-        # Support for singular parameter
-        if isinstance(inputs, set):
-            inputs_as_dict = True
-            inputs = sorted(inputs, key=lambda x: x._id)
-        else:
-            inputs_as_dict = False
-            if inputs is None:
-                inputs = []
-            elif not isinstance(inputs, list):
-                inputs = [inputs]
-
-        if isinstance(outputs, set):
-            outputs = sorted(outputs, key=lambda x: x._id)
-        else:
-            if outputs is None:
-                outputs = []
-            elif not isinstance(outputs, list):
-                outputs = [outputs]
-
-        if fn is not None and not cancels:
-            check_function_inputs_match(fn, inputs, inputs_as_dict)
-
-        if Context.root_block is None:
-            raise AttributeError(
-                f"{event_name}() and other events can only be called within a Blocks context."
-            )
-        if every is not None and every <= 0:
-            raise ValueError("Parameter every must be positive or None")
-        if every and batch:
-            raise ValueError(
-                f"Cannot run {event_name} event in a batch and every {every} seconds. "
-                "Either batch is True or every is non-zero but not both."
-            )
-
-        if every and fn:
-            fn = get_continuous_fn(fn, every)
-        elif every:
-            raise ValueError("Cannot set a value for `every` without a `fn`.")
-
-        _, progress_index, event_data_index = (
-            special_args(fn) if fn else (None, None, None)
-        )
-        Context.root_block.fns.append(
-            BlockFunction(
-                fn,
-                inputs,
-                outputs,
-                preprocess,
-                postprocess,
-                inputs_as_dict,
-                progress_index is not None,
-            )
-        )
-        if api_name is not None and api_name is not False:
-            api_name_ = utils.append_unique_suffix(
-                api_name, [dep["api_name"] for dep in Context.root_block.dependencies]
-            )
-            if api_name != api_name_:
-                warnings.warn(f"api_name {api_name} already exists, using {api_name_}")
-                api_name = api_name_
-
-        if collects_event_data is None:
-            collects_event_data = event_data_index is not None
-
-        dependency = {
-            "targets": [self._id] if not no_target else [],
-            "trigger": event_name,
-            "inputs": [block._id for block in inputs],
-            "outputs": [block._id for block in outputs],
-            "backend_fn": fn is not None,
-            "js": js,
-            "queue": False if fn is None else queue,
-            "api_name": api_name,
-            "scroll_to_output": False if utils.get_space() else scroll_to_output,
-            "show_progress": show_progress,
-            "every": every,
-            "batch": batch,
-            "max_batch_size": max_batch_size,
-            "cancels": cancels or [],
-            "types": {
-                "continuous": bool(every),
-                "generator": inspect.isgeneratorfunction(fn) or bool(every),
-            },
-            "collects_event_data": collects_event_data,
-            "trigger_after": trigger_after,
-            "trigger_only_on_success": trigger_only_on_success,
-        }
-        Context.root_block.dependencies.append(dependency)
-        return dependency, len(Context.root_block.dependencies) - 1
-
-=======
->>>>>>> 5f1cbc43
     def get_config(self):
         config = {}
         signature = inspect.signature(self.__class__.__init__)
@@ -496,16 +352,10 @@
     attr_dict["__type__"] = "update"
     attr_dict.pop("value", None)
     if "value" in update_dict:
-<<<<<<< HEAD
-        assert isinstance(
-            block, components.Component
-        ), f"Component {block.__class__} does not support value"
-=======
-        if not isinstance(block, components.IOComponent):
+        if not isinstance(block, components.Component):
             raise InvalidComponentError(
                 f"Component {block.__class__} does not support value"
             )
->>>>>>> 5f1cbc43
         if postprocess:
             attr_dict["value"] = block.postprocess(update_dict["value"])
         else:
@@ -822,7 +672,12 @@
                 dependency.pop("status_tracker", None)
                 dependency["preprocess"] = False
                 dependency["postprocess"] = False
-
+                targets = [
+                    EventListenerMethod(
+                        t.__self__ if t.has_trigger else None, t.event_name
+                    )
+                    for t in targets
+                ]
                 dependency = blocks.set_event_trigger(
                     targets=targets, fn=fn, **dependency
                 )[0]
@@ -881,7 +736,7 @@
         preprocess: bool = True,
         postprocess: bool = True,
         scroll_to_output: bool = False,
-        show_progress: str = "full",
+        show_progress: Literal["full", "minimal", "hidden"] | None = "full",
         api_name: str | None | Literal[False] = None,
         js: str | None = None,
         no_target: bool = False,
@@ -921,7 +776,7 @@
         # Support for singular parameter
         _targets = [
             (
-                target.trigger._id if target.trigger and not no_target else None,
+                target.block._id if target.block and not no_target else None,
                 target.event_name,
             )
             for target in targets
@@ -1242,10 +1097,10 @@
                 raise InvalidBlockError(
                     f"Input component with id {input_id} used in {dependency['trigger']}() event is not defined in this gr.Blocks context. You are allowed to nest gr.Blocks contexts, but there must be a gr.Blocks context that contains all components and events."
                 ) from e
-<<<<<<< HEAD
-            assert isinstance(
-                block, components.Component
-            ), f"{block.__class__} Component with id {input_id} not a valid input component."
+            if not isinstance(block, components.Component):
+                raise InvalidComponentError(
+                    f"{block.__class__} Component with id {input_id} not a valid input component."
+                )
             api_info = block.api_info()
             if client_utils.value_is_file(api_info):
                 serialized_input = client_utils.traverse(
@@ -1255,13 +1110,6 @@
                 )
             else:
                 serialized_input = inputs[i]
-=======
-            if not isinstance(block, components.IOComponent):
-                raise InvalidComponentError(
-                    f"{block.__class__} Component with id {input_id} not a valid input component."
-                )
-            serialized_input = block.serialize(inputs[i])
->>>>>>> 5f1cbc43
             processed_input.append(serialized_input)
 
         return processed_input
@@ -1277,24 +1125,13 @@
                 raise InvalidBlockError(
                     f"Output component with id {output_id} used in {dependency['trigger']}() event not found in this gr.Blocks context. You are allowed to nest gr.Blocks contexts, but there must be a gr.Blocks context that contains all components and events."
                 ) from e
-<<<<<<< HEAD
-            assert isinstance(
-                block, components.Component
-            ), f"{block.__class__} Component with id {output_id} not a valid output component."
+            if not isinstance(block, components.Component):
+                raise InvalidComponentError(
+                    f"{block.__class__} Component with id {output_id} not a valid output component."
+                )
 
             deserialized = client_utils.traverse(
                 outputs[o], lambda s: s["name"], client_utils.is_file_obj
-=======
-            if not isinstance(block, components.IOComponent):
-                raise InvalidComponentError(
-                    f"{block.__class__} Component with id {output_id} not a valid output component."
-                )
-            deserialized = block.deserialize(
-                outputs[o],
-                save_dir=block.DEFAULT_TEMP_DIR,
-                root_url=block.root_url,
-                hf_token=Context.hf_token,
->>>>>>> 5f1cbc43
             )
             predictions.append(deserialized)
 
@@ -1766,7 +1603,7 @@
                 name=name, src=src, hf_token=api_key, alias=alias, **kwargs
             )
         else:
-            from gradio.events import Dependency, EventListenerMethod
+            from gradio.events import Dependency
 
             if Context.root_block is None:
                 raise AttributeError(
@@ -1790,7 +1627,7 @@
                 every=every,
                 no_target=True,
             )
-            return Dependency(dep, dep_index, fn)
+            return Dependency(None, dep, dep_index, fn)
 
     def clear(self):
         """Resets the layout of the Blocks object."""
@@ -2416,7 +2253,6 @@
                 ):
                     load_fn, every = component.load_event_to_attach
                     # Use set_event_trigger to avoid ambiguity between load class/instance method
-                    from gradio.events import EventListenerMethod
 
                     dep = self.set_event_trigger(
                         [EventListenerMethod(self, "load")],
