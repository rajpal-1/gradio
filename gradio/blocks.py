from __future__ import annotations

import copy
import hashlib
import inspect
import json
import os
import random
import secrets
import string
import sys
import threading
import time
import warnings
import webbrowser
from collections import defaultdict
from pathlib import Path
from types import ModuleType
from typing import TYPE_CHECKING, Any, AsyncIterator, Callable, Literal, Sequence, cast
from urllib.parse import urlparse, urlunparse

import anyio
import fastapi
import httpx
from anyio import CapacityLimiter
from gradio_client import utils as client_utils
from gradio_client.documentation import document

from gradio import (
    analytics,
    components,
    networking,
    processing_utils,
    queueing,
    routes,
    strings,
    themes,
    utils,
    wasm_utils,
)
from gradio.blocks_events import BlocksEvents, BlocksMeta
from gradio.context import (
    Context,
    LocalContext,
    get_blocks_context,
    get_render_context,
    set_render_context,
)
from gradio.data_classes import FileData, GradioModel, GradioRootModel
from gradio.events import (
    EventData,
    EventListener,
    EventListenerMethod,
)
from gradio.exceptions import (
    DuplicateBlockError,
    InvalidApiNameError,
    InvalidComponentError,
)
from gradio.helpers import create_tracker, skip, special_args
from gradio.state_holder import SessionState, StateHolder
from gradio.themes import Default as DefaultTheme
from gradio.themes import ThemeClass as Theme
from gradio.tunneling import (
    BINARY_FILENAME,
    BINARY_FOLDER,
    BINARY_PATH,
    BINARY_URL,
    CURRENT_TUNNELS,
)
from gradio.utils import (
    TupleNoPrint,
    check_function_inputs_match,
    component_or_layout_class,
    get_cancel_function,
    get_continuous_fn,
    get_package_version,
    get_upload_folder,
)

try:
    import spaces  # type: ignore
except Exception:
    spaces = None


if TYPE_CHECKING:  # Only import for type checking (is False at runtime).
    from fastapi.applications import FastAPI

    from gradio.components.base import Component
    from gradio.renderable import Renderable

BUILT_IN_THEMES: dict[str, Theme] = {
    t.name: t
    for t in [
        themes.Base(),
        themes.Default(),
        themes.Monochrome(),
        themes.Soft(),
        themes.Glass(),
    ]
}


class Block:
    def __init__(
        self,
        *,
        elem_id: str | None = None,
        elem_classes: list[str] | str | None = None,
        render: bool = True,
        key: int | str | None = None,
        visible: bool = True,
        proxy_url: str | None = None,
    ):
        self._id = Context.id
        Context.id += 1
        self.visible = visible
        self.elem_id = elem_id
        self.elem_classes = (
            [elem_classes] if isinstance(elem_classes, str) else elem_classes
        )
        self.proxy_url = proxy_url
        self.share_token = secrets.token_urlsafe(32)
        self.parent: BlockContext | None = None
        self.is_rendered: bool = False
        self._constructor_args: list[dict]
        self.state_session_capacity = 10000
        self.temp_files: set[str] = set()
        self.GRADIO_CACHE = get_upload_folder()
        self.key = key
        # Keep tracks of files that should not be deleted when the delete_cache parmaeter is set
        # These files are the default value of the component and files that are used in examples
        self.keep_in_cache = set()

        if render:
            self.render()

    @property
    def stateful(self):
        return False

    @property
    def skip_api(self):
        return False

    @property
    def constructor_args(self) -> dict[str, Any]:
        """Get the arguments passed to the component's initializer.

        Only set classes whose metaclass is ComponentMeta
        """
        # the _constructor_args list is appended based on the mro of the class
        # so the first entry is for the bottom of the hierarchy
        return self._constructor_args[0] if self._constructor_args else {}

    @property
    def events(
        self,
    ) -> list[EventListener]:
        return getattr(self, "EVENTS", [])

    def render(self):
        """
        Adds self into appropriate BlockContext
        """
        root_context = get_blocks_context()
        render_context = get_render_context()
        if root_context is not None and self._id in root_context.blocks:
            raise DuplicateBlockError(
                f"A block with id: {self._id} has already been rendered in the current Blocks."
            )
        if render_context is not None:
            render_context.add(self)
        if root_context is not None:
            root_context.blocks[self._id] = self
            self.is_rendered = True
            if isinstance(self, components.Component):
                root_context.root_block.temp_file_sets.append(self.temp_files)
        return self

    def unrender(self):
        """
        Removes self from BlockContext if it has been rendered (otherwise does nothing).
        Removes self from the layout and collection of blocks, but does not delete any event triggers.
        """
        root_context = get_blocks_context()
        render_context = get_render_context()
        if render_context is not None:
            try:
                render_context.children.remove(self)
            except ValueError:
                pass
        if root_context is not None:
            try:
                del root_context.blocks[self._id]
                self.is_rendered = False
            except KeyError:
                pass
        return self

    def get_block_name(self) -> str:
        """
        Gets block's class name. If it is template component it gets the parent's class name.
        This is used to identify the Svelte file to use in the frontend. Override this method
        if a component should use a different Svelte file than the default naming convention.
        """
        return (
            self.__class__.__base__.__name__.lower()  # type: ignore
            if hasattr(self, "is_template")
            else self.__class__.__name__.lower()
        )

    def get_block_class(self) -> str:
        """
        Gets block's class name. If it is template component it gets the parent's class name.
        Very similar to the get_block_name method, but this method is used to reconstruct a
        Gradio app that is loaded from a Space using gr.load(). This should generally
        NOT be overridden.
        """
        return (
            self.__class__.__base__.__name__.lower()  # type: ignore
            if hasattr(self, "is_template")
            else self.__class__.__name__.lower()
        )

    def get_expected_parent(self) -> type[BlockContext] | None:
        return None

    def get_config(self):
        config = {}
        signature = inspect.signature(self.__class__.__init__)
        for parameter in signature.parameters.values():
            if hasattr(self, parameter.name):
                value = getattr(self, parameter.name)
                config[parameter.name] = utils.convert_to_dict_if_dataclass(value)
        for e in self.events:
            to_add = e.config_data()
            if to_add:
                config = {**to_add, **config}
        config.pop("render", None)
        config = {**config, "proxy_url": self.proxy_url, "name": self.get_block_class()}
        if (_selectable := getattr(self, "_selectable", None)) is not None:
            config["_selectable"] = _selectable
        return config

    @classmethod
    def recover_kwargs(
        cls, props: dict[str, Any], additional_keys: list[str] | None = None
    ):
        """
        Recovers kwargs from a dict of props.
        """
        additional_keys = additional_keys or []
        signature = inspect.signature(cls.__init__)
        kwargs = {}
        for parameter in signature.parameters.values():
            if parameter.name in props and parameter.name not in additional_keys:
                kwargs[parameter.name] = props[parameter.name]
        return kwargs

    async def async_move_resource_to_block_cache(
        self, url_or_file_path: str | Path | None
    ) -> str | None:
        """Moves a file or downloads a file from a url to a block's cache directory, adds
        to to the block's temp_files, and returns the path to the file in cache. This
        ensures that the file is accessible to the Block and can be served to users.

        This async version of the function is used when this is being called within
        a FastAPI route, as this is not blocking.
        """
        if url_or_file_path is None:
            return None
        if isinstance(url_or_file_path, Path):
            url_or_file_path = str(url_or_file_path)

        if client_utils.is_http_url_like(url_or_file_path):
            temp_file_path = await processing_utils.async_save_url_to_cache(
                url_or_file_path, cache_dir=self.GRADIO_CACHE
            )

            self.temp_files.add(temp_file_path)
        else:
            url_or_file_path = str(utils.abspath(url_or_file_path))
            if not utils.is_in_or_equal(url_or_file_path, self.GRADIO_CACHE):
                try:
                    temp_file_path = processing_utils.save_file_to_cache(
                        url_or_file_path, cache_dir=self.GRADIO_CACHE
                    )
                except FileNotFoundError:
                    # This can happen if when using gr.load() and the file is on a remote Space
                    # but the file is not the `value` of the component. For example, if the file
                    # is the `avatar_image` of the `Chatbot` component. In this case, we skip
                    # copying the file to the cache and just use the remote file path.
                    return url_or_file_path
            else:
                temp_file_path = url_or_file_path
            self.temp_files.add(temp_file_path)

        return temp_file_path

    def move_resource_to_block_cache(
        self, url_or_file_path: str | Path | None
    ) -> str | None:
        """Moves a file or downloads a file from a url to a block's cache directory, adds
        to to the block's temp_files, and returns the path to the file in cache. This
        ensures that the file is accessible to the Block and can be served to users.

        This sync version of the function is used when this is being called outside of
        a FastAPI route, e.g. when examples are being cached.
        """
        if url_or_file_path is None:
            return None
        if isinstance(url_or_file_path, Path):
            url_or_file_path = str(url_or_file_path)

        if client_utils.is_http_url_like(url_or_file_path):
            temp_file_path = processing_utils.save_url_to_cache(
                url_or_file_path, cache_dir=self.GRADIO_CACHE
            )

            self.temp_files.add(temp_file_path)
        else:
            url_or_file_path = str(utils.abspath(url_or_file_path))
            if not utils.is_in_or_equal(url_or_file_path, self.GRADIO_CACHE):
                try:
                    temp_file_path = processing_utils.save_file_to_cache(
                        url_or_file_path, cache_dir=self.GRADIO_CACHE
                    )
                except FileNotFoundError:
                    # This can happen if when using gr.load() and the file is on a remote Space
                    # but the file is not the `value` of the component. For example, if the file
                    # is the `avatar_image` of the `Chatbot` component. In this case, we skip
                    # copying the file to the cache and just use the remote file path.
                    return url_or_file_path
            else:
                temp_file_path = url_or_file_path
            self.temp_files.add(temp_file_path)

        return temp_file_path

    def serve_static_file(
        self, url_or_file_path: str | Path | dict | None
    ) -> dict | None:
        """If a file is a local file, moves it to the block's cache directory and returns
        a FileData-type dictionary corresponding to the file. If the file is a URL, returns a
        FileData-type dictionary corresponding to the URL. This ensures that the file is
        accessible in the frontend and can be served to users.

        Examples:
        >>> block.serve_static_file("https://gradio.app/logo.png") -> {"path": "https://gradio.app/logo.png", "url": "https://gradio.app/logo.png"}
        >>> block.serve_static_file("logo.png") -> {"path": "logo.png", "url": "/file=logo.png"}
        >>> block.serve_static_file({"path": "logo.png", "url": "/file=logo.png"}) -> {"path": "logo.png", "url": "/file=logo.png"}
        """
        if url_or_file_path is None:
            return None
        if isinstance(url_or_file_path, dict):
            return url_or_file_path
        if isinstance(url_or_file_path, Path):
            url_or_file_path = str(url_or_file_path)
        if client_utils.is_http_url_like(url_or_file_path):
            return FileData(path=url_or_file_path, url=url_or_file_path).model_dump()
        else:
            data = {"path": url_or_file_path}
            try:
                return client_utils.synchronize_async(
                    processing_utils.async_move_files_to_cache, data, self
                )
            except AttributeError:  # Can be raised if this function is called before the Block is fully initialized.
                return data


class BlockContext(Block):
    def __init__(
        self,
        elem_id: str | None = None,
        elem_classes: list[str] | str | None = None,
        visible: bool = True,
        render: bool = True,
    ):
        """
        Parameters:
            elem_id: An optional string that is assigned as the id of this component in the HTML DOM. Can be used for targeting CSS styles.
            elem_classes: An optional string or list of strings that are assigned as the class of this component in the HTML DOM. Can be used for targeting CSS styles.
            visible: If False, this will be hidden but included in the Blocks config file (its visibility can later be updated).
            render: If False, this will not be included in the Blocks config file at all.
        """
        self.children: list[Block] = []
        Block.__init__(
            self,
            elem_id=elem_id,
            elem_classes=elem_classes,
            visible=visible,
            render=render,
        )

    TEMPLATE_DIR = "./templates/"
    FRONTEND_DIR = "../../frontend/"

    @property
    def skip_api(self):
        return True

    @classmethod
    def get_component_class_id(cls) -> str:
        module_name = cls.__module__
        module_path = sys.modules[module_name].__file__
        module_hash = hashlib.md5(f"{cls.__name__}_{module_path}".encode()).hexdigest()
        return module_hash

    @property
    def component_class_id(self):
        return self.get_component_class_id()

    def add_child(self, child: Block):
        self.children.append(child)

    def __enter__(self):
        render_context = get_render_context()
        self.parent = render_context
        set_render_context(self)
        return self

    def add(self, child: Block):
        child.parent = self
        self.children.append(child)

    def fill_expected_parents(self):
        root_context = get_blocks_context()
        children = []
        pseudo_parent = None
        for child in self.children:
            expected_parent = child.get_expected_parent()
            if not expected_parent or isinstance(self, expected_parent):
                pseudo_parent = None
                children.append(child)
            else:
                if pseudo_parent is not None and isinstance(
                    pseudo_parent, expected_parent
                ):
                    pseudo_parent.add_child(child)
                else:
                    pseudo_parent = expected_parent(render=False)
                    pseudo_parent.parent = self
                    children.append(pseudo_parent)
                    pseudo_parent.add_child(child)
                    if root_context:
                        root_context.blocks[pseudo_parent._id] = pseudo_parent
                child.parent = pseudo_parent
        self.children = children

    def __exit__(self, exc_type: type[BaseException] | None = None, *args):
        set_render_context(self.parent)
        if exc_type is not None:
            return
        if getattr(self, "allow_expected_parents", True):
            self.fill_expected_parents()

    def postprocess(self, y):
        """
        Any postprocessing needed to be performed on a block context.
        """
        return y


class BlockFunction:
    def __init__(
        self,
        fn: Callable | None,
        inputs: list[Component],
        outputs: list[Component],
        preprocess: bool,
        postprocess: bool,
        inputs_as_dict: bool,
        targets: list[tuple[int | None, str]],
        _id: int,
        batch: bool = False,
        max_batch_size: int = 4,
        concurrency_limit: int | None | Literal["default"] = "default",
        concurrency_id: str | None = None,
        tracks_progress: bool = False,
        api_name: str | Literal[False] = False,
        js: str | None = None,
        show_progress: Literal["full", "minimal", "hidden"] = "full",
        every: float | None = None,
        cancels: list[int] | None = None,
        collects_event_data: bool = False,
        trigger_after: int | None = None,
        trigger_only_on_success: bool = False,
        trigger_mode: Literal["always_last", "once", "multiple"] = "once",
        queue: bool | None = None,
        scroll_to_output: bool = False,
        show_api: bool = True,
        renderable: Renderable | None = None,
        rendered_in: Renderable | None = None,
        is_cancel_function: bool = False,
    ):
        self.fn = fn
        self._id = _id
        self.inputs = inputs
        self.outputs = outputs
        self.preprocess = preprocess
        self.postprocess = postprocess
        self.tracks_progress = tracks_progress
        self.concurrency_limit: int | None | Literal["default"] = concurrency_limit
        self.concurrency_id = concurrency_id or str(id(fn))
        self.batch = batch
        self.max_batch_size = max_batch_size
        self.total_runtime = 0
        self.total_runs = 0
        self.inputs_as_dict = inputs_as_dict
        self.targets = targets
        self.name = getattr(fn, "__name__", "fn") if fn is not None else None
        self.api_name = api_name
        self.js = js
        self.show_progress = show_progress
        self.every = every
        self.cancels = cancels or []
        self.collects_event_data = collects_event_data
        self.trigger_after = trigger_after
        self.trigger_only_on_success = trigger_only_on_success
        self.trigger_mode = trigger_mode
        self.queue = False if fn is None else queue
        self.scroll_to_output = False if utils.get_space() else scroll_to_output
        self.show_api = show_api
        self.zero_gpu = hasattr(self.fn, "zerogpu")
        self.types_continuous = bool(self.every)
        self.types_generator = (
            inspect.isgeneratorfunction(self.fn)
            or inspect.isasyncgenfunction(self.fn)
            or bool(self.every)
        )
        self.renderable = renderable
        self.rendered_in = rendered_in

        # We need to keep track of which events are cancel events
        # in two places:
        # 1. So that we can skip postprocessing for cancel events.
        #   They return event_ids that have been cancelled but there
        #   are no output components
        # 2. So that we can place the ProcessCompletedMessage in the
        #   event stream so that clients can close the stream when necessary
        self.is_cancel_function = is_cancel_function

        self.spaces_auto_wrap()

    def spaces_auto_wrap(self):
        if spaces is None:
            return
        if utils.get_space() is None:
            return
        self.fn = spaces.gradio_auto_wrap(self.fn)

    def __str__(self):
        return str(
            {
                "fn": self.name,
                "preprocess": self.preprocess,
                "postprocess": self.postprocess,
            }
        )

    def __repr__(self):
        return str(self)

    def get_config(self):
        return {
            "id": self._id,
            "targets": self.targets,
            "inputs": [block._id for block in self.inputs],
            "outputs": [block._id for block in self.outputs],
            "backend_fn": self.fn is not None,
            "js": self.js,
            "queue": self.queue,
            "api_name": self.api_name,
            "scroll_to_output": self.scroll_to_output,
            "show_progress": self.show_progress,
            "every": self.every,
            "batch": self.batch,
            "max_batch_size": self.max_batch_size,
            "cancels": self.cancels,
            "types": {
                "continuous": self.types_continuous,
                "generator": self.types_generator,
            },
            "collects_event_data": self.collects_event_data,
            "trigger_after": self.trigger_after,
            "trigger_only_on_success": self.trigger_only_on_success,
            "trigger_mode": self.trigger_mode,
            "show_api": self.show_api,
            "zerogpu": self.zero_gpu,
            "rendered_in": self.rendered_in._id if self.rendered_in else None,
        }


def postprocess_update_dict(
    block: Component | BlockContext, update_dict: dict, postprocess: bool = True
):
    """
    Converts a dictionary of updates into a format that can be sent to the frontend to update the component.
    E.g. {"value": "2", "visible": True, "invalid_arg": "hello"}
    Into -> {"__type__": "update", "value": 2.0, "visible": True}
    Parameters:
        block: The Block that is being updated with this update dictionary.
        update_dict: The original update dictionary
        postprocess: Whether to postprocess the "value" key of the update dictionary.
    """
    value = update_dict.pop("value", components._Keywords.NO_VALUE)
    update_dict = {k: getattr(block, k) for k in update_dict if hasattr(block, k)}
    if value is not components._Keywords.NO_VALUE:
        if postprocess:
            update_dict["value"] = block.postprocess(value)
            if isinstance(update_dict["value"], (GradioModel, GradioRootModel)):
                update_dict["value"] = update_dict["value"].model_dump()
        else:
            update_dict["value"] = value
    update_dict["__type__"] = "update"
    return update_dict


def convert_component_dict_to_list(
    outputs_ids: list[int], predictions: dict
) -> list | dict:
    """
    Converts a dictionary of component updates into a list of updates in the order of
    the outputs_ids and including every output component. Leaves other types of dictionaries unchanged.
    E.g. {"textbox": "hello", "number": {"__type__": "generic_update", "value": "2"}}
    Into -> ["hello", {"__type__": "generic_update"}, {"__type__": "generic_update", "value": "2"}]
    """
    keys_are_blocks = [isinstance(key, Block) for key in predictions]
    if all(keys_are_blocks):
        reordered_predictions = [skip() for _ in outputs_ids]
        for component, value in predictions.items():
            if component._id not in outputs_ids:
                raise ValueError(
                    f"Returned component {component} not specified as output of function."
                )
            output_index = outputs_ids.index(component._id)
            reordered_predictions[output_index] = value
        predictions = utils.resolve_singleton(reordered_predictions)
    elif any(keys_are_blocks):
        raise ValueError(
            "Returned dictionary included some keys as Components. Either all keys must be Components to assign Component values, or return a List of values to assign output values in order."
        )
    return predictions


class BlocksConfig:
    def __init__(self, root_block: Blocks):
        self._id: int = 0
        self.root_block = root_block
        self.blocks: dict[int, Component | Block] = {}
        self.fns: dict[int, BlockFunction] = {}
        self.fn_id: int = 0

    def set_event_trigger(
        self,
        targets: Sequence[EventListenerMethod],
        fn: Callable | None,
        inputs: Component | list[Component] | set[Component] | None,
        outputs: Component | list[Component] | None,
        preprocess: bool = True,
        postprocess: bool = True,
        scroll_to_output: bool = False,
        show_progress: Literal["full", "minimal", "hidden"] = "full",
        api_name: str | None | Literal[False] = None,
        js: str | None = None,
        no_target: bool = False,
        queue: bool | None = None,
        batch: bool = False,
        max_batch_size: int = 4,
        cancels: list[int] | None = None,
        every: float | None = None,
        collects_event_data: bool | None = None,
        trigger_after: int | None = None,
        trigger_only_on_success: bool = False,
        trigger_mode: Literal["once", "multiple", "always_last"] | None = "once",
        concurrency_limit: int | None | Literal["default"] = "default",
        concurrency_id: str | None = None,
        show_api: bool = True,
        renderable: Renderable | None = None,
        is_cancel_function: bool = False,
    ) -> tuple[BlockFunction, int]:
        """
        Adds an event to the component's dependencies.
        Parameters:
            targets: a list of EventListenerMethod objects that define the event trigger
            fn: Callable function
            inputs: input list
            outputs: output list
            preprocess: whether to run the preprocess methods of components
            postprocess: whether to run the postprocess methods of components
            scroll_to_output: whether to scroll to output of dependency on trigger
            show_progress: whether to show progress animation while running.
            api_name: defines how the endpoint appears in the API docs. Can be a string, None, or False. If set to a string, the endpoint will be exposed in the API docs with the given name. If None (default), the name of the function will be used as the API endpoint. If False, the endpoint will not be exposed in the API docs and downstream apps (including those that `gr.load` this app) will not be able to use this event.
            js: Optional frontend js method to run before running 'fn'. Input arguments for js method are values of 'inputs' and 'outputs', return should be a list of values for output components
            no_target: if True, sets "targets" to [], used for the Blocks.load() event and .then() events
            queue: If True, will place the request on the queue, if the queue has been enabled. If False, will not put this event on the queue, even if the queue has been enabled. If None, will use the queue setting of the gradio app.
            batch: whether this function takes in a batch of inputs
            max_batch_size: the maximum batch size to send to the function
            cancels: a list of other events to cancel when this event is triggered. For example, setting cancels=[click_event] will cancel the click_event, where click_event is the return value of another components .click method.
            every: Run this event 'every' number of seconds while the client connection is open. Interpreted in seconds.
            collects_event_data: whether to collect event data for this event
            trigger_after: if set, this event will be triggered after 'trigger_after' function index
            trigger_only_on_success: if True, this event will only be triggered if the previous event was successful (only applies if `trigger_after` is set)
            trigger_mode: If "once" (default for all events except `.change()`) would not allow any submissions while an event is pending. If set to "multiple", unlimited submissions are allowed while pending, and "always_last" (default for `.change()` and `.key_up()` events) would allow a second submission after the pending event is complete.
            concurrency_limit: If set, this is the maximum number of this event that can be running simultaneously. Can be set to None to mean no concurrency_limit (any number of this event can be running simultaneously). Set to "default" to use the default concurrency limit (defined by the `default_concurrency_limit` parameter in `queue()`, which itself is 1 by default).
            concurrency_id: If set, this is the id of the concurrency group. Events with the same concurrency_id will be limited by the lowest set concurrency_limit.
            show_api: whether to show this event in the "view API" page of the Gradio app, or in the ".view_api()" method of the Gradio clients. Unlike setting api_name to False, setting show_api to False will still allow downstream apps to use this event. If fn is None, show_api will automatically be set to False.
            is_cancel_function: whether this event cancels another running event.
        Returns: dependency information, dependency index
        """
        # Support for singular parameter
        _targets = [
            (
                target.block._id if not no_target and target.block else None,
                target.event_name,
            )
            for target in targets
        ]
        if isinstance(inputs, set):
            inputs_as_dict = True
            inputs = sorted(inputs, key=lambda x: x._id)
        else:
            inputs_as_dict = False
            if inputs is None:
                inputs = []
            elif not isinstance(inputs, list):
                inputs = [inputs]

        if isinstance(outputs, set):
            outputs = sorted(outputs, key=lambda x: x._id)
        elif outputs is None:
            outputs = []
        elif not isinstance(outputs, list):
            outputs = [outputs]

        if fn is not None and not cancels:
            check_function_inputs_match(fn, inputs, inputs_as_dict)
        if every is not None and every <= 0:
            raise ValueError("Parameter every must be positive or None")
        if every and batch:
            raise ValueError(
                f"Cannot run event in a batch and every {every} seconds. "
                "Either batch is True or every is non-zero but not both."
            )

        if every and fn:
            fn = get_continuous_fn(fn, every)
        elif every:
            raise ValueError("Cannot set a value for `every` without a `fn`.")
        if every and concurrency_limit is not None:
            if concurrency_limit == "default":
                concurrency_limit = None
            else:
                raise ValueError(
                    "Cannot set a value for `concurrency_limit` with `every`."
                )

        if _targets[0][1] in ["change", "key_up"] and trigger_mode is None:
            trigger_mode = "always_last"
        elif trigger_mode is None:
            trigger_mode = "once"
        elif trigger_mode not in ["once", "multiple", "always_last"]:
            raise ValueError(
                f"Invalid value for parameter `trigger_mode`: {trigger_mode}. Please choose from: {['once', 'multiple', 'always_last']}"
            )

        _, progress_index, event_data_index = (
            special_args(fn) if fn else (None, None, None)
        )

        # If api_name is None or empty string, use the function name
        if api_name is None or isinstance(api_name, str) and api_name.strip() == "":
            if fn is not None:
                if not hasattr(fn, "__name__"):
                    if hasattr(fn, "__class__") and hasattr(fn.__class__, "__name__"):
                        name = fn.__class__.__name__
                    else:
                        name = "unnamed"
                else:
                    name = fn.__name__
                api_name = "".join(
                    [s for s in name if s not in set(string.punctuation) - {"-", "_"}]
                )
            elif js is not None:
                api_name = "js_fn"
                show_api = False
            else:
                api_name = "unnamed"
                show_api = False

        if api_name is not False:
            api_name = utils.append_unique_suffix(
                api_name,
                [
                    fn.api_name
                    for fn in self.fns.values()
                    if isinstance(fn.api_name, str)
                ],
            )
        else:
            show_api = False

        # The `show_api` parameter is False if: (1) the user explicitly sets it (2) the user sets `api_name` to False
        # or (3) the user sets `fn` to None (there's no backend function)

        if collects_event_data is None:
            collects_event_data = event_data_index is not None

        rendered_in = LocalContext.renderable.get()

        block_fn = BlockFunction(
            fn,
            inputs,
            outputs,
            preprocess,
            postprocess,
            _id=self.fn_id,
            inputs_as_dict=inputs_as_dict,
            targets=_targets,
            batch=batch,
            max_batch_size=max_batch_size,
            concurrency_limit=concurrency_limit,
            concurrency_id=concurrency_id,
            tracks_progress=progress_index is not None,
            api_name=api_name,
            js=js,
            show_progress=show_progress,
            every=every,
            cancels=cancels,
            collects_event_data=collects_event_data,
            trigger_after=trigger_after,
            trigger_only_on_success=trigger_only_on_success,
            trigger_mode=trigger_mode,
            queue=queue,
            scroll_to_output=scroll_to_output,
            show_api=show_api,
            renderable=renderable,
            rendered_in=rendered_in,
            is_cancel_function=is_cancel_function,
        )

        self.fns[self.fn_id] = block_fn
        self.fn_id += 1
        return block_fn, block_fn._id

    def get_config(self, renderable: Renderable | None = None):
        config = {}

        rendered_ids = []

        def get_layout(block: Block):
            rendered_ids.append(block._id)
            if not isinstance(block, BlockContext):
                return {"id": block._id}
            children_layout = []
            for child in block.children:
                children_layout.append(get_layout(child))
            return {"id": block._id, "children": children_layout}

        if renderable:
            root_block = self.blocks[renderable.column_id]
        else:
            root_block = self.root_block
        config["layout"] = get_layout(root_block)

        config["components"] = []
        for _id, block in self.blocks.items():
            if renderable:
                if _id not in rendered_ids:
                    continue
                if block.key:
                    block.key = f"{renderable._id}-{block.key}"
            props = block.get_config() if hasattr(block, "get_config") else {}
            block_config = {
                "id": _id,
                "type": block.get_block_name(),
                "props": utils.delete_none(props),
                "skip_api": block.skip_api,
                "component_class_id": getattr(block, "component_class_id", None),
                "key": block.key,
            }
            if renderable:
                block_config["renderable"] = renderable._id
            if not block.skip_api:
                block_config["api_info"] = block.api_info()  # type: ignore
                # .example_inputs() has been renamed .example_payload() but
                # we use the old name for backwards compatibility with custom components
                # created on Gradio 4.20.0 or earlier
                block_config["example_inputs"] = block.example_inputs()  # type: ignore
            config["components"].append(block_config)

        dependencies = []
        for fn in self.fns.values():
            if renderable is None or fn.rendered_in == renderable:
                dependencies.append(fn.get_config())
        config["dependencies"] = dependencies

        return config

    def __copy__(self):
        new = BlocksConfig(self.root_block)
        new.blocks = copy.copy(self.blocks)
        new.fns = copy.copy(self.fns)
        new.fn_id = self.fn_id
        return new


@document("launch", "queue", "integrate", "load", "unload")
class Blocks(BlockContext, BlocksEvents, metaclass=BlocksMeta):
    """
    Blocks is Gradio's low-level API that allows you to create more custom web
    applications and demos than Interfaces (yet still entirely in Python).


    Compared to the Interface class, Blocks offers more flexibility and control over:
    (1) the layout of components (2) the events that
    trigger the execution of functions (3) data flows (e.g. inputs can trigger outputs,
    which can trigger the next level of outputs). Blocks also offers ways to group
    together related demos such as with tabs.


    The basic usage of Blocks is as follows: create a Blocks object, then use it as a
    context (with the "with" statement), and then define layouts, components, or events
    within the Blocks context. Finally, call the launch() method to launch the demo.

    Example:
        import gradio as gr
        def update(name):
            return f"Welcome to Gradio, {name}!"

        with gr.Blocks() as demo:
            gr.Markdown("Start typing below and then click **Run** to see the output.")
            with gr.Row():
                inp = gr.Textbox(placeholder="What is your name?")
                out = gr.Textbox()
            btn = gr.Button("Run")
            btn.click(fn=update, inputs=inp, outputs=out)

        demo.launch()
    Demos: blocks_hello, blocks_flipper, blocks_kinematics
    Guides: blocks-and-event-listeners, controlling-layout, state-in-blocks, custom-CSS-and-JS, using-blocks-like-functions
    """

    def __init__(
        self,
        theme: Theme | str | None = None,
        analytics_enabled: bool | None = None,
        mode: str = "blocks",
        title: str = "Gradio",
        css: str | None = None,
        js: str | None = None,
        head: str | None = None,
        fill_height: bool = False,
        delete_cache: tuple[int, int] | None = None,
        **kwargs,
    ):
        """
        Parameters:
            theme: A Theme object or a string representing a theme. If a string, will look for a built-in theme with that name (e.g. "soft" or "default"), or will attempt to load a theme from the Hugging Face Hub (e.g. "gradio/monochrome"). If None, will use the Default theme.
            analytics_enabled: Whether to allow basic telemetry. If None, will use GRADIO_ANALYTICS_ENABLED environment variable or default to True.
            mode: A human-friendly name for the kind of Blocks or Interface being created. Used internally for analytics.
            title: The tab title to display when this is opened in a browser window.
            css: Custom css as a string or path to a css file. This css will be included in the demo webpage.
            js: Custom js as a string or path to a js file. The custom js should be in the form of a single js function. This function will automatically be executed when the page loads. For more flexibility, use the head parameter to insert js inside <script> tags.
            head: Custom html to insert into the head of the demo webpage. This can be used to add custom meta tags, multiple scripts, stylesheets, etc. to the page.
            fill_height: Whether to vertically expand top-level child components to the height of the window. If True, expansion occurs when the scale value of the child components >= 1.
            delete_cache: A tuple corresponding [frequency, age] both expressed in number of seconds. Every `frequency` seconds, the temporary files created by this Blocks instance will be deleted if more than `age` seconds have passed since the file was created. For example, setting this to (86400, 86400) will delete temporary files every day. The cache will be deleted entirely when the server restarts. If None, no cache deletion will occur.
        """
        self.limiter = None
        if theme is None:
            theme = DefaultTheme()
        elif isinstance(theme, str):
            if theme.lower() in BUILT_IN_THEMES:
                theme = BUILT_IN_THEMES[theme.lower()]
            else:
                try:
                    theme = Theme.from_hub(theme)
                except Exception as e:
                    warnings.warn(f"Cannot load {theme}. Caught Exception: {str(e)}")
                    theme = DefaultTheme()
        if not isinstance(theme, Theme):
            warnings.warn("Theme should be a class loaded from gradio.themes")
            theme = DefaultTheme()
        self.theme: Theme = theme
        self.theme_css = theme._get_theme_css()
        self.stylesheets = theme._stylesheets
        self.encrypt = False
        self.share = False
        self.enable_queue = True
        self.max_threads = 40
        self.pending_streams = defaultdict(dict)
        self.pending_diff_streams = defaultdict(dict)
        self.show_error = True
        self.head = head
        self.fill_height = fill_height
        self.delete_cache = delete_cache
        if css is not None and os.path.exists(css):
            with open(css) as css_file:
                self.css = css_file.read()
        else:
            self.css = css
        if js is not None and os.path.exists(js):
            with open(js) as js_file:
                self.js = js_file.read()
        else:
            self.js = js
        self.renderables: list[Renderable] = []
        self.state_holder: StateHolder

        # For analytics_enabled and allow_flagging: (1) first check for
        # parameter, (2) check for env variable, (3) default to True/"manual"
        self.analytics_enabled = (
            analytics_enabled
            if analytics_enabled is not None
            else analytics.analytics_enabled()
        )
        if self.analytics_enabled:
            if not wasm_utils.IS_WASM:
                t = threading.Thread(target=analytics.version_check)
                t.start()
        else:
            os.environ["HF_HUB_DISABLE_TELEMETRY"] = "True"

        self.default_config = BlocksConfig(self)
        super().__init__(render=False, **kwargs)

        self.mode = mode
        self.is_running = False
        self.local_url = None
        self.share_url = None
        self.width = None
        self.height = None
        self.api_open = utils.get_space() is None

        self.space_id = utils.get_space()
        self.favicon_path = None
        self.auth = None
        self.dev_mode = bool(os.getenv("GRADIO_WATCH_DIRS", ""))
        self.app_id = random.getrandbits(64)
        self.upload_file_set = set()
        self.temp_file_sets = [self.upload_file_set]
        self.title = title
        self.show_api = not wasm_utils.IS_WASM

        # Only used when an Interface is loaded from a config
        self.predict = None
        self.input_components = None
        self.output_components = None
        self.__name__ = None
        self.api_mode = None

        self.progress_tracking = None
        self.ssl_verify = True
        self.allowed_paths = []
        self.blocked_paths = []
        self.root_path = os.environ.get("GRADIO_ROOT_PATH", "")
        self.proxy_urls = set()

        if self.analytics_enabled:
            is_custom_theme = not any(
                self.theme.to_dict() == built_in_theme.to_dict()
                for built_in_theme in BUILT_IN_THEMES.values()
            )
            data = {
                "mode": self.mode,
                "custom_css": self.css is not None,
                "theme": self.theme.name,
                "is_custom_theme": is_custom_theme,
                "version": get_package_version(),
            }
            analytics.initiated_analytics(data)

        self.queue()

    @property
    def blocks(self) -> dict[int, Component | Block]:
        return self.default_config.blocks

    @blocks.setter
    def blocks(self, value: dict[int, Component | Block]):
        self.default_config.blocks = value

    @property
    def fns(self) -> dict[int, BlockFunction]:
        return self.default_config.fns

    def get_component(self, id: int) -> Component | BlockContext:
        comp = self.blocks[id]
        if not isinstance(comp, (components.Component, BlockContext)):
            raise TypeError(f"Block with id {id} is not a Component or BlockContext")
        return comp

    @property
    def _is_running_in_reload_thread(self):
        if wasm_utils.IS_WASM:
            # Wasm (Pyodide) doesn't support threading,
            # so the return value is always False.
            return False

        from gradio.cli.commands.reload import reload_thread

        return getattr(reload_thread, "running_reload", False)

    @classmethod
    def from_config(
        cls,
        config: dict,
        fns: list[Callable],
        proxy_url: str,
    ) -> Blocks:
        """
        Factory method that creates a Blocks from a config and list of functions. Used
        internally by the gradio.external.load() method.

        Parameters:
        config: a dictionary containing the configuration of the Blocks.
        fns: a list of functions that are used in the Blocks. Must be in the same order as the dependencies in the config.
        proxy_url: an external url to use as a root URL when serving files for components in the Blocks.
        """
        config = copy.deepcopy(config)
        components_config = config["components"]
        theme = config.get("theme", "default")
        original_mapping: dict[int, Block] = {}
        proxy_urls = {proxy_url}

        def get_block_instance(id: int) -> Block:
            for block_config in components_config:
                if block_config["id"] == id:
                    break
            else:
                raise ValueError(f"Cannot find block with id {id}")
            cls = component_or_layout_class(block_config["props"]["name"])

            # If a Gradio app B is loaded into a Gradio app A, and B itself loads a
            # Gradio app C, then the proxy_urls of the components in A need to be the
            # URL of C, not B. The else clause below handles this case.
            if block_config["props"].get("proxy_url") is None:
                block_config["props"]["proxy_url"] = f"{proxy_url}/"
            postprocessed_value = block_config["props"].pop("value", None)

            constructor_args = cls.recover_kwargs(block_config["props"])
            block = cls(**constructor_args)
            if postprocessed_value is not None:
                block.value = postprocessed_value  # type: ignore

            block_proxy_url = block_config["props"]["proxy_url"]
            block.proxy_url = block_proxy_url
            proxy_urls.add(block_proxy_url)
            if (
                _selectable := block_config["props"].pop("_selectable", None)
            ) is not None:
                block._selectable = _selectable  # type: ignore

            return block

        def iterate_over_children(children_list):
            for child_config in children_list:
                id = child_config["id"]
                block = get_block_instance(id)

                original_mapping[id] = block

                children = child_config.get("children")
                if children is not None:
                    if not isinstance(block, BlockContext):
                        raise ValueError(
                            f"Invalid config, Block with id {id} has children but is not a BlockContext."
                        )
                    with block:
                        iterate_over_children(children)

        derived_fields = ["types"]

        with Blocks(theme=theme) as blocks:
            # ID 0 should be the root Blocks component
            original_mapping[0] = Context.root_block or blocks

            iterate_over_children(config["layout"]["children"])

            first_dependency = None

            # add the event triggers
            for dependency, fn in zip(config["dependencies"], fns):
                # We used to add a "fake_event" to the config to cache examples
                # without removing it. This was causing bugs in calling gr.load
                # We fixed the issue by removing "fake_event" from the config in examples.py
                # but we still need to skip these events when loading the config to support
                # older demos
                if "trigger" in dependency and dependency["trigger"] == "fake_event":
                    continue
                for field in derived_fields:
                    dependency.pop(field, None)

                # older versions had a separate trigger field, but now it is part of the
                # targets field
                _targets = dependency.pop("targets")
                trigger = dependency.pop("trigger", None)
                is_then_event = False

                # This assumes that you cannot combine multiple .then() events in a single
                # gr.on() event, which is true for now. If this changes, we will need to
                # update this code.
                if not isinstance(_targets[0], int) and _targets[0][1] in [
                    "then",
                    "success",
                ]:
                    if len(_targets) != 1:
                        raise ValueError(
                            "This logic assumes that .then() events are not combined with other events in a single gr.on() event"
                        )
                    is_then_event = True

                dependency.pop("backend_fn")
                dependency.pop("documentation", None)
                dependency["inputs"] = [
                    original_mapping[i] for i in dependency["inputs"]
                ]
                dependency["outputs"] = [
                    original_mapping[o] for o in dependency["outputs"]
                ]
                dependency.pop("status_tracker", None)
                dependency.pop("zerogpu", None)
                dependency.pop("id", None)
                dependency.pop("rendered_in", None)
                dependency["preprocess"] = False
                dependency["postprocess"] = False
                if is_then_event:
                    targets = [EventListenerMethod(None, "then")]
                    dependency["trigger_after"] = dependency.pop("trigger_after")
                    dependency["trigger_only_on_success"] = dependency.pop(
                        "trigger_only_on_success"
                    )
                    dependency["no_target"] = True
                else:
                    targets = [
                        getattr(
                            original_mapping[
                                target if isinstance(target, int) else target[0]
                            ],
                            trigger if isinstance(target, int) else target[1],
                        )
                        for target in _targets
                    ]
                    targets = [
                        EventListenerMethod(
                            t.__self__ if t.has_trigger else None,
                            t.event_name,  # type: ignore
                        )
                        for t in targets
                    ]
                dependency = blocks.default_config.set_event_trigger(
                    targets=targets, fn=fn, **dependency
                )[0]
                if first_dependency is None:
                    first_dependency = dependency

            # Allows some use of Interface-specific methods with loaded Spaces
            if first_dependency and get_blocks_context():
                blocks.predict = [fns[0]]
                blocks.input_components = first_dependency.inputs
                blocks.output_components = first_dependency.outputs
                blocks.__name__ = "Interface"
                blocks.api_mode = True
        blocks.proxy_urls = proxy_urls
        return blocks

    def __str__(self):
        return self.__repr__()

    def __repr__(self):
        num_backend_fns = len([d for d in self.fns.values() if d.fn])
        repr = f"Gradio Blocks instance: {num_backend_fns} backend functions"
        repr += f"\n{'-' * len(repr)}"
        for d, dependency in self.fns.items():
            if dependency.fn:
                repr += f"\nfn_index={d}"
                repr += "\n inputs:"
                for block in dependency.inputs:
                    block = self.blocks[block._id]
                    repr += f"\n |-{block}"
                repr += "\n outputs:"
                for block in dependency.outputs:
                    block = self.blocks[block._id]
                    repr += f"\n |-{block}"
        return repr

    @property
    def expects_oauth(self):
        """Return whether the app expects user to authenticate via OAuth."""
        return any(
            isinstance(block, (components.LoginButton, components.LogoutButton))
            for block in self.blocks.values()
        )

    def unload(self, fn: Callable):
        """This listener is triggered when the user closes or refreshes the tab, ending the user session.
        It is useful for cleaning up resources when the app is closed.
        Parameters:
            fn: Callable function to run to clear resources. The function should not take any arguments and the output is not used.
        Example:
            import gradio as gr
            with gr.Blocks() as demo:
                gr.Markdown("# When you close the tab, hello will be printed to the console")
                demo.unload(lambda: print("hello"))
            demo.launch()
        """
        self.default_config.set_event_trigger(
            targets=[EventListenerMethod(None, "unload")],
            fn=fn,
            inputs=None,
            outputs=None,
            preprocess=False,
            postprocess=False,
            show_progress="hidden",
            api_name=None,
            js=None,
            no_target=True,
            queue=None,
            batch=False,
            max_batch_size=4,
            cancels=None,
            every=None,
            collects_event_data=None,
            trigger_after=None,
            trigger_only_on_success=False,
            trigger_mode="once",
            concurrency_limit="default",
            concurrency_id=None,
            show_api=False,
        )

<<<<<<< HEAD
=======
    def set_event_trigger(
        self,
        targets: Sequence[EventListenerMethod],
        fn: Callable | None,
        inputs: Component | list[Component] | set[Component] | None,
        outputs: Component | list[Component] | None,
        preprocess: bool = True,
        postprocess: bool = True,
        scroll_to_output: bool = False,
        show_progress: Literal["full", "minimal", "hidden"] = "full",
        api_name: str | None | Literal[False] = None,
        js: str | None = None,
        no_target: bool = False,
        queue: bool | None = None,
        batch: bool = False,
        max_batch_size: int = 4,
        cancels: list[int] | None = None,
        every: float | None = None,
        collects_event_data: bool | None = None,
        trigger_after: int | None = None,
        trigger_only_on_success: bool = False,
        trigger_mode: Literal["once", "multiple", "always_last"] | None = "once",
        concurrency_limit: int | None | Literal["default"] = "default",
        concurrency_id: str | None = None,
        show_api: bool = True,
        renderable: Renderable | None = None,
        is_cancel_function: bool = False,
    ) -> tuple[BlockFunction, int]:
        """
        Adds an event to the component's dependencies.
        Parameters:
            targets: a list of EventListenerMethod objects that define the event trigger
            fn: Callable function
            inputs: input list
            outputs: output list
            preprocess: whether to run the preprocess methods of components
            postprocess: whether to run the postprocess methods of components
            scroll_to_output: whether to scroll to output of dependency on trigger
            show_progress: whether to show progress animation while running.
            api_name: defines how the endpoint appears in the API docs. Can be a string, None, or False. If set to a string, the endpoint will be exposed in the API docs with the given name. If None (default), the name of the function will be used as the API endpoint. If False, the endpoint will not be exposed in the API docs and downstream apps (including those that `gr.load` this app) will not be able to use this event.
            js: Optional frontend js method to run before running 'fn'. Input arguments for js method are values of 'inputs' and 'outputs', return should be a list of values for output components
            no_target: if True, sets "targets" to [], used for the Blocks.load() event and .then() events
            queue: If True, will place the request on the queue, if the queue has been enabled. If False, will not put this event on the queue, even if the queue has been enabled. If None, will use the queue setting of the gradio app.
            batch: whether this function takes in a batch of inputs
            max_batch_size: the maximum batch size to send to the function
            cancels: a list of other events to cancel when this event is triggered. For example, setting cancels=[click_event] will cancel the click_event, where click_event is the return value of another components .click method.
            every: Run this event 'every' number of seconds while the client connection is open. Interpreted in seconds.
            collects_event_data: whether to collect event data for this event
            trigger_after: if set, this event will be triggered after 'trigger_after' function index
            trigger_only_on_success: if True, this event will only be triggered if the previous event was successful (only applies if `trigger_after` is set)
            trigger_mode: If "once" (default for all events except `.change()`) would not allow any submissions while an event is pending. If set to "multiple", unlimited submissions are allowed while pending, and "always_last" (default for `.change()` and `.key_up()` events) would allow a second submission after the pending event is complete.
            concurrency_limit: If set, this is the maximum number of this event that can be running simultaneously. Can be set to None to mean no concurrency_limit (any number of this event can be running simultaneously). Set to "default" to use the default concurrency limit (defined by the `default_concurrency_limit` parameter in `queue()`, which itself is 1 by default).
            concurrency_id: If set, this is the id of the concurrency group. Events with the same concurrency_id will be limited by the lowest set concurrency_limit.
            show_api: whether to show this event in the "view API" page of the Gradio app, or in the ".view_api()" method of the Gradio clients. Unlike setting api_name to False, setting show_api to False will still allow downstream apps as well as the Clients to use this event. If fn is None, show_api will automatically be set to False.
            is_cancel_function: whether this event cancels another running event.
        Returns: dependency information, dependency index
        """
        # Support for singular parameter
        _targets = [
            (
                target.block._id if not no_target and target.block else None,
                target.event_name,
            )
            for target in targets
        ]
        if isinstance(inputs, set):
            inputs_as_dict = True
            inputs = sorted(inputs, key=lambda x: x._id)
        else:
            inputs_as_dict = False
            if inputs is None:
                inputs = []
            elif not isinstance(inputs, list):
                inputs = [inputs]

        if isinstance(outputs, set):
            outputs = sorted(outputs, key=lambda x: x._id)
        elif outputs is None:
            outputs = []
        elif not isinstance(outputs, list):
            outputs = [outputs]

        if fn is not None and not cancels:
            check_function_inputs_match(fn, inputs, inputs_as_dict)
        if every is not None and every <= 0:
            raise ValueError("Parameter every must be positive or None")
        if every and batch:
            raise ValueError(
                f"Cannot run event in a batch and every {every} seconds. "
                "Either batch is True or every is non-zero but not both."
            )

        if every and fn:
            fn = get_continuous_fn(fn, every)
        elif every:
            raise ValueError("Cannot set a value for `every` without a `fn`.")
        if every and concurrency_limit is not None:
            if concurrency_limit == "default":
                concurrency_limit = None
            else:
                raise ValueError(
                    "Cannot set a value for `concurrency_limit` with `every`."
                )

        if _targets[0][1] in ["change", "key_up"] and trigger_mode is None:
            trigger_mode = "always_last"
        elif trigger_mode is None:
            trigger_mode = "once"
        elif trigger_mode not in ["once", "multiple", "always_last"]:
            raise ValueError(
                f"Invalid value for parameter `trigger_mode`: {trigger_mode}. Please choose from: {['once', 'multiple', 'always_last']}"
            )

        _, progress_index, event_data_index = (
            special_args(fn) if fn else (None, None, None)
        )

        # If api_name is None or empty string, use the function name
        if api_name is None or isinstance(api_name, str) and api_name.strip() == "":
            if fn is not None:
                if not hasattr(fn, "__name__"):
                    if hasattr(fn, "__class__") and hasattr(fn.__class__, "__name__"):
                        name = fn.__class__.__name__
                    else:
                        name = "unnamed"
                else:
                    name = fn.__name__
                api_name = "".join(
                    [s for s in name if s not in set(string.punctuation) - {"-", "_"}]
                )
            elif js is not None:
                api_name = "js_fn"
                show_api = False
            else:
                api_name = "unnamed"
                show_api = False

        if api_name is not False:
            api_name = utils.append_unique_suffix(
                api_name,
                [fn.api_name for fn in self.fns if isinstance(fn.api_name, str)],
            )
        else:
            show_api = False

        # The `show_api` parameter is False if: (1) the user explicitly sets it (2) the user sets `api_name` to False
        # or (3) the user sets `fn` to None (there's no backend function)

        if collects_event_data is None:
            collects_event_data = event_data_index is not None

        block_fn = BlockFunction(
            fn,
            inputs,
            outputs,
            preprocess,
            postprocess,
            inputs_as_dict=inputs_as_dict,
            targets=_targets,
            batch=batch,
            max_batch_size=max_batch_size,
            concurrency_limit=concurrency_limit,
            concurrency_id=concurrency_id,
            tracks_progress=progress_index is not None,
            api_name=api_name,
            js=js,
            show_progress=show_progress,
            every=every,
            cancels=cancels,
            collects_event_data=collects_event_data,
            trigger_after=trigger_after,
            trigger_only_on_success=trigger_only_on_success,
            trigger_mode=trigger_mode,
            queue=queue,
            scroll_to_output=scroll_to_output,
            show_api=show_api,
            renderable=renderable,
            is_cancel_function=is_cancel_function,
        )

        self.fns.append(block_fn)
        return block_fn, len(self.fns) - 1

>>>>>>> 32e2b640
    def render(self):
        root_context = get_blocks_context()
        if root_context is not None and Context.root_block is not None:
            if self._id in root_context.blocks:
                raise DuplicateBlockError(
                    f"A block with id: {self._id} has already been rendered in the current Blocks."
                )
            overlapping_ids = set(root_context.blocks).intersection(self.blocks)
            for id in overlapping_ids:
                # State components are allowed to be reused between Blocks
                if not isinstance(self.blocks[id], components.State):
                    raise DuplicateBlockError(
                        "At least one block in this Blocks has already been rendered."
                    )

            root_context.blocks.update(self.blocks)
            dependency_offset = len(root_context.fns)
            existing_api_names = [
                dep.api_name
                for dep in root_context.fns.values()
                if isinstance(dep.api_name, str)
            ]
            for dependency in self.fns.values():
                api_name = dependency.api_name
                if isinstance(api_name, str):
                    api_name_ = utils.append_unique_suffix(
                        api_name,
                        existing_api_names,
                    )
                    if api_name != api_name_:
                        dependency.api_name = api_name_
                dependency.cancels = [c + dependency_offset for c in dependency.cancels]
                if dependency.trigger_after is not None:
                    dependency.trigger_after += dependency_offset
                # Recreate the cancel function so that it has the latest
                # dependency fn indices. This is necessary to properly cancel
                # events in the backend
                if dependency.cancels:
                    updated_cancels = [
                        root_context.fns[i].get_config() for i in dependency.cancels
                    ]
                    dependency.fn = get_cancel_function(updated_cancels)[0]
                root_context.fns[root_context.fn_id] = dependency
                root_context.fn_id += 1
            Context.root_block.temp_file_sets.extend(self.temp_file_sets)
            Context.root_block.proxy_urls.update(self.proxy_urls)

        render_context = get_render_context()
        if render_context is not None:
            render_context.children.extend(self.children)
        return self

    def is_callable(self, fn_index: int = 0) -> bool:
        """Checks if a particular Blocks function is callable (i.e. not stateful or a generator)."""
        block_fn = self.fns[fn_index]
        dependency = self.fns[fn_index]

        if inspect.isasyncgenfunction(block_fn.fn):
            return False
        if inspect.isgeneratorfunction(block_fn.fn):
            return False
        if any(block.stateful for block in dependency.inputs):
            return False
        if any(block.stateful for block in dependency.outputs):
            return False

        return True

    def __call__(self, *inputs, fn_index: int = 0, api_name: str | None = None):
        """
        Allows Blocks objects to be called as functions. Supply the parameters to the
        function as positional arguments. To choose which function to call, use the
        fn_index parameter, which must be a keyword argument.

        Parameters:
        *inputs: the parameters to pass to the function
        fn_index: the index of the function to call (defaults to 0, which for Interfaces, is the default prediction function)
        api_name: The api_name of the dependency to call. Will take precedence over fn_index.
        """
        if api_name is not None:
            inferred_fn_index = next(
                (i for i, d in self.fns.items() if d.api_name == api_name),
                None,
            )
            if inferred_fn_index is None:
                raise InvalidApiNameError(
                    f"Cannot find a function with api_name {api_name}"
                )
            fn_index = inferred_fn_index
        if not (self.is_callable(fn_index)):
            raise ValueError(
                "This function is not callable because it is either stateful or is a generator. Please use the .launch() method instead to create an interactive user interface."
            )

        inputs = list(inputs)
        processed_inputs = self.serialize_data(fn_index, inputs)
        fn = self.fns[fn_index]
        if fn.batch:
            processed_inputs = [[inp] for inp in processed_inputs]

        outputs = client_utils.synchronize_async(
            self.process_api,
            block_fn=fn,
            inputs=processed_inputs,
            request=None,
            state={},
            explicit_call=True,
        )
        outputs = outputs["data"]

        if fn.batch:
            outputs = [out[0] for out in outputs]

        outputs = self.deserialize_data(fn_index, outputs)
        processed_outputs = utils.resolve_singleton(outputs)

        return processed_outputs

    async def call_function(
        self,
        block_fn: BlockFunction | int,
        processed_input: list[Any],
        iterator: AsyncIterator[Any] | None = None,
        requests: routes.Request | list[routes.Request] | None = None,
        event_id: str | None = None,
        event_data: EventData | None = None,
        in_event_listener: bool = False,
        state: SessionState | None = None,
    ):
        """
        Calls function with given index and preprocessed input, and measures process time.
        Parameters:
            fn_index: index of function to call
            processed_input: preprocessed input to pass to function
            iterator: iterator to use if function is a generator
            requests: requests to pass to function
            event_id: id of event in queue
            event_data: data associated with event trigger
        """
        if isinstance(block_fn, int):
            block_fn = self.fns[block_fn]
        if not block_fn.fn:
            raise IndexError("function has no backend method.")
        is_generating = False
        request = requests[0] if isinstance(requests, list) else requests
        start = time.time()

        fn = utils.get_function_with_locals(
            fn=block_fn.fn,
            blocks=self,
            event_id=event_id,
            in_event_listener=in_event_listener,
            request=request,
            state=state,
        )

        if iterator is None:  # If not a generator function that has already run
            if block_fn.inputs_as_dict:
                processed_input = [dict(zip(block_fn.inputs, processed_input))]

            processed_input, progress_index, _ = special_args(
                block_fn.fn, processed_input, request, event_data
            )
            progress_tracker = (
                processed_input[progress_index] if progress_index is not None else None
            )

            if progress_tracker is not None and progress_index is not None:
                progress_tracker, fn = create_tracker(fn, progress_tracker.track_tqdm)
                processed_input[progress_index] = progress_tracker

            if inspect.iscoroutinefunction(fn):
                prediction = await fn(*processed_input)
            else:
                prediction = await anyio.to_thread.run_sync(
                    fn, *processed_input, limiter=self.limiter
                )
        else:
            prediction = None

        if inspect.isgeneratorfunction(fn) or inspect.isasyncgenfunction(fn):
            try:
                if iterator is None:
                    iterator = cast(AsyncIterator[Any], prediction)
                if inspect.isgenerator(iterator):
                    iterator = utils.SyncToAsyncIterator(iterator, self.limiter)
                prediction = await utils.async_iteration(iterator)
                is_generating = True
            except StopAsyncIteration:
                n_outputs = len(block_fn.outputs)
                prediction = (
                    components._Keywords.FINISHED_ITERATING
                    if n_outputs == 1
                    else (components._Keywords.FINISHED_ITERATING,) * n_outputs
                )
                iterator = None

        duration = time.time() - start

        return {
            "prediction": prediction,
            "duration": duration,
            "is_generating": is_generating,
            "iterator": iterator,
        }

    def serialize_data(self, fn_index: int, inputs: list[Any]) -> list[Any]:
        dependency = self.fns[fn_index]
        processed_input = []

        def format_file(s):
            return FileData(path=s).model_dump()

        for i, block in enumerate(dependency.inputs):
            if not isinstance(block, components.Component):
                raise InvalidComponentError(
                    f"{block.__class__} Component not a valid input component."
                )
            api_info = block.api_info()
            if client_utils.value_is_file(api_info):
                serialized_input = client_utils.traverse(
                    inputs[i],
                    format_file,
                    lambda s: client_utils.is_filepath(s)
                    or client_utils.is_http_url_like(s),
                )
            else:
                serialized_input = inputs[i]
            processed_input.append(serialized_input)

        return processed_input

    def deserialize_data(self, fn_index: int, outputs: list[Any]) -> list[Any]:
        dependency = self.fns[fn_index]
        predictions = []

        for o, block in enumerate(dependency.outputs):
            if not isinstance(block, components.Component):
                raise InvalidComponentError(
                    f"{block.__class__} Component not a valid output component."
                )

            deserialized = client_utils.traverse(
                outputs[o], lambda s: s["path"], client_utils.is_file_obj
            )
            predictions.append(deserialized)

        return predictions

    def validate_inputs(self, block_fn: BlockFunction, inputs: list[Any]):
        dep_inputs = block_fn.inputs

        # This handles incorrect inputs when args are changed by a JS function
        # Only check not enough args case, ignore extra arguments (for now)
        # TODO: make this stricter?
        if len(inputs) < len(dep_inputs):
            name = (
                f" ({block_fn.name})"
                if block_fn.name and block_fn.name != "<lambda>"
                else ""
            )

            wanted_args = []
            received_args = []
            for block in dep_inputs:
                wanted_args.append(str(block))
            for inp in inputs:
                v = f'"{inp}"' if isinstance(inp, str) else str(inp)
                received_args.append(v)

            wanted = ", ".join(wanted_args)
            received = ", ".join(received_args)

            # JS func didn't pass enough arguments
            raise ValueError(
                f"""An event handler{name} didn't receive enough input values (needed: {len(dep_inputs)}, got: {len(inputs)}).
Check if the event handler calls a Javascript function, and make sure its return value is correct.
Wanted inputs:
    [{wanted}]
Received inputs:
    [{received}]"""
            )

    async def preprocess_data(
        self,
        block_fn: BlockFunction,
        inputs: list[Any],
        state: SessionState | None,
        explicit_call: bool = False,
    ):
        state = state or SessionState(self)

        self.validate_inputs(block_fn, inputs)

        if block_fn.preprocess:
            processed_input = []
            for i, block in enumerate(block_fn.inputs):
                if not isinstance(block, components.Component):
                    raise InvalidComponentError(
                        f"{block.__class__} Component not a valid input component."
                    )
                if block.stateful:
                    processed_input.append(state[block._id])
                else:
                    if block._id in state:
                        block = state[block._id]
                    inputs_cached = await processing_utils.async_move_files_to_cache(
                        inputs[i],
                        block,
                        check_in_upload_folder=not explicit_call,
                    )
                    if getattr(block, "data_model", None) and inputs_cached is not None:
                        if issubclass(block.data_model, GradioModel):  # type: ignore
                            inputs_cached = block.data_model(**inputs_cached)  # type: ignore
                        elif issubclass(block.data_model, GradioRootModel):  # type: ignore
                            inputs_cached = block.data_model(root=inputs_cached)  # type: ignore
                    processed_input.append(block.preprocess(inputs_cached))
        else:
            processed_input = inputs
        return processed_input

    def validate_outputs(self, block_fn: BlockFunction, predictions: Any | list[Any]):
        dep_outputs = block_fn.outputs

        if not isinstance(predictions, (list, tuple)):
            predictions = [predictions]

        if len(predictions) < len(dep_outputs):
            name = (
                f" ({block_fn.name})"
                if block_fn.name and block_fn.name != "<lambda>"
                else ""
            )

            wanted_args = []
            received_args = []
            for block in dep_outputs:
                wanted_args.append(str(block))
            for pred in predictions:
                v = f'"{pred}"' if isinstance(pred, str) else str(pred)
                received_args.append(v)

            wanted = ", ".join(wanted_args)
            received = ", ".join(received_args)

            raise ValueError(
                f"""An event handler{name} didn't receive enough output values (needed: {len(dep_outputs)}, received: {len(predictions)}).
Wanted outputs:
    [{wanted}]
Received outputs:
    [{received}]"""
            )

    async def postprocess_data(
        self,
        block_fn: BlockFunction,
        predictions: list | dict,
        state: SessionState | None,
    ) -> Any:
        state = state or SessionState(self)

        # If the function is a cancel function, 'predictions' are the ids of
        # the event in the queue that has been cancelled. We need these
        # so that the server can put the ProcessCompleted message in the event stream
        # Cancel events have no output components, so we need to return early otherise the output
        # be None.
        if block_fn.is_cancel_function:
            return predictions

        if isinstance(predictions, dict) and len(predictions) > 0:
            predictions = convert_component_dict_to_list(
                [block._id for block in block_fn.outputs], predictions
            )

        if len(block_fn.outputs) == 1 and not block_fn.batch:
            predictions = [
                predictions,
            ]

        self.validate_outputs(block_fn, predictions)  # type: ignore

        output = []
        for i, block in enumerate(block_fn.outputs):
            try:
                if predictions[i] is components._Keywords.FINISHED_ITERATING:
                    output.append(None)
                    continue
            except (IndexError, KeyError) as err:
                raise ValueError(
                    "Number of output components does not match number "
                    f"of values returned from from function {block_fn.name}"
                ) from err

            if block.stateful:
                if not utils.is_update(predictions[i]):
                    state[block._id] = predictions[i]
                output.append(None)
            else:
                prediction_value = predictions[i]
                if utils.is_update(
                    prediction_value
                ):  # if update is passed directly (deprecated), remove Nones
                    prediction_value = utils.delete_none(
                        prediction_value, skip_value=True
                    )

                if isinstance(prediction_value, Block):
                    prediction_value = prediction_value.constructor_args.copy()
                    prediction_value["__type__"] = "update"
                if utils.is_update(prediction_value):
                    kwargs = state[block._id].constructor_args.copy()
                    kwargs.update(prediction_value)
                    kwargs.pop("value", None)
                    kwargs.pop("__type__")
                    kwargs["render"] = False
                    state[block._id] = block.__class__(**kwargs)

                    prediction_value = postprocess_update_dict(
                        block=state[block._id],
                        update_dict=prediction_value,
                        postprocess=block_fn.postprocess,
                    )
                elif block_fn.postprocess:
                    if not isinstance(block, components.Component):
                        raise InvalidComponentError(
                            f"{block.__class__} Component not a valid output component."
                        )
                    if block._id in state:
                        block = state[block._id]
                    prediction_value = block.postprocess(prediction_value)

                outputs_cached = await processing_utils.async_move_files_to_cache(
                    prediction_value,
                    block,
                    postprocess=True,
                )
                output.append(outputs_cached)

        return output

    async def handle_streaming_outputs(
        self,
        block_fn: BlockFunction,
        data: list,
        session_hash: str | None,
        run: int | None,
        root_path: str | None = None,
    ) -> list:
        if session_hash is None or run is None:
            return data
        if run not in self.pending_streams[session_hash]:
            self.pending_streams[session_hash][run] = {}
        stream_run = self.pending_streams[session_hash][run]

        for i, block in enumerate(block_fn.outputs):
            output_id = block._id
            if isinstance(block, components.StreamingOutput) and block.streaming:
                first_chunk = output_id not in stream_run
                binary_data, output_data = block.stream_output(
                    data[i], f"{session_hash}/{run}/{output_id}", first_chunk
                )
                if first_chunk:
                    stream_run[output_id] = []
                self.pending_streams[session_hash][run][output_id].append(binary_data)
                output_data = await processing_utils.async_move_files_to_cache(
                    output_data,
                    block,
                    postprocess=True,
                )
                if root_path is not None:
                    output_data = processing_utils.add_root_url(
                        output_data, root_path, None
                    )
                data[i] = output_data

        return data

    def handle_streaming_diffs(
        self,
        block_fn: BlockFunction,
        data: list,
        session_hash: str | None,
        run: int | None,
        final: bool,
        simple_format: bool = False,
    ) -> list:
        if session_hash is None or run is None:
            return data
        first_run = run not in self.pending_diff_streams[session_hash]
        if first_run:
            self.pending_diff_streams[session_hash][run] = [None] * len(data)
        last_diffs = self.pending_diff_streams[session_hash][run]

        for i in range(len(block_fn.outputs)):
            if final:
                data[i] = last_diffs[i]
                continue

            if first_run:
                last_diffs[i] = data[i]
            else:
                prev_chunk = last_diffs[i]
                last_diffs[i] = data[i]
                if not simple_format:
                    data[i] = utils.diff(prev_chunk, data[i])

        if final:
            del self.pending_diff_streams[session_hash][run]

        return data

    async def process_api(
        self,
        block_fn: BlockFunction | int,
        inputs: list[Any],
        state: SessionState | None = None,
        request: routes.Request | list[routes.Request] | None = None,
        iterator: AsyncIterator | None = None,
        session_hash: str | None = None,
        event_id: str | None = None,
        event_data: EventData | None = None,
        in_event_listener: bool = True,
        simple_format: bool = False,
        explicit_call: bool = False,
        root_path: str | None = None,
    ) -> dict[str, Any]:
        """
        Processes API calls from the frontend. First preprocesses the data,
        then runs the relevant function, then postprocesses the output.
        Parameters:
            fn_index: Index of function to run.
            inputs: input data received from the frontend
            state: data stored from stateful components for session (key is input block id)
            request: the gr.Request object containing information about the network request (e.g. IP address, headers, query parameters, username)
            iterators: the in-progress iterators for each generator function (key is function index)
            event_id: id of event that triggered this API call
            event_data: data associated with the event trigger itself
            in_event_listener: whether this API call is being made in response to an event listener
            explicit_call: whether this call is being made directly by calling the Blocks function, instead of through an event listener or API route
            root_path: if provided, the root path of the server. All file URLs will be prefixed with this path.
        Returns: None
        """
        if isinstance(block_fn, int):
            block_fn = self.fns[block_fn]
        batch = block_fn.batch

        if batch:
            max_batch_size = block_fn.max_batch_size
            batch_sizes = [len(inp) for inp in inputs]
            batch_size = batch_sizes[0]
            if inspect.isasyncgenfunction(block_fn.fn) or inspect.isgeneratorfunction(
                block_fn.fn
            ):
                raise ValueError("Gradio does not support generators in batch mode.")
            if not all(x == batch_size for x in batch_sizes):
                raise ValueError(
                    f"All inputs to a batch function must have the same length but instead have sizes: {batch_sizes}."
                )
            if batch_size > max_batch_size:
                raise ValueError(
                    f"Batch size ({batch_size}) exceeds the max_batch_size for this function ({max_batch_size})"
                )
            inputs = [
                await self.preprocess_data(block_fn, list(i), state, explicit_call)
                for i in zip(*inputs)
            ]
            result = await self.call_function(
                block_fn,
                list(zip(*inputs)),
                None,
                request,
                event_id,
                event_data,
                in_event_listener,
                state,
            )
            preds = result["prediction"]
            data = [
                await self.postprocess_data(block_fn, list(o), state)
                for o in zip(*preds)
            ]
            if root_path is not None:
                data = processing_utils.add_root_url(data, root_path, None)
            data = list(zip(*data))
            is_generating, iterator = None, None
        else:
            old_iterator = iterator
            if old_iterator:
                inputs = []
            else:
                inputs = await self.preprocess_data(
                    block_fn, inputs, state, explicit_call
                )
            was_generating = old_iterator is not None
            result = await self.call_function(
                block_fn,
                inputs,
                old_iterator,
                request,
                event_id,
                event_data,
                in_event_listener,
                state,
            )
            data = await self.postprocess_data(block_fn, result["prediction"], state)
            if root_path is not None:
                data = processing_utils.add_root_url(data, root_path, None)
            is_generating, iterator = result["is_generating"], result["iterator"]
            if is_generating or was_generating:
                run = id(old_iterator) if was_generating else id(iterator)
                data = await self.handle_streaming_outputs(
                    block_fn,
                    data,
                    session_hash=session_hash,
                    run=run,
                    root_path=root_path,
                )
                data = self.handle_streaming_diffs(
                    block_fn,
                    data,
                    session_hash=session_hash,
                    run=run,
                    final=not is_generating,
                    simple_format=simple_format,
                )

        block_fn.total_runtime += result["duration"]
        block_fn.total_runs += 1
        output = {
            "data": data,
            "is_generating": is_generating,
            "iterator": iterator,
            "duration": result["duration"],
            "average_duration": block_fn.total_runtime / block_fn.total_runs,
            "render_config": None,
        }
        if block_fn.renderable and state:
            output["render_config"] = state.blocks_config.get_config(
                block_fn.renderable
            )
            output["render_config"]["render_id"] = block_fn.renderable._id

        return output

    def create_limiter(self):
        self.limiter = (
            None
            if self.max_threads == 40
            else CapacityLimiter(total_tokens=self.max_threads)
        )

    def get_config(self):
        return {"type": "column"}

    def get_config_file(self):
        config = {
            "version": routes.VERSION,
            "mode": self.mode,
            "app_id": self.app_id,
            "dev_mode": self.dev_mode,
            "analytics_enabled": self.analytics_enabled,
            "components": [],
            "css": self.css,
            "connect_heartbeat": False,
            "js": self.js,
            "head": self.head,
            "title": self.title or "Gradio",
            "space_id": self.space_id,
            "enable_queue": True,  # launch attributes
            "show_error": getattr(self, "show_error", False),
            "show_api": self.show_api,
            "is_colab": utils.colab_check(),
            "max_file_size": getattr(self, "max_file_size", None),
            "stylesheets": self.stylesheets,
            "theme": self.theme.name,
            "protocol": "sse_v3",
            "body_css": {
                "body_background_fill": self.theme._get_computed_value(
                    "body_background_fill"
                ),
                "body_text_color": self.theme._get_computed_value("body_text_color"),
                "body_background_fill_dark": self.theme._get_computed_value(
                    "body_background_fill_dark"
                ),
                "body_text_color_dark": self.theme._get_computed_value(
                    "body_text_color_dark"
                ),
            },
            "fill_height": self.fill_height,
        }
        config.update(self.default_config.get_config())
        any_state = any(
            isinstance(block, components.State) for block in self.blocks.values()
        )
        any_unload = False
        for dep in config["dependencies"]:
            for target in dep["targets"]:
                if isinstance(target, (list, tuple)) and len(target) == 2:
                    any_unload = target[1] == "unload"
                    if any_unload:
                        break
        config["connect_heartbeat"] = any_state or any_unload

        return config

    def __enter__(self):
        render_context = get_render_context()
        if render_context is None:
            Context.root_block = self
        self.parent = render_context
        set_render_context(self)
        self.exited = False
        return self

    def __exit__(self, exc_type: type[BaseException] | None = None, *args):
        if exc_type is not None:
            set_render_context(None)
            Context.root_block = None
            return
        super().fill_expected_parents()
        set_render_context(self.parent)
        # Configure the load events before root_block is reset
        self.attach_load_events()
        if self.parent is None:
            Context.root_block = None
        else:
            self.parent.children.extend(self.children)
        self.config = self.get_config_file()
        self.app = routes.App.create_app(self)
        self.progress_tracking = any(
            block_fn.tracks_progress for block_fn in self.fns.values()
        )
        self.exited = True

    def clear(self):
        """Resets the layout of the Blocks object."""
        self.default_config.blocks = {}
        self.default_config.fns = {}
        self.children = []
        return self

    @document()
    def queue(
        self,
        status_update_rate: float | Literal["auto"] = "auto",
        api_open: bool | None = None,
        max_size: int | None = None,
        concurrency_count: int | None = None,
        *,
        default_concurrency_limit: int | None | Literal["not_set"] = "not_set",
    ):
        """
        By enabling the queue you can control when users know their position in the queue, and set a limit on maximum number of events allowed.
        Parameters:
            status_update_rate: If "auto", Queue will send status estimations to all clients whenever a job is finished. Otherwise Queue will send status at regular intervals set by this parameter as the number of seconds.
            api_open: If True, the REST routes of the backend will be open, allowing requests made directly to those endpoints to skip the queue.
            max_size: The maximum number of events the queue will store at any given moment. If the queue is full, new events will not be added and a user will receive a message saying that the queue is full. If None, the queue size will be unlimited.
            concurrency_count: Deprecated. Set the concurrency_limit directly on event listeners e.g. btn.click(fn, ..., concurrency_limit=10) or gr.Interface(concurrency_limit=10). If necessary, the total number of workers can be configured via `max_threads` in launch().
            default_concurrency_limit: The default value of `concurrency_limit` to use for event listeners that don't specify a value. Can be set by environment variable GRADIO_DEFAULT_CONCURRENCY_LIMIT. Defaults to 1 if not set otherwise.
        Example: (Blocks)
            with gr.Blocks() as demo:
                button = gr.Button(label="Generate Image")
                button.click(fn=image_generator, inputs=gr.Textbox(), outputs=gr.Image())
            demo.queue(max_size=10)
            demo.launch()
        Example: (Interface)
            demo = gr.Interface(image_generator, gr.Textbox(), gr.Image())
            demo.queue(max_size=20)
            demo.launch()
        """
        if concurrency_count:
            raise DeprecationWarning(
                "concurrency_count has been deprecated. Set the concurrency_limit directly on event listeners e.g. btn.click(fn, ..., concurrency_limit=10) or gr.Interface(concurrency_limit=10). If necessary, the total number of workers can be configured via `max_threads` in launch()."
            )
        if api_open is not None:
            self.api_open = api_open
        if utils.is_zero_gpu_space():
            max_size = 1 if max_size is None else max_size
        self._queue = queueing.Queue(
            live_updates=status_update_rate == "auto",
            concurrency_count=self.max_threads,
            update_intervals=status_update_rate if status_update_rate != "auto" else 1,
            max_size=max_size,
            blocks=self,
            default_concurrency_limit=default_concurrency_limit,
        )
        self.config = self.get_config_file()
        self.app = routes.App.create_app(self)
        return self

    def validate_queue_settings(self):
        for dep in self.fns.values():
            for i in dep.cancels:
                if not self.queue_enabled_for_fn(i):
                    raise ValueError(
                        "Queue needs to be enabled! "
                        "You may get this error by either 1) passing a function that uses the yield keyword "
                        "into an interface without enabling the queue or 2) defining an event that cancels "
                        "another event without enabling the queue. Both can be solved by calling .queue() "
                        "before .launch()"
                    )
            if dep.batch and dep.queue is False:
                raise ValueError("In order to use batching, the queue must be enabled.")

    def launch(
        self,
        inline: bool | None = None,
        inbrowser: bool = False,
        share: bool | None = None,
        debug: bool = False,
        max_threads: int = 40,
        auth: Callable | tuple[str, str] | list[tuple[str, str]] | None = None,
        auth_message: str | None = None,
        prevent_thread_lock: bool = False,
        show_error: bool = False,
        server_name: str | None = None,
        server_port: int | None = None,
        *,
        height: int = 500,
        width: int | str = "100%",
        favicon_path: str | None = None,
        ssl_keyfile: str | None = None,
        ssl_certfile: str | None = None,
        ssl_keyfile_password: str | None = None,
        ssl_verify: bool = True,
        quiet: bool = False,
        show_api: bool = not wasm_utils.IS_WASM,
        allowed_paths: list[str] | None = None,
        blocked_paths: list[str] | None = None,
        root_path: str | None = None,
        app_kwargs: dict[str, Any] | None = None,
        state_session_capacity: int = 10000,
        share_server_address: str | None = None,
        share_server_protocol: Literal["http", "https"] | None = None,
        auth_dependency: Callable[[fastapi.Request], str | None] | None = None,
        max_file_size: str | int | None = None,
        _frontend: bool = True,
    ) -> tuple[FastAPI, str, str]:
        """
        Launches a simple web server that serves the demo. Can also be used to create a
        public link used by anyone to access the demo from their browser by setting share=True.

        Parameters:
            inline: whether to display in the gradio app inline in an iframe. Defaults to True in python notebooks; False otherwise.
            inbrowser: whether to automatically launch the gradio app in a new tab on the default browser.
            share: whether to create a publicly shareable link for the gradio app. Creates an SSH tunnel to make your UI accessible from anywhere. If not provided, it is set to False by default every time, except when running in Google Colab. When localhost is not accessible (e.g. Google Colab), setting share=False is not supported. Can be set by environment variable GRADIO_SHARE=True.
            debug: if True, blocks the main thread from running. If running in Google Colab, this is needed to print the errors in the cell output.
            auth: If provided, username and password (or list of username-password tuples) required to access app. Can also provide function that takes username and password and returns True if valid login.
            auth_message: If provided, HTML message provided on login page.
            prevent_thread_lock: By default, the gradio app blocks the main thread while the server is running. If set to True, the gradio app will not block and the gradio server will terminate as soon as the script finishes.
            show_error: If True, any errors in the gradio app will be displayed in an alert modal and printed in the browser console log
            server_port: will start gradio app on this port (if available). Can be set by environment variable GRADIO_SERVER_PORT. If None, will search for an available port starting at 7860.
            server_name: to make app accessible on local network, set this to "0.0.0.0". Can be set by environment variable GRADIO_SERVER_NAME. If None, will use "127.0.0.1".
            max_threads: the maximum number of total threads that the Gradio app can generate in parallel. The default is inherited from the starlette library (currently 40).
            width: The width in pixels of the iframe element containing the gradio app (used if inline=True)
            height: The height in pixels of the iframe element containing the gradio app (used if inline=True)
            favicon_path: If a path to a file (.png, .gif, or .ico) is provided, it will be used as the favicon for the web page.
            ssl_keyfile: If a path to a file is provided, will use this as the private key file to create a local server running on https.
            ssl_certfile: If a path to a file is provided, will use this as the signed certificate for https. Needs to be provided if ssl_keyfile is provided.
            ssl_keyfile_password: If a password is provided, will use this with the ssl certificate for https.
            ssl_verify: If False, skips certificate validation which allows self-signed certificates to be used.
            quiet: If True, suppresses most print statements.
            show_api: If True, shows the api docs in the footer of the app. Default True.
            allowed_paths: List of complete filepaths or parent directories that gradio is allowed to serve. Must be absolute paths. Warning: if you provide directories, any files in these directories or their subdirectories are accessible to all users of your app.
            blocked_paths: List of complete filepaths or parent directories that gradio is not allowed to serve (i.e. users of your app are not allowed to access). Must be absolute paths. Warning: takes precedence over `allowed_paths` and all other directories exposed by Gradio by default.
            root_path: The root path (or "mount point") of the application, if it's not served from the root ("/") of the domain. Often used when the application is behind a reverse proxy that forwards requests to the application. For example, if the application is served at "https://example.com/myapp", the `root_path` should be set to "/myapp". A full URL beginning with http:// or https:// can be provided, which will be used as the root path in its entirety. Can be set by environment variable GRADIO_ROOT_PATH. Defaults to "".
            app_kwargs: Additional keyword arguments to pass to the underlying FastAPI app as a dictionary of parameter keys and argument values. For example, `{"docs_url": "/docs"}`
            state_session_capacity: The maximum number of sessions whose information to store in memory. If the number of sessions exceeds this number, the oldest sessions will be removed. Reduce capacity to reduce memory usage when using gradio.State or returning updated components from functions. Defaults to 10000.
            share_server_address: Use this to specify a custom FRP server and port for sharing Gradio apps (only applies if share=True). If not provided, will use the default FRP server at https://gradio.live. See https://github.com/huggingface/frp for more information.
            share_server_protocol: Use this to specify the protocol to use for the share links. Defaults to "https", unless a custom share_server_address is provided, in which case it defaults to "http". If you are using a custom share_server_address and want to use https, you must set this to "https".
            auth_dependency: A function that takes a FastAPI request and returns a string user ID or None. If the function returns None for a specific request, that user is not authorized to access the app (they will see a 401 Unauthorized response). To be used with external authentication systems like OAuth. Cannot be used with `auth`.
            max_file_size: The maximum file size in bytes that can be uploaded. Can be a string of the form "<value><unit>", where value is any positive integer and unit is one of "b", "kb", "mb", "gb", "tb". If None, no limit is set.
        Returns:
            app: FastAPI app object that is running the demo
            local_url: Locally accessible link to the demo
            share_url: Publicly accessible link to the demo (if share=True, otherwise None)
        Example: (Blocks)
            import gradio as gr
            def reverse(text):
                return text[::-1]
            with gr.Blocks() as demo:
                button = gr.Button(value="Reverse")
                button.click(reverse, gr.Textbox(), gr.Textbox())
            demo.launch(share=True, auth=("username", "password"))
        Example:  (Interface)
            import gradio as gr
            def reverse(text):
                return text[::-1]
            demo = gr.Interface(reverse, "text", "text")
            demo.launch(share=True, auth=("username", "password"))
        """
        from gradio.routes import App

        if self._is_running_in_reload_thread:
            # We have already launched the demo
            return None, None, None  # type: ignore

        if not self.exited:
            self.__exit__()

        if auth is not None and auth_dependency is not None:
            raise ValueError(
                "You cannot provide both `auth` and `auth_dependency` in launch(). Please choose one."
            )
        if (
            auth
            and not callable(auth)
            and not isinstance(auth[0], tuple)
            and not isinstance(auth[0], list)
        ):
            self.auth = [auth]
        else:
            self.auth = auth
        self.auth_message = auth_message
        self.show_error = show_error
        self.height = height
        self.width = width
        self.favicon_path = favicon_path
        self.ssl_verify = ssl_verify
        self.state_session_capacity = state_session_capacity
        if root_path is None:
            self.root_path = os.environ.get("GRADIO_ROOT_PATH", "")
        else:
            self.root_path = root_path

        self.show_api = show_api

        self.allowed_paths = allowed_paths or []
        self.blocked_paths = blocked_paths or []

        if not isinstance(self.allowed_paths, list):
            raise ValueError("`allowed_paths` must be a list of directories.")
        if not isinstance(self.blocked_paths, list):
            raise ValueError("`blocked_paths` must be a list of directories.")

        self.validate_queue_settings()
        self.max_file_size = utils._parse_file_size(max_file_size)

        if self.dev_mode:
            for block in self.blocks.values():
                if block.key is None:
                    block.key = f"__{block._id}__"

        self.config = self.get_config_file()
        self.max_threads = max_threads
        self._queue.max_thread_count = max_threads
        # self.server_app is included for backwards compatibility
        self.server_app = self.app = App.create_app(
            self, auth_dependency=auth_dependency, app_kwargs=app_kwargs
        )

        if self.is_running:
            if not isinstance(self.local_url, str):
                raise ValueError(f"Invalid local_url: {self.local_url}")
            if not (quiet):
                print(
                    "Rerunning server... use `close()` to stop if you need to change `launch()` parameters.\n----"
                )
        else:
            if wasm_utils.IS_WASM:
                server_name = "xxx"
                server_port = 99999
                local_url = ""
                server = None
                # In the Wasm environment, we only need the app object
                # which the frontend app will directly communicate with through the Worker API,
                # and we don't need to start a server.
                wasm_utils.register_app(self.app)
            else:
                from gradio import http_server

                (
                    server_name,
                    server_port,
                    local_url,
                    server,
                ) = http_server.start_server(
                    app=self.app,
                    server_name=server_name,
                    server_port=server_port,
                    ssl_keyfile=ssl_keyfile,
                    ssl_certfile=ssl_certfile,
                    ssl_keyfile_password=ssl_keyfile_password,
                )
            self.server_name = server_name
            self.local_url = local_url
            self.server_port = server_port
            self.server = server
            self.is_running = True
            self.is_colab = utils.colab_check()
            self.is_kaggle = utils.kaggle_check()
            self.share_server_address = share_server_address
            self.share_server_protocol = share_server_protocol or (
                "http" if share_server_address is not None else "https"
            )

            self.protocol = (
                "https"
                if self.local_url.startswith("https") or self.is_colab
                else "http"
            )
            if not wasm_utils.IS_WASM and not self.is_colab and not quiet:
                print(
                    strings.en["RUNNING_LOCALLY_SEPARATED"].format(
                        self.protocol, self.server_name, self.server_port
                    )
                )

            self._queue.set_server_app(self.server_app)

            if not wasm_utils.IS_WASM:
                # Cannot run async functions in background other than app's scope.
                # Workaround by triggering the app endpoint
                httpx.get(
                    f"{self.local_url}startup-events", verify=ssl_verify, timeout=None
                )
            else:
                # NOTE: One benefit of the code above dispatching `startup_events()` via a self HTTP request is
                # that `self._queue.start()` is called in another thread which is managed by the HTTP server, `uvicorn`
                # so all the asyncio tasks created by the queue runs in an event loop in that thread and
                # will be cancelled just by stopping the server.
                # In contrast, in the Wasm env, we can't do that because `threading` is not supported and all async tasks will run in the same event loop, `pyodide.webloop.WebLoop` in the main thread.
                # So we need to manually cancel them. See `self.close()`..
                self.startup_events()

        utils.launch_counter()
        self.is_sagemaker = utils.sagemaker_check()
        if share is None:
            if self.is_colab:
                if not quiet:
                    print(
                        "Setting queue=True in a Colab notebook requires sharing enabled. Setting `share=True` (you can turn this off by setting `share=False` in `launch()` explicitly).\n"
                    )
                self.share = True
            elif self.is_kaggle:
                if not quiet:
                    print(
                        "Kaggle notebooks require sharing enabled. Setting `share=True` (you can turn this off by setting `share=False` in `launch()` explicitly).\n"
                    )
                self.share = True
            elif self.is_sagemaker:
                if not quiet:
                    print(
                        "Sagemaker notebooks may require sharing enabled. Setting `share=True` (you can turn this off by setting `share=False` in `launch()` explicitly).\n"
                    )
                self.share = True
            else:
                self.share = False
                # GRADIO_SHARE environment variable for forcing 'share=True'
                # GRADIO_SHARE=True => share=True
                share_env = os.getenv("GRADIO_SHARE")
                if share_env is not None and share_env.lower() == "true":
                    self.share = True
        else:
            self.share = share

        # If running in a colab or not able to access localhost,
        # a shareable link must be created.
        if (
            _frontend
            and not wasm_utils.IS_WASM
            and not networking.url_ok(self.local_url)
            and not self.share
        ):
            raise ValueError(
                "When localhost is not accessible, a shareable link must be created. Please set share=True or check your proxy settings to allow access to localhost."
            )

        if self.is_colab and not quiet:
            if debug:
                print(strings.en["COLAB_DEBUG_TRUE"])
            else:
                print(strings.en["COLAB_DEBUG_FALSE"])
            if not self.share:
                print(strings.en["COLAB_WARNING"].format(self.server_port))

        if self.share:
            if self.space_id:
                warnings.warn(
                    "Setting share=True is not supported on Hugging Face Spaces"
                )
                self.share = False
            if wasm_utils.IS_WASM:
                warnings.warn(
                    "Setting share=True is not supported in the Wasm environment"
                )
                self.share = False

        if self.share:
            try:
                if self.share_url is None:
                    share_url = networking.setup_tunnel(
                        local_host=self.server_name,
                        local_port=self.server_port,
                        share_token=self.share_token,
                        share_server_address=self.share_server_address,
                    )
                    parsed_url = urlparse(share_url)
                    self.share_url = urlunparse(
                        (self.share_server_protocol,) + parsed_url[1:]
                    )
                print(strings.en["SHARE_LINK_DISPLAY"].format(self.share_url))
                if not (quiet):
                    print(strings.en["SHARE_LINK_MESSAGE"])
            except (RuntimeError, httpx.ConnectError):
                if self.analytics_enabled:
                    analytics.error_analytics("Not able to set up tunnel")
                self.share_url = None
                self.share = False
                if Path(BINARY_PATH).exists():
                    print(strings.en["COULD_NOT_GET_SHARE_LINK"])
                else:
                    print(
                        strings.en["COULD_NOT_GET_SHARE_LINK_MISSING_FILE"].format(
                            BINARY_PATH,
                            BINARY_URL,
                            BINARY_FILENAME,
                            BINARY_FOLDER,
                        )
                    )
        else:
            if not quiet and not wasm_utils.IS_WASM:
                print(strings.en["PUBLIC_SHARE_TRUE"])
            self.share_url = None

        if inbrowser and not wasm_utils.IS_WASM:
            link = self.share_url if self.share and self.share_url else self.local_url
            webbrowser.open(link)

        # Check if running in a Python notebook in which case, display inline
        if inline is None:
            inline = utils.ipython_check()
        if inline:
            try:
                from IPython.display import HTML, Javascript, display  # type: ignore

                if self.share and self.share_url:
                    while not networking.url_ok(self.share_url):
                        time.sleep(0.25)
                    artifact = HTML(
                        f'<div><iframe src="{self.share_url}" width="{self.width}" height="{self.height}" allow="autoplay; camera; microphone; clipboard-read; clipboard-write;" frameborder="0" allowfullscreen></iframe></div>'
                    )

                elif self.is_colab:
                    # modified from /usr/local/lib/python3.7/dist-packages/google/colab/output/_util.py within Colab environment
                    code = """(async (port, path, width, height, cache, element) => {
                        if (!google.colab.kernel.accessAllowed && !cache) {
                            return;
                        }
                        element.appendChild(document.createTextNode(''));
                        const url = await google.colab.kernel.proxyPort(port, {cache});

                        const external_link = document.createElement('div');
                        external_link.innerHTML = `
                            <div style="font-family: monospace; margin-bottom: 0.5rem">
                                Running on <a href=${new URL(path, url).toString()} target="_blank">
                                    https://localhost:${port}${path}
                                </a>
                            </div>
                        `;
                        element.appendChild(external_link);

                        const iframe = document.createElement('iframe');
                        iframe.src = new URL(path, url).toString();
                        iframe.height = height;
                        iframe.allow = "autoplay; camera; microphone; clipboard-read; clipboard-write;"
                        iframe.width = width;
                        iframe.style.border = 0;
                        element.appendChild(iframe);
                    })""" + "({port}, {path}, {width}, {height}, {cache}, window.element)".format(
                        port=json.dumps(self.server_port),
                        path=json.dumps("/"),
                        width=json.dumps(self.width),
                        height=json.dumps(self.height),
                        cache=json.dumps(False),
                    )

                    artifact = Javascript(code)
                else:
                    artifact = HTML(
                        f'<div><iframe src="{self.local_url}" width="{self.width}" height="{self.height}" allow="autoplay; camera; microphone; clipboard-read; clipboard-write;" frameborder="0" allowfullscreen></iframe></div>'
                    )
                self.artifact = artifact
                display(artifact)
            except ImportError:
                pass

        if getattr(self, "analytics_enabled", False):
            data = {
                "launch_method": "browser" if inbrowser else "inline",
                "is_google_colab": self.is_colab,
                "is_sharing_on": self.share,
                "is_space": self.space_id is not None,
                "mode": self.mode,
            }
            analytics.launched_analytics(self, data)

        is_in_interactive_mode = bool(getattr(sys, "ps1", sys.flags.interactive))

        # Block main thread if debug==True
        if (
            debug
            or int(os.getenv("GRADIO_DEBUG", "0")) == 1
            and not wasm_utils.IS_WASM
            or (
                # Block main thread if running in a script to stop script from exiting
                not prevent_thread_lock
                and not is_in_interactive_mode
                # In the Wasm env, we don't have to block the main thread because the server won't be shut down after the execution finishes.
                # Moreover, we MUST NOT do it because there is only one thread in the Wasm env and blocking it will stop the subsequent code from running.
                and not wasm_utils.IS_WASM
            )
        ):
            self.block_thread()

        return TupleNoPrint((self.server_app, self.local_url, self.share_url))  # type: ignore

    def integrate(
        self,
        comet_ml=None,
        wandb: ModuleType | None = None,
        mlflow: ModuleType | None = None,
    ) -> None:
        """
        A catch-all method for integrating with other libraries. This method should be run after launch()
        Parameters:
            comet_ml: If a comet_ml Experiment object is provided, will integrate with the experiment and appear on Comet dashboard
            wandb: If the wandb module is provided, will integrate with it and appear on WandB dashboard
            mlflow: If the mlflow module  is provided, will integrate with the experiment and appear on ML Flow dashboard
        """
        analytics_integration = ""
        if comet_ml is not None:
            analytics_integration = "CometML"
            comet_ml.log_other("Created from", "Gradio")
            if self.share_url is not None:
                comet_ml.log_text(f"gradio: {self.share_url}")
                comet_ml.end()
            elif self.local_url:
                comet_ml.log_text(f"gradio: {self.local_url}")
                comet_ml.end()
            else:
                raise ValueError("Please run `launch()` first.")
        if wandb is not None:
            analytics_integration = "WandB"
            if self.share_url is not None:
                wandb.log(
                    {
                        "Gradio panel": wandb.Html(
                            '<iframe src="'
                            + self.share_url
                            + '" width="'
                            + str(self.width)
                            + '" height="'
                            + str(self.height)
                            + '" frameBorder="0"></iframe>'
                        )
                    }
                )
            else:
                print(
                    "The WandB integration requires you to "
                    "`launch(share=True)` first."
                )
        if mlflow is not None:
            analytics_integration = "MLFlow"
            if self.share_url is not None:
                mlflow.log_param("Gradio Interface Share Link", self.share_url)
            else:
                mlflow.log_param("Gradio Interface Local Link", self.local_url)
        if self.analytics_enabled and analytics_integration:
            data = {"integration": analytics_integration}
            analytics.integration_analytics(data)

    def close(self, verbose: bool = True) -> None:
        """
        Closes the Interface that was launched and frees the port.
        """
        try:
            if wasm_utils.IS_WASM:
                # NOTE:
                # Normally, queue-related async tasks (e.g. continuous events created by `gr.Blocks.load(..., every=interval)`, whose async tasks are started at the `/queue/data` endpoint function)
                # are running in an event loop in the server thread,
                # so they will be cancelled by `self.server.close()` below.
                # However, in the Wasm env, we don't have the `server` and
                # all async tasks are running in the same event loop, `pyodide.webloop.WebLoop` in the main thread,
                # so we have to cancel them explicitly so that these tasks won't run after a new app is launched.
                self._queue._cancel_asyncio_tasks()
                self.server_app._cancel_asyncio_tasks()
            self._queue.close()
            # set this before closing server to shut down heartbeats
            self.is_running = False
            self.app.stop_event.set()
            if self.server:
                self.server.close()
            # So that the startup events (starting the queue)
            # happen the next time the app is launched
            self.app.startup_events_triggered = False
            if verbose:
                print(f"Closing server running on port: {self.server_port}")
        except (AttributeError, OSError):  # can't close if not running
            pass

    def block_thread(
        self,
    ) -> None:
        """Block main thread until interrupted by user."""
        try:
            while True:
                time.sleep(0.1)
        except (KeyboardInterrupt, OSError):
            print("Keyboard interruption in main thread... closing server.")
            if self.server:
                self.server.close()
            for tunnel in CURRENT_TUNNELS:
                tunnel.kill()

    def attach_load_events(self):
        """Add a load event for every component whose initial value should be randomized."""
        root_context = Context.root_block
        if root_context:
            for component in root_context.blocks.values():
                if (
                    isinstance(component, components.Component)
                    and component.load_event_to_attach
                ):
                    load_fn, every = component.load_event_to_attach
                    # Use set_event_trigger to avoid ambiguity between load class/instance method

                    dep = self.default_config.set_event_trigger(
                        [EventListenerMethod(self, "load")],
                        load_fn,
                        None,
                        component,
                        no_target=True,
                        # If every is None, for sure skip the queue
                        # else, let the enable_queue parameter take precedence
                        # this will raise a nice error message is every is used
                        # without queue
                        queue=False if every is None else None,
                        every=every,
                    )[0]
                    component.load_event = dep.get_config()

    def startup_events(self):
        """Events that should be run when the app containing this block starts up."""
        self._queue.start()
        # So that processing can resume in case the queue was stopped
        self._queue.stopped = False
        self.is_running = True
        self.create_limiter()

    def queue_enabled_for_fn(self, fn_index: int):
        return self.fns[fn_index].queue is not False

    def get_api_info(self, all_endpoints: bool = False) -> dict[str, Any] | None:
        """
        Gets the information needed to generate the API docs from a Blocks.
        Parameters:
            all_endpoints: If True, returns information about all endpoints, including those with show_api=False.
        """
        config = self.config
        api_info = {"named_endpoints": {}, "unnamed_endpoints": {}}

<<<<<<< HEAD
        for fn in self.fns.values():
            if not fn.fn or not fn.show_api or fn.api_name is False:
=======
        for fn in self.fns:
            if not fn.fn or fn.api_name is False:
                continue
            if not all_endpoints and not fn.show_api:
>>>>>>> 32e2b640
                continue

            dependency_info = {"parameters": [], "returns": [], "show_api": fn.show_api}
            fn_info = utils.get_function_params(fn.fn)  # type: ignore
            skip_endpoint = False

            inputs = fn.inputs
            for index, input_block in enumerate(inputs):
                for component in config["components"]:
                    if component["id"] == input_block._id:
                        break
                else:
                    skip_endpoint = True  # if component not found, skip endpoint
                    break
                type = component["props"]["name"]
                if self.blocks[component["id"]].skip_api:
                    continue
                label = component["props"].get("label", f"parameter_{input_block._id}")
                comp = self.get_component(component["id"])
                if not isinstance(comp, components.Component):
                    raise TypeError(f"{comp!r} is not a Component")
                info = component["api_info"]
                example = comp.example_inputs()
                python_type = client_utils.json_schema_to_python_type(info)

                # Since the clients use "api_name" and "fn_index" to designate the endpoint and
                # "result_callbacks" to specify the callbacks, we need to make sure that no parameters
                # have those names. Hence the final checks.
                if (
                    fn.fn
                    and index < len(fn_info)
                    and fn_info[index][0]
                    not in ["api_name", "fn_index", "result_callbacks"]
                ):
                    parameter_name = fn_info[index][0]
                else:
                    parameter_name = f"param_{index}"

                # How default values are set for the client: if a component has an initial value, then that parameter
                # is optional in the client and the initial value from the config is used as default in the client.
                # If the component does not have an initial value, but if the corresponding argument in the predict function has
                # a default value of None, then that parameter is also optional in the client and the None is used as default in the client.
                if component["props"].get("value") is not None:
                    parameter_has_default = True
                    parameter_default = component["props"]["value"]
                elif (
                    fn.fn
                    and index < len(fn_info)
                    and fn_info[index][1]
                    and fn_info[index][2] is None
                ):
                    parameter_has_default = True
                    parameter_default = None
                else:
                    parameter_has_default = False
                    parameter_default = None

                dependency_info["parameters"].append(
                    {
                        "label": label,
                        "parameter_name": parameter_name,
                        "parameter_has_default": parameter_has_default,
                        "parameter_default": parameter_default,
                        "type": info,
                        "python_type": {
                            "type": python_type,
                            "description": info.get("description", ""),
                        },
                        "component": type.capitalize(),
                        "example_input": example,
                    }
                )

            outputs = fn.outputs
            for o in outputs:
                for component in config["components"]:
                    if component["id"] == o._id:
                        break
                else:
                    skip_endpoint = True  # if component not found, skip endpoint
                    break
                type = component["props"]["name"]
                if self.blocks[component["id"]].skip_api:
                    continue
                label = component["props"].get("label", f"value_{o._id}")
                comp = self.get_component(component["id"])
                if not isinstance(comp, components.Component):
                    raise TypeError(f"{comp!r} is not a Component")
                info = component["api_info"]
                example = comp.example_inputs()
                python_type = client_utils.json_schema_to_python_type(info)
                dependency_info["returns"].append(
                    {
                        "label": label,
                        "type": info,
                        "python_type": {
                            "type": python_type,
                            "description": info.get("description", ""),
                        },
                        "component": type.capitalize(),
                    }
                )

            if not skip_endpoint:
                api_info["named_endpoints"][f"/{fn.api_name}"] = dependency_info

        return api_info<|MERGE_RESOLUTION|>--- conflicted
+++ resolved
@@ -706,7 +706,7 @@
             trigger_mode: If "once" (default for all events except `.change()`) would not allow any submissions while an event is pending. If set to "multiple", unlimited submissions are allowed while pending, and "always_last" (default for `.change()` and `.key_up()` events) would allow a second submission after the pending event is complete.
             concurrency_limit: If set, this is the maximum number of this event that can be running simultaneously. Can be set to None to mean no concurrency_limit (any number of this event can be running simultaneously). Set to "default" to use the default concurrency limit (defined by the `default_concurrency_limit` parameter in `queue()`, which itself is 1 by default).
             concurrency_id: If set, this is the id of the concurrency group. Events with the same concurrency_id will be limited by the lowest set concurrency_limit.
-            show_api: whether to show this event in the "view API" page of the Gradio app, or in the ".view_api()" method of the Gradio clients. Unlike setting api_name to False, setting show_api to False will still allow downstream apps to use this event. If fn is None, show_api will automatically be set to False.
+            show_api: whether to show this event in the "view API" page of the Gradio app, or in the ".view_api()" method of the Gradio clients. Unlike setting api_name to False, setting show_api to False will still allow downstream apps as well as the Clients to use this event. If fn is None, show_api will automatically be set to False.
             is_cancel_function: whether this event cancels another running event.
         Returns: dependency information, dependency index
         """
@@ -1331,192 +1331,6 @@
             show_api=False,
         )
 
-<<<<<<< HEAD
-=======
-    def set_event_trigger(
-        self,
-        targets: Sequence[EventListenerMethod],
-        fn: Callable | None,
-        inputs: Component | list[Component] | set[Component] | None,
-        outputs: Component | list[Component] | None,
-        preprocess: bool = True,
-        postprocess: bool = True,
-        scroll_to_output: bool = False,
-        show_progress: Literal["full", "minimal", "hidden"] = "full",
-        api_name: str | None | Literal[False] = None,
-        js: str | None = None,
-        no_target: bool = False,
-        queue: bool | None = None,
-        batch: bool = False,
-        max_batch_size: int = 4,
-        cancels: list[int] | None = None,
-        every: float | None = None,
-        collects_event_data: bool | None = None,
-        trigger_after: int | None = None,
-        trigger_only_on_success: bool = False,
-        trigger_mode: Literal["once", "multiple", "always_last"] | None = "once",
-        concurrency_limit: int | None | Literal["default"] = "default",
-        concurrency_id: str | None = None,
-        show_api: bool = True,
-        renderable: Renderable | None = None,
-        is_cancel_function: bool = False,
-    ) -> tuple[BlockFunction, int]:
-        """
-        Adds an event to the component's dependencies.
-        Parameters:
-            targets: a list of EventListenerMethod objects that define the event trigger
-            fn: Callable function
-            inputs: input list
-            outputs: output list
-            preprocess: whether to run the preprocess methods of components
-            postprocess: whether to run the postprocess methods of components
-            scroll_to_output: whether to scroll to output of dependency on trigger
-            show_progress: whether to show progress animation while running.
-            api_name: defines how the endpoint appears in the API docs. Can be a string, None, or False. If set to a string, the endpoint will be exposed in the API docs with the given name. If None (default), the name of the function will be used as the API endpoint. If False, the endpoint will not be exposed in the API docs and downstream apps (including those that `gr.load` this app) will not be able to use this event.
-            js: Optional frontend js method to run before running 'fn'. Input arguments for js method are values of 'inputs' and 'outputs', return should be a list of values for output components
-            no_target: if True, sets "targets" to [], used for the Blocks.load() event and .then() events
-            queue: If True, will place the request on the queue, if the queue has been enabled. If False, will not put this event on the queue, even if the queue has been enabled. If None, will use the queue setting of the gradio app.
-            batch: whether this function takes in a batch of inputs
-            max_batch_size: the maximum batch size to send to the function
-            cancels: a list of other events to cancel when this event is triggered. For example, setting cancels=[click_event] will cancel the click_event, where click_event is the return value of another components .click method.
-            every: Run this event 'every' number of seconds while the client connection is open. Interpreted in seconds.
-            collects_event_data: whether to collect event data for this event
-            trigger_after: if set, this event will be triggered after 'trigger_after' function index
-            trigger_only_on_success: if True, this event will only be triggered if the previous event was successful (only applies if `trigger_after` is set)
-            trigger_mode: If "once" (default for all events except `.change()`) would not allow any submissions while an event is pending. If set to "multiple", unlimited submissions are allowed while pending, and "always_last" (default for `.change()` and `.key_up()` events) would allow a second submission after the pending event is complete.
-            concurrency_limit: If set, this is the maximum number of this event that can be running simultaneously. Can be set to None to mean no concurrency_limit (any number of this event can be running simultaneously). Set to "default" to use the default concurrency limit (defined by the `default_concurrency_limit` parameter in `queue()`, which itself is 1 by default).
-            concurrency_id: If set, this is the id of the concurrency group. Events with the same concurrency_id will be limited by the lowest set concurrency_limit.
-            show_api: whether to show this event in the "view API" page of the Gradio app, or in the ".view_api()" method of the Gradio clients. Unlike setting api_name to False, setting show_api to False will still allow downstream apps as well as the Clients to use this event. If fn is None, show_api will automatically be set to False.
-            is_cancel_function: whether this event cancels another running event.
-        Returns: dependency information, dependency index
-        """
-        # Support for singular parameter
-        _targets = [
-            (
-                target.block._id if not no_target and target.block else None,
-                target.event_name,
-            )
-            for target in targets
-        ]
-        if isinstance(inputs, set):
-            inputs_as_dict = True
-            inputs = sorted(inputs, key=lambda x: x._id)
-        else:
-            inputs_as_dict = False
-            if inputs is None:
-                inputs = []
-            elif not isinstance(inputs, list):
-                inputs = [inputs]
-
-        if isinstance(outputs, set):
-            outputs = sorted(outputs, key=lambda x: x._id)
-        elif outputs is None:
-            outputs = []
-        elif not isinstance(outputs, list):
-            outputs = [outputs]
-
-        if fn is not None and not cancels:
-            check_function_inputs_match(fn, inputs, inputs_as_dict)
-        if every is not None and every <= 0:
-            raise ValueError("Parameter every must be positive or None")
-        if every and batch:
-            raise ValueError(
-                f"Cannot run event in a batch and every {every} seconds. "
-                "Either batch is True or every is non-zero but not both."
-            )
-
-        if every and fn:
-            fn = get_continuous_fn(fn, every)
-        elif every:
-            raise ValueError("Cannot set a value for `every` without a `fn`.")
-        if every and concurrency_limit is not None:
-            if concurrency_limit == "default":
-                concurrency_limit = None
-            else:
-                raise ValueError(
-                    "Cannot set a value for `concurrency_limit` with `every`."
-                )
-
-        if _targets[0][1] in ["change", "key_up"] and trigger_mode is None:
-            trigger_mode = "always_last"
-        elif trigger_mode is None:
-            trigger_mode = "once"
-        elif trigger_mode not in ["once", "multiple", "always_last"]:
-            raise ValueError(
-                f"Invalid value for parameter `trigger_mode`: {trigger_mode}. Please choose from: {['once', 'multiple', 'always_last']}"
-            )
-
-        _, progress_index, event_data_index = (
-            special_args(fn) if fn else (None, None, None)
-        )
-
-        # If api_name is None or empty string, use the function name
-        if api_name is None or isinstance(api_name, str) and api_name.strip() == "":
-            if fn is not None:
-                if not hasattr(fn, "__name__"):
-                    if hasattr(fn, "__class__") and hasattr(fn.__class__, "__name__"):
-                        name = fn.__class__.__name__
-                    else:
-                        name = "unnamed"
-                else:
-                    name = fn.__name__
-                api_name = "".join(
-                    [s for s in name if s not in set(string.punctuation) - {"-", "_"}]
-                )
-            elif js is not None:
-                api_name = "js_fn"
-                show_api = False
-            else:
-                api_name = "unnamed"
-                show_api = False
-
-        if api_name is not False:
-            api_name = utils.append_unique_suffix(
-                api_name,
-                [fn.api_name for fn in self.fns if isinstance(fn.api_name, str)],
-            )
-        else:
-            show_api = False
-
-        # The `show_api` parameter is False if: (1) the user explicitly sets it (2) the user sets `api_name` to False
-        # or (3) the user sets `fn` to None (there's no backend function)
-
-        if collects_event_data is None:
-            collects_event_data = event_data_index is not None
-
-        block_fn = BlockFunction(
-            fn,
-            inputs,
-            outputs,
-            preprocess,
-            postprocess,
-            inputs_as_dict=inputs_as_dict,
-            targets=_targets,
-            batch=batch,
-            max_batch_size=max_batch_size,
-            concurrency_limit=concurrency_limit,
-            concurrency_id=concurrency_id,
-            tracks_progress=progress_index is not None,
-            api_name=api_name,
-            js=js,
-            show_progress=show_progress,
-            every=every,
-            cancels=cancels,
-            collects_event_data=collects_event_data,
-            trigger_after=trigger_after,
-            trigger_only_on_success=trigger_only_on_success,
-            trigger_mode=trigger_mode,
-            queue=queue,
-            scroll_to_output=scroll_to_output,
-            show_api=show_api,
-            renderable=renderable,
-            is_cancel_function=is_cancel_function,
-        )
-
-        self.fns.append(block_fn)
-        return block_fn, len(self.fns) - 1
-
->>>>>>> 32e2b640
     def render(self):
         root_context = get_blocks_context()
         if root_context is not None and Context.root_block is not None:
@@ -2880,15 +2694,10 @@
         config = self.config
         api_info = {"named_endpoints": {}, "unnamed_endpoints": {}}
 
-<<<<<<< HEAD
         for fn in self.fns.values():
-            if not fn.fn or not fn.show_api or fn.api_name is False:
-=======
-        for fn in self.fns:
             if not fn.fn or fn.api_name is False:
                 continue
             if not all_endpoints and not fn.show_api:
->>>>>>> 32e2b640
                 continue
 
             dependency_info = {"parameters": [], "returns": [], "show_api": fn.show_api}
