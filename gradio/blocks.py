from __future__ import annotations

import copy
import getpass
import inspect
import json
import os
import pkgutil
import random
import secrets
import sys
import time
import warnings
import webbrowser
from abc import abstractmethod
from types import ModuleType
from typing import TYPE_CHECKING, Any, Callable, Dict, Iterator, List, Set, Tuple, Type

import anyio
import requests
from anyio import CapacityLimiter
from typing_extensions import Literal

from gradio import (
    components,
    encryptor,
    external,
    networking,
    queueing,
    routes,
    strings,
    utils,
)
from gradio.context import Context
from gradio.deprecation import check_deprecated_parameters
from gradio.documentation import document, set_documentation_group
from gradio.exceptions import DuplicateBlockError, InvalidApiName
from gradio.helpers import create_tracker, skip, special_args
from gradio.themes import Default as DefaultTheme
from gradio.themes.base import Theme
from gradio.tunneling import CURRENT_TUNNELS
from gradio.utils import (
    TupleNoPrint,
    check_function_inputs_match,
    component_or_layout_class,
    delete_none,
    get_cancel_function,
    get_continuous_fn,
)

set_documentation_group("blocks")


if TYPE_CHECKING:  # Only import for type checking (is False at runtime).
    import comet_ml
    from fastapi.applications import FastAPI

    from gradio.components import Component


class Block:
    def __init__(
        self,
        *,
        render: bool = True,
        elem_id: str | None = None,
        visible: bool = True,
        root_url: str | None = None,  # URL that is prepended to all file paths
        _skip_init_processing: bool = False,  # Used for loading from Spaces
        **kwargs,
    ):
        self._id = Context.id
        Context.id += 1
        self.visible = visible
        self.elem_id = elem_id
        self.root_url = root_url
        self.share_token = secrets.token_urlsafe(32)
        self._skip_init_processing = _skip_init_processing
        self._style = {}
        self.parent: BlockContext | None = None

        if render:
            self.render()
        check_deprecated_parameters(self.__class__.__name__, **kwargs)

    def render(self):
        """
        Adds self into appropriate BlockContext
        """
        if Context.root_block is not None and self._id in Context.root_block.blocks:
            raise DuplicateBlockError(
                f"A block with id: {self._id} has already been rendered in the current Blocks."
            )
        if Context.block is not None:
            Context.block.add(self)
        if Context.root_block is not None:
            Context.root_block.blocks[self._id] = self
            if isinstance(self, components.TempFileManager):
                Context.root_block.temp_file_sets.append(self.temp_files)
        return self

    def unrender(self):
        """
        Removes self from BlockContext if it has been rendered (otherwise does nothing).
        Removes self from the layout and collection of blocks, but does not delete any event triggers.
        """
        if Context.block is not None:
            try:
                Context.block.children.remove(self)
            except ValueError:
                pass
        if Context.root_block is not None:
            try:
                del Context.root_block.blocks[self._id]
            except KeyError:
                pass
        return self

    def get_block_name(self) -> str:
        """
        Gets block's class name.

        If it is template component it gets the parent's class name.

        @return: class name
        """
        return (
            self.__class__.__base__.__name__.lower()
            if hasattr(self, "is_template")
            else self.__class__.__name__.lower()
        )

    def get_expected_parent(self) -> Type[BlockContext] | None:
        return None

    def set_event_trigger(
        self,
        event_name: str,
        fn: Callable | None,
        inputs: Component | List[Component] | Set[Component] | None,
        outputs: Component | List[Component] | None,
        preprocess: bool = True,
        postprocess: bool = True,
        scroll_to_output: bool = False,
        show_progress: bool = True,
        api_name: str | None = None,
        js: str | None = None,
        no_target: bool = False,
        queue: bool | None = None,
        batch: bool = False,
        max_batch_size: int = 4,
        cancels: List[int] | None = None,
        every: float | None = None,
    ) -> Dict[str, Any]:
        """
        Adds an event to the component's dependencies.
        Parameters:
            event_name: event name
            fn: Callable function
            inputs: input list
            outputs: output list
            preprocess: whether to run the preprocess methods of components
            postprocess: whether to run the postprocess methods of components
            scroll_to_output: whether to scroll to output of dependency on trigger
            show_progress: whether to show progress animation while running.
            api_name: Defining this parameter exposes the endpoint in the api docs
            js: Optional frontend js method to run before running 'fn'. Input arguments for js method are values of 'inputs' and 'outputs', return should be a list of values for output components
            no_target: if True, sets "targets" to [], used for Blocks "load" event
            batch: whether this function takes in a batch of inputs
            max_batch_size: the maximum batch size to send to the function
            cancels: a list of other events to cancel when this event is triggered. For example, setting cancels=[click_event] will cancel the click_event, where click_event is the return value of another components .click method.
        Returns: None
        """
        # Support for singular parameter
        if isinstance(inputs, set):
            inputs_as_dict = True
            inputs = sorted(inputs, key=lambda x: x._id)
        else:
            inputs_as_dict = False
            if inputs is None:
                inputs = []
            elif not isinstance(inputs, list):
                inputs = [inputs]

        if isinstance(outputs, set):
            outputs = sorted(outputs, key=lambda x: x._id)
        else:
            if outputs is None:
                outputs = []
            elif not isinstance(outputs, list):
                outputs = [outputs]

        if fn is not None and not cancels:
            check_function_inputs_match(fn, inputs, inputs_as_dict)

        if Context.root_block is None:
            raise AttributeError(
                f"{event_name}() and other events can only be called within a Blocks context."
            )
        if every is not None and every <= 0:
            raise ValueError("Parameter every must be positive or None")
        if every and batch:
            raise ValueError(
                f"Cannot run {event_name} event in a batch and every {every} seconds. "
                "Either batch is True or every is non-zero but not both."
            )

        if every and fn:
            fn = get_continuous_fn(fn, every)
        elif every:
            raise ValueError("Cannot set a value for `every` without a `fn`.")

        Context.root_block.fns.append(
            BlockFunction(fn, inputs, outputs, preprocess, postprocess, inputs_as_dict)
        )
        if api_name is not None:
            api_name_ = utils.append_unique_suffix(
                api_name, [dep["api_name"] for dep in Context.root_block.dependencies]
            )
            if not (api_name == api_name_):
                warnings.warn(
                    "api_name {} already exists, using {}".format(api_name, api_name_)
                )
                api_name = api_name_

        dependency = {
            "targets": [self._id] if not no_target else [],
            "trigger": event_name,
            "inputs": [block._id for block in inputs],
            "outputs": [block._id for block in outputs],
            "backend_fn": fn is not None,
            "js": js,
            "queue": False if fn is None else queue,
            "api_name": api_name,
            "scroll_to_output": scroll_to_output,
            "show_progress": show_progress,
            "every": every,
            "batch": batch,
            "max_batch_size": max_batch_size,
            "cancels": cancels or [],
            "types": {
                "continuous": bool(every),
                "generator": inspect.isgeneratorfunction(fn) or bool(every),
            },
        }
        Context.root_block.dependencies.append(dependency)
        return dependency

    def get_config(self):
        return {
            "visible": self.visible,
            "elem_id": self.elem_id,
            "style": self._style,
            "root_url": self.root_url,
        }

    @staticmethod
    @abstractmethod
    def update(**kwargs) -> Dict:
        return {}

    @classmethod
    def get_specific_update(cls, generic_update: Dict[str, Any]) -> Dict:
        del generic_update["__type__"]
        specific_update = cls.update(**generic_update)
        return specific_update


class BlockContext(Block):
    def __init__(
        self,
        visible: bool = True,
        render: bool = True,
        **kwargs,
    ):
        """
        Parameters:
            visible: If False, this will be hidden but included in the Blocks config file (its visibility can later be updated).
            render: If False, this will not be included in the Blocks config file at all.
        """
        self.children: List[Block] = []
        super().__init__(visible=visible, render=render, **kwargs)

    def __enter__(self):
        self.parent = Context.block
        Context.block = self
        return self

    def add(self, child: Block):
        child.parent = self
        self.children.append(child)

    def fill_expected_parents(self):
        children = []
        pseudo_parent = None
        for child in self.children:
            expected_parent = child.get_expected_parent()
            if not expected_parent or isinstance(self, expected_parent):
                pseudo_parent = None
                children.append(child)
            else:
                if pseudo_parent is not None and isinstance(
                    pseudo_parent, expected_parent
                ):
                    pseudo_parent.children.append(child)
                else:
                    pseudo_parent = expected_parent(render=False)
                    children.append(pseudo_parent)
                    pseudo_parent.children = [child]
                    if Context.root_block:
                        Context.root_block.blocks[pseudo_parent._id] = pseudo_parent
                child.parent = pseudo_parent
        self.children = children

    def __exit__(self, *args):
        if getattr(self, "allow_expected_parents", True):
            self.fill_expected_parents()
        Context.block = self.parent

    def postprocess(self, y):
        """
        Any postprocessing needed to be performed on a block context.
        """
        return y


class BlockFunction:
    def __init__(
        self,
        fn: Callable | None,
        inputs: List[Component],
        outputs: List[Component],
        preprocess: bool,
        postprocess: bool,
        inputs_as_dict: bool,
    ):
        self.fn = fn
        self.inputs = inputs
        self.outputs = outputs
        self.preprocess = preprocess
        self.postprocess = postprocess
        self.total_runtime = 0
        self.total_runs = 0
        self.inputs_as_dict = inputs_as_dict
        self.name = getattr(fn, "__name__", "fn") if fn is not None else None

    def __str__(self):
        return str(
            {
                "fn": self.name,
                "preprocess": self.preprocess,
                "postprocess": self.postprocess,
            }
        )

    def __repr__(self):
        return str(self)


class class_or_instancemethod(classmethod):
    def __get__(self, instance, type_):
        descr_get = super().__get__ if instance is None else self.__func__.__get__
        return descr_get(instance, type_)


def postprocess_update_dict(block: Block, update_dict: Dict, postprocess: bool = True):
    """
    Converts a dictionary of updates into a format that can be sent to the frontend.
    E.g. {"__type__": "generic_update", "value": "2", "interactive": False}
    Into -> {"__type__": "update", "value": 2.0, "mode": "static"}

    Parameters:
        block: The Block that is being updated with this update dictionary.
        update_dict: The original update dictionary
        postprocess: Whether to postprocess the "value" key of the update dictionary.
    """
    if update_dict.get("__type__", "") == "generic_update":
        update_dict = block.get_specific_update(update_dict)
    if update_dict.get("value") is components._Keywords.NO_VALUE:
        update_dict.pop("value")
    prediction_value = delete_none(update_dict, skip_value=True)
    if "value" in prediction_value and postprocess:
        assert isinstance(
            block, components.IOComponent
        ), f"Component {block.__class__} does not support value"
        prediction_value["value"] = block.postprocess(prediction_value["value"])
    return prediction_value


def convert_component_dict_to_list(
    outputs_ids: List[int], predictions: Dict
) -> List | Dict:
    """
    Converts a dictionary of component updates into a list of updates in the order of
    the outputs_ids and including every output component. Leaves other types of dictionaries unchanged.
    E.g. {"textbox": "hello", "number": {"__type__": "generic_update", "value": "2"}}
    Into -> ["hello", {"__type__": "generic_update"}, {"__type__": "generic_update", "value": "2"}]
    """
    keys_are_blocks = [isinstance(key, Block) for key in predictions.keys()]
    if all(keys_are_blocks):
        reordered_predictions = [skip() for _ in outputs_ids]
        for component, value in predictions.items():
            if component._id not in outputs_ids:
                raise ValueError(
                    f"Returned component {component} not specified as output of function."
                )
            output_index = outputs_ids.index(component._id)
            reordered_predictions[output_index] = value
        predictions = utils.resolve_singleton(reordered_predictions)
    elif any(keys_are_blocks):
        raise ValueError(
            "Returned dictionary included some keys as Components. Either all keys must be Components to assign Component values, or return a List of values to assign output values in order."
        )
    return predictions


@document("load")
class Blocks(BlockContext):
    """
    Blocks is Gradio's low-level API that allows you to create more custom web
    applications and demos than Interfaces (yet still entirely in Python).


    Compared to the Interface class, Blocks offers more flexibility and control over:
    (1) the layout of components (2) the events that
    trigger the execution of functions (3) data flows (e.g. inputs can trigger outputs,
    which can trigger the next level of outputs). Blocks also offers ways to group
    together related demos such as with tabs.


    The basic usage of Blocks is as follows: create a Blocks object, then use it as a
    context (with the "with" statement), and then define layouts, components, or events
    within the Blocks context. Finally, call the launch() method to launch the demo.

    Example:
        import gradio as gr
        def update(name):
            return f"Welcome to Gradio, {name}!"

        with gr.Blocks() as demo:
            gr.Markdown("Start typing below and then click **Run** to see the output.")
            with gr.Row():
                inp = gr.Textbox(placeholder="What is your name?")
                out = gr.Textbox()
            btn = gr.Button("Run")
            btn.click(fn=update, inputs=inp, outputs=out)

        demo.launch()
    Demos: blocks_hello, blocks_flipper, blocks_speech_text_sentiment, generate_english_german, sound_alert
    Guides: blocks_and_event_listeners, controlling_layout, state_in_blocks, custom_CSS_and_JS, custom_interpretations_with_blocks, using_blocks_like_functions
    """

    def __init__(
        self,
        theme: Theme | None = None,
        analytics_enabled: bool | None = None,
        mode: str = "blocks",
        title: str = "Gradio",
        css: str | None = None,
        **kwargs,
    ):
        """
        Parameters:
            theme: Theme to use, loaded from gradio.themes.
            analytics_enabled: whether to allow basic telemetry. If None, will use GRADIO_ANALYTICS_ENABLED environment variable or default to True.
            mode: a human-friendly name for the kind of Blocks or Interface being created.
            title: The tab title to display when this is opened in a browser window.
            css: custom css or path to custom css file to apply to entire Blocks
        """
        # Cleanup shared parameters with Interface #TODO: is this part still necessary after Interface with Blocks?
        self.limiter = None
        self.save_to = None
        if theme is None:
            theme = DefaultTheme()
        elif not isinstance(theme, Theme):
            warnings.warn("Theme should be a class loaded from gradio.themes")
            theme = DefaultTheme()
        self.theme = theme
        self.theme_css = self.theme._get_theme_css()
        self.encrypt = False
        self.share = False
        self.enable_queue = None
        self.max_threads = 40
        self.show_error = True
        if css is not None and os.path.exists(css):
            with open(css) as css_file:
                self.css = css_file.read()
        else:
            self.css = css

        # For analytics_enabled and allow_flagging: (1) first check for
        # parameter, (2) check for env variable, (3) default to True/"manual"
        self.analytics_enabled = (
            analytics_enabled
            if analytics_enabled is not None
            else os.getenv("GRADIO_ANALYTICS_ENABLED", "True") == "True"
        )

        super().__init__(render=False, **kwargs)
        self.blocks: Dict[int, Block] = {}
        self.fns: List[BlockFunction] = []
        self.dependencies = []
        self.mode = mode

        self.is_running = False
        self.local_url = None
        self.share_url = None
        self.width = None
        self.height = None
        self.api_open = True

        self.is_space = True if os.getenv("SYSTEM") == "spaces" else False
        self.favicon_path = None
        self.auth = None
        self.dev_mode = True
        self.app_id = random.getrandbits(64)
        self.temp_file_sets = []
        self.title = title
        self.show_api = True

        # Only used when an Interface is loaded from a config
        self.predict = None
        self.input_components = None
        self.output_components = None
        self.__name__ = None
        self.api_mode = None
        self.progress_tracking = None

        self.file_directories = []

        if self.analytics_enabled:
            data = {
                "mode": self.mode,
                "custom_css": self.css is not None,
                "version": (pkgutil.get_data(__name__, "version.txt") or b"")
                .decode("ascii")
                .strip(),
            }
            utils.initiated_analytics(data)

    @classmethod
    def from_config(
        cls,
        config: dict,
        fns: List[Callable],
        root_url: str | None = None,
    ) -> Blocks:
        """
        Factory method that creates a Blocks from a config and list of functions.

        Parameters:
        config: a dictionary containing the configuration of the Blocks.
        fns: a list of functions that are used in the Blocks. Must be in the same order as the dependencies in the config.
        root_url: an optional root url to use for the components in the Blocks. Allows serving files from an external URL.
        """
        config = copy.deepcopy(config)
        components_config = config["components"]
        original_mapping: Dict[int, Block] = {}

        def get_block_instance(id: int) -> Block:
            for block_config in components_config:
                if block_config["id"] == id:
                    break
            else:
                raise ValueError("Cannot find block with id {}".format(id))
            cls = component_or_layout_class(block_config["type"])
            block_config["props"].pop("type", None)
            block_config["props"].pop("name", None)
            style = block_config["props"].pop("style", None)
            if block_config["props"].get("root_url") is None and root_url:
                block_config["props"]["root_url"] = root_url + "/"
            # Any component has already processed its initial value, so we skip that step here
            block = cls(**block_config["props"], _skip_init_processing=True)
            if style and isinstance(block, components.IOComponent):
                block.style(**style)
            return block

        def iterate_over_children(children_list):
            for child_config in children_list:
                id = child_config["id"]
                block = get_block_instance(id)

                original_mapping[id] = block

                children = child_config.get("children")
                if children is not None:
                    assert isinstance(
                        block, BlockContext
                    ), f"Invalid config, Block with id {id} has children but is not a BlockContext."
                    with block:
                        iterate_over_children(children)

        derived_fields = ["types"]

<<<<<<< HEAD
        with Blocks() as blocks:
=======
        with Blocks(theme=config["theme"]) as blocks:
>>>>>>> cd99857e
            # ID 0 should be the root Blocks component
            original_mapping[0] = Context.root_block or blocks

            iterate_over_children(config["layout"]["children"])

            first_dependency = None

            # add the event triggers
            for dependency, fn in zip(config["dependencies"], fns):
                # We used to add a "fake_event" to the config to cache examples
                # without removing it. This was causing bugs in calling gr.Interface.load
                # We fixed the issue by removing "fake_event" from the config in examples.py
                # but we still need to skip these events when loading the config to support
                # older demos
                if dependency["trigger"] == "fake_event":
                    continue
                for field in derived_fields:
                    dependency.pop(field, None)
                targets = dependency.pop("targets")
                trigger = dependency.pop("trigger")
                dependency.pop("backend_fn")
                dependency.pop("documentation", None)
                dependency["inputs"] = [
                    original_mapping[i] for i in dependency["inputs"]
                ]
                dependency["outputs"] = [
                    original_mapping[o] for o in dependency["outputs"]
                ]
                dependency.pop("status_tracker", None)
                dependency["preprocess"] = False
                dependency["postprocess"] = False

                for target in targets:
                    dependency = original_mapping[target].set_event_trigger(
                        event_name=trigger, fn=fn, **dependency
                    )
                    if first_dependency is None:
                        first_dependency = dependency

            # Allows some use of Interface-specific methods with loaded Spaces
            if first_dependency and Context.root_block:
                blocks.predict = [fns[0]]
                blocks.input_components = [
                    Context.root_block.blocks[i] for i in first_dependency["inputs"]
                ]
                blocks.output_components = [
                    Context.root_block.blocks[o] for o in first_dependency["outputs"]
                ]
                blocks.__name__ = "Interface"
                blocks.api_mode = True

        return blocks

    def __str__(self):
        return self.__repr__()

    def __repr__(self):
        num_backend_fns = len([d for d in self.dependencies if d["backend_fn"]])
        repr = f"Gradio Blocks instance: {num_backend_fns} backend functions"
        repr += "\n" + "-" * len(repr)
        for d, dependency in enumerate(self.dependencies):
            if dependency["backend_fn"]:
                repr += f"\nfn_index={d}"
                repr += "\n inputs:"
                for input_id in dependency["inputs"]:
                    block = self.blocks[input_id]
                    repr += "\n |-{}".format(str(block))
                repr += "\n outputs:"
                for output_id in dependency["outputs"]:
                    block = self.blocks[output_id]
                    repr += "\n |-{}".format(str(block))
        return repr

    def render(self):
        if Context.root_block is not None:
            if self._id in Context.root_block.blocks:
                raise DuplicateBlockError(
                    f"A block with id: {self._id} has already been rendered in the current Blocks."
                )
            if not set(Context.root_block.blocks).isdisjoint(self.blocks):
                raise DuplicateBlockError(
                    "At least one block in this Blocks has already been rendered."
                )

            Context.root_block.blocks.update(self.blocks)
            Context.root_block.fns.extend(self.fns)
            dependency_offset = len(Context.root_block.dependencies)
            for i, dependency in enumerate(self.dependencies):
                api_name = dependency["api_name"]
                if api_name is not None:
                    api_name_ = utils.append_unique_suffix(
                        api_name,
                        [dep["api_name"] for dep in Context.root_block.dependencies],
                    )
                    if not (api_name == api_name_):
                        warnings.warn(
                            "api_name {} already exists, using {}".format(
                                api_name, api_name_
                            )
                        )
                        dependency["api_name"] = api_name_
                dependency["cancels"] = [
                    c + dependency_offset for c in dependency["cancels"]
                ]
                # Recreate the cancel function so that it has the latest
                # dependency fn indices. This is necessary to properly cancel
                # events in the backend
                if dependency["cancels"]:
                    updated_cancels = [
                        Context.root_block.dependencies[i]
                        for i in dependency["cancels"]
                    ]
                    new_fn = BlockFunction(
                        get_cancel_function(updated_cancels)[0],
                        [],
                        [],
                        False,
                        True,
                        False,
                    )
                    Context.root_block.fns[dependency_offset + i] = new_fn
                Context.root_block.dependencies.append(dependency)
            Context.root_block.temp_file_sets.extend(self.temp_file_sets)

        if Context.block is not None:
            Context.block.children.extend(self.children)
        return self

    def is_callable(self, fn_index: int = 0) -> bool:
        """Checks if a particular Blocks function is callable (i.e. not stateful or a generator)."""
        block_fn = self.fns[fn_index]
        dependency = self.dependencies[fn_index]

        if inspect.isasyncgenfunction(block_fn.fn):
            return False
        if inspect.isgeneratorfunction(block_fn.fn):
            return False
        for input_id in dependency["inputs"]:
            block = self.blocks[input_id]
            if getattr(block, "stateful", False):
                return False
        for output_id in dependency["outputs"]:
            block = self.blocks[output_id]
            if getattr(block, "stateful", False):
                return False

        return True

    def __call__(self, *inputs, fn_index: int = 0, api_name: str | None = None):
        """
        Allows Blocks objects to be called as functions. Supply the parameters to the
        function as positional arguments. To choose which function to call, use the
        fn_index parameter, which must be a keyword argument.

        Parameters:
        *inputs: the parameters to pass to the function
        fn_index: the index of the function to call (defaults to 0, which for Interfaces, is the default prediction function)
        api_name: The api_name of the dependency to call. Will take precedence over fn_index.
        """
        if api_name is not None:
            inferred_fn_index = next(
                (
                    i
                    for i, d in enumerate(self.dependencies)
                    if d.get("api_name") == api_name
                ),
                None,
            )
            if inferred_fn_index is None:
                raise InvalidApiName(f"Cannot find a function with api_name {api_name}")
            fn_index = inferred_fn_index
        if not (self.is_callable(fn_index)):
            raise ValueError(
                "This function is not callable because it is either stateful or is a generator. Please use the .launch() method instead to create an interactive user interface."
            )

        inputs = list(inputs)
        processed_inputs = self.serialize_data(fn_index, inputs)
        batch = self.dependencies[fn_index]["batch"]
        if batch:
            processed_inputs = [[inp] for inp in processed_inputs]

        outputs = utils.synchronize_async(
            self.process_api,
            fn_index=fn_index,
            inputs=processed_inputs,
            request=None,
            state={},
        )
        outputs = outputs["data"]

        if batch:
            outputs = [out[0] for out in outputs]

        processed_outputs = self.deserialize_data(fn_index, outputs)
        processed_outputs = utils.resolve_singleton(processed_outputs)

        return processed_outputs

    async def call_function(
        self,
        fn_index: int,
        processed_input: List[Any],
        iterator: Iterator[Any] | None = None,
        requests: routes.Request | List[routes.Request] | None = None,
        event_id: str | None = None,
    ):
        """
        Calls function with given index and preprocessed input, and measures process time.
        Parameters:
            fn_index: index of function to call
            processed_input: preprocessed input to pass to function
            iterator: iterator to use if function is a generator
            requests: requests to pass to function
            event_id: id of event in queue
        """
        block_fn = self.fns[fn_index]
        assert block_fn.fn, f"function with index {fn_index} not defined."
        is_generating = False

        if block_fn.inputs_as_dict:
            processed_input = [
                {
                    input_component: data
                    for input_component, data in zip(block_fn.inputs, processed_input)
                }
            ]

        if isinstance(requests, list):
            request = requests[0]
        else:
            request = requests
        processed_input, progress_index = special_args(
            block_fn.fn,
            processed_input,
            request,
        )
        progress_tracker = (
            processed_input[progress_index] if progress_index is not None else None
        )

        start = time.time()

        if iterator is None:  # If not a generator function that has already run
            if progress_tracker is not None and progress_index is not None:
                progress_tracker, fn = create_tracker(
                    self, event_id, block_fn.fn, progress_tracker.track_tqdm
                )
                processed_input[progress_index] = progress_tracker
            else:
                fn = block_fn.fn

            if inspect.iscoroutinefunction(fn):
                prediction = await fn(*processed_input)
            else:
                prediction = await anyio.to_thread.run_sync(
                    fn, *processed_input, limiter=self.limiter
                )
        else:
            prediction = None

        if inspect.isasyncgenfunction(block_fn.fn):
            raise ValueError("Gradio does not support async generators.")
        if inspect.isgeneratorfunction(block_fn.fn):
            if not self.enable_queue:
                raise ValueError("Need to enable queue to use generators.")
            try:
                if iterator is None:
                    iterator = prediction
                prediction = await anyio.to_thread.run_sync(
                    utils.async_iteration, iterator, limiter=self.limiter
                )
                is_generating = True
            except StopAsyncIteration:
                n_outputs = len(self.dependencies[fn_index].get("outputs"))
                prediction = (
                    components._Keywords.FINISHED_ITERATING
                    if n_outputs == 1
                    else (components._Keywords.FINISHED_ITERATING,) * n_outputs
                )
                iterator = None

        duration = time.time() - start

        return {
            "prediction": prediction,
            "duration": duration,
            "is_generating": is_generating,
            "iterator": iterator,
        }

    def serialize_data(self, fn_index: int, inputs: List[Any]) -> List[Any]:
        dependency = self.dependencies[fn_index]
        processed_input = []

        for i, input_id in enumerate(dependency["inputs"]):
            block = self.blocks[input_id]
            assert isinstance(
                block, components.IOComponent
            ), f"{block.__class__} Component with id {input_id} not a valid input component."
            serialized_input = block.serialize(inputs[i])
            processed_input.append(serialized_input)

        return processed_input

    def deserialize_data(self, fn_index: int, outputs: List[Any]) -> List[Any]:
        dependency = self.dependencies[fn_index]
        predictions = []

        for o, output_id in enumerate(dependency["outputs"]):
            block = self.blocks[output_id]
            assert isinstance(
                block, components.IOComponent
            ), f"{block.__class__} Component with id {output_id} not a valid output component."
            deserialized = block.deserialize(outputs[o], root_url=block.root_url)
            predictions.append(deserialized)

        return predictions

    def preprocess_data(self, fn_index: int, inputs: List[Any], state: Dict[int, Any]):
        block_fn = self.fns[fn_index]
        dependency = self.dependencies[fn_index]

        if block_fn.preprocess:
            processed_input = []
            for i, input_id in enumerate(dependency["inputs"]):
                block = self.blocks[input_id]
                assert isinstance(
                    block, components.Component
                ), f"{block.__class__} Component with id {input_id} not a valid input component."
                if getattr(block, "stateful", False):
                    processed_input.append(state.get(input_id))
                else:
                    processed_input.append(block.preprocess(inputs[i]))
        else:
            processed_input = inputs
        return processed_input

    def postprocess_data(
        self, fn_index: int, predictions: List | Dict, state: Dict[int, Any]
    ):
        block_fn = self.fns[fn_index]
        dependency = self.dependencies[fn_index]
        batch = dependency["batch"]

        if type(predictions) is dict and len(predictions) > 0:
            predictions = convert_component_dict_to_list(
                dependency["outputs"], predictions
            )

        if len(dependency["outputs"]) == 1 and not (batch):
            predictions = [
                predictions,
            ]

        output = []
        for i, output_id in enumerate(dependency["outputs"]):
            try:
                if predictions[i] is components._Keywords.FINISHED_ITERATING:
                    output.append(None)
                    continue
            except (IndexError, KeyError):
                raise ValueError(
                    f"Number of output components does not match number of values returned from from function {block_fn.name}"
                )
            block = self.blocks[output_id]
            if getattr(block, "stateful", False):
                if not utils.is_update(predictions[i]):
                    state[output_id] = predictions[i]
                output.append(None)
            else:
                prediction_value = predictions[i]
                if utils.is_update(prediction_value):
                    assert isinstance(prediction_value, dict)
                    prediction_value = postprocess_update_dict(
                        block=block,
                        update_dict=prediction_value,
                        postprocess=block_fn.postprocess,
                    )
                elif block_fn.postprocess:
                    assert isinstance(
                        block, components.Component
                    ), f"{block.__class__} Component with id {output_id} not a valid output component."
                    prediction_value = block.postprocess(prediction_value)
                output.append(prediction_value)

        return output

    async def process_api(
        self,
        fn_index: int,
        inputs: List[Any],
        state: Dict[int, Any],
        request: routes.Request | List[routes.Request] | None = None,
        iterators: Dict[int, Any] | None = None,
        event_id: str | None = None,
    ) -> Dict[str, Any]:
        """
        Processes API calls from the frontend. First preprocesses the data,
        then runs the relevant function, then postprocesses the output.
        Parameters:
            fn_index: Index of function to run.
            inputs: input data received from the frontend
            username: name of user if authentication is set up (not used)
            state: data stored from stateful components for session (key is input block id)
            iterators: the in-progress iterators for each generator function (key is function index)
        Returns: None
        """
        block_fn = self.fns[fn_index]
        batch = self.dependencies[fn_index]["batch"]

        if batch:
            max_batch_size = self.dependencies[fn_index]["max_batch_size"]
            batch_sizes = [len(inp) for inp in inputs]
            batch_size = batch_sizes[0]
            if inspect.isasyncgenfunction(block_fn.fn) or inspect.isgeneratorfunction(
                block_fn.fn
            ):
                raise ValueError("Gradio does not support generators in batch mode.")
            if not all(x == batch_size for x in batch_sizes):
                raise ValueError(
                    f"All inputs to a batch function must have the same length but instead have sizes: {batch_sizes}."
                )
            if batch_size > max_batch_size:
                raise ValueError(
                    f"Batch size ({batch_size}) exceeds the max_batch_size for this function ({max_batch_size})"
                )

            inputs = [
                self.preprocess_data(fn_index, list(i), state) for i in zip(*inputs)
            ]
            result = await self.call_function(
                fn_index, list(zip(*inputs)), None, request
            )
            preds = result["prediction"]
            data = [
                self.postprocess_data(fn_index, list(o), state) for o in zip(*preds)
            ]
            data = list(zip(*data))
            is_generating, iterator = None, None
        else:
            inputs = self.preprocess_data(fn_index, inputs, state)
            iterator = iterators.get(fn_index, None) if iterators else None
            result = await self.call_function(
                fn_index, inputs, iterator, request, event_id
            )
            data = self.postprocess_data(fn_index, result["prediction"], state)
            is_generating, iterator = result["is_generating"], result["iterator"]

        block_fn.total_runtime += result["duration"]
        block_fn.total_runs += 1

        return {
            "data": data,
            "is_generating": is_generating,
            "iterator": iterator,
            "duration": result["duration"],
            "average_duration": block_fn.total_runtime / block_fn.total_runs,
        }

    async def create_limiter(self):
        self.limiter = (
            None
            if self.max_threads == 40
            else CapacityLimiter(total_tokens=self.max_threads)
        )

    def get_config(self):
        return {"type": "column"}

    def get_config_file(self):
        config = {
            "version": routes.VERSION,
            "mode": self.mode,
            "dev_mode": self.dev_mode,
            "analytics_enabled": self.analytics_enabled,
            "components": [],
            "css": self.css,
            "title": self.title or "Gradio",
            "is_space": self.is_space,
            "enable_queue": getattr(self, "enable_queue", False),  # launch attributes
            "show_error": getattr(self, "show_error", False),
            "show_api": self.show_api,
            "is_colab": utils.colab_check(),
        }

        def getLayout(block):
            if not isinstance(block, BlockContext):
                return {"id": block._id}
            children_layout = []
            for child in block.children:
                children_layout.append(getLayout(child))
            return {"id": block._id, "children": children_layout}

        config["layout"] = getLayout(self)

        for _id, block in self.blocks.items():
            config["components"].append(
                {
                    "id": _id,
                    "type": (block.get_block_name()),
                    "props": utils.delete_none(block.get_config())
                    if hasattr(block, "get_config")
                    else {},
                }
            )
        config["dependencies"] = self.dependencies
        return config

    def __enter__(self):
        if Context.block is None:
            Context.root_block = self
        self.parent = Context.block
        Context.block = self
        return self

    def __exit__(self, *args):
        super().fill_expected_parents()
        Context.block = self.parent
        # Configure the load events before root_block is reset
        self.attach_load_events()
        if self.parent is None:
            Context.root_block = None
        else:
            self.parent.children.extend(self.children)
        self.config = self.get_config_file()
        self.app = routes.App.create_app(self)
        self.progress_tracking = any(
            block_fn.fn is not None and special_args(block_fn.fn)[1] is not None
            for block_fn in self.fns
        )

    @class_or_instancemethod
    def load(
        self_or_cls,
        fn: Callable | None = None,
        inputs: List[Component] | None = None,
        outputs: List[Component] | None = None,
        api_name: str | None = None,
        scroll_to_output: bool = False,
        show_progress: bool = True,
        queue=None,
        batch: bool = False,
        max_batch_size: int = 4,
        preprocess: bool = True,
        postprocess: bool = True,
        every: float | None = None,
        _js: str | None = None,
        *,
        name: str | None = None,
        src: str | None = None,
        api_key: str | None = None,
        alias: str | None = None,
        **kwargs,
    ) -> Blocks | Dict[str, Any] | None:
        """
        For reverse compatibility reasons, this is both a class method and an instance
        method, the two of which, confusingly, do two completely different things.


        Class method: loads a demo from a Hugging Face Spaces repo and creates it locally and returns a block instance. Equivalent to gradio.Interface.load()


        Instance method: adds event that runs as soon as the demo loads in the browser. Example usage below.
        Parameters:
            name: Class Method - the name of the model (e.g. "gpt2" or "facebook/bart-base") or space (e.g. "flax-community/spanish-gpt2"), can include the `src` as prefix (e.g. "models/facebook/bart-base")
            src: Class Method - the source of the model: `models` or `spaces` (or leave empty if source is provided as a prefix in `name`)
            api_key: Class Method - optional access token for loading private Hugging Face Hub models or spaces. Find your token here: https://huggingface.co/settings/tokens
            alias: Class Method - optional string used as the name of the loaded model instead of the default name (only applies if loading a Space running Gradio 2.x)
            fn: Instance Method - the function to wrap an interface around. Often a machine learning model's prediction function. Each parameter of the function corresponds to one input component, and the function should return a single value or a tuple of values, with each element in the tuple corresponding to one output component.
            inputs: Instance Method - List of gradio.components to use as inputs. If the function takes no inputs, this should be an empty list.
            outputs: Instance Method - List of gradio.components to use as inputs. If the function returns no outputs, this should be an empty list.
            api_name: Instance Method - Defining this parameter exposes the endpoint in the api docs
            scroll_to_output: Instance Method - If True, will scroll to output component on completion
            show_progress: Instance Method - If True, will show progress animation while pending
            queue: Instance Method - If True, will place the request on the queue, if the queue exists
            batch: Instance Method - If True, then the function should process a batch of inputs, meaning that it should accept a list of input values for each parameter. The lists should be of equal length (and be up to length `max_batch_size`). The function is then *required* to return a tuple of lists (even if there is only 1 output component), with each list in the tuple corresponding to one output component.
            max_batch_size: Instance Method - Maximum number of inputs to batch together if this is called from the queue (only relevant if batch=True)
            preprocess: Instance Method - If False, will not run preprocessing of component data before running 'fn' (e.g. leaving it as a base64 string if this method is called with the `Image` component).
            postprocess: Instance Method - If False, will not run postprocessing of component data before returning 'fn' output to the browser.
            every: Instance Method - Run this event 'every' number of seconds. Interpreted in seconds. Queue must be enabled.
        Example:
            import gradio as gr
            import datetime
            with gr.Blocks() as demo:
                def get_time():
                    return datetime.datetime.now().time()
                dt = gr.Textbox(label="Current time")
                demo.load(get_time, inputs=None, outputs=dt)
            demo.launch()
        """
        # _js: Optional frontend js method to run before running 'fn'. Input arguments for js method are values of 'inputs' and 'outputs', return should be a list of values for output components.
        if isinstance(self_or_cls, type):
            if name is None:
                raise ValueError(
                    "Blocks.load() requires passing parameters as keyword arguments"
                )
            return external.load_blocks_from_repo(name, src, api_key, alias, **kwargs)
        else:
            return self_or_cls.set_event_trigger(
                event_name="load",
                fn=fn,
                inputs=inputs,
                outputs=outputs,
                api_name=api_name,
                preprocess=preprocess,
                postprocess=postprocess,
                scroll_to_output=scroll_to_output,
                show_progress=show_progress,
                js=_js,
                queue=queue,
                batch=batch,
                max_batch_size=max_batch_size,
                every=every,
                no_target=True,
            )

    def clear(self):
        """Resets the layout of the Blocks object."""
        self.blocks = {}
        self.fns = []
        self.dependencies = []
        self.children = []
        return self

    @document()
    def queue(
        self,
        concurrency_count: int = 1,
        status_update_rate: float | Literal["auto"] = "auto",
        client_position_to_load_data: int | None = None,
        default_enabled: bool | None = None,
        api_open: bool = True,
        max_size: int | None = None,
    ):
        """
        You can control the rate of processed requests by creating a queue. This will allow you to set the number of requests to be processed at one time, and will let users know their position in the queue.
        Parameters:
            concurrency_count: Number of worker threads that will be processing requests from the queue concurrently. Increasing this number will increase the rate at which requests are processed, but will also increase the memory usage of the queue.
            status_update_rate: If "auto", Queue will send status estimations to all clients whenever a job is finished. Otherwise Queue will send status at regular intervals set by this parameter as the number of seconds.
            client_position_to_load_data: DEPRECATED. This parameter is deprecated and has no effect.
            default_enabled: Deprecated and has no effect.
            api_open: If True, the REST routes of the backend will be open, allowing requests made directly to those endpoints to skip the queue.
            max_size: The maximum number of events the queue will store at any given moment. If the queue is full, new events will not be added and a user will receive a message saying that the queue is full. If None, the queue size will be unlimited.
        Example:
            demo = gr.Interface(gr.Textbox(), gr.Image(), image_generator)
            demo.queue(concurrency_count=3)
            demo.launch()
        """
        if default_enabled is not None:
            warnings.warn(
                "The default_enabled parameter of queue has no effect and will be removed "
                "in a future version of gradio."
            )
        self.enable_queue = True
        self.api_open = api_open
        if client_position_to_load_data is not None:
            warnings.warn("The client_position_to_load_data parameter is deprecated.")
        self._queue = queueing.Queue(
            live_updates=status_update_rate == "auto",
            concurrency_count=concurrency_count,
            update_intervals=status_update_rate if status_update_rate != "auto" else 1,
            max_size=max_size,
            blocks_dependencies=self.dependencies,
        )
        self.config = self.get_config_file()
        self.app = routes.App.create_app(self)
        return self

    def launch(
        self,
        inline: bool | None = None,
        inbrowser: bool = False,
        share: bool | None = None,
        debug: bool = False,
        enable_queue: bool | None = None,
        max_threads: int = 40,
        auth: Callable | Tuple[str, str] | List[Tuple[str, str]] | None = None,
        auth_message: str | None = None,
        prevent_thread_lock: bool = False,
        show_error: bool = False,
        server_name: str | None = None,
        server_port: int | None = None,
        show_tips: bool = False,
        height: int = 500,
        width: int | str = "100%",
        encrypt: bool = False,
        favicon_path: str | None = None,
        ssl_keyfile: str | None = None,
        ssl_certfile: str | None = None,
        ssl_keyfile_password: str | None = None,
        quiet: bool = False,
        show_api: bool = True,
        file_directories: List[str] | None = None,
        _frontend: bool = True,
    ) -> Tuple[FastAPI, str, str]:
        """
        Launches a simple web server that serves the demo. Can also be used to create a
        public link used by anyone to access the demo from their browser by setting share=True.

        Parameters:
            inline: whether to display in the interface inline in an iframe. Defaults to True in python notebooks; False otherwise.
            inbrowser: whether to automatically launch the interface in a new tab on the default browser.
            share: whether to create a publicly shareable link for the interface. Creates an SSH tunnel to make your UI accessible from anywhere. If not provided, it is set to False by default every time, except when running in Google Colab. When localhost is not accessible (e.g. Google Colab), setting share=False is not supported.
            debug: if True, blocks the main thread from running. If running in Google Colab, this is needed to print the errors in the cell output.
            auth: If provided, username and password (or list of username-password tuples) required to access interface. Can also provide function that takes username and password and returns True if valid login.
            auth_message: If provided, HTML message provided on login page.
            prevent_thread_lock: If True, the interface will block the main thread while the server is running.
            show_error: If True, any errors in the interface will be displayed in an alert modal and printed in the browser console log
            server_port: will start gradio app on this port (if available). Can be set by environment variable GRADIO_SERVER_PORT. If None, will search for an available port starting at 7860.
            server_name: to make app accessible on local network, set this to "0.0.0.0". Can be set by environment variable GRADIO_SERVER_NAME. If None, will use "127.0.0.1".
            show_tips: if True, will occasionally show tips about new Gradio features
            enable_queue: DEPRECATED (use .queue() method instead.) if True, inference requests will be served through a queue instead of with parallel threads. Required for longer inference times (> 1min) to prevent timeout. The default option in HuggingFace Spaces is True. The default option elsewhere is False.
            max_threads: the maximum number of total threads that the Gradio app can generate in parallel. The default is inherited from the starlette library (currently 40). Applies whether the queue is enabled or not. But if queuing is enabled, this parameter is increaseed to be at least the concurrency_count of the queue.
            width: The width in pixels of the iframe element containing the interface (used if inline=True)
            height: The height in pixels of the iframe element containing the interface (used if inline=True)
            encrypt: If True, flagged data will be encrypted by key provided by creator at launch
            favicon_path: If a path to a file (.png, .gif, or .ico) is provided, it will be used as the favicon for the web page.
            ssl_keyfile: If a path to a file is provided, will use this as the private key file to create a local server running on https.
            ssl_certfile: If a path to a file is provided, will use this as the signed certificate for https. Needs to be provided if ssl_keyfile is provided.
            ssl_keyfile_password: If a password is provided, will use this with the ssl certificate for https.
            quiet: If True, suppresses most print statements.
            show_api: If True, shows the api docs in the footer of the app. Default True. If the queue is enabled, then api_open parameter of .queue() will determine if the api docs are shown, independent of the value of show_api.
            file_directories: List of directories that gradio is allowed to serve files from (in addition to the directory containing the gradio python file). Must be absolute paths. Warning: any files in these directories or its children are potentially accessible to all users of your app.
        Returns:
            app: FastAPI app object that is running the demo
            local_url: Locally accessible link to the demo
            share_url: Publicly accessible link to the demo (if share=True, otherwise None)
        Example:
            import gradio as gr
            def reverse(text):
                return text[::-1]
            demo = gr.Interface(reverse, "text", "text")
            demo.launch(share=True, auth=("username", "password"))
        """
        self.dev_mode = False
        if (
            auth
            and not callable(auth)
            and not isinstance(auth[0], tuple)
            and not isinstance(auth[0], list)
        ):
            self.auth = [auth]
        else:
            self.auth = auth
        self.auth_message = auth_message
        self.show_tips = show_tips
        self.show_error = show_error
        self.height = height
        self.width = width
        self.favicon_path = favicon_path

        if enable_queue is not None:
            self.enable_queue = enable_queue
            warnings.warn(
                "The `enable_queue` parameter has been deprecated. Please use the `.queue()` method instead.",
                DeprecationWarning,
            )

        if self.is_space:
            self.enable_queue = self.enable_queue is not False
        else:
            self.enable_queue = self.enable_queue is True
        if self.enable_queue and not hasattr(self, "_queue"):
            self.queue()
        self.show_api = self.api_open if self.enable_queue else show_api

        self.file_directories = file_directories if file_directories is not None else []

        if not self.enable_queue and self.progress_tracking:
            raise ValueError("Progress tracking requires queuing to be enabled.")

        for dep in self.dependencies:
            for i in dep["cancels"]:
                if not self.queue_enabled_for_fn(i):
                    raise ValueError(
                        "In order to cancel an event, the queue for that event must be enabled! "
                        "You may get this error by either 1) passing a function that uses the yield keyword "
                        "into an interface without enabling the queue or 2) defining an event that cancels "
                        "another event without enabling the queue. Both can be solved by calling .queue() "
                        "before .launch()"
                    )
            if dep["batch"] and (
                dep["queue"] is False
                or (dep["queue"] is None and not self.enable_queue)
            ):
                raise ValueError("In order to use batching, the queue must be enabled.")

        self.config = self.get_config_file()
        self.encrypt = encrypt
        self.max_threads = max(
            self._queue.max_thread_count if self.enable_queue else 0, max_threads
        )
        if self.encrypt:
            self.encryption_key = encryptor.get_key(
                getpass.getpass("Enter key for encryption: ")
            )

        if self.is_running:
            assert isinstance(
                self.local_url, str
            ), f"Invalid local_url: {self.local_url}"
            if not (quiet):
                print(
                    "Rerunning server... use `close()` to stop if you need to change `launch()` parameters.\n----"
                )
        else:
            server_name, server_port, local_url, app, server = networking.start_server(
                self,
                server_name,
                server_port,
                ssl_keyfile,
                ssl_certfile,
                ssl_keyfile_password,
            )
            self.server_name = server_name
            self.local_url = local_url
            self.server_port = server_port
            self.server_app = app
            self.server = server
            self.is_running = True
            self.is_colab = utils.colab_check()
            self.is_kaggle = utils.kaggle_check()
            self.is_sagemaker = utils.sagemaker_check()

            self.protocol = (
                "https"
                if self.local_url.startswith("https") or self.is_colab
                else "http"
            )

            if self.enable_queue:
                self._queue.set_url(self.local_url)

            # Cannot run async functions in background other than app's scope.
            # Workaround by triggering the app endpoint
            requests.get(f"{self.local_url}startup-events")

            if self.enable_queue:
                if self.encrypt:
                    raise ValueError("Cannot queue with encryption enabled.")
        utils.launch_counter()

        if share is None:
            if self.is_colab and self.enable_queue:
                if not quiet:
                    print(
                        "Setting queue=True in a Colab notebook requires sharing enabled. Setting `share=True` (you can turn this off by setting `share=False` in `launch()` explicitly).\n"
                    )
                self.share = True
            elif self.is_kaggle:
                if not quiet:
                    print(
                        "Kaggle notebooks require sharing enabled. Setting `share=True` (you can turn this off by setting `share=False` in `launch()` explicitly).\n"
                    )
                self.share = True
            elif self.is_sagemaker:
                if not quiet:
                    print(
                        "Sagemaker notebooks may require sharing enabled. Setting `share=True` (you can turn this off by setting `share=False` in `launch()` explicitly).\n"
                    )
                self.share = True
            else:
                self.share = False
        else:
            self.share = share

        # If running in a colab or not able to access localhost,
        # a shareable link must be created.
        if _frontend and (not networking.url_ok(self.local_url)) and (not self.share):
            raise ValueError(
                "When localhost is not accessible, a shareable link must be created. Please set share=True."
            )

        if self.is_colab:
            if not quiet:
                if debug:
                    print(strings.en["COLAB_DEBUG_TRUE"])
                else:
                    print(strings.en["COLAB_DEBUG_FALSE"])
                if not self.share:
                    print(strings.en["COLAB_WARNING"].format(self.server_port))
            if self.enable_queue and not self.share:
                raise ValueError(
                    "When using queueing in Colab, a shareable link must be created. Please set share=True."
                )
        else:
            print(
                strings.en["RUNNING_LOCALLY_SEPARATED"].format(
                    self.protocol, self.server_name, self.server_port
                )
            )

        if self.share:
            if self.is_space:
                raise RuntimeError("Share is not supported when you are in Spaces")
            try:
                if self.share_url is None:
                    self.share_url = networking.setup_tunnel(
                        self.server_name, self.server_port, self.share_token
                    )
                print(strings.en["SHARE_LINK_DISPLAY"].format(self.share_url))
                if not (quiet):
                    print(strings.en["SHARE_LINK_MESSAGE"])
            except (RuntimeError, requests.exceptions.ConnectionError):
                if self.analytics_enabled:
                    utils.error_analytics("Not able to set up tunnel")
                self.share_url = None
                self.share = False
                print(strings.en["COULD_NOT_GET_SHARE_LINK"])
        else:
            if not (quiet):
                print(strings.en["PUBLIC_SHARE_TRUE"])
            self.share_url = None

        if inbrowser:
            link = self.share_url if self.share and self.share_url else self.local_url
            webbrowser.open(link)

        # Check if running in a Python notebook in which case, display inline
        if inline is None:
            inline = utils.ipython_check() and (self.auth is None)
        if inline:
            if self.auth is not None:
                print(
                    "Warning: authentication is not supported inline. Please"
                    "click the link to access the interface in a new tab."
                )
            try:
                from IPython.display import HTML, Javascript, display  # type: ignore

                if self.share and self.share_url:
                    while not networking.url_ok(self.share_url):
                        time.sleep(0.25)
                    display(
                        HTML(
                            f'<div><iframe src="{self.share_url}" width="{self.width}" height="{self.height}" allow="autoplay; camera; microphone; clipboard-read; clipboard-write;" frameborder="0" allowfullscreen></iframe></div>'
                        )
                    )
                elif self.is_colab:
                    # modified from /usr/local/lib/python3.7/dist-packages/google/colab/output/_util.py within Colab environment
                    code = """(async (port, path, width, height, cache, element) => {
                        if (!google.colab.kernel.accessAllowed && !cache) {
                            return;
                        }
                        element.appendChild(document.createTextNode(''));
                        const url = await google.colab.kernel.proxyPort(port, {cache});

                        const external_link = document.createElement('div');
                        external_link.innerHTML = `
                            <div style="font-family: monospace; margin-bottom: 0.5rem">
                                Running on <a href=${new URL(path, url).toString()} target="_blank">
                                    https://localhost:${port}${path}
                                </a>
                            </div>
                        `;
                        element.appendChild(external_link);

                        const iframe = document.createElement('iframe');
                        iframe.src = new URL(path, url).toString();
                        iframe.height = height;
                        iframe.allow = "autoplay; camera; microphone; clipboard-read; clipboard-write;"
                        iframe.width = width;
                        iframe.style.border = 0;
                        element.appendChild(iframe);
                    })""" + "({port}, {path}, {width}, {height}, {cache}, window.element)".format(
                        port=json.dumps(self.server_port),
                        path=json.dumps("/"),
                        width=json.dumps(self.width),
                        height=json.dumps(self.height),
                        cache=json.dumps(False),
                    )

                    display(Javascript(code))
                else:
                    display(
                        HTML(
                            f'<div><iframe src="{self.local_url}" width="{self.width}" height="{self.height}" allow="autoplay; camera; microphone; clipboard-read; clipboard-write;" frameborder="0" allowfullscreen></iframe></div>'
                        )
                    )
            except ImportError:
                pass

        if getattr(self, "analytics_enabled", False):
            data = {
                "launch_method": "browser" if inbrowser else "inline",
                "is_google_colab": self.is_colab,
                "is_sharing_on": self.share,
                "share_url": self.share_url,
                "enable_queue": self.enable_queue,
                "show_tips": self.show_tips,
                "server_name": server_name,
                "server_port": server_port,
                "is_spaces": self.is_space,
                "mode": self.mode,
            }
            utils.launch_analytics(data)

        utils.show_tip(self)

        # Block main thread if debug==True
        if debug or int(os.getenv("GRADIO_DEBUG", 0)) == 1:
            self.block_thread()
        # Block main thread if running in a script to stop script from exiting
        is_in_interactive_mode = bool(getattr(sys, "ps1", sys.flags.interactive))

        if not prevent_thread_lock and not is_in_interactive_mode:
            self.block_thread()

        return TupleNoPrint((self.server_app, self.local_url, self.share_url))

    def integrate(
        self,
        comet_ml: comet_ml.Experiment | None = None,
        wandb: ModuleType | None = None,
        mlflow: ModuleType | None = None,
    ) -> None:
        """
        A catch-all method for integrating with other libraries. This method should be run after launch()
        Parameters:
            comet_ml: If a comet_ml Experiment object is provided, will integrate with the experiment and appear on Comet dashboard
            wandb: If the wandb module is provided, will integrate with it and appear on WandB dashboard
            mlflow: If the mlflow module  is provided, will integrate with the experiment and appear on ML Flow dashboard
        """
        analytics_integration = ""
        if comet_ml is not None:
            analytics_integration = "CometML"
            comet_ml.log_other("Created from", "Gradio")
            if self.share_url is not None:
                comet_ml.log_text("gradio: " + self.share_url)
                comet_ml.end()
            elif self.local_url:
                comet_ml.log_text("gradio: " + self.local_url)
                comet_ml.end()
            else:
                raise ValueError("Please run `launch()` first.")
        if wandb is not None:
            analytics_integration = "WandB"
            if self.share_url is not None:
                wandb.log(
                    {
                        "Gradio panel": wandb.Html(
                            '<iframe src="'
                            + self.share_url
                            + '" width="'
                            + str(self.width)
                            + '" height="'
                            + str(self.height)
                            + '" frameBorder="0"></iframe>'
                        )
                    }
                )
            else:
                print(
                    "The WandB integration requires you to "
                    "`launch(share=True)` first."
                )
        if mlflow is not None:
            analytics_integration = "MLFlow"
            if self.share_url is not None:
                mlflow.log_param("Gradio Interface Share Link", self.share_url)
            else:
                mlflow.log_param("Gradio Interface Local Link", self.local_url)
        if self.analytics_enabled and analytics_integration:
            data = {"integration": analytics_integration}
            utils.integration_analytics(data)

    def close(self, verbose: bool = True) -> None:
        """
        Closes the Interface that was launched and frees the port.
        """
        try:
            if self.enable_queue:
                self._queue.close()
            self.server.close()
            self.is_running = False
            # So that the startup events (starting the queue)
            # happen the next time the app is launched
            self.app.startup_events_triggered = False
            if verbose:
                print("Closing server running on port: {}".format(self.server_port))
        except (AttributeError, OSError):  # can't close if not running
            pass

    def block_thread(
        self,
    ) -> None:
        """Block main thread until interrupted by user."""
        try:
            while True:
                time.sleep(0.1)
        except (KeyboardInterrupt, OSError):
            print("Keyboard interruption in main thread... closing server.")
            self.server.close()
            for tunnel in CURRENT_TUNNELS:
                tunnel.kill()

    def attach_load_events(self):
        """Add a load event for every component whose initial value should be randomized."""
        if Context.root_block:
            for component in Context.root_block.blocks.values():
                if (
                    isinstance(component, components.IOComponent)
                    and component.load_event_to_attach
                ):
                    load_fn, every = component.load_event_to_attach
                    # Use set_event_trigger to avoid ambiguity between load class/instance method
                    self.set_event_trigger(
                        "load",
                        load_fn,
                        None,
                        component,
                        no_target=True,
                        queue=False,
                        every=every,
                    )

    def startup_events(self):
        """Events that should be run when the app containing this block starts up."""

        if self.enable_queue:
            utils.run_coro_in_background(self._queue.start, (self.progress_tracking,))
            # So that processing can resume in case the queue was stopped
            self._queue.stopped = False
        utils.run_coro_in_background(self.create_limiter)

    def queue_enabled_for_fn(self, fn_index: int):
        if self.dependencies[fn_index]["queue"] is None:
            return self.enable_queue
        return self.dependencies[fn_index]["queue"]<|MERGE_RESOLUTION|>--- conflicted
+++ resolved
@@ -592,11 +592,7 @@
 
         derived_fields = ["types"]
 
-<<<<<<< HEAD
         with Blocks() as blocks:
-=======
-        with Blocks(theme=config["theme"]) as blocks:
->>>>>>> cd99857e
             # ID 0 should be the root Blocks component
             original_mapping[0] = Context.root_block or blocks
 
