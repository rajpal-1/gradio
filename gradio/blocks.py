from __future__ import annotations

import enum
import getpass
import os
import sys
import time
import webbrowser
from typing import TYPE_CHECKING, Any, Callable, Dict, List, Optional, Tuple

from gradio import encryptor, networking, queueing, strings, utils
from gradio.context import Context
from gradio.process_examples import cache_interface_examples

if TYPE_CHECKING:  # Only import for type checking (is False at runtime).
    from fastapi.applications import FastAPI

    from gradio.components import Component


class Block:
    def __init__(self, without_rendering=False):
        if without_rendering:
            return
        self.render()

    def render(self):
        """
        Adds self into appropriate BlockContext
        """
        self._id = Context.id
        Context.id += 1
        if Context.block is not None:
            Context.block.children.append(self)
        if Context.root_block is not None:
            Context.root_block.blocks[self._id] = self
        self.events = []

    def set_event_trigger(
        self,
        event_name: str,
        fn: Callable,
        inputs: List[Component],
        outputs: List[Component],
        preprocess=True,
        queue=False,
        no_target: bool = False,
    ) -> None:
        """
        Adds an event to the component's dependencies.
        Parameters:
            event_name: event name
            fn: Callable function
            inputs: input list
            outputs: output list
            no_target: if True, sets "targets" to [], used for Blocks "load" event
        Returns: None
        """
        # Support for singular parameter
        if not isinstance(inputs, list):
            inputs = [inputs]
        if not isinstance(outputs, list):
            outputs = [outputs]

        Context.root_block.fns.append((fn, preprocess))
        Context.root_block.dependencies.append(
            {
                "targets": [self._id] if not no_target else [],
                "trigger": event_name,
                "inputs": [block._id for block in inputs],
                "outputs": [block._id for block in outputs],
                "queue": queue,
            }
        )


class BlockContext(Block):
    def __init__(self, visible: bool = True, css: Optional[Dict[str, str]] = None):
        """
        css: Css rules to apply to block.
        """
        self.children = []
        self.css = css if css is not None else {}
        self.visible = visible
        super().__init__()

    def __enter__(self):
        self.parent = Context.block
        Context.block = self
        return self

    def __exit__(self, *args):
        Context.block = self.parent

    def get_template_context(self):
        return {"css": self.css, "default_value": self.visible}

    def postprocess(self, y):
        return y


class Row(BlockContext):
    def __init__(self, visible: bool = True, css: Optional[Dict[str, str]] = None):
        """
        css: Css rules to apply to block.
        """
        super().__init__(visible, css)

    def get_template_context(self):
        return {"type": "row", **super().get_template_context()}


class Column(BlockContext):
    def __init__(self, visible: bool = True, css: Optional[Dict[str, str]] = None):
        """
        css: Css rules to apply to block.
        """
        super().__init__(visible, css)

    def get_template_context(self):
        return {
            "type": "column",
            **super().get_template_context(),
        }


class Tabs(BlockContext):
    def __init__(self, visible: bool = True, css: Optional[Dict[str, str]] = None):
        """
        css: css rules to apply to block.
        """
        super().__init__(visible, css)

    def change(self, fn: Callable, inputs: List[Component], outputs: List[Component]):
        """
        Parameters:
            fn: Callable function
            inputs: List of inputs
            outputs: List of outputs
        Returns: None
        """
        self.set_event_trigger("change", fn, inputs, outputs)


class TabItem(BlockContext):
    def __init__(
        self, label, visible: bool = True, css: Optional[Dict[str, str]] = None
    ):
        """
        css: Css rules to apply to block.
        """
        super().__init__(visible, css)
        self.label = label

    def get_template_context(self):
        return {"label": self.label, **super().get_template_context()}

    def change(self, fn: Callable, inputs: List[Component], outputs: List[Component]):
        """
        Parameters:
            fn: Callable function
            inputs: List of inputs
            outputs: List of outputs
        Returns: None
        """
        self.set_event_trigger("change", fn, inputs, outputs)


class Blocks(BlockContext):
    def __init__(
        self,
        theme: str = "default",
        analytics_enabled: Optional[bool] = None,
        mode: str = "blocks",
    ):

        # Cleanup shared parameters with Interface
        self.save_to = None
        self.api_mode = False
        self.theme = theme
        self.requires_permissions = False  # TODO: needs to be implemented
        self.enable_queue = False

        # For analytics_enabled and allow_flagging: (1) first check for
        # parameter, (2) check for env variable, (3) default to True/"manual"
        self.analytics_enabled = (
            analytics_enabled
            if analytics_enabled is not None
            else os.getenv("GRADIO_ANALYTICS_ENABLED", "True") == "True"
        )

        super().__init__()
        self.blocks = {}
        self.fns = []
        self.dependencies = []
        self.mode = mode

        self.is_running = False
        self.share_url = None

        self.ip_address = utils.get_local_ip_address()
        self.is_space = True if os.getenv("SYSTEM") == "spaces" else False

    def render(self):
        self._id = Context.id
        Context.id += 1

    def process_api(self, data: Dict[str, Any], username: str = None) -> Dict[str, Any]:
        raw_input = data["data"]
        fn_index = data["fn_index"]
        fn, preprocess = self.fns[fn_index]
        dependency = self.dependencies[fn_index]

        if preprocess:
            processed_input = [
                self.blocks[input_id].preprocess(raw_input[i])
                for i, input_id in enumerate(dependency["inputs"])
            ]
            predictions = fn(*processed_input)
        else:
            predictions = fn(*raw_input)
        if len(dependency["outputs"]) == 1:
            predictions = (predictions,)
        processed_output = [
            self.blocks[output_id].postprocess(predictions[i])
            if predictions[i] is not None
            else None
            for i, output_id in enumerate(dependency["outputs"])
        ]
        return {"data": processed_output}

    def get_template_context(self):
        return {"type": "column"}

    def get_config_file(self):
        config = {"mode": "blocks", "components": [], "theme": self.theme}
        for _id, block in self.blocks.items():
            config["components"].append(
                {
                    "id": _id,
                    "type": block.__class__.__name__.lower(),
                    "props": block.get_template_context()
                    if hasattr(block, "get_template_context")
                    else None,
                }
            )

        def getLayout(block):
            if not isinstance(block, BlockContext):
                return {"id": block._id}
            children = []
            for child in block.children:
                children.append(getLayout(child))
            return {"id": block._id, "children": children}

        config["layout"] = getLayout(self)
        config["dependencies"] = self.dependencies
        return config

    def __enter__(self):
        if Context.block is None:
            Context.root_block = self
        self.parent = Context.block
        Context.block = self
        return self

    def __exit__(self, *args):
        Context.block = self.parent
        if self.parent is None:
            Context.root_block = None
        else:
            self.parent.children.extend(self.children)

    def load(
        self, fn: Callable, inputs: List[Component], outputs: List[Component]
    ) -> None:
        """
        Adds an event for when the demo loads in the browser.

        Parameters:
            fn: Callable function
            inputs: input list
            outputs: output list
        Returns: None
        """
        self.set_event_trigger(
            event_name="load", fn=fn, inputs=inputs, outputs=outputs, no_target=True
        )

    def clear(self):
        """Resets the layout of the Blocks object."""
        self.blocks = {}
        self.fns = []
        self.dependencies = []
        self.children = []
        return self

    def launch(
        self,
        inline: bool = None,
        inbrowser: bool = None,
        share: bool = False,
        debug: bool = False,
        auth: Optional[Callable | Tuple[str, str] | List[Tuple[str, str]]] = None,
        auth_message: Optional[str] = None,
        private_endpoint: Optional[str] = None,
        prevent_thread_lock: bool = False,
        show_error: bool = True,
        server_name: Optional[str] = None,
        server_port: Optional[int] = None,
        show_tips: bool = False,
        enable_queue: bool = False,
        height: int = 500,
        width: int = 900,
        encrypt: bool = False,
        cache_examples: bool = False,
        favicon_path: Optional[str] = None,
        ssl_keyfile: Optional[str] = None,
        ssl_certfile: Optional[str] = None,
        ssl_keyfile_password: Optional[str] = None,
    ) -> Tuple[FastAPI, str, str]:
        """
        Launches the webserver that serves the UI for the interface.
        Parameters:
        inline (bool): whether to display in the interface inline on python notebooks.
        inbrowser (bool): whether to automatically launch the interface in a new tab on the default browser.
        share (bool): whether to create a publicly shareable link from your computer for the interface.
        debug (bool): if True, and the interface was launched from Google Colab, prints the errors in the cell output.
        auth (Callable, Union[Tuple[str, str], List[Tuple[str, str]]]): If provided, username and password (or list of username-password tuples) required to access interface. Can also provide function that takes username and password and returns True if valid login.
        auth_message (str): If provided, HTML message provided on login page.
        private_endpoint (str): If provided, the public URL of the interface will be this endpoint (should generally be unchanged).
        prevent_thread_lock (bool): If True, the interface will block the main thread while the server is running.
        show_error (bool): If True, any errors in the interface will be printed in the browser console log
        server_port (int): will start gradio app on this port (if available). Can be set by environment variable GRADIO_SERVER_PORT.
        server_name (str): to make app accessible on local network, set this to "0.0.0.0". Can be set by environment variable GRADIO_SERVER_NAME.
        show_tips (bool): if True, will occasionally show tips about new Gradio features
        enable_queue (bool): if True, inference requests will be served through a queue instead of with parallel threads. Required for longer inference times (> 1min) to prevent timeout.
        width (int): The width in pixels of the iframe element containing the interface (used if inline=True)
        height (int): The height in pixels of the iframe element containing the interface (used if inline=True)
        encrypt (bool): If True, flagged data will be encrypted by key provided by creator at launch
        cache_examples (bool): If True, examples outputs will be processed and cached in a folder, and will be used if a user uses an example input.
        favicon_path (str): If a path to a file (.png, .gif, or .ico) is provided, it will be used as the favicon for the web page.
        ssl_keyfile (str): If a path to a file is provided, will use this as the private key file to create a local server running on https.
        ssl_certfile (str): If a path to a file is provided, will use this as the signed certificate for https. Needs to be provided if ssl_keyfile is provided.
        ssl_keyfile_password (str): If a password is provided, will use this with the ssl certificate for https.
        Returns:
        app (FastAPI): FastAPI app object that is running the demo
        local_url (str): Locally accessible link to the demo
        share_url (str): Publicly accessible link to the demo (if share=True, otherwise None)
        """
        self.config = self.get_config_file()
        self.cache_examples = cache_examples
        if (
            auth
            and not callable(auth)
            and not isinstance(auth[0], tuple)
            and not isinstance(auth[0], list)
        ):
            auth = [auth]
        self.auth = auth
        self.auth_message = auth_message
        self.show_tips = show_tips
        self.show_error = show_error
        self.height = height
        self.width = width
        self.favicon_path = favicon_path

        if hasattr(self, "encrypt") and self.encrypt is None:
            self.encrypt = encrypt
        if hasattr(self, "encrypt") and self.encrypt:
            self.encryption_key = encryptor.get_key(
                getpass.getpass("Enter key for encryption: ")
            )

        if hasattr(self, "enable_queue") and self.enable_queue is None:
            self.enable_queue = enable_queue

        config = self.get_config_file()
        self.config = config

        if self.cache_examples:
            cache_interface_examples(self)

        if self.is_running:
            self.server_app.launchable = self
            print(
<<<<<<< HEAD
                f"Rerunning server... use `close()` to stop if you need to change `launch()` parameters.\n----"
=======
                "Rerunning server... use `close()` to stop if you need to change `launch()` parameters.\n----"
>>>>>>> 7576f06a
            )
        else:
            server_port, path_to_local_server, app, server = networking.start_server(
                self,
                server_name,
                server_port,
                ssl_keyfile,
                ssl_certfile,
                ssl_keyfile_password,
            )
            self.local_url = path_to_local_server
            self.server_port = server_port
            self.server_app = app
            self.server = server
            self.is_running = True

        utils.launch_counter()

        # If running in a colab or not able to access localhost,
        # automatically create a shareable link.
        is_colab = utils.colab_check()
        if is_colab or not (networking.url_ok(self.local_url)):
            share = True
            if is_colab:
                if debug:
                    print(strings.en["COLAB_DEBUG_TRUE"])
                else:
                    print(strings.en["COLAB_DEBUG_FALSE"])
        else:
            print(strings.en["RUNNING_LOCALLY"].format(self.local_url))
        if is_colab and self.requires_permissions:
            print(strings.en["MEDIA_PERMISSIONS_IN_COLAB"])

        if private_endpoint is not None:
            share = True

        if share:
            if self.is_space:
                raise RuntimeError("Share is not supported when you are in Spaces")
            try:
                if self.share_url is None:
                    share_url = networking.setup_tunnel(
                        self.server_port, private_endpoint
                    )
                    self.share_url = share_url
                print(strings.en["SHARE_LINK_DISPLAY"].format(self.share_url))
                if private_endpoint:
                    print(strings.en["PRIVATE_LINK_MESSAGE"])
                else:
                    print(strings.en["SHARE_LINK_MESSAGE"])
            except RuntimeError:
                if self.analytics_enabled:
                    utils.error_analytics(self.ip_address, "Not able to set up tunnel")
                self.share_url = None
                share = False
                print(strings.en["COULD_NOT_GET_SHARE_LINK"])
        else:
            print(strings.en["PUBLIC_SHARE_TRUE"])
            self.share_url = None

        self.share = share

        if inbrowser:
            link = self.share_url if share else self.local_url
            webbrowser.open(link)

        # Check if running in a Python notebook in which case, display inline
        if inline is None:
            inline = utils.ipython_check() and (auth is None)
        if inline:
            if auth is not None:
                print(
                    "Warning: authentication is not supported inline. Please"
                    "click the link to access the interface in a new tab."
                )
            try:
                from IPython.display import IFrame, display  # type: ignore

                if share:
                    while not networking.url_ok(self.share_url):
                        time.sleep(1)
                    display(
                        IFrame(self.share_url, width=self.width, height=self.height)
                    )
                else:
                    display(
                        IFrame(self.local_url, width=self.width, height=self.height)
                    )
            except ImportError:
                pass

        data = {
            "launch_method": "browser" if inbrowser else "inline",
            "is_google_colab": is_colab,
            "is_sharing_on": share,
            "share_url": self.share_url,
            "ip_address": self.ip_address,
            "enable_queue": self.enable_queue,
            "show_tips": self.show_tips,
            "server_name": server_name,
            "server_port": server_port,
            "is_spaces": self.is_space,
            "mode": self.mode,
        }
        if hasattr(self, "analytics_enabled") and self.analytics_enabled:
            utils.launch_analytics(data)

        utils.show_tip(self)

        # Block main thread if debug==True
        if debug or int(os.getenv("GRADIO_DEBUG", 0)) == 1:
            self.block_thread()
        # Block main thread if running in a script to stop script from exiting
        is_in_interactive_mode = bool(getattr(sys, "ps1", sys.flags.interactive))
        if not prevent_thread_lock and not is_in_interactive_mode:
            self.block_thread()

        return self.server_app, self.local_url, self.share_url

    def close(self, verbose: bool = True) -> None:
        """
        Closes the Interface that was launched and frees the port.
        """
        try:
            self.server.close()
            self.is_running = False
            if verbose:
                print("Closing server running on port: {}".format(self.server_port))
        except (AttributeError, OSError):  # can't close if not running
            pass

    def block_thread(
        self,
    ) -> None:
        """Block main thread until interrupted by user."""
        try:
            while True:
                time.sleep(0.1)
        except (KeyboardInterrupt, OSError):
            print("Keyboard interruption in main thread... closing server.")
            self.server.close()
            if self.enable_queue:
                queueing.close()<|MERGE_RESOLUTION|>--- conflicted
+++ resolved
@@ -384,11 +384,7 @@
         if self.is_running:
             self.server_app.launchable = self
             print(
-<<<<<<< HEAD
-                f"Rerunning server... use `close()` to stop if you need to change `launch()` parameters.\n----"
-=======
                 "Rerunning server... use `close()` to stop if you need to change `launch()` parameters.\n----"
->>>>>>> 7576f06a
             )
         else:
             server_port, path_to_local_server, app, server = networking.start_server(
