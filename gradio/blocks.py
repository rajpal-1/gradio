from __future__ import annotations

import copy
import inspect
import json
import os
import random
import secrets
import sys
import time
import warnings
import webbrowser
from abc import abstractmethod
from types import ModuleType
<<<<<<< HEAD
from typing import (
    TYPE_CHECKING,
    Any,
    AsyncIterator,
    Callable,
    Dict,
    List,
    Set,
    Tuple,
    Type,
)
=======
from typing import TYPE_CHECKING, Any, Callable, Iterator
>>>>>>> bebfb72b

import anyio
import requests
from anyio import CapacityLimiter
from gradio_client import serializing
from gradio_client import utils as client_utils
from gradio_client.documentation import document, set_documentation_group
from packaging import version
from typing_extensions import Literal

from gradio import (
    components,
    external,
    networking,
    queueing,
    routes,
    strings,
    themes,
    utils,
)
from gradio.context import Context
from gradio.deprecation import check_deprecated_parameters
from gradio.exceptions import DuplicateBlockError, InvalidApiNameError
from gradio.helpers import EventData, create_tracker, skip, special_args
from gradio.themes import Default as DefaultTheme
from gradio.themes import ThemeClass as Theme
from gradio.tunneling import CURRENT_TUNNELS
from gradio.utils import (
    GRADIO_VERSION,
    TupleNoPrint,
    check_function_inputs_match,
    component_or_layout_class,
    delete_none,
    get_cancel_function,
    get_continuous_fn,
)

set_documentation_group("blocks")

if TYPE_CHECKING:  # Only import for type checking (is False at runtime).
    from fastapi.applications import FastAPI

    from gradio.components import Component

BUILT_IN_THEMES: dict[str, Theme] = {
    t.name: t
    for t in [
        themes.Base(),
        themes.Default(),
        themes.Monochrome(),
        themes.Soft(),
        themes.Glass(),
    ]
}


class Block:
    def __init__(
        self,
        *,
        render: bool = True,
        elem_id: str | None = None,
        elem_classes: list[str] | str | None = None,
        visible: bool = True,
        root_url: str | None = None,  # URL that is prepended to all file paths
        _skip_init_processing: bool = False,  # Used for loading from Spaces
        **kwargs,
    ):
        self._id = Context.id
        Context.id += 1
        self.visible = visible
        self.elem_id = elem_id
        self.elem_classes = (
            [elem_classes] if isinstance(elem_classes, str) else elem_classes
        )
        self.root_url = root_url
        self.share_token = secrets.token_urlsafe(32)
        self._skip_init_processing = _skip_init_processing
        self._style = {}
        self.parent: BlockContext | None = None
        self.root = ""

        if render:
            self.render()
        check_deprecated_parameters(self.__class__.__name__, **kwargs)

    def render(self):
        """
        Adds self into appropriate BlockContext
        """
        if Context.root_block is not None and self._id in Context.root_block.blocks:
            raise DuplicateBlockError(
                f"A block with id: {self._id} has already been rendered in the current Blocks."
            )
        if Context.block is not None:
            Context.block.add(self)
        if Context.root_block is not None:
            Context.root_block.blocks[self._id] = self
            if isinstance(self, components.IOComponent):
                Context.root_block.temp_file_sets.append(self.temp_files)
        return self

    def unrender(self):
        """
        Removes self from BlockContext if it has been rendered (otherwise does nothing).
        Removes self from the layout and collection of blocks, but does not delete any event triggers.
        """
        if Context.block is not None:
            try:
                Context.block.children.remove(self)
            except ValueError:
                pass
        if Context.root_block is not None:
            try:
                del Context.root_block.blocks[self._id]
            except KeyError:
                pass
        return self

    def get_block_name(self) -> str:
        """
        Gets block's class name.

        If it is template component it gets the parent's class name.

        @return: class name
        """
        return (
            self.__class__.__base__.__name__.lower()
            if hasattr(self, "is_template")
            else self.__class__.__name__.lower()
        )

    def get_expected_parent(self) -> type[BlockContext] | None:
        return None

    def set_event_trigger(
        self,
        event_name: str,
        fn: Callable | None,
        inputs: Component | list[Component] | set[Component] | None,
        outputs: Component | list[Component] | None,
        preprocess: bool = True,
        postprocess: bool = True,
        scroll_to_output: bool = False,
        show_progress: bool = True,
        api_name: str | None = None,
        js: str | None = None,
        no_target: bool = False,
        queue: bool | None = None,
        batch: bool = False,
        max_batch_size: int = 4,
        cancels: list[int] | None = None,
        every: float | None = None,
        collects_event_data: bool | None = None,
        trigger_after: int | None = None,
        trigger_only_on_success: bool = False,
    ) -> tuple[dict[str, Any], int]:
        """
        Adds an event to the component's dependencies.
        Parameters:
            event_name: event name
            fn: Callable function
            inputs: input list
            outputs: output list
            preprocess: whether to run the preprocess methods of components
            postprocess: whether to run the postprocess methods of components
            scroll_to_output: whether to scroll to output of dependency on trigger
            show_progress: whether to show progress animation while running.
            api_name: Defining this parameter exposes the endpoint in the api docs
            js: Experimental parameter (API may change): Optional frontend js method to run before running 'fn'. Input arguments for js method are values of 'inputs' and 'outputs', return should be a list of values for output components
            no_target: if True, sets "targets" to [], used for Blocks "load" event
            queue: If True, will place the request on the queue, if the queue has been enabled. If False, will not put this event on the queue, even if the queue has been enabled. If None, will use the queue setting of the gradio app.
            batch: whether this function takes in a batch of inputs
            max_batch_size: the maximum batch size to send to the function
            cancels: a list of other events to cancel when this event is triggered. For example, setting cancels=[click_event] will cancel the click_event, where click_event is the return value of another components .click method.
            every: Run this event 'every' number of seconds while the client connection is open. Interpreted in seconds. Queue must be enabled.
            collects_event_data: whether to collect event data for this event
            trigger_after: if set, this event will be triggered after 'trigger_after' function index
            trigger_only_on_success: if True, this event will only be triggered if the previous event was successful (only applies if `trigger_after` is set)
        Returns: dependency information, dependency index
        """
        # Support for singular parameter
        if isinstance(inputs, set):
            inputs_as_dict = True
            inputs = sorted(inputs, key=lambda x: x._id)
        else:
            inputs_as_dict = False
            if inputs is None:
                inputs = []
            elif not isinstance(inputs, list):
                inputs = [inputs]

        if isinstance(outputs, set):
            outputs = sorted(outputs, key=lambda x: x._id)
        else:
            if outputs is None:
                outputs = []
            elif not isinstance(outputs, list):
                outputs = [outputs]

        if fn is not None and not cancels:
            check_function_inputs_match(fn, inputs, inputs_as_dict)

        if Context.root_block is None:
            raise AttributeError(
                f"{event_name}() and other events can only be called within a Blocks context."
            )
        if every is not None and every <= 0:
            raise ValueError("Parameter every must be positive or None")
        if every and batch:
            raise ValueError(
                f"Cannot run {event_name} event in a batch and every {every} seconds. "
                "Either batch is True or every is non-zero but not both."
            )

        if every and fn:
            fn = get_continuous_fn(fn, every)
        elif every:
            raise ValueError("Cannot set a value for `every` without a `fn`.")

        _, progress_index, event_data_index = (
            special_args(fn) if fn else (None, None, None)
        )
        Context.root_block.fns.append(
            BlockFunction(
                fn,
                inputs,
                outputs,
                preprocess,
                postprocess,
                inputs_as_dict,
                progress_index is not None,
            )
        )
        if api_name is not None:
            api_name_ = utils.append_unique_suffix(
                api_name, [dep["api_name"] for dep in Context.root_block.dependencies]
            )
            if api_name != api_name_:
                warnings.warn(f"api_name {api_name} already exists, using {api_name_}")
                api_name = api_name_

        if collects_event_data is None:
            collects_event_data = event_data_index is not None

        dependency = {
            "targets": [self._id] if not no_target else [],
            "trigger": event_name,
            "inputs": [block._id for block in inputs],
            "outputs": [block._id for block in outputs],
            "backend_fn": fn is not None,
            "js": js,
            "queue": False if fn is None else queue,
            "api_name": api_name,
            "scroll_to_output": scroll_to_output,
            "show_progress": show_progress,
            "every": every,
            "batch": batch,
            "max_batch_size": max_batch_size,
            "cancels": cancels or [],
            "types": {
                "continuous": bool(every),
                "generator": inspect.isgeneratorfunction(fn) or bool(every),
            },
            "collects_event_data": collects_event_data,
            "trigger_after": trigger_after,
            "trigger_only_on_success": trigger_only_on_success,
        }
        Context.root_block.dependencies.append(dependency)
        return dependency, len(Context.root_block.dependencies) - 1

    def get_config(self):
        return {
            "visible": self.visible,
            "elem_id": self.elem_id,
            "elem_classes": self.elem_classes,
            "style": self._style,
            "root_url": self.root_url,
        }

    @staticmethod
    @abstractmethod
    def update(**kwargs) -> dict:
        return {}

    @classmethod
    def get_specific_update(cls, generic_update: dict[str, Any]) -> dict:
        generic_update = generic_update.copy()
        del generic_update["__type__"]
        specific_update = cls.update(**generic_update)
        return specific_update


class BlockContext(Block):
    def __init__(
        self,
        visible: bool = True,
        render: bool = True,
        **kwargs,
    ):
        """
        Parameters:
            visible: If False, this will be hidden but included in the Blocks config file (its visibility can later be updated).
            render: If False, this will not be included in the Blocks config file at all.
        """
        self.children: list[Block] = []
        Block.__init__(self, visible=visible, render=render, **kwargs)

    def __enter__(self):
        self.parent = Context.block
        Context.block = self
        return self

    def add(self, child: Block):
        child.parent = self
        self.children.append(child)

    def fill_expected_parents(self):
        children = []
        pseudo_parent = None
        for child in self.children:
            expected_parent = child.get_expected_parent()
            if not expected_parent or isinstance(self, expected_parent):
                pseudo_parent = None
                children.append(child)
            else:
                if pseudo_parent is not None and isinstance(
                    pseudo_parent, expected_parent
                ):
                    pseudo_parent.children.append(child)
                else:
                    pseudo_parent = expected_parent(render=False)
                    children.append(pseudo_parent)
                    pseudo_parent.children = [child]
                    if Context.root_block:
                        Context.root_block.blocks[pseudo_parent._id] = pseudo_parent
                child.parent = pseudo_parent
        self.children = children

    def __exit__(self, *args):
        if getattr(self, "allow_expected_parents", True):
            self.fill_expected_parents()
        Context.block = self.parent

    def postprocess(self, y):
        """
        Any postprocessing needed to be performed on a block context.
        """
        return y


class BlockFunction:
    def __init__(
        self,
        fn: Callable | None,
        inputs: list[Component],
        outputs: list[Component],
        preprocess: bool,
        postprocess: bool,
        inputs_as_dict: bool,
        tracks_progress: bool = False,
    ):
        self.fn = fn
        self.inputs = inputs
        self.outputs = outputs
        self.preprocess = preprocess
        self.postprocess = postprocess
        self.tracks_progress = tracks_progress
        self.total_runtime = 0
        self.total_runs = 0
        self.inputs_as_dict = inputs_as_dict
        self.name = getattr(fn, "__name__", "fn") if fn is not None else None

    def __str__(self):
        return str(
            {
                "fn": self.name,
                "preprocess": self.preprocess,
                "postprocess": self.postprocess,
            }
        )

    def __repr__(self):
        return str(self)


class class_or_instancemethod(classmethod):  # noqa: N801
    def __get__(self, instance, type_):
        descr_get = super().__get__ if instance is None else self.__func__.__get__
        return descr_get(instance, type_)


def postprocess_update_dict(block: Block, update_dict: dict, postprocess: bool = True):
    """
    Converts a dictionary of updates into a format that can be sent to the frontend.
    E.g. {"__type__": "generic_update", "value": "2", "interactive": False}
    Into -> {"__type__": "update", "value": 2.0, "mode": "static"}

    Parameters:
        block: The Block that is being updated with this update dictionary.
        update_dict: The original update dictionary
        postprocess: Whether to postprocess the "value" key of the update dictionary.
    """
    if update_dict.get("__type__", "") == "generic_update":
        update_dict = block.get_specific_update(update_dict)
    if update_dict.get("value") is components._Keywords.NO_VALUE:
        update_dict.pop("value")
    interactive = update_dict.pop("interactive", None)
    if interactive is not None:
        update_dict["mode"] = "dynamic" if interactive else "static"
    prediction_value = delete_none(update_dict, skip_value=True)
    if "value" in prediction_value and postprocess:
        assert isinstance(
            block, components.IOComponent
        ), f"Component {block.__class__} does not support value"
        prediction_value["value"] = block.postprocess(prediction_value["value"])
    return prediction_value


def convert_component_dict_to_list(
    outputs_ids: list[int], predictions: dict
) -> list | dict:
    """
    Converts a dictionary of component updates into a list of updates in the order of
    the outputs_ids and including every output component. Leaves other types of dictionaries unchanged.
    E.g. {"textbox": "hello", "number": {"__type__": "generic_update", "value": "2"}}
    Into -> ["hello", {"__type__": "generic_update"}, {"__type__": "generic_update", "value": "2"}]
    """
    keys_are_blocks = [isinstance(key, Block) for key in predictions]
    if all(keys_are_blocks):
        reordered_predictions = [skip() for _ in outputs_ids]
        for component, value in predictions.items():
            if component._id not in outputs_ids:
                raise ValueError(
                    f"Returned component {component} not specified as output of function."
                )
            output_index = outputs_ids.index(component._id)
            reordered_predictions[output_index] = value
        predictions = utils.resolve_singleton(reordered_predictions)
    elif any(keys_are_blocks):
        raise ValueError(
            "Returned dictionary included some keys as Components. Either all keys must be Components to assign Component values, or return a List of values to assign output values in order."
        )
    return predictions


def get_api_info(config: dict, serialize: bool = True):
    """
    Gets the information needed to generate the API docs from a Blocks config.
    Parameters:
        config: a Blocks config dictionary
        serialize: If True, returns the serialized version of the typed information. If False, returns the raw version.
    """
    api_info = {"named_endpoints": {}, "unnamed_endpoints": {}}
    mode = config.get("mode", None)
    after_new_format = version.parse(config.get("version", "2.0")) > version.Version(
        "3.28.3"
    )

    for d, dependency in enumerate(config["dependencies"]):
        dependency_info = {"parameters": [], "returns": []}
        skip_endpoint = False

        inputs = dependency["inputs"]
        for i in inputs:
            for component in config["components"]:
                if component["id"] == i:
                    break
            else:
                skip_endpoint = True  # if component not found, skip this endpoint
                break
            type = component["type"]
            if (
                not component.get("serializer")
                and type not in serializing.COMPONENT_MAPPING
            ):
                skip_endpoint = (
                    True  # if component is not serializable, skip this endpoint
                )
                break
            label = component["props"].get("label", f"parameter_{i}")
            # The config has the most specific API info (taking into account the parameters
            # of the component), so we use that if it exists. Otherwise, we fallback to the
            # Serializer's API info.
            serializer = serializing.COMPONENT_MAPPING[type]()
            if component.get("api_info") and after_new_format:
                info = component["api_info"]
                example = component["example_inputs"]["serialized"]
            else:
                assert isinstance(serializer, serializing.Serializable)
                info = serializer.api_info()
                example = serializer.example_inputs()["raw"]
            python_info = info["info"]
            if serialize and info["serialized_info"]:
                python_info = serializer.serialized_info()
                if (
                    isinstance(serializer, serializing.FileSerializable)
                    and component["props"].get("file_count", "single") != "single"
                ):
                    python_info = serializer._multiple_file_serialized_info()

            python_type = client_utils.json_schema_to_python_type(python_info)
            serializer_name = serializing.COMPONENT_MAPPING[type].__name__
            dependency_info["parameters"].append(
                {
                    "label": label,
                    "type": info["info"],
                    "python_type": {
                        "type": python_type,
                        "description": python_info.get("description", ""),
                    },
                    "component": type.capitalize(),
                    "example_input": example,
                    "serializer": serializer_name,
                }
            )

        outputs = dependency["outputs"]
        for o in outputs:
            for component in config["components"]:
                if component["id"] == o:
                    break
            else:
                skip_endpoint = True  # if component not found, skip this endpoint
                break
            type = component["type"]
            if (
                not component.get("serializer")
                and type not in serializing.COMPONENT_MAPPING
            ):
                skip_endpoint = (
                    True  # if component is not serializable, skip this endpoint
                )
                break
            label = component["props"].get("label", f"value_{o}")
            serializer = serializing.COMPONENT_MAPPING[type]()
            assert isinstance(serializer, serializing.Serializable)
            info = serializer.api_info()
            python_info = info["info"]
            if serialize and info["serialized_info"]:
                python_info = serializer.serialized_info()
                if (
                    isinstance(serializer, serializing.FileSerializable)
                    and component["props"].get("file_count", "single") != "single"
                ):
                    python_info = serializer._multiple_file_serialized_info()
            python_type = client_utils.json_schema_to_python_type(python_info)
            serializer_name = serializing.COMPONENT_MAPPING[type].__name__
            dependency_info["returns"].append(
                {
                    "label": label,
                    "type": info["info"],
                    "python_type": {
                        "type": python_type,
                        "description": python_info.get("description", ""),
                    },
                    "component": type.capitalize(),
                    "serializer": serializer_name,
                }
            )

        if not dependency["backend_fn"]:
            skip_endpoint = True

        if skip_endpoint:
            continue
        if dependency["api_name"]:
            api_info["named_endpoints"][f"/{dependency['api_name']}"] = dependency_info
        elif mode == "interface" or mode == "tabbed_interface":
            pass  # Skip unnamed endpoints in interface mode
        else:
            api_info["unnamed_endpoints"][str(d)] = dependency_info

    return api_info


@document("launch", "queue", "integrate", "load")
class Blocks(BlockContext):
    """
    Blocks is Gradio's low-level API that allows you to create more custom web
    applications and demos than Interfaces (yet still entirely in Python).


    Compared to the Interface class, Blocks offers more flexibility and control over:
    (1) the layout of components (2) the events that
    trigger the execution of functions (3) data flows (e.g. inputs can trigger outputs,
    which can trigger the next level of outputs). Blocks also offers ways to group
    together related demos such as with tabs.


    The basic usage of Blocks is as follows: create a Blocks object, then use it as a
    context (with the "with" statement), and then define layouts, components, or events
    within the Blocks context. Finally, call the launch() method to launch the demo.

    Example:
        import gradio as gr
        def update(name):
            return f"Welcome to Gradio, {name}!"

        with gr.Blocks() as demo:
            gr.Markdown("Start typing below and then click **Run** to see the output.")
            with gr.Row():
                inp = gr.Textbox(placeholder="What is your name?")
                out = gr.Textbox()
            btn = gr.Button("Run")
            btn.click(fn=update, inputs=inp, outputs=out)

        demo.launch()
    Demos: blocks_hello, blocks_flipper, blocks_speech_text_sentiment, generate_english_german, sound_alert
    Guides: blocks-and-event-listeners, controlling-layout, state-in-blocks, custom-CSS-and-JS, custom-interpretations-with-blocks, using-blocks-like-functions
    """

    def __init__(
        self,
        theme: Theme | str | None = None,
        analytics_enabled: bool | None = None,
        mode: str = "blocks",
        title: str = "Gradio",
        css: str | None = None,
        **kwargs,
    ):
        """
        Parameters:
            theme: a Theme object or a string representing a theme. If a string, will look for a built-in theme with that name (e.g. "soft" or "default"), or will attempt to load a theme from the HF Hub (e.g. "gradio/monochrome"). If None, will use the Default theme.
            analytics_enabled: whether to allow basic telemetry. If None, will use GRADIO_ANALYTICS_ENABLED environment variable or default to True.
            mode: a human-friendly name for the kind of Blocks or Interface being created.
            title: The tab title to display when this is opened in a browser window.
            css: custom css or path to custom css file to apply to entire Blocks
        """
        # Cleanup shared parameters with Interface #TODO: is this part still necessary after Interface with Blocks?
        self.limiter = None
        self.save_to = None
        if theme is None:
            theme = DefaultTheme()
        elif isinstance(theme, str):
            if theme.lower() in BUILT_IN_THEMES:
                theme = BUILT_IN_THEMES[theme.lower()]
            else:
                try:
                    theme = Theme.from_hub(theme)
                except Exception as e:
                    warnings.warn(f"Cannot load {theme}. Caught Exception: {str(e)}")
                    theme = DefaultTheme()
        if not isinstance(theme, Theme):
            warnings.warn("Theme should be a class loaded from gradio.themes")
            theme = DefaultTheme()
        self.theme: Theme = theme
        self.theme_css = theme._get_theme_css()
        self.stylesheets = theme._stylesheets
        self.encrypt = False
        self.share = False
        self.enable_queue = None
        self.max_threads = 40
        self.show_error = True
        if css is not None and os.path.exists(css):
            with open(css) as css_file:
                self.css = css_file.read()
        else:
            self.css = css

        # For analytics_enabled and allow_flagging: (1) first check for
        # parameter, (2) check for env variable, (3) default to True/"manual"
        self.analytics_enabled = (
            analytics_enabled
            if analytics_enabled is not None
            else os.getenv("GRADIO_ANALYTICS_ENABLED", "True") == "True"
        )
        if not self.analytics_enabled:
            os.environ["HF_HUB_DISABLE_TELEMETRY"] = "True"
        super().__init__(render=False, **kwargs)
        self.blocks: dict[int, Block] = {}
        self.fns: list[BlockFunction] = []
        self.dependencies = []
        self.mode = mode

        self.is_running = False
        self.local_url = None
        self.share_url = None
        self.width = None
        self.height = None
        self.api_open = True

        self.is_space = os.getenv("SYSTEM") == "spaces"
        self.favicon_path = None
        self.auth = None
        self.dev_mode = True
        self.app_id = random.getrandbits(64)
        self.temp_file_sets = []
        self.title = title
        self.show_api = True

        # Only used when an Interface is loaded from a config
        self.predict = None
        self.input_components = None
        self.output_components = None
        self.__name__ = None
        self.api_mode = None
        self.progress_tracking = None
        self.ssl_verify = True

        self.allowed_paths = []
        self.blocked_paths = []

        if self.analytics_enabled:
            is_custom_theme = not any(
                self.theme.to_dict() == built_in_theme.to_dict()
                for built_in_theme in BUILT_IN_THEMES.values()
            )
            data = {
                "mode": self.mode,
                "custom_css": self.css is not None,
                "theme": self.theme.name,
                "is_custom_theme": is_custom_theme,
                "version": GRADIO_VERSION,
            }
            utils.initiated_analytics(data)

    @classmethod
    def from_config(
        cls,
        config: dict,
        fns: list[Callable],
        root_url: str | None = None,
    ) -> Blocks:
        """
        Factory method that creates a Blocks from a config and list of functions.

        Parameters:
        config: a dictionary containing the configuration of the Blocks.
        fns: a list of functions that are used in the Blocks. Must be in the same order as the dependencies in the config.
        root_url: an optional root url to use for the components in the Blocks. Allows serving files from an external URL.
        """
        config = copy.deepcopy(config)
        components_config = config["components"]
        theme = config.get("theme", "default")
        original_mapping: dict[int, Block] = {}

        def get_block_instance(id: int) -> Block:
            for block_config in components_config:
                if block_config["id"] == id:
                    break
            else:
                raise ValueError(f"Cannot find block with id {id}")
            cls = component_or_layout_class(block_config["type"])
            block_config["props"].pop("type", None)
            block_config["props"].pop("name", None)
            style = block_config["props"].pop("style", None)
            if block_config["props"].get("root_url") is None and root_url:
                block_config["props"]["root_url"] = f"{root_url}/"
            # Any component has already processed its initial value, so we skip that step here
            block = cls(**block_config["props"], _skip_init_processing=True)
            if style and isinstance(block, components.IOComponent):
                block.style(**style)
            return block

        def iterate_over_children(children_list):
            for child_config in children_list:
                id = child_config["id"]
                block = get_block_instance(id)

                original_mapping[id] = block

                children = child_config.get("children")
                if children is not None:
                    assert isinstance(
                        block, BlockContext
                    ), f"Invalid config, Block with id {id} has children but is not a BlockContext."
                    with block:
                        iterate_over_children(children)

        derived_fields = ["types"]

        with Blocks(theme=theme) as blocks:
            # ID 0 should be the root Blocks component
            original_mapping[0] = Context.root_block or blocks

            iterate_over_children(config["layout"]["children"])

            first_dependency = None

            # add the event triggers
            for dependency, fn in zip(config["dependencies"], fns):
                # We used to add a "fake_event" to the config to cache examples
                # without removing it. This was causing bugs in calling gr.load
                # We fixed the issue by removing "fake_event" from the config in examples.py
                # but we still need to skip these events when loading the config to support
                # older demos
                if dependency["trigger"] == "fake_event":
                    continue
                for field in derived_fields:
                    dependency.pop(field, None)
                targets = dependency.pop("targets")
                trigger = dependency.pop("trigger")
                dependency.pop("backend_fn")
                dependency.pop("documentation", None)
                dependency["inputs"] = [
                    original_mapping[i] for i in dependency["inputs"]
                ]
                dependency["outputs"] = [
                    original_mapping[o] for o in dependency["outputs"]
                ]
                dependency.pop("status_tracker", None)
                dependency["preprocess"] = False
                dependency["postprocess"] = False

                for target in targets:
                    dependency = original_mapping[target].set_event_trigger(
                        event_name=trigger, fn=fn, **dependency
                    )[0]
                    if first_dependency is None:
                        first_dependency = dependency

            # Allows some use of Interface-specific methods with loaded Spaces
            if first_dependency and Context.root_block:
                blocks.predict = [fns[0]]
                blocks.input_components = [
                    Context.root_block.blocks[i] for i in first_dependency["inputs"]
                ]
                blocks.output_components = [
                    Context.root_block.blocks[o] for o in first_dependency["outputs"]
                ]
                blocks.__name__ = "Interface"
                blocks.api_mode = True

        return blocks

    def __str__(self):
        return self.__repr__()

    def __repr__(self):
        num_backend_fns = len([d for d in self.dependencies if d["backend_fn"]])
        repr = f"Gradio Blocks instance: {num_backend_fns} backend functions"
        repr += f"\n{'-' * len(repr)}"
        for d, dependency in enumerate(self.dependencies):
            if dependency["backend_fn"]:
                repr += f"\nfn_index={d}"
                repr += "\n inputs:"
                for input_id in dependency["inputs"]:
                    block = self.blocks[input_id]
                    repr += f"\n |-{block}"
                repr += "\n outputs:"
                for output_id in dependency["outputs"]:
                    block = self.blocks[output_id]
                    repr += f"\n |-{block}"
        return repr

    def render(self):
        if Context.root_block is not None:
            if self._id in Context.root_block.blocks:
                raise DuplicateBlockError(
                    f"A block with id: {self._id} has already been rendered in the current Blocks."
                )
            overlapping_ids = set(Context.root_block.blocks).intersection(self.blocks)
            for id in overlapping_ids:
                # State componenents are allowed to be reused between Blocks
                if not isinstance(self.blocks[id], components.State):
                    raise DuplicateBlockError(
                        "At least one block in this Blocks has already been rendered."
                    )

            Context.root_block.blocks.update(self.blocks)
            Context.root_block.fns.extend(self.fns)
            dependency_offset = len(Context.root_block.dependencies)
            for i, dependency in enumerate(self.dependencies):
                api_name = dependency["api_name"]
                if api_name is not None:
                    api_name_ = utils.append_unique_suffix(
                        api_name,
                        [dep["api_name"] for dep in Context.root_block.dependencies],
                    )
                    if api_name != api_name_:
                        warnings.warn(
                            f"api_name {api_name} already exists, using {api_name_}"
                        )
                        dependency["api_name"] = api_name_
                dependency["cancels"] = [
                    c + dependency_offset for c in dependency["cancels"]
                ]
                if dependency.get("trigger_after") is not None:
                    dependency["trigger_after"] += dependency_offset
                # Recreate the cancel function so that it has the latest
                # dependency fn indices. This is necessary to properly cancel
                # events in the backend
                if dependency["cancels"]:
                    updated_cancels = [
                        Context.root_block.dependencies[i]
                        for i in dependency["cancels"]
                    ]
                    new_fn = BlockFunction(
                        get_cancel_function(updated_cancels)[0],
                        [],
                        [],
                        False,
                        True,
                        False,
                    )
                    Context.root_block.fns[dependency_offset + i] = new_fn
                Context.root_block.dependencies.append(dependency)
            Context.root_block.temp_file_sets.extend(self.temp_file_sets)

        if Context.block is not None:
            Context.block.children.extend(self.children)
        return self

    def is_callable(self, fn_index: int = 0) -> bool:
        """Checks if a particular Blocks function is callable (i.e. not stateful or a generator)."""
        block_fn = self.fns[fn_index]
        dependency = self.dependencies[fn_index]

        if inspect.isasyncgenfunction(block_fn.fn):
            return False
        if inspect.isgeneratorfunction(block_fn.fn):
            return False
        for input_id in dependency["inputs"]:
            block = self.blocks[input_id]
            if getattr(block, "stateful", False):
                return False
        for output_id in dependency["outputs"]:
            block = self.blocks[output_id]
            if getattr(block, "stateful", False):
                return False

        return True

    def __call__(self, *inputs, fn_index: int = 0, api_name: str | None = None):
        """
        Allows Blocks objects to be called as functions. Supply the parameters to the
        function as positional arguments. To choose which function to call, use the
        fn_index parameter, which must be a keyword argument.

        Parameters:
        *inputs: the parameters to pass to the function
        fn_index: the index of the function to call (defaults to 0, which for Interfaces, is the default prediction function)
        api_name: The api_name of the dependency to call. Will take precedence over fn_index.
        """
        if api_name is not None:
            inferred_fn_index = next(
                (
                    i
                    for i, d in enumerate(self.dependencies)
                    if d.get("api_name") == api_name
                ),
                None,
            )
            if inferred_fn_index is None:
                raise InvalidApiNameError(
                    f"Cannot find a function with api_name {api_name}"
                )
            fn_index = inferred_fn_index
        if not (self.is_callable(fn_index)):
            raise ValueError(
                "This function is not callable because it is either stateful or is a generator. Please use the .launch() method instead to create an interactive user interface."
            )

        inputs = list(inputs)
        processed_inputs = self.serialize_data(fn_index, inputs)
        batch = self.dependencies[fn_index]["batch"]
        if batch:
            processed_inputs = [[inp] for inp in processed_inputs]

        outputs = client_utils.synchronize_async(
            self.process_api,
            fn_index=fn_index,
            inputs=processed_inputs,
            request=None,
            state={},
        )
        outputs = outputs["data"]

        if batch:
            outputs = [out[0] for out in outputs]

        processed_outputs = self.deserialize_data(fn_index, outputs)
        processed_outputs = utils.resolve_singleton(processed_outputs)

        return processed_outputs

    async def call_function(
        self,
        fn_index: int,
<<<<<<< HEAD
        processed_input: List[Any],
        iterator: AsyncIterator[Any] | None = None,
        requests: routes.Request | List[routes.Request] | None = None,
=======
        processed_input: list[Any],
        iterator: Iterator[Any] | None = None,
        requests: routes.Request | list[routes.Request] | None = None,
>>>>>>> bebfb72b
        event_id: str | None = None,
        event_data: EventData | None = None,
    ):
        """
        Calls function with given index and preprocessed input, and measures process time.
        Parameters:
            fn_index: index of function to call
            processed_input: preprocessed input to pass to function
            iterator: iterator to use if function is a generator
            requests: requests to pass to function
            event_id: id of event in queue
            event_data: data associated with event trigger
        """
        block_fn = self.fns[fn_index]
        assert block_fn.fn, f"function with index {fn_index} not defined."
        is_generating = False

        if block_fn.inputs_as_dict:
            processed_input = [dict(zip(block_fn.inputs, processed_input))]

        request = requests[0] if isinstance(requests, list) else requests
        processed_input, progress_index, _ = special_args(
            block_fn.fn, processed_input, request, event_data
        )
        progress_tracker = (
            processed_input[progress_index] if progress_index is not None else None
        )

        start = time.time()

        if iterator is None:  # If not a generator function that has already run
            if progress_tracker is not None and progress_index is not None:
                progress_tracker, fn = create_tracker(
                    self, event_id, block_fn.fn, progress_tracker.track_tqdm
                )
                processed_input[progress_index] = progress_tracker
            else:
                fn = block_fn.fn

            if inspect.iscoroutinefunction(fn):
                prediction = await fn(*processed_input)
            else:
                prediction = await anyio.to_thread.run_sync(
                    fn, *processed_input, limiter=self.limiter
                )
        else:
            prediction = None

        if inspect.isgeneratorfunction(block_fn.fn) or inspect.isasyncgenfunction(
            block_fn.fn
        ):
            if not self.enable_queue:
                raise ValueError("Need to enable queue to use generators.")
            try:
                if iterator is None:
                    iterator = prediction
                if inspect.isgenerator(iterator):
                    iterator = utils.SyncToAsyncIterator(iterator, self.limiter)
                prediction = await utils.async_iteration(iterator)
                is_generating = True
            except StopAsyncIteration:
                n_outputs = len(self.dependencies[fn_index].get("outputs"))
                prediction = (
                    components._Keywords.FINISHED_ITERATING
                    if n_outputs == 1
                    else (components._Keywords.FINISHED_ITERATING,) * n_outputs
                )
                iterator = None

        duration = time.time() - start

        return {
            "prediction": prediction,
            "duration": duration,
            "is_generating": is_generating,
            "iterator": iterator,
        }

    def serialize_data(self, fn_index: int, inputs: list[Any]) -> list[Any]:
        dependency = self.dependencies[fn_index]
        processed_input = []

        for i, input_id in enumerate(dependency["inputs"]):
            block = self.blocks[input_id]
            assert isinstance(
                block, components.IOComponent
            ), f"{block.__class__} Component with id {input_id} not a valid input component."
            serialized_input = block.serialize(inputs[i])
            processed_input.append(serialized_input)

        return processed_input

    def deserialize_data(self, fn_index: int, outputs: list[Any]) -> list[Any]:
        dependency = self.dependencies[fn_index]
        predictions = []

        for o, output_id in enumerate(dependency["outputs"]):
            block = self.blocks[output_id]
            assert isinstance(
                block, components.IOComponent
            ), f"{block.__class__} Component with id {output_id} not a valid output component."
            deserialized = block.deserialize(
                outputs[o], root_url=block.root_url, hf_token=Context.hf_token
            )
            predictions.append(deserialized)

        return predictions

    def validate_inputs(self, fn_index: int, inputs: list[Any]):
        block_fn = self.fns[fn_index]
        dependency = self.dependencies[fn_index]

        dep_inputs = dependency["inputs"]

        # This handles incorrect inputs when args are changed by a JS function
        # Only check not enough args case, ignore extra arguments (for now)
        # TODO: make this stricter?
        if len(inputs) < len(dep_inputs):
            name = (
                f" ({block_fn.name})"
                if block_fn.name and block_fn.name != "<lambda>"
                else ""
            )

            wanted_args = []
            received_args = []
            for input_id in dep_inputs:
                block = self.blocks[input_id]
                wanted_args.append(str(block))
            for inp in inputs:
                v = f'"{inp}"' if isinstance(inp, str) else str(inp)
                received_args.append(v)

            wanted = ", ".join(wanted_args)
            received = ", ".join(received_args)

            # JS func didn't pass enough arguments
            raise ValueError(
                f"""An event handler{name} didn't receive enough input values (needed: {len(dep_inputs)}, got: {len(inputs)}).
Check if the event handler calls a Javascript function, and make sure its return value is correct.
Wanted inputs:
    [{wanted}]
Received inputs:
    [{received}]"""
            )

    def preprocess_data(self, fn_index: int, inputs: list[Any], state: dict[int, Any]):
        block_fn = self.fns[fn_index]
        dependency = self.dependencies[fn_index]

        self.validate_inputs(fn_index, inputs)

        if block_fn.preprocess:
            processed_input = []
            for i, input_id in enumerate(dependency["inputs"]):
                block = self.blocks[input_id]
                assert isinstance(
                    block, components.Component
                ), f"{block.__class__} Component with id {input_id} not a valid input component."
                if getattr(block, "stateful", False):
                    processed_input.append(state.get(input_id))
                else:
                    processed_input.append(block.preprocess(inputs[i]))
        else:
            processed_input = inputs
        return processed_input

    def validate_outputs(self, fn_index: int, predictions: Any | list[Any]):
        block_fn = self.fns[fn_index]
        dependency = self.dependencies[fn_index]

        dep_outputs = dependency["outputs"]

        if type(predictions) is not list and type(predictions) is not tuple:
            predictions = [predictions]

        if len(predictions) < len(dep_outputs):
            name = (
                f" ({block_fn.name})"
                if block_fn.name and block_fn.name != "<lambda>"
                else ""
            )

            wanted_args = []
            received_args = []
            for output_id in dep_outputs:
                block = self.blocks[output_id]
                wanted_args.append(str(block))
            for pred in predictions:
                v = f'"{pred}"' if isinstance(pred, str) else str(pred)
                received_args.append(v)

            wanted = ", ".join(wanted_args)
            received = ", ".join(received_args)

            raise ValueError(
                f"""An event handler{name} didn't receive enough output values (needed: {len(dep_outputs)}, received: {len(predictions)}).
Wanted outputs:
    [{wanted}]
Received outputs:
    [{received}]"""
            )

    def postprocess_data(
        self, fn_index: int, predictions: list | dict, state: dict[int, Any]
    ):
        block_fn = self.fns[fn_index]
        dependency = self.dependencies[fn_index]
        batch = dependency["batch"]

        if type(predictions) is dict and len(predictions) > 0:
            predictions = convert_component_dict_to_list(
                dependency["outputs"], predictions
            )

        if len(dependency["outputs"]) == 1 and not (batch):
            predictions = [
                predictions,
            ]

        self.validate_outputs(fn_index, predictions)  # type: ignore

        output = []
        for i, output_id in enumerate(dependency["outputs"]):
            try:
                if predictions[i] is components._Keywords.FINISHED_ITERATING:
                    output.append(None)
                    continue
            except (IndexError, KeyError) as err:
                raise ValueError(
                    "Number of output components does not match number "
                    f"of values returned from from function {block_fn.name}"
                ) from err
            block = self.blocks[output_id]
            if getattr(block, "stateful", False):
                if not utils.is_update(predictions[i]):
                    state[output_id] = predictions[i]
                output.append(None)
            else:
                prediction_value = predictions[i]
                if utils.is_update(prediction_value):
                    assert isinstance(prediction_value, dict)
                    prediction_value = postprocess_update_dict(
                        block=block,
                        update_dict=prediction_value,
                        postprocess=block_fn.postprocess,
                    )
                elif block_fn.postprocess:
                    assert isinstance(
                        block, components.Component
                    ), f"{block.__class__} Component with id {output_id} not a valid output component."
                    prediction_value = block.postprocess(prediction_value)
                output.append(prediction_value)

        return output

    async def process_api(
        self,
        fn_index: int,
        inputs: list[Any],
        state: dict[int, Any],
        request: routes.Request | list[routes.Request] | None = None,
        iterators: dict[int, Any] | None = None,
        event_id: str | None = None,
        event_data: EventData | None = None,
    ) -> dict[str, Any]:
        """
        Processes API calls from the frontend. First preprocesses the data,
        then runs the relevant function, then postprocesses the output.
        Parameters:
            fn_index: Index of function to run.
            inputs: input data received from the frontend
            state: data stored from stateful components for session (key is input block id)
            request: the gr.Request object containing information about the network request (e.g. IP address, headers, query parameters, username)
            iterators: the in-progress iterators for each generator function (key is function index)
            event_id: id of event that triggered this API call
            event_data: data associated with the event trigger itself
        Returns: None
        """
        block_fn = self.fns[fn_index]
        batch = self.dependencies[fn_index]["batch"]

        if batch:
            max_batch_size = self.dependencies[fn_index]["max_batch_size"]
            batch_sizes = [len(inp) for inp in inputs]
            batch_size = batch_sizes[0]
            if inspect.isasyncgenfunction(block_fn.fn) or inspect.isgeneratorfunction(
                block_fn.fn
            ):
                raise ValueError("Gradio does not support generators in batch mode.")
            if not all(x == batch_size for x in batch_sizes):
                raise ValueError(
                    f"All inputs to a batch function must have the same length but instead have sizes: {batch_sizes}."
                )
            if batch_size > max_batch_size:
                raise ValueError(
                    f"Batch size ({batch_size}) exceeds the max_batch_size for this function ({max_batch_size})"
                )

            inputs = [
                self.preprocess_data(fn_index, list(i), state) for i in zip(*inputs)
            ]
            result = await self.call_function(
                fn_index, list(zip(*inputs)), None, request, event_id, event_data
            )
            preds = result["prediction"]
            data = [
                self.postprocess_data(fn_index, list(o), state) for o in zip(*preds)
            ]
            data = list(zip(*data))
            is_generating, iterator = None, None
        else:
            inputs = self.preprocess_data(fn_index, inputs, state)
            iterator = iterators.get(fn_index, None) if iterators else None
            result = await self.call_function(
                fn_index, inputs, iterator, request, event_id, event_data
            )
            data = self.postprocess_data(fn_index, result["prediction"], state)
            is_generating, iterator = result["is_generating"], result["iterator"]

        block_fn.total_runtime += result["duration"]
        block_fn.total_runs += 1

        return {
            "data": data,
            "is_generating": is_generating,
            "iterator": iterator,
            "duration": result["duration"],
            "average_duration": block_fn.total_runtime / block_fn.total_runs,
        }

    async def create_limiter(self):
        self.limiter = (
            None
            if self.max_threads == 40
            else CapacityLimiter(total_tokens=self.max_threads)
        )

    def get_config(self):
        return {"type": "column"}

    def get_config_file(self):
        config = {
            "version": routes.VERSION,
            "mode": self.mode,
            "dev_mode": self.dev_mode,
            "analytics_enabled": self.analytics_enabled,
            "components": [],
            "css": self.css,
            "title": self.title or "Gradio",
            "is_space": self.is_space,
            "enable_queue": getattr(self, "enable_queue", False),  # launch attributes
            "show_error": getattr(self, "show_error", False),
            "show_api": self.show_api,
            "is_colab": utils.colab_check(),
            "stylesheets": self.stylesheets,
            "root": self.root,
            "theme": self.theme.name,
        }

        def get_layout(block):
            if not isinstance(block, BlockContext):
                return {"id": block._id}
            children_layout = []
            for child in block.children:
                children_layout.append(get_layout(child))
            return {"id": block._id, "children": children_layout}

        config["layout"] = get_layout(self)

        for _id, block in self.blocks.items():
            props = block.get_config() if hasattr(block, "get_config") else {}
            block_config = {
                "id": _id,
                "type": block.get_block_name(),
                "props": utils.delete_none(props),
            }
            serializer = utils.get_serializer_name(block)
            if serializer:
                assert isinstance(block, serializing.Serializable)
                block_config["serializer"] = serializer
                block_config["api_info"] = block.api_info()  # type: ignore
                block_config["example_inputs"] = block.example_inputs()  # type: ignore
            config["components"].append(block_config)
        config["dependencies"] = self.dependencies
        return config

    def __enter__(self):
        if Context.block is None:
            Context.root_block = self
        self.parent = Context.block
        Context.block = self
        self.exited = False
        return self

    def __exit__(self, *args):
        super().fill_expected_parents()
        Context.block = self.parent
        # Configure the load events before root_block is reset
        self.attach_load_events()
        if self.parent is None:
            Context.root_block = None
        else:
            self.parent.children.extend(self.children)
        self.config = self.get_config_file()
        self.app = routes.App.create_app(self)
        self.progress_tracking = any(block_fn.tracks_progress for block_fn in self.fns)
        self.exited = True

    @class_or_instancemethod
    def load(
        self_or_cls,  # noqa: N805
        fn: Callable | None = None,
        inputs: list[Component] | None = None,
        outputs: list[Component] | None = None,
        api_name: str | None = None,
        scroll_to_output: bool = False,
        show_progress: bool = True,
        queue=None,
        batch: bool = False,
        max_batch_size: int = 4,
        preprocess: bool = True,
        postprocess: bool = True,
        every: float | None = None,
        _js: str | None = None,
        *,
        name: str | None = None,
        src: str | None = None,
        api_key: str | None = None,
        alias: str | None = None,
        **kwargs,
    ) -> Blocks | dict[str, Any] | None:
        """
        For reverse compatibility reasons, this is both a class method and an instance
        method, the two of which, confusingly, do two completely different things.


        Class method: loads a demo from a Hugging Face Spaces repo and creates it locally and returns a block instance. Warning: this method will be deprecated. Use the equivalent `gradio.load()` instead.


        Instance method: adds event that runs as soon as the demo loads in the browser. Example usage below.
        Parameters:
            name: Class Method - the name of the model (e.g. "gpt2" or "facebook/bart-base") or space (e.g. "flax-community/spanish-gpt2"), can include the `src` as prefix (e.g. "models/facebook/bart-base")
            src: Class Method - the source of the model: `models` or `spaces` (or leave empty if source is provided as a prefix in `name`)
            api_key: Class Method - optional access token for loading private Hugging Face Hub models or spaces. Find your token here: https://huggingface.co/settings/tokens
            alias: Class Method - optional string used as the name of the loaded model instead of the default name (only applies if loading a Space running Gradio 2.x)
            fn: Instance Method - the function to wrap an interface around. Often a machine learning model's prediction function. Each parameter of the function corresponds to one input component, and the function should return a single value or a tuple of values, with each element in the tuple corresponding to one output component.
            inputs: Instance Method - List of gradio.components to use as inputs. If the function takes no inputs, this should be an empty list.
            outputs: Instance Method - List of gradio.components to use as inputs. If the function returns no outputs, this should be an empty list.
            api_name: Instance Method - Defining this parameter exposes the endpoint in the api docs
            scroll_to_output: Instance Method - If True, will scroll to output component on completion
            show_progress: Instance Method - If True, will show progress animation while pending
            queue: Instance Method - If True, will place the request on the queue, if the queue exists
            batch: Instance Method - If True, then the function should process a batch of inputs, meaning that it should accept a list of input values for each parameter. The lists should be of equal length (and be up to length `max_batch_size`). The function is then *required* to return a tuple of lists (even if there is only 1 output component), with each list in the tuple corresponding to one output component.
            max_batch_size: Instance Method - Maximum number of inputs to batch together if this is called from the queue (only relevant if batch=True)
            preprocess: Instance Method - If False, will not run preprocessing of component data before running 'fn' (e.g. leaving it as a base64 string if this method is called with the `Image` component).
            postprocess: Instance Method - If False, will not run postprocessing of component data before returning 'fn' output to the browser.
            every: Instance Method - Run this event 'every' number of seconds. Interpreted in seconds. Queue must be enabled.
        Example:
            import gradio as gr
            import datetime
            with gr.Blocks() as demo:
                def get_time():
                    return datetime.datetime.now().time()
                dt = gr.Textbox(label="Current time")
                demo.load(get_time, inputs=None, outputs=dt)
            demo.launch()
        """
        if isinstance(self_or_cls, type):
            warnings.warn("gr.Blocks.load() will be deprecated. Use gr.load() instead.")
            if name is None:
                raise ValueError(
                    "Blocks.load() requires passing parameters as keyword arguments"
                )
            return external.load(
                name=name, src=src, hf_token=api_key, alias=alias, **kwargs
            )
        else:
            return self_or_cls.set_event_trigger(
                event_name="load",
                fn=fn,
                inputs=inputs,
                outputs=outputs,
                api_name=api_name,
                preprocess=preprocess,
                postprocess=postprocess,
                scroll_to_output=scroll_to_output,
                show_progress=show_progress,
                js=_js,
                queue=queue,
                batch=batch,
                max_batch_size=max_batch_size,
                every=every,
                no_target=True,
            )[0]

    def clear(self):
        """Resets the layout of the Blocks object."""
        self.blocks = {}
        self.fns = []
        self.dependencies = []
        self.children = []
        return self

    @document()
    def queue(
        self,
        concurrency_count: int = 1,
        status_update_rate: float | Literal["auto"] = "auto",
        client_position_to_load_data: int | None = None,
        default_enabled: bool | None = None,
        api_open: bool = True,
        max_size: int | None = None,
    ):
        """
        You can control the rate of processed requests by creating a queue. This will allow you to set the number of requests to be processed at one time, and will let users know their position in the queue.
        Parameters:
            concurrency_count: Number of worker threads that will be processing requests from the queue concurrently. Increasing this number will increase the rate at which requests are processed, but will also increase the memory usage of the queue.
            status_update_rate: If "auto", Queue will send status estimations to all clients whenever a job is finished. Otherwise Queue will send status at regular intervals set by this parameter as the number of seconds.
            client_position_to_load_data: DEPRECATED. This parameter is deprecated and has no effect.
            default_enabled: Deprecated and has no effect.
            api_open: If True, the REST routes of the backend will be open, allowing requests made directly to those endpoints to skip the queue.
            max_size: The maximum number of events the queue will store at any given moment. If the queue is full, new events will not be added and a user will receive a message saying that the queue is full. If None, the queue size will be unlimited.
        Example: (Blocks)
            with gr.Blocks() as demo:
                button = gr.Button(label="Generate Image")
                button.click(fn=image_generator, inputs=gr.Textbox(), outputs=gr.Image())
            demo.queue(concurrency_count=3)
            demo.launch()
        Example: (Interface)
            demo = gr.Interface(image_generator, gr.Textbox(), gr.Image())
            demo.queue(concurrency_count=3)
            demo.launch()
        """
        if default_enabled is not None:
            warnings.warn(
                "The default_enabled parameter of queue has no effect and will be removed "
                "in a future version of gradio."
            )
        self.enable_queue = True
        self.api_open = api_open
        if client_position_to_load_data is not None:
            warnings.warn("The client_position_to_load_data parameter is deprecated.")
        self._queue = queueing.Queue(
            live_updates=status_update_rate == "auto",
            concurrency_count=concurrency_count,
            update_intervals=status_update_rate if status_update_rate != "auto" else 1,
            max_size=max_size,
            blocks_dependencies=self.dependencies,
        )
        self.config = self.get_config_file()
        self.app = routes.App.create_app(self)
        return self

    def validate_queue_settings(self):
        if not self.enable_queue and self.progress_tracking:
            raise ValueError("Progress tracking requires queuing to be enabled.")

        for fn_index, dep in enumerate(self.dependencies):
            if not self.enable_queue and self.queue_enabled_for_fn(fn_index):
                raise ValueError(
                    f"The queue is enabled for event {dep['api_name'] if dep['api_name'] else fn_index} "
                    "but the queue has not been enabled for the app. Please call .queue() "
                    "on your app. Consult https://gradio.app/docs/#blocks-queue for information on how "
                    "to configure the queue."
                )
            for i in dep["cancels"]:
                if not self.queue_enabled_for_fn(i):
                    raise ValueError(
                        "Queue needs to be enabled! "
                        "You may get this error by either 1) passing a function that uses the yield keyword "
                        "into an interface without enabling the queue or 2) defining an event that cancels "
                        "another event without enabling the queue. Both can be solved by calling .queue() "
                        "before .launch()"
                    )
            if dep["batch"] and (
                dep["queue"] is False
                or (dep["queue"] is None and not self.enable_queue)
            ):
                raise ValueError("In order to use batching, the queue must be enabled.")

    def launch(
        self,
        inline: bool | None = None,
        inbrowser: bool = False,
        share: bool | None = None,
        debug: bool = False,
        enable_queue: bool | None = None,
        max_threads: int = 40,
        auth: Callable | tuple[str, str] | list[tuple[str, str]] | None = None,
        auth_message: str | None = None,
        prevent_thread_lock: bool = False,
        show_error: bool = False,
        server_name: str | None = None,
        server_port: int | None = None,
        show_tips: bool = False,
        height: int = 500,
        width: int | str = "100%",
        encrypt: bool | None = None,
        favicon_path: str | None = None,
        ssl_keyfile: str | None = None,
        ssl_certfile: str | None = None,
        ssl_keyfile_password: str | None = None,
        ssl_verify: bool = True,
        quiet: bool = False,
        show_api: bool = True,
        file_directories: list[str] | None = None,
        allowed_paths: list[str] | None = None,
        blocked_paths: list[str] | None = None,
        _frontend: bool = True,
    ) -> tuple[FastAPI, str, str]:
        """
        Launches a simple web server that serves the demo. Can also be used to create a
        public link used by anyone to access the demo from their browser by setting share=True.

        Parameters:
            inline: whether to display in the interface inline in an iframe. Defaults to True in python notebooks; False otherwise.
            inbrowser: whether to automatically launch the interface in a new tab on the default browser.
            share: whether to create a publicly shareable link for the interface. Creates an SSH tunnel to make your UI accessible from anywhere. If not provided, it is set to False by default every time, except when running in Google Colab. When localhost is not accessible (e.g. Google Colab), setting share=False is not supported.
            debug: if True, blocks the main thread from running. If running in Google Colab, this is needed to print the errors in the cell output.
            auth: If provided, username and password (or list of username-password tuples) required to access interface. Can also provide function that takes username and password and returns True if valid login.
            auth_message: If provided, HTML message provided on login page.
            prevent_thread_lock: If True, the interface will block the main thread while the server is running.
            show_error: If True, any errors in the interface will be displayed in an alert modal and printed in the browser console log
            server_port: will start gradio app on this port (if available). Can be set by environment variable GRADIO_SERVER_PORT. If None, will search for an available port starting at 7860.
            server_name: to make app accessible on local network, set this to "0.0.0.0". Can be set by environment variable GRADIO_SERVER_NAME. If None, will use "127.0.0.1".
            show_tips: if True, will occasionally show tips about new Gradio features
            enable_queue: DEPRECATED (use .queue() method instead.) if True, inference requests will be served through a queue instead of with parallel threads. Required for longer inference times (> 1min) to prevent timeout. The default option in HuggingFace Spaces is True. The default option elsewhere is False.
            max_threads: the maximum number of total threads that the Gradio app can generate in parallel. The default is inherited from the starlette library (currently 40). Applies whether the queue is enabled or not. But if queuing is enabled, this parameter is increaseed to be at least the concurrency_count of the queue.
            width: The width in pixels of the iframe element containing the interface (used if inline=True)
            height: The height in pixels of the iframe element containing the interface (used if inline=True)
            encrypt: DEPRECATED. Has no effect.
            favicon_path: If a path to a file (.png, .gif, or .ico) is provided, it will be used as the favicon for the web page.
            ssl_keyfile: If a path to a file is provided, will use this as the private key file to create a local server running on https.
            ssl_certfile: If a path to a file is provided, will use this as the signed certificate for https. Needs to be provided if ssl_keyfile is provided.
            ssl_keyfile_password: If a password is provided, will use this with the ssl certificate for https.
            ssl_verify: If False, skips certificate validation which allows self-signed certificates to be used.
            quiet: If True, suppresses most print statements.
            show_api: If True, shows the api docs in the footer of the app. Default True. If the queue is enabled, then api_open parameter of .queue() will determine if the api docs are shown, independent of the value of show_api.
            file_directories: This parameter has been renamed to `allowed_paths`. It will be removed in a future version.
            allowed_paths: List of complete filepaths or parent directories that gradio is allowed to serve (in addition to the directory containing the gradio python file). Must be absolute paths. Warning: if you provide directories, any files in these directories or their subdirectories are accessible to all users of your app.
            blocked_paths: List of complete filepaths or parent directories that gradio is not allowed to serve (i.e. users of your app are not allowed to access). Must be absolute paths. Warning: takes precedence over `allowed_paths` and all other directories exposed by Gradio by default.
        Returns:
            app: FastAPI app object that is running the demo
            local_url: Locally accessible link to the demo
            share_url: Publicly accessible link to the demo (if share=True, otherwise None)
        Example: (Blocks)
            import gradio as gr
            def reverse(text):
                return text[::-1]
            with gr.Blocks() as demo:
                button = gr.Button(value="Reverse")
                button.click(reverse, gr.Textbox(), gr.Textbox())
            demo.launch(share=True, auth=("username", "password"))
        Example:  (Interface)
            import gradio as gr
            def reverse(text):
                return text[::-1]
            demo = gr.Interface(reverse, "text", "text")
            demo.launch(share=True, auth=("username", "password"))
        """
        if not self.exited:
            self.__exit__()

        self.dev_mode = False
        if (
            auth
            and not callable(auth)
            and not isinstance(auth[0], tuple)
            and not isinstance(auth[0], list)
        ):
            self.auth = [auth]
        else:
            self.auth = auth
        self.auth_message = auth_message
        self.show_tips = show_tips
        self.show_error = show_error
        self.height = height
        self.width = width
        self.favicon_path = favicon_path
        self.ssl_verify = ssl_verify

        if enable_queue is not None:
            self.enable_queue = enable_queue
            warnings.warn(
                "The `enable_queue` parameter has been deprecated. Please use the `.queue()` method instead.",
                DeprecationWarning,
            )
        if encrypt is not None:
            warnings.warn(
                "The `encrypt` parameter has been deprecated and has no effect.",
                DeprecationWarning,
            )

        if self.is_space:
            self.enable_queue = self.enable_queue is not False
        else:
            self.enable_queue = self.enable_queue is True
        if self.enable_queue and not hasattr(self, "_queue"):
            self.queue()
        self.show_api = self.api_open if self.enable_queue else show_api

        if file_directories is not None:
            warnings.warn(
                "The `file_directories` parameter has been renamed to `allowed_paths`. Please use that instead.",
                DeprecationWarning,
            )
            if allowed_paths is None:
                allowed_paths = file_directories
        self.allowed_paths = allowed_paths or []
        self.blocked_paths = blocked_paths or []

        if not isinstance(self.allowed_paths, list):
            raise ValueError("`allowed_paths` must be a list of directories.")
        if not isinstance(self.blocked_paths, list):
            raise ValueError("`blocked_paths` must be a list of directories.")

        self.validate_queue_settings()

        self.config = self.get_config_file()
        self.max_threads = max(
            self._queue.max_thread_count if self.enable_queue else 0, max_threads
        )

        if self.is_running:
            assert isinstance(
                self.local_url, str
            ), f"Invalid local_url: {self.local_url}"
            if not (quiet):
                print(
                    "Rerunning server... use `close()` to stop if you need to change `launch()` parameters.\n----"
                )
        else:
            server_name, server_port, local_url, app, server = networking.start_server(
                self,
                server_name,
                server_port,
                ssl_keyfile,
                ssl_certfile,
                ssl_keyfile_password,
            )
            self.server_name = server_name
            self.local_url = local_url
            self.server_port = server_port
            self.server_app = app
            self.server = server
            self.is_running = True
            self.is_colab = utils.colab_check()
            self.is_kaggle = utils.kaggle_check()
            self.is_sagemaker = utils.sagemaker_check()

            self.protocol = (
                "https"
                if self.local_url.startswith("https") or self.is_colab
                else "http"
            )

            if self.enable_queue:
                self._queue.set_url(self.local_url)

            # Cannot run async functions in background other than app's scope.
            # Workaround by triggering the app endpoint
            requests.get(f"{self.local_url}startup-events", verify=ssl_verify)

        utils.launch_counter()

        if share is None:
            if self.is_colab and self.enable_queue:
                if not quiet:
                    print(
                        "Setting queue=True in a Colab notebook requires sharing enabled. Setting `share=True` (you can turn this off by setting `share=False` in `launch()` explicitly).\n"
                    )
                self.share = True
            elif self.is_kaggle:
                if not quiet:
                    print(
                        "Kaggle notebooks require sharing enabled. Setting `share=True` (you can turn this off by setting `share=False` in `launch()` explicitly).\n"
                    )
                self.share = True
            elif self.is_sagemaker:
                if not quiet:
                    print(
                        "Sagemaker notebooks may require sharing enabled. Setting `share=True` (you can turn this off by setting `share=False` in `launch()` explicitly).\n"
                    )
                self.share = True
            else:
                self.share = False
        else:
            self.share = share

        # If running in a colab or not able to access localhost,
        # a shareable link must be created.
        if _frontend and (not networking.url_ok(self.local_url)) and (not self.share):
            raise ValueError(
                "When localhost is not accessible, a shareable link must be created. Please set share=True or check your proxy settings to allow access to localhost."
            )

        if self.is_colab:
            if not quiet:
                if debug:
                    print(strings.en["COLAB_DEBUG_TRUE"])
                else:
                    print(strings.en["COLAB_DEBUG_FALSE"])
                if not self.share:
                    print(strings.en["COLAB_WARNING"].format(self.server_port))
            if self.enable_queue and not self.share:
                raise ValueError(
                    "When using queueing in Colab, a shareable link must be created. Please set share=True."
                )
        else:
            print(
                strings.en["RUNNING_LOCALLY_SEPARATED"].format(
                    self.protocol, self.server_name, self.server_port
                )
            )

        if self.share:
            if self.is_space:
                raise RuntimeError("Share is not supported when you are in Spaces")
            try:
                if self.share_url is None:
                    self.share_url = networking.setup_tunnel(
                        self.server_name, self.server_port, self.share_token
                    )
                print(strings.en["SHARE_LINK_DISPLAY"].format(self.share_url))
                if not (quiet):
                    print(strings.en["SHARE_LINK_MESSAGE"])
            except (RuntimeError, requests.exceptions.ConnectionError):
                if self.analytics_enabled:
                    utils.error_analytics("Not able to set up tunnel")
                self.share_url = None
                self.share = False
                print(strings.en["COULD_NOT_GET_SHARE_LINK"])
        else:
            if not (quiet):
                print(strings.en["PUBLIC_SHARE_TRUE"])
            self.share_url = None

        if inbrowser:
            link = self.share_url if self.share and self.share_url else self.local_url
            webbrowser.open(link)

        # Check if running in a Python notebook in which case, display inline
        if inline is None:
            inline = utils.ipython_check() and (self.auth is None)
        if inline:
            if self.auth is not None:
                print(
                    "Warning: authentication is not supported inline. Please"
                    "click the link to access the interface in a new tab."
                )
            try:
                from IPython.display import HTML, Javascript, display  # type: ignore

                if self.share and self.share_url:
                    while not networking.url_ok(self.share_url):
                        time.sleep(0.25)
                    display(
                        HTML(
                            f'<div><iframe src="{self.share_url}" width="{self.width}" height="{self.height}" allow="autoplay; camera; microphone; clipboard-read; clipboard-write;" frameborder="0" allowfullscreen></iframe></div>'
                        )
                    )
                elif self.is_colab:
                    # modified from /usr/local/lib/python3.7/dist-packages/google/colab/output/_util.py within Colab environment
                    code = """(async (port, path, width, height, cache, element) => {
                        if (!google.colab.kernel.accessAllowed && !cache) {
                            return;
                        }
                        element.appendChild(document.createTextNode(''));
                        const url = await google.colab.kernel.proxyPort(port, {cache});

                        const external_link = document.createElement('div');
                        external_link.innerHTML = `
                            <div style="font-family: monospace; margin-bottom: 0.5rem">
                                Running on <a href=${new URL(path, url).toString()} target="_blank">
                                    https://localhost:${port}${path}
                                </a>
                            </div>
                        `;
                        element.appendChild(external_link);

                        const iframe = document.createElement('iframe');
                        iframe.src = new URL(path, url).toString();
                        iframe.height = height;
                        iframe.allow = "autoplay; camera; microphone; clipboard-read; clipboard-write;"
                        iframe.width = width;
                        iframe.style.border = 0;
                        element.appendChild(iframe);
                    })""" + "({port}, {path}, {width}, {height}, {cache}, window.element)".format(
                        port=json.dumps(self.server_port),
                        path=json.dumps("/"),
                        width=json.dumps(self.width),
                        height=json.dumps(self.height),
                        cache=json.dumps(False),
                    )

                    display(Javascript(code))
                else:
                    display(
                        HTML(
                            f'<div><iframe src="{self.local_url}" width="{self.width}" height="{self.height}" allow="autoplay; camera; microphone; clipboard-read; clipboard-write;" frameborder="0" allowfullscreen></iframe></div>'
                        )
                    )
            except ImportError:
                pass

        if getattr(self, "analytics_enabled", False):
            data = {
                "launch_method": "browser" if inbrowser else "inline",
                "is_google_colab": self.is_colab,
                "is_sharing_on": self.share,
                "share_url": self.share_url,
                "enable_queue": self.enable_queue,
                "show_tips": self.show_tips,
                "server_name": server_name,
                "server_port": server_port,
                "is_spaces": self.is_space,
                "mode": self.mode,
            }
            utils.launch_analytics(data)
            utils.launched_telemetry(self, data)

        utils.show_tip(self)

        # Block main thread if debug==True
        if debug or int(os.getenv("GRADIO_DEBUG", 0)) == 1:
            self.block_thread()
        # Block main thread if running in a script to stop script from exiting
        is_in_interactive_mode = bool(getattr(sys, "ps1", sys.flags.interactive))

        if not prevent_thread_lock and not is_in_interactive_mode:
            self.block_thread()

        return TupleNoPrint((self.server_app, self.local_url, self.share_url))

    def integrate(
        self,
        comet_ml=None,
        wandb: ModuleType | None = None,
        mlflow: ModuleType | None = None,
    ) -> None:
        """
        A catch-all method for integrating with other libraries. This method should be run after launch()
        Parameters:
            comet_ml: If a comet_ml Experiment object is provided, will integrate with the experiment and appear on Comet dashboard
            wandb: If the wandb module is provided, will integrate with it and appear on WandB dashboard
            mlflow: If the mlflow module  is provided, will integrate with the experiment and appear on ML Flow dashboard
        """
        analytics_integration = ""
        if comet_ml is not None:
            analytics_integration = "CometML"
            comet_ml.log_other("Created from", "Gradio")
            if self.share_url is not None:
                comet_ml.log_text(f"gradio: {self.share_url}")
                comet_ml.end()
            elif self.local_url:
                comet_ml.log_text(f"gradio: {self.local_url}")
                comet_ml.end()
            else:
                raise ValueError("Please run `launch()` first.")
        if wandb is not None:
            analytics_integration = "WandB"
            if self.share_url is not None:
                wandb.log(
                    {
                        "Gradio panel": wandb.Html(
                            '<iframe src="'
                            + self.share_url
                            + '" width="'
                            + str(self.width)
                            + '" height="'
                            + str(self.height)
                            + '" frameBorder="0"></iframe>'
                        )
                    }
                )
            else:
                print(
                    "The WandB integration requires you to "
                    "`launch(share=True)` first."
                )
        if mlflow is not None:
            analytics_integration = "MLFlow"
            if self.share_url is not None:
                mlflow.log_param("Gradio Interface Share Link", self.share_url)
            else:
                mlflow.log_param("Gradio Interface Local Link", self.local_url)
        if self.analytics_enabled and analytics_integration:
            data = {"integration": analytics_integration}
            utils.integration_analytics(data)

    def close(self, verbose: bool = True) -> None:
        """
        Closes the Interface that was launched and frees the port.
        """
        try:
            if self.enable_queue:
                self._queue.close()
            self.server.close()
            self.is_running = False
            # So that the startup events (starting the queue)
            # happen the next time the app is launched
            self.app.startup_events_triggered = False
            if verbose:
                print(f"Closing server running on port: {self.server_port}")
        except (AttributeError, OSError):  # can't close if not running
            pass

    def block_thread(
        self,
    ) -> None:
        """Block main thread until interrupted by user."""
        try:
            while True:
                time.sleep(0.1)
        except (KeyboardInterrupt, OSError):
            print("Keyboard interruption in main thread... closing server.")
            self.server.close()
            for tunnel in CURRENT_TUNNELS:
                tunnel.kill()

    def attach_load_events(self):
        """Add a load event for every component whose initial value should be randomized."""
        if Context.root_block:
            for component in Context.root_block.blocks.values():
                if (
                    isinstance(component, components.IOComponent)
                    and component.load_event_to_attach
                ):
                    load_fn, every = component.load_event_to_attach
                    # Use set_event_trigger to avoid ambiguity between load class/instance method
                    dep = self.set_event_trigger(
                        "load",
                        load_fn,
                        None,
                        component,
                        no_target=True,
                        # If every is None, for sure skip the queue
                        # else, let the enable_queue parameter take precedence
                        # this will raise a nice error message is every is used
                        # without queue
                        queue=False if every is None else None,
                        every=every,
                    )[0]
                    component.load_event = dep

    def startup_events(self):
        """Events that should be run when the app containing this block starts up."""

        if self.enable_queue:
            utils.run_coro_in_background(
                self._queue.start, self.progress_tracking, self.ssl_verify
            )
            # So that processing can resume in case the queue was stopped
            self._queue.stopped = False
        utils.run_coro_in_background(self.create_limiter)

    def queue_enabled_for_fn(self, fn_index: int):
        if self.dependencies[fn_index]["queue"] is None:
            return self.enable_queue
        return self.dependencies[fn_index]["queue"]<|MERGE_RESOLUTION|>--- conflicted
+++ resolved
@@ -12,21 +12,7 @@
 import webbrowser
 from abc import abstractmethod
 from types import ModuleType
-<<<<<<< HEAD
-from typing import (
-    TYPE_CHECKING,
-    Any,
-    AsyncIterator,
-    Callable,
-    Dict,
-    List,
-    Set,
-    Tuple,
-    Type,
-)
-=======
-from typing import TYPE_CHECKING, Any, Callable, Iterator
->>>>>>> bebfb72b
+from typing import TYPE_CHECKING, Any, AsyncIterator, Callable, Iterator
 
 import anyio
 import requests
@@ -1008,15 +994,9 @@
     async def call_function(
         self,
         fn_index: int,
-<<<<<<< HEAD
-        processed_input: List[Any],
+        processed_input: list[Any],
         iterator: AsyncIterator[Any] | None = None,
-        requests: routes.Request | List[routes.Request] | None = None,
-=======
-        processed_input: list[Any],
-        iterator: Iterator[Any] | None = None,
         requests: routes.Request | list[routes.Request] | None = None,
->>>>>>> bebfb72b
         event_id: str | None = None,
         event_data: EventData | None = None,
     ):
