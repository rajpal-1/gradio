from __future__ import annotations

import copy
import inspect
import json
import os
import random
import secrets
import sys
import time
import warnings
import webbrowser
from abc import abstractmethod
from types import ModuleType
from typing import TYPE_CHECKING, Any, Callable, Dict, Iterator, List, Set, Tuple, Type

import anyio
import requests
from anyio import CapacityLimiter
from typing_extensions import Literal

from gradio import components, external, networking, queueing, routes, strings, utils
from gradio.context import Context
from gradio.deprecation import check_deprecated_parameters
from gradio.documentation import document, set_documentation_group
from gradio.exceptions import DuplicateBlockError, InvalidApiName
from gradio.helpers import EventData, create_tracker, skip, special_args
from gradio.themes import Default as DefaultTheme
from gradio.themes import ThemeClass as Theme
from gradio.tunneling import CURRENT_TUNNELS
from gradio.utils import (
    GRADIO_VERSION,
    TupleNoPrint,
    check_function_inputs_match,
    component_or_layout_class,
    delete_none,
    get_cancel_function,
    get_continuous_fn,
)

set_documentation_group("blocks")

if TYPE_CHECKING:  # Only import for type checking (is False at runtime).
    import comet_ml
    from fastapi.applications import FastAPI

    from gradio.components import Component


class Block:
    def __init__(
        self,
        *,
        render: bool = True,
        elem_id: str | None = None,
        elem_classes: List[str] | str | None = None,
        visible: bool = True,
        root_url: str | None = None,  # URL that is prepended to all file paths
        _skip_init_processing: bool = False,  # Used for loading from Spaces
        **kwargs,
    ):
        self._id = Context.id
        Context.id += 1
        self.visible = visible
        self.elem_id = elem_id
        self.elem_classes = (
            [elem_classes] if isinstance(elem_classes, str) else elem_classes
        )
        self.root_url = root_url
        self.share_token = secrets.token_urlsafe(32)
        self._skip_init_processing = _skip_init_processing
        self._style = {}
        self.parent: BlockContext | None = None
        self.root = ""

        if render:
            self.render()
        check_deprecated_parameters(self.__class__.__name__, **kwargs)

    def render(self):
        """
        Adds self into appropriate BlockContext
        """
        if Context.root_block is not None and self._id in Context.root_block.blocks:
            raise DuplicateBlockError(
                f"A block with id: {self._id} has already been rendered in the current Blocks."
            )
        if Context.block is not None:
            Context.block.add(self)
        if Context.root_block is not None:
            Context.root_block.blocks[self._id] = self
            if isinstance(self, components.TempFileManager):
                Context.root_block.temp_file_sets.append(self.temp_files)
        return self

    def unrender(self):
        """
        Removes self from BlockContext if it has been rendered (otherwise does nothing).
        Removes self from the layout and collection of blocks, but does not delete any event triggers.
        """
        if Context.block is not None:
            try:
                Context.block.children.remove(self)
            except ValueError:
                pass
        if Context.root_block is not None:
            try:
                del Context.root_block.blocks[self._id]
            except KeyError:
                pass
        return self

    def get_block_name(self) -> str:
        """
        Gets block's class name.

        If it is template component it gets the parent's class name.

        @return: class name
        """
        return (
            self.__class__.__base__.__name__.lower()
            if hasattr(self, "is_template")
            else self.__class__.__name__.lower()
        )

    def get_expected_parent(self) -> Type[BlockContext] | None:
        return None

    def set_event_trigger(
        self,
        event_name: str,
        fn: Callable | None,
        inputs: Component | List[Component] | Set[Component] | None,
        outputs: Component | List[Component] | None,
        preprocess: bool = True,
        postprocess: bool = True,
        scroll_to_output: bool = False,
        show_progress: bool = True,
        api_name: str | None = None,
        js: str | None = None,
        no_target: bool = False,
        queue: bool | None = None,
        batch: bool = False,
        max_batch_size: int = 4,
        cancels: List[int] | None = None,
        every: float | None = None,
        collects_event_data: bool | None = None,
        trigger_after: int | None = None,
        trigger_only_on_success: bool = False,
    ) -> Tuple[Dict[str, Any], int]:
        """
        Adds an event to the component's dependencies.
        Parameters:
            event_name: event name
            fn: Callable function
            inputs: input list
            outputs: output list
            preprocess: whether to run the preprocess methods of components
            postprocess: whether to run the postprocess methods of components
            scroll_to_output: whether to scroll to output of dependency on trigger
            show_progress: whether to show progress animation while running.
            api_name: Defining this parameter exposes the endpoint in the api docs
            js: Optional frontend js method to run before running 'fn'. Input arguments for js method are values of 'inputs' and 'outputs', return should be a list of values for output components
            no_target: if True, sets "targets" to [], used for Blocks "load" event
            batch: whether this function takes in a batch of inputs
            max_batch_size: the maximum batch size to send to the function
            cancels: a list of other events to cancel when this event is triggered. For example, setting cancels=[click_event] will cancel the click_event, where click_event is the return value of another components .click method.
            every: Run this event 'every' number of seconds while the client connection is open. Interpreted in seconds. Queue must be enabled.
            collects_event_data: whether to collect event data for this event
            trigger_after: if set, this event will be triggered after 'trigger_after' function index
            trigger_only_on_success: if True, this event will only be triggered if the previous event was successful (only applies if `trigger_after` is set)
        Returns: dependency information, dependency index
        """
        # Support for singular parameter
        if isinstance(inputs, set):
            inputs_as_dict = True
            inputs = sorted(inputs, key=lambda x: x._id)
        else:
            inputs_as_dict = False
            if inputs is None:
                inputs = []
            elif not isinstance(inputs, list):
                inputs = [inputs]

        if isinstance(outputs, set):
            outputs = sorted(outputs, key=lambda x: x._id)
        else:
            if outputs is None:
                outputs = []
            elif not isinstance(outputs, list):
                outputs = [outputs]

        if fn is not None and not cancels:
            check_function_inputs_match(fn, inputs, inputs_as_dict)

        if Context.root_block is None:
            raise AttributeError(
                f"{event_name}() and other events can only be called within a Blocks context."
            )
        if every is not None and every <= 0:
            raise ValueError("Parameter every must be positive or None")
        if every and batch:
            raise ValueError(
                f"Cannot run {event_name} event in a batch and every {every} seconds. "
                "Either batch is True or every is non-zero but not both."
            )

        if every and fn:
            fn = get_continuous_fn(fn, every)
        elif every:
            raise ValueError("Cannot set a value for `every` without a `fn`.")

        _, progress_index, event_data_index = (
            special_args(fn) if fn else (None, None, None)
        )
        Context.root_block.fns.append(
            BlockFunction(
                fn,
                inputs,
                outputs,
                preprocess,
                postprocess,
                inputs_as_dict,
                progress_index is not None,
            )
        )
        if api_name is not None:
            api_name_ = utils.append_unique_suffix(
                api_name, [dep["api_name"] for dep in Context.root_block.dependencies]
            )
            if not (api_name == api_name_):
                warnings.warn(
                    "api_name {} already exists, using {}".format(api_name, api_name_)
                )
                api_name = api_name_

        if collects_event_data is None:
            collects_event_data = event_data_index is not None

        dependency = {
            "targets": [self._id] if not no_target else [],
            "trigger": event_name,
            "inputs": [block._id for block in inputs],
            "outputs": [block._id for block in outputs],
            "backend_fn": fn is not None,
            "js": js,
            "queue": False if fn is None else queue,
            "api_name": api_name,
            "scroll_to_output": scroll_to_output,
            "show_progress": show_progress,
            "every": every,
            "batch": batch,
            "max_batch_size": max_batch_size,
            "cancels": cancels or [],
            "types": {
                "continuous": bool(every),
                "generator": inspect.isgeneratorfunction(fn) or bool(every),
            },
            "collects_event_data": collects_event_data,
            "trigger_after": trigger_after,
            "trigger_only_on_success": trigger_only_on_success,
        }
        Context.root_block.dependencies.append(dependency)
        return dependency, len(Context.root_block.dependencies) - 1

    def get_config(self):
        return {
            "visible": self.visible,
            "elem_id": self.elem_id,
            "elem_classes": self.elem_classes,
            "style": self._style,
            "root_url": self.root_url,
        }

    @staticmethod
    @abstractmethod
    def update(**kwargs) -> Dict:
        return {}

    @classmethod
    def get_specific_update(cls, generic_update: Dict[str, Any]) -> Dict:
        generic_update = generic_update.copy()
        del generic_update["__type__"]
        specific_update = cls.update(**generic_update)
        return specific_update


class BlockContext(Block):
    def __init__(
        self,
        visible: bool = True,
        render: bool = True,
        **kwargs,
    ):
        """
        Parameters:
            visible: If False, this will be hidden but included in the Blocks config file (its visibility can later be updated).
            render: If False, this will not be included in the Blocks config file at all.
        """
        self.children: List[Block] = []
        Block.__init__(self, visible=visible, render=render, **kwargs)

    def __enter__(self):
        self.parent = Context.block
        Context.block = self
        return self

    def add(self, child: Block):
        child.parent = self
        self.children.append(child)

    def fill_expected_parents(self):
        children = []
        pseudo_parent = None
        for child in self.children:
            expected_parent = child.get_expected_parent()
            if not expected_parent or isinstance(self, expected_parent):
                pseudo_parent = None
                children.append(child)
            else:
                if pseudo_parent is not None and isinstance(
                    pseudo_parent, expected_parent
                ):
                    pseudo_parent.children.append(child)
                else:
                    pseudo_parent = expected_parent(render=False)
                    children.append(pseudo_parent)
                    pseudo_parent.children = [child]
                    if Context.root_block:
                        Context.root_block.blocks[pseudo_parent._id] = pseudo_parent
                child.parent = pseudo_parent
        self.children = children

    def __exit__(self, *args):
        if getattr(self, "allow_expected_parents", True):
            self.fill_expected_parents()
        Context.block = self.parent

    def postprocess(self, y):
        """
        Any postprocessing needed to be performed on a block context.
        """
        return y


class BlockFunction:
    def __init__(
        self,
        fn: Callable | None,
        inputs: List[Component],
        outputs: List[Component],
        preprocess: bool,
        postprocess: bool,
        inputs_as_dict: bool,
        tracks_progress: bool = False,
    ):
        self.fn = fn
        self.inputs = inputs
        self.outputs = outputs
        self.preprocess = preprocess
        self.postprocess = postprocess
        self.tracks_progress = tracks_progress
        self.total_runtime = 0
        self.total_runs = 0
        self.inputs_as_dict = inputs_as_dict
        self.name = getattr(fn, "__name__", "fn") if fn is not None else None

    def __str__(self):
        return str(
            {
                "fn": self.name,
                "preprocess": self.preprocess,
                "postprocess": self.postprocess,
            }
        )

    def __repr__(self):
        return str(self)


class class_or_instancemethod(classmethod):
    def __get__(self, instance, type_):
        descr_get = super().__get__ if instance is None else self.__func__.__get__
        return descr_get(instance, type_)


def postprocess_update_dict(block: Block, update_dict: Dict, postprocess: bool = True):
    """
    Converts a dictionary of updates into a format that can be sent to the frontend.
    E.g. {"__type__": "generic_update", "value": "2", "interactive": False}
    Into -> {"__type__": "update", "value": 2.0, "mode": "static"}

    Parameters:
        block: The Block that is being updated with this update dictionary.
        update_dict: The original update dictionary
        postprocess: Whether to postprocess the "value" key of the update dictionary.
    """
    if update_dict.get("__type__", "") == "generic_update":
        update_dict = block.get_specific_update(update_dict)
    if update_dict.get("value") is components._Keywords.NO_VALUE:
        update_dict.pop("value")
    prediction_value = delete_none(update_dict, skip_value=True)
    if "value" in prediction_value and postprocess:
        assert isinstance(
            block, components.IOComponent
        ), f"Component {block.__class__} does not support value"
        prediction_value["value"] = block.postprocess(prediction_value["value"])
    return prediction_value


def convert_component_dict_to_list(
    outputs_ids: List[int], predictions: Dict
) -> List | Dict:
    """
    Converts a dictionary of component updates into a list of updates in the order of
    the outputs_ids and including every output component. Leaves other types of dictionaries unchanged.
    E.g. {"textbox": "hello", "number": {"__type__": "generic_update", "value": "2"}}
    Into -> ["hello", {"__type__": "generic_update"}, {"__type__": "generic_update", "value": "2"}]
    """
    keys_are_blocks = [isinstance(key, Block) for key in predictions.keys()]
    if all(keys_are_blocks):
        reordered_predictions = [skip() for _ in outputs_ids]
        for component, value in predictions.items():
            if component._id not in outputs_ids:
                raise ValueError(
                    f"Returned component {component} not specified as output of function."
                )
            output_index = outputs_ids.index(component._id)
            reordered_predictions[output_index] = value
        predictions = utils.resolve_singleton(reordered_predictions)
    elif any(keys_are_blocks):
        raise ValueError(
            "Returned dictionary included some keys as Components. Either all keys must be Components to assign Component values, or return a List of values to assign output values in order."
        )
    return predictions


@document("launch", "queue", "integrate", "load")
class Blocks(BlockContext):
    """
    Blocks is Gradio's low-level API that allows you to create more custom web
    applications and demos than Interfaces (yet still entirely in Python).


    Compared to the Interface class, Blocks offers more flexibility and control over:
    (1) the layout of components (2) the events that
    trigger the execution of functions (3) data flows (e.g. inputs can trigger outputs,
    which can trigger the next level of outputs). Blocks also offers ways to group
    together related demos such as with tabs.


    The basic usage of Blocks is as follows: create a Blocks object, then use it as a
    context (with the "with" statement), and then define layouts, components, or events
    within the Blocks context. Finally, call the launch() method to launch the demo.

    Example:
        import gradio as gr
        def update(name):
            return f"Welcome to Gradio, {name}!"

        with gr.Blocks() as demo:
            gr.Markdown("Start typing below and then click **Run** to see the output.")
            with gr.Row():
                inp = gr.Textbox(placeholder="What is your name?")
                out = gr.Textbox()
            btn = gr.Button("Run")
            btn.click(fn=update, inputs=inp, outputs=out)

        demo.launch()
    Demos: blocks_hello, blocks_flipper, blocks_speech_text_sentiment, generate_english_german, sound_alert
    Guides: blocks_and_event_listeners, controlling_layout, state_in_blocks, custom_CSS_and_JS, custom_interpretations_with_blocks, using_blocks_like_functions
    """

    def __init__(
        self,
        theme: Theme | None = None,
        analytics_enabled: bool | None = None,
        mode: str = "blocks",
        title: str = "Gradio",
        css: str | None = None,
        **kwargs,
    ):
        """
        Parameters:
            analytics_enabled: whether to allow basic telemetry. If None, will use GRADIO_ANALYTICS_ENABLED environment variable or default to True.
            mode: a human-friendly name for the kind of Blocks or Interface being created.
            title: The tab title to display when this is opened in a browser window.
            css: custom css or path to custom css file to apply to entire Blocks
        """
        # Cleanup shared parameters with Interface #TODO: is this part still necessary after Interface with Blocks?
        self.limiter = None
        self.save_to = None
        if theme is None:
            theme = DefaultTheme()
        elif not isinstance(theme, Theme):
            warnings.warn("Theme should be a class loaded from gradio.themes")
            theme = DefaultTheme()
        self.theme = theme
        self.theme_css = theme._get_theme_css()
        self.stylesheets = theme._stylesheets
        self.encrypt = False
        self.share = False
        self.enable_queue = None
        self.max_threads = 40
        self.show_error = True
        if css is not None and os.path.exists(css):
            with open(css) as css_file:
                self.css = css_file.read()
        else:
            self.css = css

        # For analytics_enabled and allow_flagging: (1) first check for
        # parameter, (2) check for env variable, (3) default to True/"manual"
        self.analytics_enabled = (
            analytics_enabled
            if analytics_enabled is not None
            else os.getenv("GRADIO_ANALYTICS_ENABLED", "True") == "True"
        )
        if not self.analytics_enabled:
            os.environ["HF_HUB_DISABLE_TELEMETRY"] = "True"
        super().__init__(render=False, **kwargs)
        self.blocks: Dict[int, Block] = {}
        self.fns: List[BlockFunction] = []
        self.dependencies = []
        self.mode = mode

        self.is_running = False
        self.local_url = None
        self.share_url = None
        self.width = None
        self.height = None
        self.api_open = True

        self.is_space = True if os.getenv("SYSTEM") == "spaces" else False
        self.favicon_path = None
        self.auth = None
        self.dev_mode = True
        self.app_id = random.getrandbits(64)
        self.temp_file_sets = []
        self.title = title
        self.show_api = True

        # Only used when an Interface is loaded from a config
        self.predict = None
        self.input_components = None
        self.output_components = None
        self.__name__ = None
        self.api_mode = None
        self.progress_tracking = None

        self.file_directories = []

        if self.analytics_enabled:
            data = {
                "mode": self.mode,
                "custom_css": self.css is not None,
                "theme": self.theme,
                "version": GRADIO_VERSION,
            }
            utils.initiated_analytics(data)

    @classmethod
    def from_config(
        cls,
        config: dict,
        fns: List[Callable],
        root_url: str | None = None,
    ) -> Blocks:
        """
        Factory method that creates a Blocks from a config and list of functions.

        Parameters:
        config: a dictionary containing the configuration of the Blocks.
        fns: a list of functions that are used in the Blocks. Must be in the same order as the dependencies in the config.
        root_url: an optional root url to use for the components in the Blocks. Allows serving files from an external URL.
        """
        config = copy.deepcopy(config)
        components_config = config["components"]
        original_mapping: Dict[int, Block] = {}

        def get_block_instance(id: int) -> Block:
            for block_config in components_config:
                if block_config["id"] == id:
                    break
            else:
                raise ValueError("Cannot find block with id {}".format(id))
            cls = component_or_layout_class(block_config["type"])
            block_config["props"].pop("type", None)
            block_config["props"].pop("name", None)
            style = block_config["props"].pop("style", None)
            if block_config["props"].get("root_url") is None and root_url:
                block_config["props"]["root_url"] = root_url + "/"
            # Any component has already processed its initial value, so we skip that step here
            block = cls(**block_config["props"], _skip_init_processing=True)
            if style and isinstance(block, components.IOComponent):
                block.style(**style)
            return block

        def iterate_over_children(children_list):
            for child_config in children_list:
                id = child_config["id"]
                block = get_block_instance(id)

                original_mapping[id] = block

                children = child_config.get("children")
                if children is not None:
                    assert isinstance(
                        block, BlockContext
                    ), f"Invalid config, Block with id {id} has children but is not a BlockContext."
                    with block:
                        iterate_over_children(children)

        derived_fields = ["types"]

        with Blocks() as blocks:
            # ID 0 should be the root Blocks component
            original_mapping[0] = Context.root_block or blocks

            iterate_over_children(config["layout"]["children"])

            first_dependency = None

            # add the event triggers
            for dependency, fn in zip(config["dependencies"], fns):
                # We used to add a "fake_event" to the config to cache examples
                # without removing it. This was causing bugs in calling gr.Interface.load
                # We fixed the issue by removing "fake_event" from the config in examples.py
                # but we still need to skip these events when loading the config to support
                # older demos
                if dependency["trigger"] == "fake_event":
                    continue
                for field in derived_fields:
                    dependency.pop(field, None)
                targets = dependency.pop("targets")
                trigger = dependency.pop("trigger")
                dependency.pop("backend_fn")
                dependency.pop("documentation", None)
                dependency["inputs"] = [
                    original_mapping[i] for i in dependency["inputs"]
                ]
                dependency["outputs"] = [
                    original_mapping[o] for o in dependency["outputs"]
                ]
                dependency.pop("status_tracker", None)
                dependency["preprocess"] = False
                dependency["postprocess"] = False

                for target in targets:
                    dependency = original_mapping[target].set_event_trigger(
                        event_name=trigger, fn=fn, **dependency
                    )[0]
                    if first_dependency is None:
                        first_dependency = dependency

            # Allows some use of Interface-specific methods with loaded Spaces
            if first_dependency and Context.root_block:
                blocks.predict = [fns[0]]
                blocks.input_components = [
                    Context.root_block.blocks[i] for i in first_dependency["inputs"]
                ]
                blocks.output_components = [
                    Context.root_block.blocks[o] for o in first_dependency["outputs"]
                ]
                blocks.__name__ = "Interface"
                blocks.api_mode = True

        return blocks

    def __str__(self):
        return self.__repr__()

    def __repr__(self):
        num_backend_fns = len([d for d in self.dependencies if d["backend_fn"]])
        repr = f"Gradio Blocks instance: {num_backend_fns} backend functions"
        repr += "\n" + "-" * len(repr)
        for d, dependency in enumerate(self.dependencies):
            if dependency["backend_fn"]:
                repr += f"\nfn_index={d}"
                repr += "\n inputs:"
                for input_id in dependency["inputs"]:
                    block = self.blocks[input_id]
                    repr += "\n |-{}".format(str(block))
                repr += "\n outputs:"
                for output_id in dependency["outputs"]:
                    block = self.blocks[output_id]
                    repr += "\n |-{}".format(str(block))
        return repr

    def render(self):
        if Context.root_block is not None:
            if self._id in Context.root_block.blocks:
                raise DuplicateBlockError(
                    f"A block with id: {self._id} has already been rendered in the current Blocks."
                )
            if not set(Context.root_block.blocks).isdisjoint(self.blocks):
                raise DuplicateBlockError(
                    "At least one block in this Blocks has already been rendered."
                )

            Context.root_block.blocks.update(self.blocks)
            Context.root_block.fns.extend(self.fns)
            dependency_offset = len(Context.root_block.dependencies)
            for i, dependency in enumerate(self.dependencies):
                api_name = dependency["api_name"]
                if api_name is not None:
                    api_name_ = utils.append_unique_suffix(
                        api_name,
                        [dep["api_name"] for dep in Context.root_block.dependencies],
                    )
                    if not (api_name == api_name_):
                        warnings.warn(
                            "api_name {} already exists, using {}".format(
                                api_name, api_name_
                            )
                        )
                        dependency["api_name"] = api_name_
                dependency["cancels"] = [
                    c + dependency_offset for c in dependency["cancels"]
                ]
                if dependency.get("trigger_after") is not None:
                    dependency["trigger_after"] += dependency_offset
                # Recreate the cancel function so that it has the latest
                # dependency fn indices. This is necessary to properly cancel
                # events in the backend
                if dependency["cancels"]:
                    updated_cancels = [
                        Context.root_block.dependencies[i]
                        for i in dependency["cancels"]
                    ]
                    new_fn = BlockFunction(
                        get_cancel_function(updated_cancels)[0],
                        [],
                        [],
                        False,
                        True,
                        False,
                    )
                    Context.root_block.fns[dependency_offset + i] = new_fn
                Context.root_block.dependencies.append(dependency)
            Context.root_block.temp_file_sets.extend(self.temp_file_sets)

        if Context.block is not None:
            Context.block.children.extend(self.children)
        return self

    def is_callable(self, fn_index: int = 0) -> bool:
        """Checks if a particular Blocks function is callable (i.e. not stateful or a generator)."""
        block_fn = self.fns[fn_index]
        dependency = self.dependencies[fn_index]

        if inspect.isasyncgenfunction(block_fn.fn):
            return False
        if inspect.isgeneratorfunction(block_fn.fn):
            return False
        for input_id in dependency["inputs"]:
            block = self.blocks[input_id]
            if getattr(block, "stateful", False):
                return False
        for output_id in dependency["outputs"]:
            block = self.blocks[output_id]
            if getattr(block, "stateful", False):
                return False

        return True

    def __call__(self, *inputs, fn_index: int = 0, api_name: str | None = None):
        """
        Allows Blocks objects to be called as functions. Supply the parameters to the
        function as positional arguments. To choose which function to call, use the
        fn_index parameter, which must be a keyword argument.

        Parameters:
        *inputs: the parameters to pass to the function
        fn_index: the index of the function to call (defaults to 0, which for Interfaces, is the default prediction function)
        api_name: The api_name of the dependency to call. Will take precedence over fn_index.
        """
        if api_name is not None:
            inferred_fn_index = next(
                (
                    i
                    for i, d in enumerate(self.dependencies)
                    if d.get("api_name") == api_name
                ),
                None,
            )
            if inferred_fn_index is None:
                raise InvalidApiName(f"Cannot find a function with api_name {api_name}")
            fn_index = inferred_fn_index
        if not (self.is_callable(fn_index)):
            raise ValueError(
                "This function is not callable because it is either stateful or is a generator. Please use the .launch() method instead to create an interactive user interface."
            )

        inputs = list(inputs)
        processed_inputs = self.serialize_data(fn_index, inputs)
        batch = self.dependencies[fn_index]["batch"]
        if batch:
            processed_inputs = [[inp] for inp in processed_inputs]

        outputs = utils.synchronize_async(
            self.process_api,
            fn_index=fn_index,
            inputs=processed_inputs,
            request=None,
            state={},
        )
        outputs = outputs["data"]

        if batch:
            outputs = [out[0] for out in outputs]

        processed_outputs = self.deserialize_data(fn_index, outputs)
        processed_outputs = utils.resolve_singleton(processed_outputs)

        return processed_outputs

    async def call_function(
        self,
        fn_index: int,
        processed_input: List[Any],
        iterator: Iterator[Any] | None = None,
        requests: routes.Request | List[routes.Request] | None = None,
        event_id: str | None = None,
        event_data: EventData | None = None,
    ):
        """
        Calls function with given index and preprocessed input, and measures process time.
        Parameters:
            fn_index: index of function to call
            processed_input: preprocessed input to pass to function
            iterator: iterator to use if function is a generator
            requests: requests to pass to function
            event_id: id of event in queue
            event_data: data associated with event trigger
        """
        block_fn = self.fns[fn_index]
        assert block_fn.fn, f"function with index {fn_index} not defined."
        is_generating = False

        if block_fn.inputs_as_dict:
            processed_input = [
                {
                    input_component: data
                    for input_component, data in zip(block_fn.inputs, processed_input)
                }
            ]

        if isinstance(requests, list):
            request = requests[0]
        else:
            request = requests
        processed_input, progress_index, _ = special_args(
            block_fn.fn, processed_input, request, event_data
        )
        progress_tracker = (
            processed_input[progress_index] if progress_index is not None else None
        )

        start = time.time()

        if iterator is None:  # If not a generator function that has already run
            if progress_tracker is not None and progress_index is not None:
                progress_tracker, fn = create_tracker(
                    self, event_id, block_fn.fn, progress_tracker.track_tqdm
                )
                processed_input[progress_index] = progress_tracker
            else:
                fn = block_fn.fn

            if inspect.iscoroutinefunction(fn):
                prediction = await fn(*processed_input)
            else:
                prediction = await anyio.to_thread.run_sync(
                    fn, *processed_input, limiter=self.limiter
                )
        else:
            prediction = None

        if inspect.isasyncgenfunction(block_fn.fn):
            raise ValueError("Gradio does not support async generators.")
        if inspect.isgeneratorfunction(block_fn.fn):
            if not self.enable_queue:
                raise ValueError("Need to enable queue to use generators.")
            try:
                if iterator is None:
                    iterator = prediction
                prediction = await anyio.to_thread.run_sync(
                    utils.async_iteration, iterator, limiter=self.limiter
                )
                is_generating = True
            except StopAsyncIteration:
                n_outputs = len(self.dependencies[fn_index].get("outputs"))
                prediction = (
                    components._Keywords.FINISHED_ITERATING
                    if n_outputs == 1
                    else (components._Keywords.FINISHED_ITERATING,) * n_outputs
                )
                iterator = None

        duration = time.time() - start

        return {
            "prediction": prediction,
            "duration": duration,
            "is_generating": is_generating,
            "iterator": iterator,
        }

    def serialize_data(self, fn_index: int, inputs: List[Any]) -> List[Any]:
        dependency = self.dependencies[fn_index]
        processed_input = []

        for i, input_id in enumerate(dependency["inputs"]):
            block = self.blocks[input_id]
            assert isinstance(
                block, components.IOComponent
            ), f"{block.__class__} Component with id {input_id} not a valid input component."
            serialized_input = block.serialize(inputs[i])
            processed_input.append(serialized_input)

        return processed_input

    def deserialize_data(self, fn_index: int, outputs: List[Any]) -> List[Any]:
        dependency = self.dependencies[fn_index]
        predictions = []

        for o, output_id in enumerate(dependency["outputs"]):
            block = self.blocks[output_id]
            assert isinstance(
                block, components.IOComponent
            ), f"{block.__class__} Component with id {output_id} not a valid output component."
            deserialized = block.deserialize(outputs[o], root_url=block.root_url)
            predictions.append(deserialized)

        return predictions

    def preprocess_data(self, fn_index: int, inputs: List[Any], state: Dict[int, Any]):
        block_fn = self.fns[fn_index]
        dependency = self.dependencies[fn_index]

        if block_fn.preprocess:
            processed_input = []
            for i, input_id in enumerate(dependency["inputs"]):
                block = self.blocks[input_id]
                assert isinstance(
                    block, components.Component
                ), f"{block.__class__} Component with id {input_id} not a valid input component."
                if getattr(block, "stateful", False):
                    processed_input.append(state.get(input_id))
                else:
                    processed_input.append(block.preprocess(inputs[i]))
        else:
            processed_input = inputs
        return processed_input

    def postprocess_data(
        self, fn_index: int, predictions: List | Dict, state: Dict[int, Any]
    ):
        block_fn = self.fns[fn_index]
        dependency = self.dependencies[fn_index]
        batch = dependency["batch"]

        if type(predictions) is dict and len(predictions) > 0:
            predictions = convert_component_dict_to_list(
                dependency["outputs"], predictions
            )

        if len(dependency["outputs"]) == 1 and not (batch):
            predictions = [
                predictions,
            ]

        output = []
        for i, output_id in enumerate(dependency["outputs"]):
            try:
                if predictions[i] is components._Keywords.FINISHED_ITERATING:
                    output.append(None)
                    continue
            except (IndexError, KeyError):
                raise ValueError(
                    f"Number of output components does not match number of values returned from from function {block_fn.name}"
                )
            block = self.blocks[output_id]
            if getattr(block, "stateful", False):
                if not utils.is_update(predictions[i]):
                    state[output_id] = predictions[i]
                output.append(None)
            else:
                prediction_value = predictions[i]
                if utils.is_update(prediction_value):
                    assert isinstance(prediction_value, dict)
                    prediction_value = postprocess_update_dict(
                        block=block,
                        update_dict=prediction_value,
                        postprocess=block_fn.postprocess,
                    )
                elif block_fn.postprocess:
                    assert isinstance(
                        block, components.Component
                    ), f"{block.__class__} Component with id {output_id} not a valid output component."
                    prediction_value = block.postprocess(prediction_value)
                output.append(prediction_value)

        return output

    async def process_api(
        self,
        fn_index: int,
        inputs: List[Any],
        state: Dict[int, Any],
        request: routes.Request | List[routes.Request] | None = None,
        iterators: Dict[int, Any] | None = None,
        event_id: str | None = None,
        event_data: EventData | None = None,
    ) -> Dict[str, Any]:
        """
        Processes API calls from the frontend. First preprocesses the data,
        then runs the relevant function, then postprocesses the output.
        Parameters:
            fn_index: Index of function to run.
            inputs: input data received from the frontend
            username: name of user if authentication is set up (not used)
            state: data stored from stateful components for session (key is input block id)
            iterators: the in-progress iterators for each generator function (key is function index)
            event_id: id of event that triggered this API call
            event_data: data associated with the event trigger itself
        Returns: None
        """
        block_fn = self.fns[fn_index]
        batch = self.dependencies[fn_index]["batch"]

        if batch:
            max_batch_size = self.dependencies[fn_index]["max_batch_size"]
            batch_sizes = [len(inp) for inp in inputs]
            batch_size = batch_sizes[0]
            if inspect.isasyncgenfunction(block_fn.fn) or inspect.isgeneratorfunction(
                block_fn.fn
            ):
                raise ValueError("Gradio does not support generators in batch mode.")
            if not all(x == batch_size for x in batch_sizes):
                raise ValueError(
                    f"All inputs to a batch function must have the same length but instead have sizes: {batch_sizes}."
                )
            if batch_size > max_batch_size:
                raise ValueError(
                    f"Batch size ({batch_size}) exceeds the max_batch_size for this function ({max_batch_size})"
                )

            inputs = [
                self.preprocess_data(fn_index, list(i), state) for i in zip(*inputs)
            ]
            result = await self.call_function(
                fn_index, list(zip(*inputs)), None, request, event_id, event_data
            )
            preds = result["prediction"]
            data = [
                self.postprocess_data(fn_index, list(o), state) for o in zip(*preds)
            ]
            data = list(zip(*data))
            is_generating, iterator = None, None
        else:
            inputs = self.preprocess_data(fn_index, inputs, state)
            iterator = iterators.get(fn_index, None) if iterators else None
            result = await self.call_function(
                fn_index, inputs, iterator, request, event_id, event_data
            )
            data = self.postprocess_data(fn_index, result["prediction"], state)
            is_generating, iterator = result["is_generating"], result["iterator"]

        block_fn.total_runtime += result["duration"]
        block_fn.total_runs += 1

        return {
            "data": data,
            "is_generating": is_generating,
            "iterator": iterator,
            "duration": result["duration"],
            "average_duration": block_fn.total_runtime / block_fn.total_runs,
        }

    async def create_limiter(self):
        self.limiter = (
            None
            if self.max_threads == 40
            else CapacityLimiter(total_tokens=self.max_threads)
        )

    def get_config(self):
        return {"type": "column"}

    def get_config_file(self):
        config = {
            "version": routes.VERSION,
            "mode": self.mode,
            "dev_mode": self.dev_mode,
            "analytics_enabled": self.analytics_enabled,
            "components": [],
            "css": self.css,
            "title": self.title or "Gradio",
            "is_space": self.is_space,
            "enable_queue": getattr(self, "enable_queue", False),  # launch attributes
            "show_error": getattr(self, "show_error", False),
            "show_api": self.show_api,
            "is_colab": utils.colab_check(),
            "stylesheets": self.stylesheets,
<<<<<<< HEAD
=======
            "root": self.root,
>>>>>>> de3254fd
        }

        def getLayout(block):
            if not isinstance(block, BlockContext):
                return {"id": block._id}
            children_layout = []
            for child in block.children:
                children_layout.append(getLayout(child))
            return {"id": block._id, "children": children_layout}

        config["layout"] = getLayout(self)

        for _id, block in self.blocks.items():
            config["components"].append(
                {
                    "id": _id,
                    "type": (block.get_block_name()),
                    "props": utils.delete_none(block.get_config())
                    if hasattr(block, "get_config")
                    else {},
                }
            )
        config["dependencies"] = self.dependencies
        return config

    def __enter__(self):
        if Context.block is None:
            Context.root_block = self
        self.parent = Context.block
        Context.block = self
        return self

    def __exit__(self, *args):
        super().fill_expected_parents()
        Context.block = self.parent
        # Configure the load events before root_block is reset
        self.attach_load_events()
        if self.parent is None:
            Context.root_block = None
        else:
            self.parent.children.extend(self.children)
        self.config = self.get_config_file()
        self.app = routes.App.create_app(self)
        self.progress_tracking = any(block_fn.tracks_progress for block_fn in self.fns)

    @class_or_instancemethod
    def load(
        self_or_cls,
        fn: Callable | None = None,
        inputs: List[Component] | None = None,
        outputs: List[Component] | None = None,
        api_name: str | None = None,
        scroll_to_output: bool = False,
        show_progress: bool = True,
        queue=None,
        batch: bool = False,
        max_batch_size: int = 4,
        preprocess: bool = True,
        postprocess: bool = True,
        every: float | None = None,
        _js: str | None = None,
        *,
        name: str | None = None,
        src: str | None = None,
        api_key: str | None = None,
        alias: str | None = None,
        **kwargs,
    ) -> Blocks | Dict[str, Any] | None:
        """
        For reverse compatibility reasons, this is both a class method and an instance
        method, the two of which, confusingly, do two completely different things.


        Class method: loads a demo from a Hugging Face Spaces repo and creates it locally and returns a block instance. Equivalent to gradio.Interface.load()


        Instance method: adds event that runs as soon as the demo loads in the browser. Example usage below.
        Parameters:
            name: Class Method - the name of the model (e.g. "gpt2" or "facebook/bart-base") or space (e.g. "flax-community/spanish-gpt2"), can include the `src` as prefix (e.g. "models/facebook/bart-base")
            src: Class Method - the source of the model: `models` or `spaces` (or leave empty if source is provided as a prefix in `name`)
            api_key: Class Method - optional access token for loading private Hugging Face Hub models or spaces. Find your token here: https://huggingface.co/settings/tokens
            alias: Class Method - optional string used as the name of the loaded model instead of the default name (only applies if loading a Space running Gradio 2.x)
            fn: Instance Method - the function to wrap an interface around. Often a machine learning model's prediction function. Each parameter of the function corresponds to one input component, and the function should return a single value or a tuple of values, with each element in the tuple corresponding to one output component.
            inputs: Instance Method - List of gradio.components to use as inputs. If the function takes no inputs, this should be an empty list.
            outputs: Instance Method - List of gradio.components to use as inputs. If the function returns no outputs, this should be an empty list.
            api_name: Instance Method - Defining this parameter exposes the endpoint in the api docs
            scroll_to_output: Instance Method - If True, will scroll to output component on completion
            show_progress: Instance Method - If True, will show progress animation while pending
            queue: Instance Method - If True, will place the request on the queue, if the queue exists
            batch: Instance Method - If True, then the function should process a batch of inputs, meaning that it should accept a list of input values for each parameter. The lists should be of equal length (and be up to length `max_batch_size`). The function is then *required* to return a tuple of lists (even if there is only 1 output component), with each list in the tuple corresponding to one output component.
            max_batch_size: Instance Method - Maximum number of inputs to batch together if this is called from the queue (only relevant if batch=True)
            preprocess: Instance Method - If False, will not run preprocessing of component data before running 'fn' (e.g. leaving it as a base64 string if this method is called with the `Image` component).
            postprocess: Instance Method - If False, will not run postprocessing of component data before returning 'fn' output to the browser.
            every: Instance Method - Run this event 'every' number of seconds. Interpreted in seconds. Queue must be enabled.
        Example:
            import gradio as gr
            import datetime
            with gr.Blocks() as demo:
                def get_time():
                    return datetime.datetime.now().time()
                dt = gr.Textbox(label="Current time")
                demo.load(get_time, inputs=None, outputs=dt)
            demo.launch()
        """
        # _js: Optional frontend js method to run before running 'fn'. Input arguments for js method are values of 'inputs' and 'outputs', return should be a list of values for output components.
        if isinstance(self_or_cls, type):
            if name is None:
                raise ValueError(
                    "Blocks.load() requires passing parameters as keyword arguments"
                )
            return external.load_blocks_from_repo(name, src, api_key, alias, **kwargs)
        else:
            return self_or_cls.set_event_trigger(
                event_name="load",
                fn=fn,
                inputs=inputs,
                outputs=outputs,
                api_name=api_name,
                preprocess=preprocess,
                postprocess=postprocess,
                scroll_to_output=scroll_to_output,
                show_progress=show_progress,
                js=_js,
                queue=queue,
                batch=batch,
                max_batch_size=max_batch_size,
                every=every,
                no_target=True,
            )[0]

    def clear(self):
        """Resets the layout of the Blocks object."""
        self.blocks = {}
        self.fns = []
        self.dependencies = []
        self.children = []
        return self

    @document()
    def queue(
        self,
        concurrency_count: int = 1,
        status_update_rate: float | Literal["auto"] = "auto",
        client_position_to_load_data: int | None = None,
        default_enabled: bool | None = None,
        api_open: bool = True,
        max_size: int | None = None,
    ):
        """
        You can control the rate of processed requests by creating a queue. This will allow you to set the number of requests to be processed at one time, and will let users know their position in the queue.
        Parameters:
            concurrency_count: Number of worker threads that will be processing requests from the queue concurrently. Increasing this number will increase the rate at which requests are processed, but will also increase the memory usage of the queue.
            status_update_rate: If "auto", Queue will send status estimations to all clients whenever a job is finished. Otherwise Queue will send status at regular intervals set by this parameter as the number of seconds.
            client_position_to_load_data: DEPRECATED. This parameter is deprecated and has no effect.
            default_enabled: Deprecated and has no effect.
            api_open: If True, the REST routes of the backend will be open, allowing requests made directly to those endpoints to skip the queue.
            max_size: The maximum number of events the queue will store at any given moment. If the queue is full, new events will not be added and a user will receive a message saying that the queue is full. If None, the queue size will be unlimited.
        Example: (Blocks)
            with gr.Blocks() as demo:
                button = gr.Button(label="Generate Image")
                button.click(fn=image_generator, inputs=gr.Textbox(), outputs=gr.Image())
            demo.queue(concurrency_count=3)
            demo.launch()
        Example: (Interface)
            demo = gr.Interface(image_generator, gr.Textbox(), gr.Image())
            demo.queue(concurrency_count=3)
            demo.launch()
        """
        if default_enabled is not None:
            warnings.warn(
                "The default_enabled parameter of queue has no effect and will be removed "
                "in a future version of gradio."
            )
        self.enable_queue = True
        self.api_open = api_open
        if client_position_to_load_data is not None:
            warnings.warn("The client_position_to_load_data parameter is deprecated.")
        self._queue = queueing.Queue(
            live_updates=status_update_rate == "auto",
            concurrency_count=concurrency_count,
            update_intervals=status_update_rate if status_update_rate != "auto" else 1,
            max_size=max_size,
            blocks_dependencies=self.dependencies,
        )
        self.config = self.get_config_file()
        self.app = routes.App.create_app(self)
        return self

    def launch(
        self,
        inline: bool | None = None,
        inbrowser: bool = False,
        share: bool | None = None,
        debug: bool = False,
        enable_queue: bool | None = None,
        max_threads: int = 40,
        auth: Callable | Tuple[str, str] | List[Tuple[str, str]] | None = None,
        auth_message: str | None = None,
        prevent_thread_lock: bool = False,
        show_error: bool = False,
        server_name: str | None = None,
        server_port: int | None = None,
        show_tips: bool = False,
        height: int = 500,
        width: int | str = "100%",
        encrypt: bool | None = None,
        favicon_path: str | None = None,
        ssl_keyfile: str | None = None,
        ssl_certfile: str | None = None,
        ssl_keyfile_password: str | None = None,
        quiet: bool = False,
        show_api: bool = True,
        file_directories: List[str] | None = None,
        _frontend: bool = True,
    ) -> Tuple[FastAPI, str, str]:
        """
        Launches a simple web server that serves the demo. Can also be used to create a
        public link used by anyone to access the demo from their browser by setting share=True.

        Parameters:
            inline: whether to display in the interface inline in an iframe. Defaults to True in python notebooks; False otherwise.
            inbrowser: whether to automatically launch the interface in a new tab on the default browser.
            share: whether to create a publicly shareable link for the interface. Creates an SSH tunnel to make your UI accessible from anywhere. If not provided, it is set to False by default every time, except when running in Google Colab. When localhost is not accessible (e.g. Google Colab), setting share=False is not supported.
            debug: if True, blocks the main thread from running. If running in Google Colab, this is needed to print the errors in the cell output.
            auth: If provided, username and password (or list of username-password tuples) required to access interface. Can also provide function that takes username and password and returns True if valid login.
            auth_message: If provided, HTML message provided on login page.
            prevent_thread_lock: If True, the interface will block the main thread while the server is running.
            show_error: If True, any errors in the interface will be displayed in an alert modal and printed in the browser console log
            server_port: will start gradio app on this port (if available). Can be set by environment variable GRADIO_SERVER_PORT. If None, will search for an available port starting at 7860.
            server_name: to make app accessible on local network, set this to "0.0.0.0". Can be set by environment variable GRADIO_SERVER_NAME. If None, will use "127.0.0.1".
            show_tips: if True, will occasionally show tips about new Gradio features
            enable_queue: DEPRECATED (use .queue() method instead.) if True, inference requests will be served through a queue instead of with parallel threads. Required for longer inference times (> 1min) to prevent timeout. The default option in HuggingFace Spaces is True. The default option elsewhere is False.
            max_threads: the maximum number of total threads that the Gradio app can generate in parallel. The default is inherited from the starlette library (currently 40). Applies whether the queue is enabled or not. But if queuing is enabled, this parameter is increaseed to be at least the concurrency_count of the queue.
            width: The width in pixels of the iframe element containing the interface (used if inline=True)
            height: The height in pixels of the iframe element containing the interface (used if inline=True)
            encrypt: DEPRECATED. Has no effect.
            favicon_path: If a path to a file (.png, .gif, or .ico) is provided, it will be used as the favicon for the web page.
            ssl_keyfile: If a path to a file is provided, will use this as the private key file to create a local server running on https.
            ssl_certfile: If a path to a file is provided, will use this as the signed certificate for https. Needs to be provided if ssl_keyfile is provided.
            ssl_keyfile_password: If a password is provided, will use this with the ssl certificate for https.
            quiet: If True, suppresses most print statements.
            show_api: If True, shows the api docs in the footer of the app. Default True. If the queue is enabled, then api_open parameter of .queue() will determine if the api docs are shown, independent of the value of show_api.
            file_directories: List of directories that gradio is allowed to serve files from (in addition to the directory containing the gradio python file). Must be absolute paths. Warning: any files in these directories or its children are potentially accessible to all users of your app.
        Returns:
            app: FastAPI app object that is running the demo
            local_url: Locally accessible link to the demo
            share_url: Publicly accessible link to the demo (if share=True, otherwise None)
        Example: (Blocks)
            import gradio as gr
            def reverse(text):
                return text[::-1]
            with gr.Blocks() as demo:
                button = gr.Button(value="Reverse")
                button.click(reverse, gr.Textbox(), gr.Textbox())
            demo.launch(share=True, auth=("username", "password"))
        Example:  (Interface)
            import gradio as gr
            def reverse(text):
                return text[::-1]
            demo = gr.Interface(reverse, "text", "text")
            demo.launch(share=True, auth=("username", "password"))
        """
        self.dev_mode = False
        if (
            auth
            and not callable(auth)
            and not isinstance(auth[0], tuple)
            and not isinstance(auth[0], list)
        ):
            self.auth = [auth]
        else:
            self.auth = auth
        self.auth_message = auth_message
        self.show_tips = show_tips
        self.show_error = show_error
        self.height = height
        self.width = width
        self.favicon_path = favicon_path

        if enable_queue is not None:
            self.enable_queue = enable_queue
            warnings.warn(
                "The `enable_queue` parameter has been deprecated. Please use the `.queue()` method instead.",
                DeprecationWarning,
            )
        if encrypt is not None:
            warnings.warn(
                "The `encrypt` parameter has been deprecated and has no effect.",
                DeprecationWarning,
            )

        if self.is_space:
            self.enable_queue = self.enable_queue is not False
        else:
            self.enable_queue = self.enable_queue is True
        if self.enable_queue and not hasattr(self, "_queue"):
            self.queue()
        self.show_api = self.api_open if self.enable_queue else show_api

        self.file_directories = file_directories if file_directories is not None else []
        if not isinstance(self.file_directories, list):
            raise ValueError("file_directories must be a list of directories.")

        if not self.enable_queue and self.progress_tracking:
            raise ValueError("Progress tracking requires queuing to be enabled.")

        for dep in self.dependencies:
            for i in dep["cancels"]:
                if not self.queue_enabled_for_fn(i):
                    raise ValueError(
                        "In order to cancel an event, the queue for that event must be enabled! "
                        "You may get this error by either 1) passing a function that uses the yield keyword "
                        "into an interface without enabling the queue or 2) defining an event that cancels "
                        "another event without enabling the queue. Both can be solved by calling .queue() "
                        "before .launch()"
                    )
            if dep["batch"] and (
                dep["queue"] is False
                or (dep["queue"] is None and not self.enable_queue)
            ):
                raise ValueError("In order to use batching, the queue must be enabled.")

        self.config = self.get_config_file()
        self.max_threads = max(
            self._queue.max_thread_count if self.enable_queue else 0, max_threads
        )

        if self.is_running:
            assert isinstance(
                self.local_url, str
            ), f"Invalid local_url: {self.local_url}"
            if not (quiet):
                print(
                    "Rerunning server... use `close()` to stop if you need to change `launch()` parameters.\n----"
                )
        else:
            server_name, server_port, local_url, app, server = networking.start_server(
                self,
                server_name,
                server_port,
                ssl_keyfile,
                ssl_certfile,
                ssl_keyfile_password,
            )
            self.server_name = server_name
            self.local_url = local_url
            self.server_port = server_port
            self.server_app = app
            self.server = server
            self.is_running = True
            self.is_colab = utils.colab_check()
            self.is_kaggle = utils.kaggle_check()
            self.is_sagemaker = utils.sagemaker_check()

            self.protocol = (
                "https"
                if self.local_url.startswith("https") or self.is_colab
                else "http"
            )

            if self.enable_queue:
                self._queue.set_url(self.local_url)

            # Cannot run async functions in background other than app's scope.
            # Workaround by triggering the app endpoint
            requests.get(f"{self.local_url}startup-events")

        utils.launch_counter()

        if share is None:
            if self.is_colab and self.enable_queue:
                if not quiet:
                    print(
                        "Setting queue=True in a Colab notebook requires sharing enabled. Setting `share=True` (you can turn this off by setting `share=False` in `launch()` explicitly).\n"
                    )
                self.share = True
            elif self.is_kaggle:
                if not quiet:
                    print(
                        "Kaggle notebooks require sharing enabled. Setting `share=True` (you can turn this off by setting `share=False` in `launch()` explicitly).\n"
                    )
                self.share = True
            elif self.is_sagemaker:
                if not quiet:
                    print(
                        "Sagemaker notebooks may require sharing enabled. Setting `share=True` (you can turn this off by setting `share=False` in `launch()` explicitly).\n"
                    )
                self.share = True
            else:
                self.share = False
        else:
            self.share = share

        # If running in a colab or not able to access localhost,
        # a shareable link must be created.
        if _frontend and (not networking.url_ok(self.local_url)) and (not self.share):
            raise ValueError(
                "When localhost is not accessible, a shareable link must be created. Please set share=True."
            )

        if self.is_colab:
            if not quiet:
                if debug:
                    print(strings.en["COLAB_DEBUG_TRUE"])
                else:
                    print(strings.en["COLAB_DEBUG_FALSE"])
                if not self.share:
                    print(strings.en["COLAB_WARNING"].format(self.server_port))
            if self.enable_queue and not self.share:
                raise ValueError(
                    "When using queueing in Colab, a shareable link must be created. Please set share=True."
                )
        else:
            print(
                strings.en["RUNNING_LOCALLY_SEPARATED"].format(
                    self.protocol, self.server_name, self.server_port
                )
            )

        if self.share:
            if self.is_space:
                raise RuntimeError("Share is not supported when you are in Spaces")
            try:
                if self.share_url is None:
                    self.share_url = networking.setup_tunnel(
                        self.server_name, self.server_port, self.share_token
                    )
                print(strings.en["SHARE_LINK_DISPLAY"].format(self.share_url))
                if not (quiet):
                    print(strings.en["SHARE_LINK_MESSAGE"])
            except (RuntimeError, requests.exceptions.ConnectionError):
                if self.analytics_enabled:
                    utils.error_analytics("Not able to set up tunnel")
                self.share_url = None
                self.share = False
                print(strings.en["COULD_NOT_GET_SHARE_LINK"])
        else:
            if not (quiet):
                print(strings.en["PUBLIC_SHARE_TRUE"])
            self.share_url = None

        if inbrowser:
            link = self.share_url if self.share and self.share_url else self.local_url
            webbrowser.open(link)

        # Check if running in a Python notebook in which case, display inline
        if inline is None:
            inline = utils.ipython_check() and (self.auth is None)
        if inline:
            if self.auth is not None:
                print(
                    "Warning: authentication is not supported inline. Please"
                    "click the link to access the interface in a new tab."
                )
            try:
                from IPython.display import HTML, Javascript, display  # type: ignore

                if self.share and self.share_url:
                    while not networking.url_ok(self.share_url):
                        time.sleep(0.25)
                    display(
                        HTML(
                            f'<div><iframe src="{self.share_url}" width="{self.width}" height="{self.height}" allow="autoplay; camera; microphone; clipboard-read; clipboard-write;" frameborder="0" allowfullscreen></iframe></div>'
                        )
                    )
                elif self.is_colab:
                    # modified from /usr/local/lib/python3.7/dist-packages/google/colab/output/_util.py within Colab environment
                    code = """(async (port, path, width, height, cache, element) => {
                        if (!google.colab.kernel.accessAllowed && !cache) {
                            return;
                        }
                        element.appendChild(document.createTextNode(''));
                        const url = await google.colab.kernel.proxyPort(port, {cache});

                        const external_link = document.createElement('div');
                        external_link.innerHTML = `
                            <div style="font-family: monospace; margin-bottom: 0.5rem">
                                Running on <a href=${new URL(path, url).toString()} target="_blank">
                                    https://localhost:${port}${path}
                                </a>
                            </div>
                        `;
                        element.appendChild(external_link);

                        const iframe = document.createElement('iframe');
                        iframe.src = new URL(path, url).toString();
                        iframe.height = height;
                        iframe.allow = "autoplay; camera; microphone; clipboard-read; clipboard-write;"
                        iframe.width = width;
                        iframe.style.border = 0;
                        element.appendChild(iframe);
                    })""" + "({port}, {path}, {width}, {height}, {cache}, window.element)".format(
                        port=json.dumps(self.server_port),
                        path=json.dumps("/"),
                        width=json.dumps(self.width),
                        height=json.dumps(self.height),
                        cache=json.dumps(False),
                    )

                    display(Javascript(code))
                else:
                    display(
                        HTML(
                            f'<div><iframe src="{self.local_url}" width="{self.width}" height="{self.height}" allow="autoplay; camera; microphone; clipboard-read; clipboard-write;" frameborder="0" allowfullscreen></iframe></div>'
                        )
                    )
            except ImportError:
                pass

        if getattr(self, "analytics_enabled", False):
            data = {
                "launch_method": "browser" if inbrowser else "inline",
                "is_google_colab": self.is_colab,
                "is_sharing_on": self.share,
                "share_url": self.share_url,
                "enable_queue": self.enable_queue,
                "show_tips": self.show_tips,
                "server_name": server_name,
                "server_port": server_port,
                "is_spaces": self.is_space,
                "mode": self.mode,
            }
            utils.launch_analytics(data)
            utils.launched_telemetry(self, data)

        utils.show_tip(self)

        # Block main thread if debug==True
        if debug or int(os.getenv("GRADIO_DEBUG", 0)) == 1:
            self.block_thread()
        # Block main thread if running in a script to stop script from exiting
        is_in_interactive_mode = bool(getattr(sys, "ps1", sys.flags.interactive))

        if not prevent_thread_lock and not is_in_interactive_mode:
            self.block_thread()

        return TupleNoPrint((self.server_app, self.local_url, self.share_url))

    def integrate(
        self,
        comet_ml: comet_ml.Experiment | None = None,
        wandb: ModuleType | None = None,
        mlflow: ModuleType | None = None,
    ) -> None:
        """
        A catch-all method for integrating with other libraries. This method should be run after launch()
        Parameters:
            comet_ml: If a comet_ml Experiment object is provided, will integrate with the experiment and appear on Comet dashboard
            wandb: If the wandb module is provided, will integrate with it and appear on WandB dashboard
            mlflow: If the mlflow module  is provided, will integrate with the experiment and appear on ML Flow dashboard
        """
        analytics_integration = ""
        if comet_ml is not None:
            analytics_integration = "CometML"
            comet_ml.log_other("Created from", "Gradio")
            if self.share_url is not None:
                comet_ml.log_text("gradio: " + self.share_url)
                comet_ml.end()
            elif self.local_url:
                comet_ml.log_text("gradio: " + self.local_url)
                comet_ml.end()
            else:
                raise ValueError("Please run `launch()` first.")
        if wandb is not None:
            analytics_integration = "WandB"
            if self.share_url is not None:
                wandb.log(
                    {
                        "Gradio panel": wandb.Html(
                            '<iframe src="'
                            + self.share_url
                            + '" width="'
                            + str(self.width)
                            + '" height="'
                            + str(self.height)
                            + '" frameBorder="0"></iframe>'
                        )
                    }
                )
            else:
                print(
                    "The WandB integration requires you to "
                    "`launch(share=True)` first."
                )
        if mlflow is not None:
            analytics_integration = "MLFlow"
            if self.share_url is not None:
                mlflow.log_param("Gradio Interface Share Link", self.share_url)
            else:
                mlflow.log_param("Gradio Interface Local Link", self.local_url)
        if self.analytics_enabled and analytics_integration:
            data = {"integration": analytics_integration}
            utils.integration_analytics(data)

    def close(self, verbose: bool = True) -> None:
        """
        Closes the Interface that was launched and frees the port.
        """
        try:
            if self.enable_queue:
                self._queue.close()
            self.server.close()
            self.is_running = False
            # So that the startup events (starting the queue)
            # happen the next time the app is launched
            self.app.startup_events_triggered = False
            if verbose:
                print("Closing server running on port: {}".format(self.server_port))
        except (AttributeError, OSError):  # can't close if not running
            pass

    def block_thread(
        self,
    ) -> None:
        """Block main thread until interrupted by user."""
        try:
            while True:
                time.sleep(0.1)
        except (KeyboardInterrupt, OSError):
            print("Keyboard interruption in main thread... closing server.")
            self.server.close()
            for tunnel in CURRENT_TUNNELS:
                tunnel.kill()

    def attach_load_events(self):
        """Add a load event for every component whose initial value should be randomized."""
        if Context.root_block:
            for component in Context.root_block.blocks.values():
                if (
                    isinstance(component, components.IOComponent)
                    and component.load_event_to_attach
                ):
                    load_fn, every = component.load_event_to_attach
                    # Use set_event_trigger to avoid ambiguity between load class/instance method
                    dep = self.set_event_trigger(
                        "load",
                        load_fn,
                        None,
                        component,
                        no_target=True,
                        # If every is None, for sure skip the queue
                        # else, let the enable_queue parameter take precedence
                        # this will raise a nice error message is every is used
                        # without queue
                        queue=False if every is None else None,
                        every=every,
                    )[0]
                    component.load_event = dep

    def startup_events(self):
        """Events that should be run when the app containing this block starts up."""

        if self.enable_queue:
            utils.run_coro_in_background(self._queue.start, (self.progress_tracking,))
            # So that processing can resume in case the queue was stopped
            self._queue.stopped = False
        utils.run_coro_in_background(self.create_limiter)

    def queue_enabled_for_fn(self, fn_index: int):
        if self.dependencies[fn_index]["queue"] is None:
            return self.enable_queue
        return self.dependencies[fn_index]["queue"]<|MERGE_RESOLUTION|>--- conflicted
+++ resolved
@@ -1105,10 +1105,6 @@
             "show_api": self.show_api,
             "is_colab": utils.colab_check(),
             "stylesheets": self.stylesheets,
-<<<<<<< HEAD
-=======
-            "root": self.root,
->>>>>>> de3254fd
         }
 
         def getLayout(block):
