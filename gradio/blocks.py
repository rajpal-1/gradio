--- conflicted
+++ resolved
@@ -169,17 +169,15 @@
             inputs = [inputs]
         if not isinstance(outputs, list):
             outputs = [outputs]
-<<<<<<< HEAD
-
-        if every:
-            fn = get_continuous_fn(fn, every)
-
-=======
+
         if Context.root_block is None:
             raise AttributeError(
                 f"{event_name}() and other events can only be called within a Blocks context."
             )
->>>>>>> cf7d4459
+
+        if every:
+            fn = get_continuous_fn(fn, every)
+
         Context.root_block.fns.append(BlockFunction(fn, preprocess, postprocess))
         if api_name is not None:
             api_name_ = utils.append_unique_suffix(
