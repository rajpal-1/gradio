from __future__ import annotations

import copy
import hashlib
import inspect
import json
import os
import random
import secrets
import string
import sys
import tempfile
import threading
import time
import warnings
import webbrowser
from collections import defaultdict
from pathlib import Path
from types import ModuleType
from typing import TYPE_CHECKING, Any, AsyncIterator, Callable, Literal, Sequence, cast
from urllib.parse import urlparse, urlunparse

import anyio
import httpx
from anyio import CapacityLimiter
from gradio_client import utils as client_utils
from gradio_client.documentation import document, set_documentation_group

from gradio import (
    analytics,
    components,
    networking,
    processing_utils,
    queueing,
    routes,
    strings,
    themes,
    utils,
    wasm_utils,
)
from gradio.blocks_events import BlocksEvents, BlocksMeta
from gradio.context import Context
from gradio.data_classes import FileData, GradioModel, GradioRootModel
from gradio.events import (
    EventData,
    EventListener,
    EventListenerMethod,
)
from gradio.exceptions import (
    DuplicateBlockError,
    InvalidApiNameError,
    InvalidBlockError,
    InvalidComponentError,
)
from gradio.helpers import create_tracker, skip, special_args
from gradio.state_holder import SessionState
from gradio.themes import Default as DefaultTheme
from gradio.themes import ThemeClass as Theme
from gradio.tunneling import (
    BINARY_FILENAME,
    BINARY_FOLDER,
    BINARY_PATH,
    BINARY_URL,
    CURRENT_TUNNELS,
)
from gradio.utils import (
    TupleNoPrint,
    check_function_inputs_match,
    component_or_layout_class,
    get_cancel_function,
    get_continuous_fn,
    get_package_version,
)

try:
    import spaces  # type: ignore
except Exception:
    spaces = None

set_documentation_group("blocks")

if TYPE_CHECKING:  # Only import for type checking (is False at runtime).
    from fastapi.applications import FastAPI

    from gradio.components.base import Component

BUILT_IN_THEMES: dict[str, Theme] = {
    t.name: t
    for t in [
        themes.Base(),
        themes.Default(),
        themes.Monochrome(),
        themes.Soft(),
        themes.Glass(),
    ]
}


class Block:
    def __init__(
        self,
        *,
        elem_id: str | None = None,
        elem_classes: list[str] | str | None = None,
        render: bool = True,
        visible: bool = True,
        proxy_url: str | None = None,
    ):
        self._id = Context.id
        Context.id += 1
        self.visible = visible
        self.elem_id = elem_id
        self.elem_classes = (
            [elem_classes] if isinstance(elem_classes, str) else elem_classes
        )
        self.proxy_url = proxy_url
        self.share_token = secrets.token_urlsafe(32)
        self.parent: BlockContext | None = None
        self.is_rendered: bool = False
        self._constructor_args: list[dict]
        self.state_session_capacity = 10000
        self.temp_files: set[str] = set()
        self.GRADIO_CACHE = str(
            Path(
                os.environ.get("GRADIO_TEMP_DIR")
                or str(Path(tempfile.gettempdir()) / "gradio")
            ).resolve()
        )

        if render:
            self.render()

    @property
    def skip_api(self):
        return False

    @property
    def constructor_args(self) -> dict[str, Any]:
        """Get the arguments passed to the component's initializer.

        Only set classes whose metaclass is ComponentMeta
        """
        # the _constructor_args list is appended based on the mro of the class
        # so the first entry is for the bottom of the hierarchy
        return self._constructor_args[0] if self._constructor_args else {}

    @property
    def events(
        self,
    ) -> list[EventListener]:
        return getattr(self, "EVENTS", [])

    def render(self):
        """
        Adds self into appropriate BlockContext
        """
        if Context.root_block is not None and self._id in Context.root_block.blocks:
            raise DuplicateBlockError(
                f"A block with id: {self._id} has already been rendered in the current Blocks."
            )
        if Context.block is not None:
            Context.block.add(self)
        if Context.root_block is not None:
            Context.root_block.blocks[self._id] = self
            self.is_rendered = True
            if isinstance(self, components.Component):
                Context.root_block.temp_file_sets.append(self.temp_files)
        return self

    def unrender(self):
        """
        Removes self from BlockContext if it has been rendered (otherwise does nothing).
        Removes self from the layout and collection of blocks, but does not delete any event triggers.
        """
        if Context.block is not None:
            try:
                Context.block.children.remove(self)
            except ValueError:
                pass
        if Context.root_block is not None:
            try:
                del Context.root_block.blocks[self._id]
                self.is_rendered = False
            except KeyError:
                pass
        return self

    def get_block_name(self) -> str:
        """
        Gets block's class name.

        If it is template component it gets the parent's class name.

        @return: class name
        """
        return (
            self.__class__.__base__.__name__.lower()
            if hasattr(self, "is_template")
            else self.__class__.__name__.lower()
        )

    def get_expected_parent(self) -> type[BlockContext] | None:
        return None

    def get_config(self):
        config = {}
        signature = inspect.signature(self.__class__.__init__)
        for parameter in signature.parameters.values():
            if hasattr(self, parameter.name):
                value = getattr(self, parameter.name)
                config[parameter.name] = utils.convert_to_dict_if_dataclass(value)
        for e in self.events:
            to_add = e.config_data()
            if to_add:
                config = {**to_add, **config}
        config.pop("render", None)
        config = {**config, "proxy_url": self.proxy_url, "name": self.get_block_name()}
        if (_selectable := getattr(self, "_selectable", None)) is not None:
            config["_selectable"] = _selectable
        return config

    @classmethod
    def recover_kwargs(
        cls, props: dict[str, Any], additional_keys: list[str] | None = None
    ):
        """
        Recovers kwargs from a dict of props.
        """
        additional_keys = additional_keys or []
        signature = inspect.signature(cls.__init__)
        kwargs = {}
        for parameter in signature.parameters.values():
            if parameter.name in props and parameter.name not in additional_keys:
                kwargs[parameter.name] = props[parameter.name]
        return kwargs

    def move_resource_to_block_cache(
        self, url_or_file_path: str | Path | None
    ) -> str | None:
        """Moves a file or downloads a file from a url to a block's cache directory, adds
        to to the block's temp_files, and returns the path to the file in cache. This
        ensures that the file is accessible to the Block and can be served to users.
        """
        if url_or_file_path is None:
            return None
        if isinstance(url_or_file_path, Path):
            url_or_file_path = str(url_or_file_path)

        if client_utils.is_http_url_like(url_or_file_path):
            temp_file_path = processing_utils.save_url_to_cache(
                url_or_file_path, cache_dir=self.GRADIO_CACHE
            )

            self.temp_files.add(temp_file_path)
        else:
            url_or_file_path = str(utils.abspath(url_or_file_path))
            if not utils.is_in_or_equal(url_or_file_path, self.GRADIO_CACHE):
                temp_file_path = processing_utils.save_file_to_cache(
                    url_or_file_path, cache_dir=self.GRADIO_CACHE
                )
            else:
                temp_file_path = url_or_file_path
            self.temp_files.add(temp_file_path)

        return temp_file_path


class BlockContext(Block):
    def __init__(
        self,
        elem_id: str | None = None,
        elem_classes: list[str] | str | None = None,
        visible: bool = True,
        render: bool = True,
    ):
        """
        Parameters:
            elem_id: An optional string that is assigned as the id of this component in the HTML DOM. Can be used for targeting CSS styles.
            elem_classes: An optional string or list of strings that are assigned as the class of this component in the HTML DOM. Can be used for targeting CSS styles.
            visible: If False, this will be hidden but included in the Blocks config file (its visibility can later be updated).
            render: If False, this will not be included in the Blocks config file at all.
        """
        self.children: list[Block] = []
        Block.__init__(
            self,
            elem_id=elem_id,
            elem_classes=elem_classes,
            visible=visible,
            render=render,
        )

    TEMPLATE_DIR = "./templates/"
    FRONTEND_DIR = "../../frontend/"

    @property
    def skip_api(self):
        return True

    @classmethod
    def get_component_class_id(cls) -> str:
        module_name = cls.__module__
        module_path = sys.modules[module_name].__file__
        module_hash = hashlib.md5(f"{cls.__name__}_{module_path}".encode()).hexdigest()
        return module_hash

    @property
    def component_class_id(self):
        return self.get_component_class_id()

    def add_child(self, child: Block):
        self.children.append(child)

    def __enter__(self):
        self.parent = Context.block
        Context.block = self
        return self

    def add(self, child: Block):
        child.parent = self
        self.children.append(child)

    def fill_expected_parents(self):
        children = []
        pseudo_parent = None
        for child in self.children:
            expected_parent = child.get_expected_parent()
            if not expected_parent or isinstance(self, expected_parent):
                pseudo_parent = None
                children.append(child)
            else:
                if pseudo_parent is not None and isinstance(
                    pseudo_parent, expected_parent
                ):
                    pseudo_parent.add_child(child)
                else:
                    pseudo_parent = expected_parent(render=False)
                    pseudo_parent.parent = self
                    children.append(pseudo_parent)
                    pseudo_parent.add_child(child)
                    if Context.root_block:
                        Context.root_block.blocks[pseudo_parent._id] = pseudo_parent
                child.parent = pseudo_parent
        self.children = children

    def __exit__(self, exc_type: type[BaseException] | None = None, *args):
        Context.block = self.parent
        if exc_type is not None:
            return
        if getattr(self, "allow_expected_parents", True):
            self.fill_expected_parents()

    def postprocess(self, y):
        """
        Any postprocessing needed to be performed on a block context.
        """
        return y


class BlockFunction:
    def __init__(
        self,
        fn: Callable | None,
        inputs: list[Component],
        outputs: list[Component],
        preprocess: bool,
        postprocess: bool,
        inputs_as_dict: bool,
        batch: bool = False,
        max_batch_size: int = 4,
        concurrency_limit: int | None | Literal["default"] = "default",
        concurrency_id: str | None = None,
        tracks_progress: bool = False,
    ):
        self.fn = fn
        self.inputs = inputs
        self.outputs = outputs
        self.preprocess = preprocess
        self.postprocess = postprocess
        self.tracks_progress = tracks_progress
        self.concurrency_limit: int | None | Literal["default"] = concurrency_limit
        self.concurrency_id = concurrency_id or str(id(fn))
        self.batch = batch
        self.max_batch_size = max_batch_size
        self.total_runtime = 0
        self.total_runs = 0
        self.inputs_as_dict = inputs_as_dict
        self.name = getattr(fn, "__name__", "fn") if fn is not None else None
        self.spaces_auto_wrap()

    def spaces_auto_wrap(self):
        if spaces is None:
            return
        if utils.get_space() is None:
            return
        self.fn = spaces.gradio_auto_wrap(self.fn)

    def __str__(self):
        return str(
            {
                "fn": self.name,
                "preprocess": self.preprocess,
                "postprocess": self.postprocess,
            }
        )

    def __repr__(self):
        return str(self)


def postprocess_update_dict(
    block: Component | BlockContext, update_dict: dict, postprocess: bool = True
):
    """
    Converts a dictionary of updates into a format that can be sent to the frontend to update the component.
    E.g. {"value": "2", "visible": True, "invalid_arg": "hello"}
    Into -> {"__type__": "update", "value": 2.0, "visible": True}
    Parameters:
        block: The Block that is being updated with this update dictionary.
        update_dict: The original update dictionary
        postprocess: Whether to postprocess the "value" key of the update dictionary.
    """
    value = update_dict.pop("value", components._Keywords.NO_VALUE)
    update_dict = {k: getattr(block, k) for k in update_dict if hasattr(block, k)}
    if value is not components._Keywords.NO_VALUE:
        if postprocess:
            update_dict["value"] = block.postprocess(value)
            if isinstance(update_dict["value"], (GradioModel, GradioRootModel)):
                update_dict["value"] = update_dict["value"].model_dump()
        else:
            update_dict["value"] = value
    update_dict["__type__"] = "update"
    return update_dict


def convert_component_dict_to_list(
    outputs_ids: list[int], predictions: dict
) -> list | dict:
    """
    Converts a dictionary of component updates into a list of updates in the order of
    the outputs_ids and including every output component. Leaves other types of dictionaries unchanged.
    E.g. {"textbox": "hello", "number": {"__type__": "generic_update", "value": "2"}}
    Into -> ["hello", {"__type__": "generic_update"}, {"__type__": "generic_update", "value": "2"}]
    """
    keys_are_blocks = [isinstance(key, Block) for key in predictions]
    if all(keys_are_blocks):
        reordered_predictions = [skip() for _ in outputs_ids]
        for component, value in predictions.items():
            if component._id not in outputs_ids:
                raise ValueError(
                    f"Returned component {component} not specified as output of function."
                )
            output_index = outputs_ids.index(component._id)
            reordered_predictions[output_index] = value
        predictions = utils.resolve_singleton(reordered_predictions)
    elif any(keys_are_blocks):
        raise ValueError(
            "Returned dictionary included some keys as Components. Either all keys must be Components to assign Component values, or return a List of values to assign output values in order."
        )
    return predictions


@document("launch", "queue", "integrate", "load")
class Blocks(BlockContext, BlocksEvents, metaclass=BlocksMeta):
    """
    Blocks is Gradio's low-level API that allows you to create more custom web
    applications and demos than Interfaces (yet still entirely in Python).


    Compared to the Interface class, Blocks offers more flexibility and control over:
    (1) the layout of components (2) the events that
    trigger the execution of functions (3) data flows (e.g. inputs can trigger outputs,
    which can trigger the next level of outputs). Blocks also offers ways to group
    together related demos such as with tabs.


    The basic usage of Blocks is as follows: create a Blocks object, then use it as a
    context (with the "with" statement), and then define layouts, components, or events
    within the Blocks context. Finally, call the launch() method to launch the demo.

    Example:
        import gradio as gr
        def update(name):
            return f"Welcome to Gradio, {name}!"

        with gr.Blocks() as demo:
            gr.Markdown("Start typing below and then click **Run** to see the output.")
            with gr.Row():
                inp = gr.Textbox(placeholder="What is your name?")
                out = gr.Textbox()
            btn = gr.Button("Run")
            btn.click(fn=update, inputs=inp, outputs=out)

        demo.launch()
    Demos: blocks_hello, blocks_flipper, blocks_speech_text_sentiment, generate_english_german
    Guides: blocks-and-event-listeners, controlling-layout, state-in-blocks, custom-CSS-and-JS, using-blocks-like-functions
    """

    def __init__(
        self,
        theme: Theme | str | None = None,
        analytics_enabled: bool | None = None,
        mode: str = "blocks",
        title: str = "Gradio",
        css: str | None = None,
        js: str | None = None,
        head: str | None = None,
        **kwargs,
    ):
        """
        Parameters:
            theme: A Theme object or a string representing a theme. If a string, will look for a built-in theme with that name (e.g. "soft" or "default"), or will attempt to load a theme from the Hugging Face Hub (e.g. "gradio/monochrome"). If None, will use the Default theme.
            analytics_enabled: Whether to allow basic telemetry. If None, will use GRADIO_ANALYTICS_ENABLED environment variable or default to True.
            mode: A human-friendly name for the kind of Blocks or Interface being created. Used internally for analytics.
            title: The tab title to display when this is opened in a browser window.
            css: Custom css as a string or path to a css file. This css will be included in the demo webpage.
            js: Custom js or path to js file to run when demo is first loaded. This javascript will be included in the demo webpage.
            head: Custom html to insert into the head of the demo webpage. This can be used to add custom meta tags, scripts, stylesheets, etc. to the page.
        """
        self.limiter = None
        if theme is None:
            theme = DefaultTheme()
        elif isinstance(theme, str):
            if theme.lower() in BUILT_IN_THEMES:
                theme = BUILT_IN_THEMES[theme.lower()]
            else:
                try:
                    theme = Theme.from_hub(theme)
                except Exception as e:
                    warnings.warn(f"Cannot load {theme}. Caught Exception: {str(e)}")
                    theme = DefaultTheme()
        if not isinstance(theme, Theme):
            warnings.warn("Theme should be a class loaded from gradio.themes")
            theme = DefaultTheme()
        self.theme: Theme = theme
        self.theme_css = theme._get_theme_css()
        self.stylesheets = theme._stylesheets
        self.encrypt = False
        self.share = False
        self.enable_queue = True
        self.max_threads = 40
        self.pending_streams = defaultdict(dict)
        self.pending_diff_streams = defaultdict(dict)
        self.show_error = True
        self.head = head
        if css is not None and os.path.exists(css):
            with open(css) as css_file:
                self.css = css_file.read()
        else:
            self.css = css
        if js is not None and os.path.exists(js):
            with open(js) as js_file:
                self.js = js_file.read()
        else:
            self.js = js

        # For analytics_enabled and allow_flagging: (1) first check for
        # parameter, (2) check for env variable, (3) default to True/"manual"
        self.analytics_enabled = (
            analytics_enabled
            if analytics_enabled is not None
            else analytics.analytics_enabled()
        )
        if self.analytics_enabled:
            if not wasm_utils.IS_WASM:
                t = threading.Thread(target=analytics.version_check)
                t.start()
        else:
            os.environ["HF_HUB_DISABLE_TELEMETRY"] = "True"
        super().__init__(render=False, **kwargs)
        self.blocks: dict[int, Component | Block] = {}
        self.fns: list[BlockFunction] = []
        self.dependencies = []
        self.mode = mode

        self.is_running = False
        self.local_url = None
        self.share_url = None
        self.width = None
        self.height = None
        self.api_open = utils.get_space() is None

        self.space_id = utils.get_space()
        self.favicon_path = None
        self.auth = None
        self.dev_mode = bool(os.getenv("GRADIO_WATCH_DIRS", False))
        self.app_id = random.getrandbits(64)
        self.temp_file_sets = []
        self.title = title
        self.show_api = not wasm_utils.IS_WASM

        # Only used when an Interface is loaded from a config
        self.predict = None
        self.input_components = None
        self.output_components = None
        self.__name__ = None
        self.api_mode = None

        self.progress_tracking = None
        self.ssl_verify = True

        self.allowed_paths = []
        self.blocked_paths = []
        self.root_path = os.environ.get("GRADIO_ROOT_PATH", "")
        self.proxy_urls = set()

        if self.analytics_enabled:
            is_custom_theme = not any(
                self.theme.to_dict() == built_in_theme.to_dict()
                for built_in_theme in BUILT_IN_THEMES.values()
            )
            data = {
                "mode": self.mode,
                "custom_css": self.css is not None,
                "theme": self.theme.name,
                "is_custom_theme": is_custom_theme,
                "version": get_package_version(),
            }
            analytics.initiated_analytics(data)

        self.queue()

    def get_component(self, id: int) -> Component | BlockContext:
        comp = self.blocks[id]
        assert isinstance(comp, (components.Component, BlockContext)), f"{comp}"
        return comp

    @property
    def _is_running_in_reload_thread(self):
        from gradio.cli.commands.reload import reload_thread

        return getattr(reload_thread, "running_reload", False)

    @classmethod
    def from_config(
        cls,
        config: dict,
        fns: list[Callable],
        proxy_url: str,
    ) -> Blocks:
        """
        Factory method that creates a Blocks from a config and list of functions. Used
        internally by the gradio.external.load() method.

        Parameters:
        config: a dictionary containing the configuration of the Blocks.
        fns: a list of functions that are used in the Blocks. Must be in the same order as the dependencies in the config.
        proxy_url: an external url to use as a root URL when serving files for components in the Blocks.
        """
        config = copy.deepcopy(config)
        components_config = config["components"]
        theme = config.get("theme", "default")
        original_mapping: dict[int, Block] = {}
        proxy_urls = {proxy_url}

        def get_block_instance(id: int) -> Block:
            for block_config in components_config:
                if block_config["id"] == id:
                    break
            else:
                raise ValueError(f"Cannot find block with id {id}")
            cls = component_or_layout_class(block_config["type"])

            # If a Gradio app B is loaded into a Gradio app A, and B itself loads a
            # Gradio app C, then the proxy_urls of the components in A need to be the
            # URL of C, not B. The else clause below handles this case.
            if block_config["props"].get("proxy_url") is None:
                block_config["props"]["proxy_url"] = f"{proxy_url}/"
            postprocessed_value = block_config["props"].pop("value", None)

            constructor_args = cls.recover_kwargs(block_config["props"])
            block = cls(**constructor_args)
            if postprocessed_value is not None:
                block.value = postprocessed_value  # type: ignore

            block_proxy_url = block_config["props"]["proxy_url"]
            block.proxy_url = block_proxy_url
            proxy_urls.add(block_proxy_url)
            if (
                _selectable := block_config["props"].pop("_selectable", None)
            ) is not None:
                block._selectable = _selectable  # type: ignore

            return block

        def iterate_over_children(children_list):
            for child_config in children_list:
                id = child_config["id"]
                block = get_block_instance(id)

                original_mapping[id] = block

                children = child_config.get("children")
                if children is not None:
                    if not isinstance(block, BlockContext):
                        raise ValueError(
                            f"Invalid config, Block with id {id} has children but is not a BlockContext."
                        )
                    with block:
                        iterate_over_children(children)

        derived_fields = ["types"]

        with Blocks(theme=theme) as blocks:
            # ID 0 should be the root Blocks component
            original_mapping[0] = Context.root_block or blocks

            iterate_over_children(config["layout"]["children"])

            first_dependency = None

            # add the event triggers
            for dependency, fn in zip(config["dependencies"], fns):
                # We used to add a "fake_event" to the config to cache examples
                # without removing it. This was causing bugs in calling gr.load
                # We fixed the issue by removing "fake_event" from the config in examples.py
                # but we still need to skip these events when loading the config to support
                # older demos
                if "trigger" in dependency and dependency["trigger"] == "fake_event":
                    continue
                for field in derived_fields:
                    dependency.pop(field, None)

                # older versions had a separate trigger field, but now it is part of the
                # targets field
                _targets = dependency.pop("targets")
                trigger = dependency.pop("trigger", None)
                targets = [
                    getattr(
                        original_mapping[
                            target if isinstance(target, int) else target[0]
                        ],
                        trigger if isinstance(target, int) else target[1],
                    )
                    for target in _targets
                ]
                dependency.pop("backend_fn")
                dependency.pop("documentation", None)
                dependency["inputs"] = [
                    original_mapping[i] for i in dependency["inputs"]
                ]
                dependency["outputs"] = [
                    original_mapping[o] for o in dependency["outputs"]
                ]
                dependency.pop("status_tracker", None)
                dependency["preprocess"] = False
                dependency["postprocess"] = False
                targets = [
                    EventListenerMethod(
                        t.__self__ if t.has_trigger else None, t.event_name
                    )
                    for t in targets
                ]
                dependency = blocks.set_event_trigger(
                    targets=targets, fn=fn, **dependency
                )[0]
                if first_dependency is None:
                    first_dependency = dependency

            # Allows some use of Interface-specific methods with loaded Spaces
            if first_dependency and Context.root_block:
                blocks.predict = [fns[0]]
                blocks.input_components = [
                    Context.root_block.blocks[i] for i in first_dependency["inputs"]
                ]
                blocks.output_components = [
                    Context.root_block.blocks[o] for o in first_dependency["outputs"]
                ]
                blocks.__name__ = "Interface"
                blocks.api_mode = True
        blocks.proxy_urls = proxy_urls
        return blocks

    def __str__(self):
        return self.__repr__()

    def __repr__(self):
        num_backend_fns = len([d for d in self.dependencies if d["backend_fn"]])
        repr = f"Gradio Blocks instance: {num_backend_fns} backend functions"
        repr += f"\n{'-' * len(repr)}"
        for d, dependency in enumerate(self.dependencies):
            if dependency["backend_fn"]:
                repr += f"\nfn_index={d}"
                repr += "\n inputs:"
                for input_id in dependency["inputs"]:
                    block = self.blocks[input_id]
                    repr += f"\n |-{block}"
                repr += "\n outputs:"
                for output_id in dependency["outputs"]:
                    block = self.blocks[output_id]
                    repr += f"\n |-{block}"
        return repr

    @property
    def expects_oauth(self):
        """Return whether the app expects user to authenticate via OAuth."""
        return any(
            isinstance(block, (components.LoginButton, components.LogoutButton))
            for block in self.blocks.values()
        )

    def set_event_trigger(
        self,
        targets: Sequence[EventListenerMethod],
        fn: Callable | None,
        inputs: Component | list[Component] | set[Component] | None,
        outputs: Component | list[Component] | None,
        preprocess: bool = True,
        postprocess: bool = True,
        scroll_to_output: bool = False,
        show_progress: Literal["full", "minimal", "hidden"] = "full",
        api_name: str | None | Literal[False] = None,
        js: str | None = None,
        no_target: bool = False,
        queue: bool | None = None,
        batch: bool = False,
        max_batch_size: int = 4,
        cancels: list[int] | None = None,
        every: float | None = None,
        collects_event_data: bool | None = None,
        trigger_after: int | None = None,
        trigger_only_on_success: bool = False,
        trigger_mode: Literal["once", "multiple", "always_last"] | None = "once",
        concurrency_limit: int | None | Literal["default"] = "default",
        concurrency_id: str | None = None,
        show_api: bool = True,
    ) -> tuple[dict[str, Any], int]:
        """
        Adds an event to the component's dependencies.
        Parameters:
            targets: a list of EventListenerMethod objects that define the event trigger
            fn: Callable function
            inputs: input list
            outputs: output list
            preprocess: whether to run the preprocess methods of components
            postprocess: whether to run the postprocess methods of components
            scroll_to_output: whether to scroll to output of dependency on trigger
            show_progress: whether to show progress animation while running.
            api_name: defines how the endpoint appears in the API docs. Can be a string, None, or False. If set to a string, the endpoint will be exposed in the API docs with the given name. If None (default), the name of the function will be used as the API endpoint. If False, the endpoint will not be exposed in the API docs and downstream apps (including those that `gr.load` this app) will not be able to use this event.
            js: Optional frontend js method to run before running 'fn'. Input arguments for js method are values of 'inputs' and 'outputs', return should be a list of values for output components
            no_target: if True, sets "targets" to [], used for Blocks "load" event
            queue: If True, will place the request on the queue, if the queue has been enabled. If False, will not put this event on the queue, even if the queue has been enabled. If None, will use the queue setting of the gradio app.
            batch: whether this function takes in a batch of inputs
            max_batch_size: the maximum batch size to send to the function
            cancels: a list of other events to cancel when this event is triggered. For example, setting cancels=[click_event] will cancel the click_event, where click_event is the return value of another components .click method.
            every: Run this event 'every' number of seconds while the client connection is open. Interpreted in seconds. Queue must be enabled.
            collects_event_data: whether to collect event data for this event
            trigger_after: if set, this event will be triggered after 'trigger_after' function index
            trigger_only_on_success: if True, this event will only be triggered if the previous event was successful (only applies if `trigger_after` is set)
            trigger_mode: If "once" (default for all events except `.change()`) would not allow any submissions while an event is pending. If set to "multiple", unlimited submissions are allowed while pending, and "always_last" (default for `.change()` event) would allow a second submission after the pending event is complete.
            concurrency_limit: If set, this is the maximum number of this event that can be running simultaneously. Can be set to None to mean no concurrency_limit (any number of this event can be running simultaneously). Set to "default" to use the default concurrency limit (defined by the `default_concurrency_limit` parameter in `queue()`, which itself is 1 by default).
            concurrency_id: If set, this is the id of the concurrency group. Events with the same concurrency_id will be limited by the lowest set concurrency_limit.
            show_api: whether to show this event in the "view API" page of the Gradio app, or in the ".view_api()" method of the Gradio clients. Unlike setting api_name to False, setting show_api to False will still allow downstream apps to use this event. If fn is None, show_api will automatically be set to False.
        Returns: dependency information, dependency index
        """
        # Support for singular parameter
        _targets = [
            (
                target.block._id if target.block and not no_target else None,
                target.event_name,
            )
            for target in targets
        ]
        if isinstance(inputs, set):
            inputs_as_dict = True
            inputs = sorted(inputs, key=lambda x: x._id)
        else:
            inputs_as_dict = False
            if inputs is None:
                inputs = []
            elif not isinstance(inputs, list):
                inputs = [inputs]

        if isinstance(outputs, set):
            outputs = sorted(outputs, key=lambda x: x._id)
        else:
            if outputs is None:
                outputs = []
            elif not isinstance(outputs, list):
                outputs = [outputs]

        if fn is not None and not cancels:
            check_function_inputs_match(fn, inputs, inputs_as_dict)
        if every is not None and every <= 0:
            raise ValueError("Parameter every must be positive or None")
        if every and batch:
            raise ValueError(
                f"Cannot run event in a batch and every {every} seconds. "
                "Either batch is True or every is non-zero but not both."
            )

        if every and fn:
            fn = get_continuous_fn(fn, every)
        elif every:
            raise ValueError("Cannot set a value for `every` without a `fn`.")
        if every and concurrency_limit is not None:
            if concurrency_limit == "default":
                concurrency_limit = None
            else:
                raise ValueError(
                    "Cannot set a value for `concurrency_limit` with `every`."
                )

        if _targets[0][1] == "change" and trigger_mode is None:
            trigger_mode = "always_last"
        elif trigger_mode is None:
            trigger_mode = "once"
        elif trigger_mode not in ["once", "multiple", "always_last"]:
            raise ValueError(
                f"Invalid value for parameter `trigger_mode`: {trigger_mode}. Please choose from: {['once', 'multiple', 'always_last']}"
            )

        _, progress_index, event_data_index = (
            special_args(fn) if fn else (None, None, None)
        )
        self.fns.append(
            BlockFunction(
                fn,
                inputs,
                outputs,
                preprocess,
                postprocess,
                inputs_as_dict=inputs_as_dict,
                concurrency_limit=concurrency_limit,
                concurrency_id=concurrency_id,
                batch=batch,
                max_batch_size=max_batch_size,
                tracks_progress=progress_index is not None,
            )
        )

        # If api_name is None or empty string, use the function name
        if api_name is None or isinstance(api_name, str) and api_name.strip() == "":
            if fn is not None:
                if not hasattr(fn, "__name__"):
                    if hasattr(fn, "__class__") and hasattr(fn.__class__, "__name__"):
                        name = fn.__class__.__name__
                    else:
                        name = "unnamed"
                else:
                    name = fn.__name__
                api_name = "".join(
                    [s for s in name if s not in set(string.punctuation) - {"-", "_"}]
                )
            elif js is not None:
                api_name = "js_fn"
                show_api = False
            else:
                api_name = "unnamed"
                show_api = False

        if api_name is not False:
            api_name = utils.append_unique_suffix(
                api_name, [dep["api_name"] for dep in self.dependencies]
            )
        else:
            show_api = False

        # The `show_api` parameter is False if: (1) the user explicitly sets it (2) the user sets `api_name` to False
        # or (3) the user sets `fn` to None (there's no backend function)

        if collects_event_data is None:
            collects_event_data = event_data_index is not None

        dependency = {
            "targets": _targets,
            "inputs": [block._id for block in inputs],
            "outputs": [block._id for block in outputs],
            "backend_fn": fn is not None,
            "js": js,
            "queue": False if fn is None else queue,
            "api_name": api_name,
            "scroll_to_output": False if utils.get_space() else scroll_to_output,
            "show_progress": show_progress,
            "every": every,
            "batch": batch,
            "max_batch_size": max_batch_size,
            "cancels": cancels or [],
            "types": {
                "continuous": bool(every),
                "generator": inspect.isgeneratorfunction(fn)
                or inspect.isasyncgenfunction(fn)
                or bool(every),
            },
            "collects_event_data": collects_event_data,
            "trigger_after": trigger_after,
            "trigger_only_on_success": trigger_only_on_success,
            "trigger_mode": trigger_mode,
            "show_api": show_api,
        }
        self.dependencies.append(dependency)
        return dependency, len(self.dependencies) - 1

    def render(self):
        if Context.root_block is not None:
            if self._id in Context.root_block.blocks:
                raise DuplicateBlockError(
                    f"A block with id: {self._id} has already been rendered in the current Blocks."
                )
            overlapping_ids = set(Context.root_block.blocks).intersection(self.blocks)
            for id in overlapping_ids:
                # State components are allowed to be reused between Blocks
                if not isinstance(self.blocks[id], components.State):
                    raise DuplicateBlockError(
                        "At least one block in this Blocks has already been rendered."
                    )

            Context.root_block.blocks.update(self.blocks)
            Context.root_block.fns.extend(self.fns)
            dependency_offset = len(Context.root_block.dependencies)
            for i, dependency in enumerate(self.dependencies):
                api_name = dependency["api_name"]
                if api_name is not None and api_name is not False:
                    api_name_ = utils.append_unique_suffix(
                        api_name,
                        [dep["api_name"] for dep in Context.root_block.dependencies],
                    )
                    if api_name != api_name_:
                        dependency["api_name"] = api_name_
                dependency["cancels"] = [
                    c + dependency_offset for c in dependency["cancels"]
                ]
                if dependency.get("trigger_after") is not None:
                    dependency["trigger_after"] += dependency_offset
                # Recreate the cancel function so that it has the latest
                # dependency fn indices. This is necessary to properly cancel
                # events in the backend
                if dependency["cancels"]:
                    updated_cancels = [
                        Context.root_block.dependencies[i]
                        for i in dependency["cancels"]
                    ]
                    new_fn = BlockFunction(
                        get_cancel_function(updated_cancels)[0],
                        [],
                        [],
                        False,
                        True,
                        False,
                    )
                    Context.root_block.fns[dependency_offset + i] = new_fn
                Context.root_block.dependencies.append(dependency)
            Context.root_block.temp_file_sets.extend(self.temp_file_sets)
            Context.root_block.proxy_urls.update(self.proxy_urls)

        if Context.block is not None:
            Context.block.children.extend(self.children)
        return self

    def is_callable(self, fn_index: int = 0) -> bool:
        """Checks if a particular Blocks function is callable (i.e. not stateful or a generator)."""
        block_fn = self.fns[fn_index]
        dependency = self.dependencies[fn_index]

        if inspect.isasyncgenfunction(block_fn.fn):
            return False
        if inspect.isgeneratorfunction(block_fn.fn):
            return False
        for input_id in dependency["inputs"]:
            block = self.blocks[input_id]
            if getattr(block, "stateful", False):
                return False
        for output_id in dependency["outputs"]:
            block = self.blocks[output_id]
            if getattr(block, "stateful", False):
                return False

        return True

    def __call__(self, *inputs, fn_index: int = 0, api_name: str | None = None):
        """
        Allows Blocks objects to be called as functions. Supply the parameters to the
        function as positional arguments. To choose which function to call, use the
        fn_index parameter, which must be a keyword argument.

        Parameters:
        *inputs: the parameters to pass to the function
        fn_index: the index of the function to call (defaults to 0, which for Interfaces, is the default prediction function)
        api_name: The api_name of the dependency to call. Will take precedence over fn_index.
        """
        if api_name is not None:
            inferred_fn_index = next(
                (
                    i
                    for i, d in enumerate(self.dependencies)
                    if d.get("api_name") == api_name
                ),
                None,
            )
            if inferred_fn_index is None:
                raise InvalidApiNameError(
                    f"Cannot find a function with api_name {api_name}"
                )
            fn_index = inferred_fn_index
        if not (self.is_callable(fn_index)):
            raise ValueError(
                "This function is not callable because it is either stateful or is a generator. Please use the .launch() method instead to create an interactive user interface."
            )

        inputs = list(inputs)
        processed_inputs = self.serialize_data(fn_index, inputs)
        batch = self.dependencies[fn_index]["batch"]
        if batch:
            processed_inputs = [[inp] for inp in processed_inputs]

        outputs = client_utils.synchronize_async(
            self.process_api,
            fn_index=fn_index,
            inputs=processed_inputs,
            request=None,
            state={},
        )
        outputs = outputs["data"]

        if batch:
            outputs = [out[0] for out in outputs]

        outputs = self.deserialize_data(fn_index, outputs)
        processed_outputs = utils.resolve_singleton(outputs)

        return processed_outputs

    async def call_function(
        self,
        fn_index: int,
        processed_input: list[Any],
        iterator: AsyncIterator[Any] | None = None,
        requests: routes.Request | list[routes.Request] | None = None,
        event_id: str | None = None,
        event_data: EventData | None = None,
        in_event_listener: bool = False,
    ):
        """
        Calls function with given index and preprocessed input, and measures process time.
        Parameters:
            fn_index: index of function to call
            processed_input: preprocessed input to pass to function
            iterator: iterator to use if function is a generator
            requests: requests to pass to function
            event_id: id of event in queue
            event_data: data associated with event trigger
        """
        block_fn = self.fns[fn_index]
        if not block_fn.fn:
            raise IndexError(f"function with index {fn_index} not defined.")
        is_generating = False
        request = requests[0] if isinstance(requests, list) else requests
        start = time.time()

        fn = utils.get_function_with_locals(
            fn=block_fn.fn,
            blocks=self,
            event_id=event_id,
            in_event_listener=in_event_listener,
            request=request,
        )

        if iterator is None:  # If not a generator function that has already run
            if block_fn.inputs_as_dict:
                processed_input = [dict(zip(block_fn.inputs, processed_input))]

            processed_input, progress_index, _ = special_args(
                block_fn.fn, processed_input, request, event_data
            )
            progress_tracker = (
                processed_input[progress_index] if progress_index is not None else None
            )

            if progress_tracker is not None and progress_index is not None:
                progress_tracker, fn = create_tracker(fn, progress_tracker.track_tqdm)
                processed_input[progress_index] = progress_tracker

            if inspect.iscoroutinefunction(fn):
                prediction = await fn(*processed_input)
            else:
                prediction = await anyio.to_thread.run_sync(
                    fn, *processed_input, limiter=self.limiter
                )
        else:
            prediction = None

        if inspect.isgeneratorfunction(fn) or inspect.isasyncgenfunction(fn):
            try:
                if iterator is None:
                    iterator = cast(AsyncIterator[Any], prediction)
                if inspect.isgenerator(iterator):
                    iterator = utils.SyncToAsyncIterator(iterator, self.limiter)
                prediction = await utils.async_iteration(iterator)
                is_generating = True
            except StopAsyncIteration:
                n_outputs = len(self.dependencies[fn_index].get("outputs"))
                prediction = (
                    components._Keywords.FINISHED_ITERATING
                    if n_outputs == 1
                    else (components._Keywords.FINISHED_ITERATING,) * n_outputs
                )
                iterator = None

        duration = time.time() - start

        return {
            "prediction": prediction,
            "duration": duration,
            "is_generating": is_generating,
            "iterator": iterator,
        }

    def serialize_data(self, fn_index: int, inputs: list[Any]) -> list[Any]:
        dependency = self.dependencies[fn_index]
        processed_input = []

        def format_file(s):
            return FileData(path=s).model_dump()

        for i, input_id in enumerate(dependency["inputs"]):
            try:
                block = self.blocks[input_id]
            except KeyError as e:
                raise InvalidBlockError(
                    f"Input component with id {input_id} used in {dependency['trigger']}() event is not defined in this gr.Blocks context. You are allowed to nest gr.Blocks contexts, but there must be a gr.Blocks context that contains all components and events."
                ) from e
            if not isinstance(block, components.Component):
                raise InvalidComponentError(
                    f"{block.__class__} Component with id {input_id} not a valid input component."
                )
            api_info = block.api_info()
            if client_utils.value_is_file(api_info):
                serialized_input = client_utils.traverse(
                    inputs[i],
                    format_file,
                    lambda s: client_utils.is_filepath(s) or client_utils.is_url(s),
                )
            else:
                serialized_input = inputs[i]
            processed_input.append(serialized_input)

        return processed_input

    def deserialize_data(self, fn_index: int, outputs: list[Any]) -> list[Any]:
        dependency = self.dependencies[fn_index]
        predictions = []

        for o, output_id in enumerate(dependency["outputs"]):
            try:
                block = self.blocks[output_id]
            except KeyError as e:
                raise InvalidBlockError(
                    f"Output component with id {output_id} used in {dependency['trigger']}() event not found in this gr.Blocks context. You are allowed to nest gr.Blocks contexts, but there must be a gr.Blocks context that contains all components and events."
                ) from e
            if not isinstance(block, components.Component):
                raise InvalidComponentError(
                    f"{block.__class__} Component with id {output_id} not a valid output component."
                )

            deserialized = client_utils.traverse(
                outputs[o], lambda s: s["path"], client_utils.is_file_obj
            )
            predictions.append(deserialized)

        return predictions

    def validate_inputs(self, fn_index: int, inputs: list[Any]):
        block_fn = self.fns[fn_index]
        dependency = self.dependencies[fn_index]

        dep_inputs = dependency["inputs"]

        # This handles incorrect inputs when args are changed by a JS function
        # Only check not enough args case, ignore extra arguments (for now)
        # TODO: make this stricter?
        if len(inputs) < len(dep_inputs):
            name = (
                f" ({block_fn.name})"
                if block_fn.name and block_fn.name != "<lambda>"
                else ""
            )

            wanted_args = []
            received_args = []
            for input_id in dep_inputs:
                block = self.blocks[input_id]
                wanted_args.append(str(block))
            for inp in inputs:
                v = f'"{inp}"' if isinstance(inp, str) else str(inp)
                received_args.append(v)

            wanted = ", ".join(wanted_args)
            received = ", ".join(received_args)

            # JS func didn't pass enough arguments
            raise ValueError(
                f"""An event handler{name} didn't receive enough input values (needed: {len(dep_inputs)}, got: {len(inputs)}).
Check if the event handler calls a Javascript function, and make sure its return value is correct.
Wanted inputs:
    [{wanted}]
Received inputs:
    [{received}]"""
            )

    def preprocess_data(
        self, fn_index: int, inputs: list[Any], state: SessionState | None
    ):
        state = state or SessionState(self)
        block_fn = self.fns[fn_index]
        dependency = self.dependencies[fn_index]

        self.validate_inputs(fn_index, inputs)

        if block_fn.preprocess:
            processed_input = []
            for i, input_id in enumerate(dependency["inputs"]):
                try:
                    block = self.blocks[input_id]
                except KeyError as e:
                    raise InvalidBlockError(
                        f"Input component with id {input_id} used in {dependency['trigger']}() event not found in this gr.Blocks context. You are allowed to nest gr.Blocks contexts, but there must be a gr.Blocks context that contains all components and events."
                    ) from e
                if not isinstance(block, components.Component):
                    raise InvalidComponentError(
                        f"{block.__class__} Component with id {input_id} not a valid input component."
                    )
                if getattr(block, "stateful", False):
                    processed_input.append(state[input_id])
                else:
                    if input_id in state:
                        block = state[input_id]
                    inputs_cached = processing_utils.move_files_to_cache(
                        inputs[i], block
                    )
                    if getattr(block, "data_model", None) and inputs_cached is not None:
                        if issubclass(block.data_model, GradioModel):  # type: ignore
                            inputs_cached = block.data_model(**inputs_cached)  # type: ignore
                        elif issubclass(block.data_model, GradioRootModel):  # type: ignore
                            inputs_cached = block.data_model(root=inputs_cached)  # type: ignore
                    processed_input.append(block.preprocess(inputs_cached))
        else:
            processed_input = inputs
        return processed_input

    def validate_outputs(self, fn_index: int, predictions: Any | list[Any]):
        block_fn = self.fns[fn_index]
        dependency = self.dependencies[fn_index]

        dep_outputs = dependency["outputs"]

        if not isinstance(predictions, (list, tuple)):
            predictions = [predictions]

        if len(predictions) < len(dep_outputs):
            name = (
                f" ({block_fn.name})"
                if block_fn.name and block_fn.name != "<lambda>"
                else ""
            )

            wanted_args = []
            received_args = []
            for output_id in dep_outputs:
                block = self.blocks[output_id]
                wanted_args.append(str(block))
            for pred in predictions:
                v = f'"{pred}"' if isinstance(pred, str) else str(pred)
                received_args.append(v)

            wanted = ", ".join(wanted_args)
            received = ", ".join(received_args)

            raise ValueError(
                f"""An event handler{name} didn't receive enough output values (needed: {len(dep_outputs)}, received: {len(predictions)}).
Wanted outputs:
    [{wanted}]
Received outputs:
    [{received}]"""
            )

    def postprocess_data(
        self, fn_index: int, predictions: list | dict, state: SessionState | None
    ):
        state = state or SessionState(self)
        block_fn = self.fns[fn_index]
        dependency = self.dependencies[fn_index]
        batch = dependency["batch"]

        if isinstance(predictions, dict) and len(predictions) > 0:
            predictions = convert_component_dict_to_list(
                dependency["outputs"], predictions
            )

        if len(dependency["outputs"]) == 1 and not (batch):
            predictions = [
                predictions,
            ]

        self.validate_outputs(fn_index, predictions)  # type: ignore

        output = []
        for i, output_id in enumerate(dependency["outputs"]):
            try:
                if predictions[i] is components._Keywords.FINISHED_ITERATING:
                    output.append(None)
                    continue
            except (IndexError, KeyError) as err:
                raise ValueError(
                    "Number of output components does not match number "
                    f"of values returned from from function {block_fn.name}"
                ) from err

            try:
                block = self.blocks[output_id]
            except KeyError as e:
                raise InvalidBlockError(
                    f"Output component with id {output_id} used in {dependency['trigger']}() event not found in this gr.Blocks context. You are allowed to nest gr.Blocks contexts, but there must be a gr.Blocks context that contains all components and events."
                ) from e

            if getattr(block, "stateful", False):
                if not utils.is_update(predictions[i]):
                    state[output_id] = predictions[i]
                output.append(None)
            else:
                prediction_value = predictions[i]
                if utils.is_update(
                    prediction_value
                ):  # if update is passed directly (deprecated), remove Nones
                    prediction_value = utils.delete_none(
                        prediction_value, skip_value=True
                    )

                if isinstance(prediction_value, Block):
                    prediction_value = prediction_value.constructor_args.copy()
                    prediction_value["__type__"] = "update"
                if utils.is_update(prediction_value):
                    if output_id in state:
                        kwargs = state[output_id].constructor_args.copy()
                    else:
                        kwargs = self.blocks[output_id].constructor_args.copy()
                    kwargs.update(prediction_value)
                    kwargs.pop("value", None)
                    kwargs.pop("__type__")
                    kwargs["render"] = False
                    state[output_id] = self.blocks[output_id].__class__(**kwargs)

                    prediction_value = postprocess_update_dict(
                        block=state[output_id],
                        update_dict=prediction_value,
                        postprocess=block_fn.postprocess,
                    )
                elif block_fn.postprocess:
                    if not isinstance(block, components.Component):
                        raise InvalidComponentError(
                            f"{block.__class__} Component with id {output_id} not a valid output component."
                        )
                    prediction_value = block.postprocess(prediction_value)
                outputs_cached = processing_utils.move_files_to_cache(
                    prediction_value,
                    block,  # type: ignore
                    postprocess=True,
                )
                output.append(outputs_cached)

        return output

    def handle_streaming_outputs(
        self,
        fn_index: int,
        data: list,
        session_hash: str | None,
        run: int | None,
    ) -> list:
        if session_hash is None or run is None:
            return data
        if run not in self.pending_streams[session_hash]:
            self.pending_streams[session_hash][run] = {}
        stream_run = self.pending_streams[session_hash][run]

        for i, output_id in enumerate(self.dependencies[fn_index]["outputs"]):
            block = self.blocks[output_id]
            if isinstance(block, components.StreamingOutput) and block.streaming:
                first_chunk = output_id not in stream_run
                binary_data, output_data = block.stream_output(
                    data[i], f"{session_hash}/{run}/{output_id}", first_chunk
                )
                if first_chunk:
                    stream_run[output_id] = []
                self.pending_streams[session_hash][run][output_id].append(binary_data)
                data[i] = output_data
        return data

    def handle_streaming_diffs(
        self,
        fn_index: int,
        data: list,
        session_hash: str | None,
        run: int | None,
        final: bool,
    ) -> list:
        if session_hash is None or run is None:
            return data
        first_run = run not in self.pending_diff_streams[session_hash]
        if first_run:
            self.pending_diff_streams[session_hash][run] = [None] * len(data)
        last_diffs = self.pending_diff_streams[session_hash][run]

        for i in range(len(self.dependencies[fn_index]["outputs"])):
            if final:
                data[i] = last_diffs[i]
                continue

            if first_run:
                last_diffs[i] = data[i]
            else:
                prev_chunk = last_diffs[i]
                last_diffs[i] = data[i]
                data[i] = utils.diff(prev_chunk, data[i])

        if final:
            del self.pending_diff_streams[session_hash][run]

        return data

    async def process_api(
        self,
        fn_index: int,
        inputs: list[Any],
        state: SessionState | None = None,
        request: routes.Request | list[routes.Request] | None = None,
        iterator: AsyncIterator | None = None,
        session_hash: str | None = None,
        event_id: str | None = None,
        event_data: EventData | None = None,
        in_event_listener: bool = True,
    ) -> dict[str, Any]:
        """
        Processes API calls from the frontend. First preprocesses the data,
        then runs the relevant function, then postprocesses the output.
        Parameters:
            fn_index: Index of function to run.
            inputs: input data received from the frontend
            state: data stored from stateful components for session (key is input block id)
            request: the gr.Request object containing information about the network request (e.g. IP address, headers, query parameters, username)
            iterators: the in-progress iterators for each generator function (key is function index)
            event_id: id of event that triggered this API call
            event_data: data associated with the event trigger itself
        Returns: None
        """
        block_fn = self.fns[fn_index]
        batch = self.dependencies[fn_index]["batch"]

        if batch:
            max_batch_size = self.dependencies[fn_index]["max_batch_size"]
            batch_sizes = [len(inp) for inp in inputs]
            batch_size = batch_sizes[0]
            if inspect.isasyncgenfunction(block_fn.fn) or inspect.isgeneratorfunction(
                block_fn.fn
            ):
                raise ValueError("Gradio does not support generators in batch mode.")
            if not all(x == batch_size for x in batch_sizes):
                raise ValueError(
                    f"All inputs to a batch function must have the same length but instead have sizes: {batch_sizes}."
                )
            if batch_size > max_batch_size:
                raise ValueError(
                    f"Batch size ({batch_size}) exceeds the max_batch_size for this function ({max_batch_size})"
                )

            inputs = [
                self.preprocess_data(fn_index, list(i), state) for i in zip(*inputs)
            ]
            result = await self.call_function(
                fn_index,
                list(zip(*inputs)),
                None,
                request,
                event_id,
                event_data,
                in_event_listener,
            )
            preds = result["prediction"]
            data = [
                self.postprocess_data(fn_index, list(o), state) for o in zip(*preds)
            ]
            data = list(zip(*data))
            is_generating, iterator = None, None
        else:
            old_iterator = iterator
            if old_iterator:
                inputs = []
            else:
                inputs = self.preprocess_data(fn_index, inputs, state)
            was_generating = old_iterator is not None
            result = await self.call_function(
                fn_index,
                inputs,
                old_iterator,
                request,
                event_id,
                event_data,
                in_event_listener,
            )
            data = self.postprocess_data(fn_index, result["prediction"], state)
            is_generating, iterator = result["is_generating"], result["iterator"]
            if is_generating or was_generating:
                run = id(old_iterator) if was_generating else id(iterator)
                data = self.handle_streaming_outputs(
                    fn_index,
                    data,
                    session_hash=session_hash,
                    run=run,
                )
                data = self.handle_streaming_diffs(
                    fn_index,
                    data,
                    session_hash=session_hash,
                    run=run,
                    final=not is_generating,
                )

        block_fn.total_runtime += result["duration"]
        block_fn.total_runs += 1
        return {
            "data": data,
            "is_generating": is_generating,
            "iterator": iterator,
            "duration": result["duration"],
            "average_duration": block_fn.total_runtime / block_fn.total_runs,
        }

    def create_limiter(self):
        self.limiter = (
            None
            if self.max_threads == 40
            else CapacityLimiter(total_tokens=self.max_threads)
        )

    def get_config(self):
        return {"type": "column"}

    def get_config_file(self):
        config = {
            "version": routes.VERSION,
            "mode": self.mode,
            "app_id": self.app_id,
            "dev_mode": self.dev_mode,
            "analytics_enabled": self.analytics_enabled,
            "components": [],
            "css": self.css,
            "js": self.js,
            "head": self.head,
            "title": self.title or "Gradio",
            "space_id": self.space_id,
            "enable_queue": True,  # launch attributes
            "show_error": getattr(self, "show_error", False),
            "show_api": self.show_api,
            "is_colab": utils.colab_check(),
            "stylesheets": self.stylesheets,
            "theme": self.theme.name,
<<<<<<< HEAD
            "protocol": "sse_v2",
=======
            "protocol": "sse_v1",
            "body_css": {
                "body_background_fill": self.theme._get_computed_value(
                    "body_background_fill"
                ),
                "body_text_color": self.theme._get_computed_value("body_text_color"),
                "body_background_fill_dark": self.theme._get_computed_value(
                    "body_background_fill_dark"
                ),
                "body_text_color_dark": self.theme._get_computed_value(
                    "body_text_color_dark"
                ),
            },
>>>>>>> 60078df0
        }

        def get_layout(block):
            if not isinstance(block, BlockContext):
                return {"id": block._id}
            children_layout = []
            for child in block.children:
                children_layout.append(get_layout(child))
            return {"id": block._id, "children": children_layout}

        config["layout"] = get_layout(self)

        for _id, block in self.blocks.items():
            props = block.get_config() if hasattr(block, "get_config") else {}
            block_config = {
                "id": _id,
                "type": block.get_block_name(),
                "props": utils.delete_none(props),
            }
            block_config["skip_api"] = block.skip_api
            block_config["component_class_id"] = getattr(
                block, "component_class_id", None
            )

            if not block.skip_api:
                block_config["api_info"] = block.api_info()  # type: ignore
                block_config["example_inputs"] = block.example_inputs()  # type: ignore
            config["components"].append(block_config)
        config["dependencies"] = self.dependencies
        return config

    def __enter__(self):
        if Context.block is None:
            Context.root_block = self
        self.parent = Context.block
        Context.block = self
        self.exited = False
        return self

    def __exit__(self, exc_type: type[BaseException] | None = None, *args):
        if exc_type is not None:
            Context.block = None
            Context.root_block = None
            return
        super().fill_expected_parents()
        Context.block = self.parent
        # Configure the load events before root_block is reset
        self.attach_load_events()
        if self.parent is None:
            Context.root_block = None
        else:
            self.parent.children.extend(self.children)
        self.config = self.get_config_file()
        self.app = routes.App.create_app(self)
        self.progress_tracking = any(block_fn.tracks_progress for block_fn in self.fns)
        self.exited = True

    def clear(self):
        """Resets the layout of the Blocks object."""
        self.blocks = {}
        self.fns = []
        self.dependencies = []
        self.children = []
        return self

    @document()
    def queue(
        self,
        status_update_rate: float | Literal["auto"] = "auto",
        api_open: bool | None = None,
        max_size: int | None = None,
        concurrency_count: int | None = None,
        *,
        default_concurrency_limit: int | None | Literal["not_set"] = "not_set",
    ):
        """
        By enabling the queue you can control when users know their position in the queue, and set a limit on maximum number of events allowed.
        Parameters:
            status_update_rate: If "auto", Queue will send status estimations to all clients whenever a job is finished. Otherwise Queue will send status at regular intervals set by this parameter as the number of seconds.
            api_open: If True, the REST routes of the backend will be open, allowing requests made directly to those endpoints to skip the queue.
            max_size: The maximum number of events the queue will store at any given moment. If the queue is full, new events will not be added and a user will receive a message saying that the queue is full. If None, the queue size will be unlimited.
            concurrency_count: Deprecated. Set the concurrency_limit directly on event listeners e.g. btn.click(fn, ..., concurrency_limit=10) or gr.Interface(concurrency_limit=10). If necessary, the total number of workers can be configured via `max_threads` in launch().
            default_concurrency_limit: The default value of `concurrency_limit` to use for event listeners that don't specify a value. Can be set by environment variable GRADIO_DEFAULT_CONCURRENCY_LIMIT. Defaults to 1 if not set otherwise.
        Example: (Blocks)
            with gr.Blocks() as demo:
                button = gr.Button(label="Generate Image")
                button.click(fn=image_generator, inputs=gr.Textbox(), outputs=gr.Image())
            demo.queue(max_size=10)
            demo.launch()
        Example: (Interface)
            demo = gr.Interface(image_generator, gr.Textbox(), gr.Image())
            demo.queue(max_size=20)
            demo.launch()
        """
        if concurrency_count:
            raise DeprecationWarning(
                "concurrency_count has been deprecated. Set the concurrency_limit directly on event listeners e.g. btn.click(fn, ..., concurrency_limit=10) or gr.Interface(concurrency_limit=10). If necessary, the total number of workers can be configured via `max_threads` in launch()."
            )
        if api_open is not None:
            self.api_open = api_open
        if utils.is_zero_gpu_space():
            max_size = 1 if max_size is None else max_size
        self._queue = queueing.Queue(
            live_updates=status_update_rate == "auto",
            concurrency_count=self.max_threads,
            update_intervals=status_update_rate if status_update_rate != "auto" else 1,
            max_size=max_size,
            block_fns=self.fns,
            default_concurrency_limit=default_concurrency_limit,
        )
        self.config = self.get_config_file()
        self.app = routes.App.create_app(self)
        return self

    def validate_queue_settings(self):
        for dep in self.dependencies:
            for i in dep["cancels"]:
                if not self.queue_enabled_for_fn(i):
                    raise ValueError(
                        "Queue needs to be enabled! "
                        "You may get this error by either 1) passing a function that uses the yield keyword "
                        "into an interface without enabling the queue or 2) defining an event that cancels "
                        "another event without enabling the queue. Both can be solved by calling .queue() "
                        "before .launch()"
                    )
            if dep["batch"] and dep["queue"] is False:
                raise ValueError("In order to use batching, the queue must be enabled.")

    def launch(
        self,
        inline: bool | None = None,
        inbrowser: bool = False,
        share: bool | None = None,
        debug: bool = False,
        max_threads: int = 40,
        auth: Callable | tuple[str, str] | list[tuple[str, str]] | None = None,
        auth_message: str | None = None,
        prevent_thread_lock: bool = False,
        show_error: bool = False,
        server_name: str | None = None,
        server_port: int | None = None,
        *,
        height: int = 500,
        width: int | str = "100%",
        favicon_path: str | None = None,
        ssl_keyfile: str | None = None,
        ssl_certfile: str | None = None,
        ssl_keyfile_password: str | None = None,
        ssl_verify: bool = True,
        quiet: bool = False,
        show_api: bool = True,
        allowed_paths: list[str] | None = None,
        blocked_paths: list[str] | None = None,
        root_path: str | None = None,
        app_kwargs: dict[str, Any] | None = None,
        state_session_capacity: int = 10000,
        share_server_address: str | None = None,
        share_server_protocol: Literal["http", "https"] | None = None,
        _frontend: bool = True,
    ) -> tuple[FastAPI, str, str]:
        """
        Launches a simple web server that serves the demo. Can also be used to create a
        public link used by anyone to access the demo from their browser by setting share=True.

        Parameters:
            inline: whether to display in the interface inline in an iframe. Defaults to True in python notebooks; False otherwise.
            inbrowser: whether to automatically launch the interface in a new tab on the default browser.
            share: whether to create a publicly shareable link for the interface. Creates an SSH tunnel to make your UI accessible from anywhere. If not provided, it is set to False by default every time, except when running in Google Colab. When localhost is not accessible (e.g. Google Colab), setting share=False is not supported.
            debug: if True, blocks the main thread from running. If running in Google Colab, this is needed to print the errors in the cell output.
            auth: If provided, username and password (or list of username-password tuples) required to access interface. Can also provide function that takes username and password and returns True if valid login.
            auth_message: If provided, HTML message provided on login page.
            prevent_thread_lock: If True, the interface will block the main thread while the server is running.
            show_error: If True, any errors in the interface will be displayed in an alert modal and printed in the browser console log
            server_port: will start gradio app on this port (if available). Can be set by environment variable GRADIO_SERVER_PORT. If None, will search for an available port starting at 7860.
            server_name: to make app accessible on local network, set this to "0.0.0.0". Can be set by environment variable GRADIO_SERVER_NAME. If None, will use "127.0.0.1".
            max_threads: the maximum number of total threads that the Gradio app can generate in parallel. The default is inherited from the starlette library (currently 40).
            width: The width in pixels of the iframe element containing the interface (used if inline=True)
            height: The height in pixels of the iframe element containing the interface (used if inline=True)
            favicon_path: If a path to a file (.png, .gif, or .ico) is provided, it will be used as the favicon for the web page.
            ssl_keyfile: If a path to a file is provided, will use this as the private key file to create a local server running on https.
            ssl_certfile: If a path to a file is provided, will use this as the signed certificate for https. Needs to be provided if ssl_keyfile is provided.
            ssl_keyfile_password: If a password is provided, will use this with the ssl certificate for https.
            ssl_verify: If False, skips certificate validation which allows self-signed certificates to be used.
            quiet: If True, suppresses most print statements.
            show_api: If True, shows the api docs in the footer of the app. Default True.
            allowed_paths: List of complete filepaths or parent directories that gradio is allowed to serve (in addition to the directory containing the gradio python file). Must be absolute paths. Warning: if you provide directories, any files in these directories or their subdirectories are accessible to all users of your app.
            blocked_paths: List of complete filepaths or parent directories that gradio is not allowed to serve (i.e. users of your app are not allowed to access). Must be absolute paths. Warning: takes precedence over `allowed_paths` and all other directories exposed by Gradio by default.
            root_path: The root path (or "mount point") of the application, if it's not served from the root ("/") of the domain. Often used when the application is behind a reverse proxy that forwards requests to the application. For example, if the application is served at "https://example.com/myapp", the `root_path` should be set to "/myapp". Can be set by environment variable GRADIO_ROOT_PATH. Defaults to "".
            app_kwargs: Additional keyword arguments to pass to the underlying FastAPI app as a dictionary of parameter keys and argument values. For example, `{"docs_url": "/docs"}`
            state_session_capacity: The maximum number of sessions whose information to store in memory. If the number of sessions exceeds this number, the oldest sessions will be removed. Reduce capacity to reduce memory usage when using gradio.State or returning updated components from functions. Defaults to 10000.
            share_server_address: Use this to specify a custom FRP server and port for sharing Gradio apps (only applies if share=True). If not provided, will use the default FRP server at https://gradio.live. See https://github.com/huggingface/frp for more information.
            share_server_protocol: Use this to specify the protocol to use for the share links. Defaults to "https", unless a custom share_server_address is provided, in which case it defaults to "http". If you are using a custom share_server_address and want to use https, you must set this to "https".
        Returns:
            app: FastAPI app object that is running the demo
            local_url: Locally accessible link to the demo
            share_url: Publicly accessible link to the demo (if share=True, otherwise None)
        Example: (Blocks)
            import gradio as gr
            def reverse(text):
                return text[::-1]
            with gr.Blocks() as demo:
                button = gr.Button(value="Reverse")
                button.click(reverse, gr.Textbox(), gr.Textbox())
            demo.launch(share=True, auth=("username", "password"))
        Example:  (Interface)
            import gradio as gr
            def reverse(text):
                return text[::-1]
            demo = gr.Interface(reverse, "text", "text")
            demo.launch(share=True, auth=("username", "password"))
        """
        if self._is_running_in_reload_thread:
            # We have already launched the demo
            return None, None, None  # type: ignore

        if not self.exited:
            self.__exit__()

        if (
            auth
            and not callable(auth)
            and not isinstance(auth[0], tuple)
            and not isinstance(auth[0], list)
        ):
            self.auth = [auth]
        else:
            self.auth = auth
        self.auth_message = auth_message
        self.show_error = show_error
        self.height = height
        self.width = width
        self.favicon_path = favicon_path
        self.ssl_verify = ssl_verify
        self.state_session_capacity = state_session_capacity
        if root_path is None:
            self.root_path = os.environ.get("GRADIO_ROOT_PATH", "")
        else:
            self.root_path = root_path

        self.show_api = show_api

        self.allowed_paths = allowed_paths or []
        self.blocked_paths = blocked_paths or []

        if not isinstance(self.allowed_paths, list):
            raise ValueError("`allowed_paths` must be a list of directories.")
        if not isinstance(self.blocked_paths, list):
            raise ValueError("`blocked_paths` must be a list of directories.")

        self.validate_queue_settings()

        self.config = self.get_config_file()
        self.max_threads = max_threads
        self._queue.max_thread_count = max_threads

        if self.is_running:
            if not isinstance(self.local_url, str):
                raise ValueError(f"Invalid local_url: {self.local_url}")
            if not (quiet):
                print(
                    "Rerunning server... use `close()` to stop if you need to change `launch()` parameters.\n----"
                )
        else:
            if wasm_utils.IS_WASM:
                server_name = "xxx"
                server_port = 99999
                local_url = ""
                server = None

                # In the Wasm environment, we only need the app object
                # which the frontend app will directly communicate with through the Worker API,
                # and we don't need to start a server.
                # So we just create the app object and register it here,
                # and avoid using `networking.start_server` that would start a server that don't work in the Wasm env.
                from gradio.routes import App

                app = App.create_app(self, app_kwargs=app_kwargs)
                wasm_utils.register_app(app)
            else:
                (
                    server_name,
                    server_port,
                    local_url,
                    app,
                    server,
                ) = networking.start_server(
                    self,
                    server_name,
                    server_port,
                    ssl_keyfile,
                    ssl_certfile,
                    ssl_keyfile_password,
                    app_kwargs=app_kwargs,
                )
            self.server_name = server_name
            self.local_url = local_url
            self.server_port = server_port
            self.server_app = (
                self.app
            ) = app  # server_app is included for backwards compatibility
            self.server = server
            self.is_running = True
            self.is_colab = utils.colab_check()
            self.is_kaggle = utils.kaggle_check()
            self.share_server_address = share_server_address
            self.share_server_protocol = share_server_protocol or (
                "http" if share_server_address is not None else "https"
            )

            self.protocol = (
                "https"
                if self.local_url.startswith("https") or self.is_colab
                else "http"
            )
            if not wasm_utils.IS_WASM and not self.is_colab:
                print(
                    strings.en["RUNNING_LOCALLY_SEPARATED"].format(
                        self.protocol, self.server_name, self.server_port
                    )
                )

            self._queue.set_server_app(self.server_app)

            if not wasm_utils.IS_WASM:
                # Cannot run async functions in background other than app's scope.
                # Workaround by triggering the app endpoint
                httpx.get(f"{self.local_url}startup-events", verify=ssl_verify)
            else:
                # NOTE: One benefit of the code above dispatching `startup_events()` via a self HTTP request is
                # that `self._queue.start()` is called in another thread which is managed by the HTTP server, `uvicorn`
                # so all the asyncio tasks created by the queue runs in an event loop in that thread and
                # will be cancelled just by stopping the server.
                # In contrast, in the Wasm env, we can't do that because `threading` is not supported and all async tasks will run in the same event loop, `pyodide.webloop.WebLoop` in the main thread.
                # So we need to manually cancel them. See `self.close()`..
                self.startup_events()

        utils.launch_counter()
        self.is_sagemaker = utils.sagemaker_check()
        if share is None:
            if self.is_colab:
                if not quiet:
                    print(
                        "Setting queue=True in a Colab notebook requires sharing enabled. Setting `share=True` (you can turn this off by setting `share=False` in `launch()` explicitly).\n"
                    )
                self.share = True
            elif self.is_kaggle:
                if not quiet:
                    print(
                        "Kaggle notebooks require sharing enabled. Setting `share=True` (you can turn this off by setting `share=False` in `launch()` explicitly).\n"
                    )
                self.share = True
            elif self.is_sagemaker:
                if not quiet:
                    print(
                        "Sagemaker notebooks may require sharing enabled. Setting `share=True` (you can turn this off by setting `share=False` in `launch()` explicitly).\n"
                    )
                self.share = True
            else:
                self.share = False
        else:
            self.share = share

        # If running in a colab or not able to access localhost,
        # a shareable link must be created.
        if (
            _frontend
            and not wasm_utils.IS_WASM
            and not networking.url_ok(self.local_url)
            and not self.share
        ):
            raise ValueError(
                "When localhost is not accessible, a shareable link must be created. Please set share=True or check your proxy settings to allow access to localhost."
            )

        if self.is_colab and not quiet:
            if debug:
                print(strings.en["COLAB_DEBUG_TRUE"])
            else:
                print(strings.en["COLAB_DEBUG_FALSE"])
            if not self.share:
                print(strings.en["COLAB_WARNING"].format(self.server_port))

        if self.share:
            if self.space_id:
                warnings.warn(
                    "Setting share=True is not supported on Hugging Face Spaces"
                )
                self.share = False
            if wasm_utils.IS_WASM:
                warnings.warn(
                    "Setting share=True is not supported in the Wasm environment"
                )
                self.share = False

        if self.share:
            try:
                if self.share_url is None:
                    share_url = networking.setup_tunnel(
                        local_host=self.server_name,
                        local_port=self.server_port,
                        share_token=self.share_token,
                        share_server_address=self.share_server_address,
                    )
                    parsed_url = urlparse(share_url)
                    self.share_url = urlunparse(
                        (self.share_server_protocol,) + parsed_url[1:]
                    )
                print(strings.en["SHARE_LINK_DISPLAY"].format(self.share_url))
                if not (quiet):
                    print(strings.en["SHARE_LINK_MESSAGE"])
            except (RuntimeError, httpx.ConnectError):
                if self.analytics_enabled:
                    analytics.error_analytics("Not able to set up tunnel")
                self.share_url = None
                self.share = False
                if Path(BINARY_PATH).exists():
                    print(strings.en["COULD_NOT_GET_SHARE_LINK"])
                else:
                    print(
                        strings.en["COULD_NOT_GET_SHARE_LINK_MISSING_FILE"].format(
                            BINARY_PATH,
                            BINARY_URL,
                            BINARY_FILENAME,
                            BINARY_FOLDER,
                        )
                    )
        else:
            if not quiet and not wasm_utils.IS_WASM:
                print(strings.en["PUBLIC_SHARE_TRUE"])
            self.share_url = None

        if inbrowser and not wasm_utils.IS_WASM:
            link = self.share_url if self.share and self.share_url else self.local_url
            webbrowser.open(link)

        # Check if running in a Python notebook in which case, display inline
        if inline is None:
            inline = utils.ipython_check()
        if inline:
            try:
                from IPython.display import HTML, Javascript, display  # type: ignore

                if self.share and self.share_url:
                    while not networking.url_ok(self.share_url):
                        time.sleep(0.25)
                    artifact = HTML(
                        f'<div><iframe src="{self.share_url}" width="{self.width}" height="{self.height}" allow="autoplay; camera; microphone; clipboard-read; clipboard-write;" frameborder="0" allowfullscreen></iframe></div>'
                    )

                elif self.is_colab:
                    # modified from /usr/local/lib/python3.7/dist-packages/google/colab/output/_util.py within Colab environment
                    code = """(async (port, path, width, height, cache, element) => {
                        if (!google.colab.kernel.accessAllowed && !cache) {
                            return;
                        }
                        element.appendChild(document.createTextNode(''));
                        const url = await google.colab.kernel.proxyPort(port, {cache});

                        const external_link = document.createElement('div');
                        external_link.innerHTML = `
                            <div style="font-family: monospace; margin-bottom: 0.5rem">
                                Running on <a href=${new URL(path, url).toString()} target="_blank">
                                    https://localhost:${port}${path}
                                </a>
                            </div>
                        `;
                        element.appendChild(external_link);

                        const iframe = document.createElement('iframe');
                        iframe.src = new URL(path, url).toString();
                        iframe.height = height;
                        iframe.allow = "autoplay; camera; microphone; clipboard-read; clipboard-write;"
                        iframe.width = width;
                        iframe.style.border = 0;
                        element.appendChild(iframe);
                    })""" + "({port}, {path}, {width}, {height}, {cache}, window.element)".format(
                        port=json.dumps(self.server_port),
                        path=json.dumps("/"),
                        width=json.dumps(self.width),
                        height=json.dumps(self.height),
                        cache=json.dumps(False),
                    )

                    artifact = Javascript(code)
                else:
                    artifact = HTML(
                        f'<div><iframe src="{self.local_url}" width="{self.width}" height="{self.height}" allow="autoplay; camera; microphone; clipboard-read; clipboard-write;" frameborder="0" allowfullscreen></iframe></div>'
                    )
                self.artifact = artifact
                display(artifact)
            except ImportError:
                pass

        if getattr(self, "analytics_enabled", False):
            data = {
                "launch_method": "browser" if inbrowser else "inline",
                "is_google_colab": self.is_colab,
                "is_sharing_on": self.share,
                "share_url": self.share_url,
                "enable_queue": True,
                "server_name": server_name,
                "server_port": server_port,
                "is_space": self.space_id is not None,
                "mode": self.mode,
            }
            analytics.launched_analytics(self, data)

        # Block main thread if debug==True
        if debug or int(os.getenv("GRADIO_DEBUG", 0)) == 1 and not wasm_utils.IS_WASM:
            self.block_thread()
        # Block main thread if running in a script to stop script from exiting
        is_in_interactive_mode = bool(getattr(sys, "ps1", sys.flags.interactive))

        if (
            not prevent_thread_lock
            and not is_in_interactive_mode
            # In the Wasm env, we don't have to block the main thread because the server won't be shut down after the execution finishes.
            # Moreover, we MUST NOT do it because there is only one thread in the Wasm env and blocking it will stop the subsequent code from running.
            and not wasm_utils.IS_WASM
        ):
            self.block_thread()

        return TupleNoPrint((self.server_app, self.local_url, self.share_url))  # type: ignore

    def integrate(
        self,
        comet_ml=None,
        wandb: ModuleType | None = None,
        mlflow: ModuleType | None = None,
    ) -> None:
        """
        A catch-all method for integrating with other libraries. This method should be run after launch()
        Parameters:
            comet_ml: If a comet_ml Experiment object is provided, will integrate with the experiment and appear on Comet dashboard
            wandb: If the wandb module is provided, will integrate with it and appear on WandB dashboard
            mlflow: If the mlflow module  is provided, will integrate with the experiment and appear on ML Flow dashboard
        """
        analytics_integration = ""
        if comet_ml is not None:
            analytics_integration = "CometML"
            comet_ml.log_other("Created from", "Gradio")
            if self.share_url is not None:
                comet_ml.log_text(f"gradio: {self.share_url}")
                comet_ml.end()
            elif self.local_url:
                comet_ml.log_text(f"gradio: {self.local_url}")
                comet_ml.end()
            else:
                raise ValueError("Please run `launch()` first.")
        if wandb is not None:
            analytics_integration = "WandB"
            if self.share_url is not None:
                wandb.log(
                    {
                        "Gradio panel": wandb.Html(
                            '<iframe src="'
                            + self.share_url
                            + '" width="'
                            + str(self.width)
                            + '" height="'
                            + str(self.height)
                            + '" frameBorder="0"></iframe>'
                        )
                    }
                )
            else:
                print(
                    "The WandB integration requires you to "
                    "`launch(share=True)` first."
                )
        if mlflow is not None:
            analytics_integration = "MLFlow"
            if self.share_url is not None:
                mlflow.log_param("Gradio Interface Share Link", self.share_url)
            else:
                mlflow.log_param("Gradio Interface Local Link", self.local_url)
        if self.analytics_enabled and analytics_integration:
            data = {"integration": analytics_integration}
            analytics.integration_analytics(data)

    def close(self, verbose: bool = True) -> None:
        """
        Closes the Interface that was launched and frees the port.
        """
        try:
            if wasm_utils.IS_WASM:
                # NOTE:
                # Normally, queue-related async tasks (e.g. continuous events created by `gr.Blocks.load(..., every=interval)`, whose async tasks are started at the `/queue/data` endpoint function)
                # are running in an event loop in the server thread,
                # so they will be cancelled by `self.server.close()` below.
                # However, in the Wasm env, we don't have the `server` and
                # all async tasks are running in the same event loop, `pyodide.webloop.WebLoop` in the main thread,
                # so we have to cancel them explicitly so that these tasks won't run after a new app is launched.
                self._queue._cancel_asyncio_tasks()
                self.server_app._cancel_asyncio_tasks()
            self._queue.close()
            if self.server:
                self.server.close()
            self.is_running = False
            # So that the startup events (starting the queue)
            # happen the next time the app is launched
            self.app.startup_events_triggered = False
            if verbose:
                print(f"Closing server running on port: {self.server_port}")
        except (AttributeError, OSError):  # can't close if not running
            pass

    def block_thread(
        self,
    ) -> None:
        """Block main thread until interrupted by user."""
        try:
            while True:
                time.sleep(0.1)
        except (KeyboardInterrupt, OSError):
            print("Keyboard interruption in main thread... closing server.")
            if self.server:
                self.server.close()
            for tunnel in CURRENT_TUNNELS:
                tunnel.kill()

    def attach_load_events(self):
        """Add a load event for every component whose initial value should be randomized."""
        if Context.root_block:
            for component in Context.root_block.blocks.values():
                if (
                    isinstance(component, components.Component)
                    and component.load_event_to_attach
                ):
                    load_fn, every = component.load_event_to_attach
                    # Use set_event_trigger to avoid ambiguity between load class/instance method

                    dep = self.set_event_trigger(
                        [EventListenerMethod(self, "load")],
                        load_fn,
                        None,
                        component,
                        no_target=True,
                        # If every is None, for sure skip the queue
                        # else, let the enable_queue parameter take precedence
                        # this will raise a nice error message is every is used
                        # without queue
                        queue=False if every is None else None,
                        every=every,
                    )[0]
                    component.load_event = dep

    def startup_events(self):
        """Events that should be run when the app containing this block starts up."""
        self._queue.start()
        # So that processing can resume in case the queue was stopped
        self._queue.stopped = False
        self.create_limiter()

    def queue_enabled_for_fn(self, fn_index: int):
        return self.dependencies[fn_index]["queue"] is not False

    def get_api_info(self):
        """
        Gets the information needed to generate the API docs from a Blocks.
        """
        config = self.config
        api_info = {"named_endpoints": {}, "unnamed_endpoints": {}}

        for dependency in config["dependencies"]:
            if (
                not dependency["backend_fn"]
                or not dependency["show_api"]
                or dependency["api_name"] is False
            ):
                continue

            dependency_info = {"parameters": [], "returns": []}
            skip_endpoint = False

            inputs = dependency["inputs"]
            for i in inputs:
                for component in config["components"]:
                    if component["id"] == i:
                        break
                else:
                    skip_endpoint = True  # if component not found, skip endpoint
                    break
                type = component["type"]
                if self.blocks[component["id"]].skip_api:
                    continue
                label = component["props"].get("label", f"parameter_{i}")
                comp = self.get_component(component["id"])
                assert isinstance(comp, components.Component)
                info = component["api_info"]
                example = comp.example_inputs()
                python_type = client_utils.json_schema_to_python_type(info)
                dependency_info["parameters"].append(
                    {
                        "label": label,
                        "type": info,
                        "python_type": {
                            "type": python_type,
                            "description": info.get("description", ""),
                        },
                        "component": type.capitalize(),
                        "example_input": example,
                    }
                )

            outputs = dependency["outputs"]
            for o in outputs:
                for component in config["components"]:
                    if component["id"] == o:
                        break
                else:
                    skip_endpoint = True  # if component not found, skip endpoint
                    break
                type = component["type"]
                if self.blocks[component["id"]].skip_api:
                    continue
                label = component["props"].get("label", f"value_{o}")
                comp = self.get_component(component["id"])
                assert isinstance(comp, components.Component)
                info = component["api_info"]
                example = comp.example_inputs()
                python_type = client_utils.json_schema_to_python_type(info)
                dependency_info["returns"].append(
                    {
                        "label": label,
                        "type": info,
                        "python_type": {
                            "type": python_type,
                            "description": info.get("description", ""),
                        },
                        "component": type.capitalize(),
                    }
                )

            if not skip_endpoint:
                api_info["named_endpoints"][
                    f"/{dependency['api_name']}"
                ] = dependency_info

        return api_info<|MERGE_RESOLUTION|>--- conflicted
+++ resolved
@@ -1652,10 +1652,7 @@
             "is_colab": utils.colab_check(),
             "stylesheets": self.stylesheets,
             "theme": self.theme.name,
-<<<<<<< HEAD
             "protocol": "sse_v2",
-=======
-            "protocol": "sse_v1",
             "body_css": {
                 "body_background_fill": self.theme._get_computed_value(
                     "body_background_fill"
@@ -1668,7 +1665,6 @@
                     "body_text_color_dark"
                 ),
             },
->>>>>>> 60078df0
         }
 
         def get_layout(block):
