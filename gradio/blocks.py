--- conflicted
+++ resolved
@@ -359,61 +359,6 @@
         return descr_get(instance, type_)
 
 
-<<<<<<< HEAD
-=======
-set_documentation_group("component-helpers")
-
-
-@document()
-def update(**kwargs) -> dict:
-    """
-    Updates component properties. When a function passed into a Gradio Interface or a Blocks events returns a typical value, it updates the value of the output component. But it is also possible to update the properties of an output component (such as the number of lines of a `Textbox` or the visibility of an `Image`) by returning the component's `update()` function, which takes as parameters any of the constructor parameters for that component.
-    This is a shorthand for using the update method on a component.
-    For example, rather than using gr.Number.update(...) you can just use gr.update(...).
-    Note that your editor's autocompletion will suggest proper parameters
-    if you use the update method on the component.
-    Demos: blocks_essay, blocks_update, blocks_essay_update
-
-    Parameters:
-        kwargs: Key-word arguments used to update the component's properties.
-    Example:
-        # Blocks Example
-        import gradio as gr
-        with gr.Blocks() as demo:
-            radio = gr.Radio([1, 2, 4], label="Set the value of the number")
-            number = gr.Number(value=2, interactive=True)
-            radio.change(fn=lambda value: gr.update(value=value), inputs=radio, outputs=number)
-        demo.launch()
-        # Interface example
-        import gradio as gr
-        def change_textbox(choice):
-          if choice == "short":
-              return gr.Textbox.update(lines=2, visible=True)
-          elif choice == "long":
-              return gr.Textbox.update(lines=8, visible=True)
-          else:
-              return gr.Textbox.update(visible=False)
-        gr.Interface(
-          change_textbox,
-          gr.Radio(
-              ["short", "long", "none"], label="What kind of essay would you like to write?"
-          ),
-          gr.Textbox(lines=2),
-          live=True,
-        ).launch()
-    """
-    kwargs["__type__"] = "generic_update"
-    return kwargs
-
-
-set_documentation_group("blocks")
-
-
-def skip() -> dict:
-    return update()
-
-
->>>>>>> db830551
 def postprocess_update_dict(block: Block, update_dict: Dict, postprocess: bool = True):
     """
     Converts a dictionary of updates into a format that can be sent to the frontend.
