from __future__ import annotations

import copy
import inspect
import json
import os
import random
import secrets
import sys
import time
import warnings
import webbrowser
from abc import abstractmethod
from types import ModuleType
from typing import TYPE_CHECKING, Any, Callable, Dict, Iterator, List, Set, Tuple, Type

import anyio
import requests
from anyio import CapacityLimiter
from typing_extensions import Literal

from gradio import components, external, networking, queueing, routes, strings, utils
from gradio.context import Context
from gradio.deprecation import check_deprecated_parameters
from gradio.documentation import document, set_documentation_group
from gradio.exceptions import DuplicateBlockError, InvalidApiName
from gradio.helpers import EventData, create_tracker, skip, special_args
from gradio.themes import Default as DefaultTheme
from gradio.themes import ThemeClass as Theme
from gradio.tunneling import CURRENT_TUNNELS
from gradio.utils import (
    GRADIO_VERSION,
    TupleNoPrint,
    check_function_inputs_match,
    component_or_layout_class,
    delete_none,
    get_cancel_function,
    get_continuous_fn,
)

set_documentation_group("blocks")

if TYPE_CHECKING:  # Only import for type checking (is False at runtime).
    import comet_ml
    from fastapi.applications import FastAPI

    from gradio.components import Component


class Block:
    def __init__(
        self,
        *,
        render: bool = True,
        elem_id: str | None = None,
        visible: bool = True,
        root_url: str | None = None,  # URL that is prepended to all file paths
        _skip_init_processing: bool = False,  # Used for loading from Spaces
        **kwargs,
    ):
        self._id = Context.id
        Context.id += 1
        self.visible = visible
        self.elem_id = elem_id
        self.root_url = root_url
        self.share_token = secrets.token_urlsafe(32)
        self._skip_init_processing = _skip_init_processing
        self._style = {}
        self.parent: BlockContext | None = None

        if render:
            self.render()
        check_deprecated_parameters(self.__class__.__name__, **kwargs)

    def render(self):
        """
        Adds self into appropriate BlockContext
        """
        if Context.root_block is not None and self._id in Context.root_block.blocks:
            raise DuplicateBlockError(
                f"A block with id: {self._id} has already been rendered in the current Blocks."
            )
        if Context.block is not None:
            Context.block.add(self)
        if Context.root_block is not None:
            Context.root_block.blocks[self._id] = self
            if isinstance(self, components.TempFileManager):
                Context.root_block.temp_file_sets.append(self.temp_files)
        return self

    def unrender(self):
        """
        Removes self from BlockContext if it has been rendered (otherwise does nothing).
        Removes self from the layout and collection of blocks, but does not delete any event triggers.
        """
        if Context.block is not None:
            try:
                Context.block.children.remove(self)
            except ValueError:
                pass
        if Context.root_block is not None:
            try:
                del Context.root_block.blocks[self._id]
            except KeyError:
                pass
        return self

    def get_block_name(self) -> str:
        """
        Gets block's class name.

        If it is template component it gets the parent's class name.

        @return: class name
        """
        return (
            self.__class__.__base__.__name__.lower()
            if hasattr(self, "is_template")
            else self.__class__.__name__.lower()
        )

    def get_expected_parent(self) -> Type[BlockContext] | None:
        return None

    def set_event_trigger(
        self,
        event_name: str,
        fn: Callable | None,
        inputs: Component | List[Component] | Set[Component] | None,
        outputs: Component | List[Component] | None,
        preprocess: bool = True,
        postprocess: bool = True,
        scroll_to_output: bool = False,
        show_progress: bool = True,
        api_name: str | None = None,
        js: str | None = None,
        no_target: bool = False,
        queue: bool | None = None,
        batch: bool = False,
        max_batch_size: int = 4,
        cancels: List[int] | None = None,
        every: float | None = None,
<<<<<<< HEAD
        collects_event_data: bool | None = None,
    ) -> Dict[str, Any]:
=======
        triggered_after: int | None = None,
        trigger_only_on_success: bool = False,
    ) -> Tuple[Dict[str, Any], int]:
>>>>>>> 7d76e1c3
        """
        Adds an event to the component's dependencies.
        Parameters:
            event_name: event name
            fn: Callable function
            inputs: input list
            outputs: output list
            preprocess: whether to run the preprocess methods of components
            postprocess: whether to run the postprocess methods of components
            scroll_to_output: whether to scroll to output of dependency on trigger
            show_progress: whether to show progress animation while running.
            api_name: Defining this parameter exposes the endpoint in the api docs
            js: Optional frontend js method to run before running 'fn'. Input arguments for js method are values of 'inputs' and 'outputs', return should be a list of values for output components
            no_target: if True, sets "targets" to [], used for Blocks "load" event
            batch: whether this function takes in a batch of inputs
            max_batch_size: the maximum batch size to send to the function
            cancels: a list of other events to cancel when this event is triggered. For example, setting cancels=[click_event] will cancel the click_event, where click_event is the return value of another components .click method.
            every: Run this event 'every' number of seconds while the client connection is open. Interpreted in seconds. Queue must be enabled.
            triggered_after: if set, this event will be triggered after 'triggered_after' function index
            trigger_only_on_success: if True, this event will only be triggered if the previous event was successful
        Returns: dependency information, dependency index
        """
        # Support for singular parameter
        if isinstance(inputs, set):
            inputs_as_dict = True
            inputs = sorted(inputs, key=lambda x: x._id)
        else:
            inputs_as_dict = False
            if inputs is None:
                inputs = []
            elif not isinstance(inputs, list):
                inputs = [inputs]

        if isinstance(outputs, set):
            outputs = sorted(outputs, key=lambda x: x._id)
        else:
            if outputs is None:
                outputs = []
            elif not isinstance(outputs, list):
                outputs = [outputs]

        if fn is not None and not cancels:
            check_function_inputs_match(fn, inputs, inputs_as_dict)

        if Context.root_block is None:
            raise AttributeError(
                f"{event_name}() and other events can only be called within a Blocks context."
            )
        if every is not None and every <= 0:
            raise ValueError("Parameter every must be positive or None")
        if every and batch:
            raise ValueError(
                f"Cannot run {event_name} event in a batch and every {every} seconds. "
                "Either batch is True or every is non-zero but not both."
            )

        if every and fn:
            fn = get_continuous_fn(fn, every)
        elif every:
            raise ValueError("Cannot set a value for `every` without a `fn`.")

        _, progress_index, event_data_index = (
            special_args(fn) if fn else (None, None, None)
        )
        Context.root_block.fns.append(
            BlockFunction(
                fn,
                inputs,
                outputs,
                preprocess,
                postprocess,
                inputs_as_dict,
                progress_index is not None,
            )
        )
        if api_name is not None:
            api_name_ = utils.append_unique_suffix(
                api_name, [dep["api_name"] for dep in Context.root_block.dependencies]
            )
            if not (api_name == api_name_):
                warnings.warn(
                    "api_name {} already exists, using {}".format(api_name, api_name_)
                )
                api_name = api_name_

        if collects_event_data is None:
            collects_event_data = event_data_index is not None

        dependency = {
            "targets": [self._id] if not no_target else [],
            "trigger": event_name,
            "inputs": [block._id for block in inputs],
            "outputs": [block._id for block in outputs],
            "backend_fn": fn is not None,
            "js": js,
            "queue": False if fn is None else queue,
            "api_name": api_name,
            "scroll_to_output": scroll_to_output,
            "show_progress": show_progress,
            "every": every,
            "batch": batch,
            "max_batch_size": max_batch_size,
            "cancels": cancels or [],
            "types": {
                "continuous": bool(every),
                "generator": inspect.isgeneratorfunction(fn) or bool(every),
            },
<<<<<<< HEAD
            "collects_event_data": collects_event_data,
=======
            "triggered_after": triggered_after,
            "trigger_only_on_success": trigger_only_on_success,
>>>>>>> 7d76e1c3
        }
        Context.root_block.dependencies.append(dependency)
        return dependency, len(Context.root_block.dependencies) - 1

    def get_config(self):
        return {
            "visible": self.visible,
            "elem_id": self.elem_id,
            "style": self._style,
            "root_url": self.root_url,
        }

    @staticmethod
    @abstractmethod
    def update(**kwargs) -> Dict:
        return {}

    @classmethod
    def get_specific_update(cls, generic_update: Dict[str, Any]) -> Dict:
        generic_update = generic_update.copy()
        del generic_update["__type__"]
        specific_update = cls.update(**generic_update)
        return specific_update


class BlockContext(Block):
    def __init__(
        self,
        visible: bool = True,
        render: bool = True,
        **kwargs,
    ):
        """
        Parameters:
            visible: If False, this will be hidden but included in the Blocks config file (its visibility can later be updated).
            render: If False, this will not be included in the Blocks config file at all.
        """
        self.children: List[Block] = []
        super().__init__(visible=visible, render=render, **kwargs)

    def __enter__(self):
        self.parent = Context.block
        Context.block = self
        return self

    def add(self, child: Block):
        child.parent = self
        self.children.append(child)

    def fill_expected_parents(self):
        children = []
        pseudo_parent = None
        for child in self.children:
            expected_parent = child.get_expected_parent()
            if not expected_parent or isinstance(self, expected_parent):
                pseudo_parent = None
                children.append(child)
            else:
                if pseudo_parent is not None and isinstance(
                    pseudo_parent, expected_parent
                ):
                    pseudo_parent.children.append(child)
                else:
                    pseudo_parent = expected_parent(render=False)
                    children.append(pseudo_parent)
                    pseudo_parent.children = [child]
                    if Context.root_block:
                        Context.root_block.blocks[pseudo_parent._id] = pseudo_parent
                child.parent = pseudo_parent
        self.children = children

    def __exit__(self, *args):
        if getattr(self, "allow_expected_parents", True):
            self.fill_expected_parents()
        Context.block = self.parent

    def postprocess(self, y):
        """
        Any postprocessing needed to be performed on a block context.
        """
        return y


class BlockFunction:
    def __init__(
        self,
        fn: Callable | None,
        inputs: List[Component],
        outputs: List[Component],
        preprocess: bool,
        postprocess: bool,
        inputs_as_dict: bool,
        tracks_progress: bool = False,
    ):
        self.fn = fn
        self.inputs = inputs
        self.outputs = outputs
        self.preprocess = preprocess
        self.postprocess = postprocess
        self.tracks_progress = tracks_progress
        self.total_runtime = 0
        self.total_runs = 0
        self.inputs_as_dict = inputs_as_dict
        self.name = getattr(fn, "__name__", "fn") if fn is not None else None

    def __str__(self):
        return str(
            {
                "fn": self.name,
                "preprocess": self.preprocess,
                "postprocess": self.postprocess,
            }
        )

    def __repr__(self):
        return str(self)


class class_or_instancemethod(classmethod):
    def __get__(self, instance, type_):
        descr_get = super().__get__ if instance is None else self.__func__.__get__
        return descr_get(instance, type_)


def postprocess_update_dict(block: Block, update_dict: Dict, postprocess: bool = True):
    """
    Converts a dictionary of updates into a format that can be sent to the frontend.
    E.g. {"__type__": "generic_update", "value": "2", "interactive": False}
    Into -> {"__type__": "update", "value": 2.0, "mode": "static"}

    Parameters:
        block: The Block that is being updated with this update dictionary.
        update_dict: The original update dictionary
        postprocess: Whether to postprocess the "value" key of the update dictionary.
    """
    if update_dict.get("__type__", "") == "generic_update":
        update_dict = block.get_specific_update(update_dict)
    if update_dict.get("value") is components._Keywords.NO_VALUE:
        update_dict.pop("value")
    prediction_value = delete_none(update_dict, skip_value=True)
    if "value" in prediction_value and postprocess:
        assert isinstance(
            block, components.IOComponent
        ), f"Component {block.__class__} does not support value"
        prediction_value["value"] = block.postprocess(prediction_value["value"])
    return prediction_value


def convert_component_dict_to_list(
    outputs_ids: List[int], predictions: Dict
) -> List | Dict:
    """
    Converts a dictionary of component updates into a list of updates in the order of
    the outputs_ids and including every output component. Leaves other types of dictionaries unchanged.
    E.g. {"textbox": "hello", "number": {"__type__": "generic_update", "value": "2"}}
    Into -> ["hello", {"__type__": "generic_update"}, {"__type__": "generic_update", "value": "2"}]
    """
    keys_are_blocks = [isinstance(key, Block) for key in predictions.keys()]
    if all(keys_are_blocks):
        reordered_predictions = [skip() for _ in outputs_ids]
        for component, value in predictions.items():
            if component._id not in outputs_ids:
                raise ValueError(
                    f"Returned component {component} not specified as output of function."
                )
            output_index = outputs_ids.index(component._id)
            reordered_predictions[output_index] = value
        predictions = utils.resolve_singleton(reordered_predictions)
    elif any(keys_are_blocks):
        raise ValueError(
            "Returned dictionary included some keys as Components. Either all keys must be Components to assign Component values, or return a List of values to assign output values in order."
        )
    return predictions


@document("launch", "queue", "integrate", "load")
class Blocks(BlockContext):
    """
    Blocks is Gradio's low-level API that allows you to create more custom web
    applications and demos than Interfaces (yet still entirely in Python).


    Compared to the Interface class, Blocks offers more flexibility and control over:
    (1) the layout of components (2) the events that
    trigger the execution of functions (3) data flows (e.g. inputs can trigger outputs,
    which can trigger the next level of outputs). Blocks also offers ways to group
    together related demos such as with tabs.


    The basic usage of Blocks is as follows: create a Blocks object, then use it as a
    context (with the "with" statement), and then define layouts, components, or events
    within the Blocks context. Finally, call the launch() method to launch the demo.

    Example:
        import gradio as gr
        def update(name):
            return f"Welcome to Gradio, {name}!"

        with gr.Blocks() as demo:
            gr.Markdown("Start typing below and then click **Run** to see the output.")
            with gr.Row():
                inp = gr.Textbox(placeholder="What is your name?")
                out = gr.Textbox()
            btn = gr.Button("Run")
            btn.click(fn=update, inputs=inp, outputs=out)

        demo.launch()
    Demos: blocks_hello, blocks_flipper, blocks_speech_text_sentiment, generate_english_german, sound_alert
    Guides: blocks_and_event_listeners, controlling_layout, state_in_blocks, custom_CSS_and_JS, custom_interpretations_with_blocks, using_blocks_like_functions
    """

    def __init__(
        self,
        theme: Theme | None = None,
        analytics_enabled: bool | None = None,
        mode: str = "blocks",
        title: str = "Gradio",
        css: str | None = None,
        **kwargs,
    ):
        """
        Parameters:
            analytics_enabled: whether to allow basic telemetry. If None, will use GRADIO_ANALYTICS_ENABLED environment variable or default to True.
            mode: a human-friendly name for the kind of Blocks or Interface being created.
            title: The tab title to display when this is opened in a browser window.
            css: custom css or path to custom css file to apply to entire Blocks
        """
        # Cleanup shared parameters with Interface #TODO: is this part still necessary after Interface with Blocks?
        self.limiter = None
        self.save_to = None
        if theme is None:
            theme = DefaultTheme()
        elif not isinstance(theme, Theme):
            warnings.warn("Theme should be a class loaded from gradio.themes")
            theme = DefaultTheme()
        self.theme = theme
        self.theme_css = self.theme._get_theme_css()
        self.encrypt = False
        self.share = False
        self.enable_queue = None
        self.max_threads = 40
        self.show_error = True
        if css is not None and os.path.exists(css):
            with open(css) as css_file:
                self.css = css_file.read()
        else:
            self.css = css

        # For analytics_enabled and allow_flagging: (1) first check for
        # parameter, (2) check for env variable, (3) default to True/"manual"
        self.analytics_enabled = (
            analytics_enabled
            if analytics_enabled is not None
            else os.getenv("GRADIO_ANALYTICS_ENABLED", "True") == "True"
        )
        if not self.analytics_enabled:
            os.environ["HF_HUB_DISABLE_TELEMETRY"] = "True"
        super().__init__(render=False, **kwargs)
        self.blocks: Dict[int, Block] = {}
        self.fns: List[BlockFunction] = []
        self.dependencies = []
        self.mode = mode

        self.is_running = False
        self.local_url = None
        self.share_url = None
        self.width = None
        self.height = None
        self.api_open = True

        self.is_space = True if os.getenv("SYSTEM") == "spaces" else False
        self.favicon_path = None
        self.auth = None
        self.dev_mode = True
        self.app_id = random.getrandbits(64)
        self.temp_file_sets = []
        self.title = title
        self.show_api = True

        # Only used when an Interface is loaded from a config
        self.predict = None
        self.input_components = None
        self.output_components = None
        self.__name__ = None
        self.api_mode = None
        self.progress_tracking = None

        self.file_directories = []

        if self.analytics_enabled:
            data = {
                "mode": self.mode,
                "custom_css": self.css is not None,
                "theme": self.theme,
                "version": GRADIO_VERSION,
            }
            utils.initiated_analytics(data)

    @classmethod
    def from_config(
        cls,
        config: dict,
        fns: List[Callable],
        root_url: str | None = None,
    ) -> Blocks:
        """
        Factory method that creates a Blocks from a config and list of functions.

        Parameters:
        config: a dictionary containing the configuration of the Blocks.
        fns: a list of functions that are used in the Blocks. Must be in the same order as the dependencies in the config.
        root_url: an optional root url to use for the components in the Blocks. Allows serving files from an external URL.
        """
        config = copy.deepcopy(config)
        components_config = config["components"]
        original_mapping: Dict[int, Block] = {}

        def get_block_instance(id: int) -> Block:
            for block_config in components_config:
                if block_config["id"] == id:
                    break
            else:
                raise ValueError("Cannot find block with id {}".format(id))
            cls = component_or_layout_class(block_config["type"])
            block_config["props"].pop("type", None)
            block_config["props"].pop("name", None)
            style = block_config["props"].pop("style", None)
            if block_config["props"].get("root_url") is None and root_url:
                block_config["props"]["root_url"] = root_url + "/"
            # Any component has already processed its initial value, so we skip that step here
            block = cls(**block_config["props"], _skip_init_processing=True)
            if style and isinstance(block, components.IOComponent):
                block.style(**style)
            return block

        def iterate_over_children(children_list):
            for child_config in children_list:
                id = child_config["id"]
                block = get_block_instance(id)

                original_mapping[id] = block

                children = child_config.get("children")
                if children is not None:
                    assert isinstance(
                        block, BlockContext
                    ), f"Invalid config, Block with id {id} has children but is not a BlockContext."
                    with block:
                        iterate_over_children(children)

        derived_fields = ["types"]

        with Blocks() as blocks:
            # ID 0 should be the root Blocks component
            original_mapping[0] = Context.root_block or blocks

            iterate_over_children(config["layout"]["children"])

            first_dependency = None

            # add the event triggers
            for dependency, fn in zip(config["dependencies"], fns):
                # We used to add a "fake_event" to the config to cache examples
                # without removing it. This was causing bugs in calling gr.Interface.load
                # We fixed the issue by removing "fake_event" from the config in examples.py
                # but we still need to skip these events when loading the config to support
                # older demos
                if dependency["trigger"] == "fake_event":
                    continue
                for field in derived_fields:
                    dependency.pop(field, None)
                targets = dependency.pop("targets")
                trigger = dependency.pop("trigger")
                dependency.pop("backend_fn")
                dependency.pop("documentation", None)
                dependency["inputs"] = [
                    original_mapping[i] for i in dependency["inputs"]
                ]
                dependency["outputs"] = [
                    original_mapping[o] for o in dependency["outputs"]
                ]
                dependency.pop("status_tracker", None)
                dependency["preprocess"] = False
                dependency["postprocess"] = False

                for target in targets:
                    dependency = original_mapping[target].set_event_trigger(
                        event_name=trigger, fn=fn, **dependency
                    )[0]
                    if first_dependency is None:
                        first_dependency = dependency

            # Allows some use of Interface-specific methods with loaded Spaces
            if first_dependency and Context.root_block:
                blocks.predict = [fns[0]]
                blocks.input_components = [
                    Context.root_block.blocks[i] for i in first_dependency["inputs"]
                ]
                blocks.output_components = [
                    Context.root_block.blocks[o] for o in first_dependency["outputs"]
                ]
                blocks.__name__ = "Interface"
                blocks.api_mode = True

        return blocks

    def __str__(self):
        return self.__repr__()

    def __repr__(self):
        num_backend_fns = len([d for d in self.dependencies if d["backend_fn"]])
        repr = f"Gradio Blocks instance: {num_backend_fns} backend functions"
        repr += "\n" + "-" * len(repr)
        for d, dependency in enumerate(self.dependencies):
            if dependency["backend_fn"]:
                repr += f"\nfn_index={d}"
                repr += "\n inputs:"
                for input_id in dependency["inputs"]:
                    block = self.blocks[input_id]
                    repr += "\n |-{}".format(str(block))
                repr += "\n outputs:"
                for output_id in dependency["outputs"]:
                    block = self.blocks[output_id]
                    repr += "\n |-{}".format(str(block))
        return repr

    def render(self):
        if Context.root_block is not None:
            if self._id in Context.root_block.blocks:
                raise DuplicateBlockError(
                    f"A block with id: {self._id} has already been rendered in the current Blocks."
                )
            if not set(Context.root_block.blocks).isdisjoint(self.blocks):
                raise DuplicateBlockError(
                    "At least one block in this Blocks has already been rendered."
                )

            Context.root_block.blocks.update(self.blocks)
            Context.root_block.fns.extend(self.fns)
            dependency_offset = len(Context.root_block.dependencies)
            for i, dependency in enumerate(self.dependencies):
                api_name = dependency["api_name"]
                if api_name is not None:
                    api_name_ = utils.append_unique_suffix(
                        api_name,
                        [dep["api_name"] for dep in Context.root_block.dependencies],
                    )
                    if not (api_name == api_name_):
                        warnings.warn(
                            "api_name {} already exists, using {}".format(
                                api_name, api_name_
                            )
                        )
                        dependency["api_name"] = api_name_
                dependency["cancels"] = [
                    c + dependency_offset for c in dependency["cancels"]
                ]
                # Recreate the cancel function so that it has the latest
                # dependency fn indices. This is necessary to properly cancel
                # events in the backend
                if dependency["cancels"]:
                    updated_cancels = [
                        Context.root_block.dependencies[i]
                        for i in dependency["cancels"]
                    ]
                    new_fn = BlockFunction(
                        get_cancel_function(updated_cancels)[0],
                        [],
                        [],
                        False,
                        True,
                        False,
                    )
                    Context.root_block.fns[dependency_offset + i] = new_fn
                Context.root_block.dependencies.append(dependency)
            Context.root_block.temp_file_sets.extend(self.temp_file_sets)

        if Context.block is not None:
            Context.block.children.extend(self.children)
        return self

    def is_callable(self, fn_index: int = 0) -> bool:
        """Checks if a particular Blocks function is callable (i.e. not stateful or a generator)."""
        block_fn = self.fns[fn_index]
        dependency = self.dependencies[fn_index]

        if inspect.isasyncgenfunction(block_fn.fn):
            return False
        if inspect.isgeneratorfunction(block_fn.fn):
            return False
        for input_id in dependency["inputs"]:
            block = self.blocks[input_id]
            if getattr(block, "stateful", False):
                return False
        for output_id in dependency["outputs"]:
            block = self.blocks[output_id]
            if getattr(block, "stateful", False):
                return False

        return True

    def __call__(self, *inputs, fn_index: int = 0, api_name: str | None = None):
        """
        Allows Blocks objects to be called as functions. Supply the parameters to the
        function as positional arguments. To choose which function to call, use the
        fn_index parameter, which must be a keyword argument.

        Parameters:
        *inputs: the parameters to pass to the function
        fn_index: the index of the function to call (defaults to 0, which for Interfaces, is the default prediction function)
        api_name: The api_name of the dependency to call. Will take precedence over fn_index.
        """
        if api_name is not None:
            inferred_fn_index = next(
                (
                    i
                    for i, d in enumerate(self.dependencies)
                    if d.get("api_name") == api_name
                ),
                None,
            )
            if inferred_fn_index is None:
                raise InvalidApiName(f"Cannot find a function with api_name {api_name}")
            fn_index = inferred_fn_index
        if not (self.is_callable(fn_index)):
            raise ValueError(
                "This function is not callable because it is either stateful or is a generator. Please use the .launch() method instead to create an interactive user interface."
            )

        inputs = list(inputs)
        processed_inputs = self.serialize_data(fn_index, inputs)
        batch = self.dependencies[fn_index]["batch"]
        if batch:
            processed_inputs = [[inp] for inp in processed_inputs]

        outputs = utils.synchronize_async(
            self.process_api,
            fn_index=fn_index,
            inputs=processed_inputs,
            request=None,
            state={},
        )
        outputs = outputs["data"]

        if batch:
            outputs = [out[0] for out in outputs]

        processed_outputs = self.deserialize_data(fn_index, outputs)
        processed_outputs = utils.resolve_singleton(processed_outputs)

        return processed_outputs

    async def call_function(
        self,
        fn_index: int,
        processed_input: List[Any],
        iterator: Iterator[Any] | None = None,
        requests: routes.Request | List[routes.Request] | None = None,
        event_id: str | None = None,
        event_data: EventData | None = None,
    ):
        """
        Calls function with given index and preprocessed input, and measures process time.
        Parameters:
            fn_index: index of function to call
            processed_input: preprocessed input to pass to function
            iterator: iterator to use if function is a generator
            requests: requests to pass to function
            event_id: id of event in queue
            event_data: data associated with event trigger
        """
        block_fn = self.fns[fn_index]
        assert block_fn.fn, f"function with index {fn_index} not defined."
        is_generating = False

        if block_fn.inputs_as_dict:
            processed_input = [
                {
                    input_component: data
                    for input_component, data in zip(block_fn.inputs, processed_input)
                }
            ]

        if isinstance(requests, list):
            request = requests[0]
        else:
            request = requests
        processed_input, progress_index, _ = special_args(
            block_fn.fn, processed_input, request, event_data
        )
        progress_tracker = (
            processed_input[progress_index] if progress_index is not None else None
        )

        start = time.time()

        if iterator is None:  # If not a generator function that has already run
            if progress_tracker is not None and progress_index is not None:
                progress_tracker, fn = create_tracker(
                    self, event_id, block_fn.fn, progress_tracker.track_tqdm
                )
                processed_input[progress_index] = progress_tracker
            else:
                fn = block_fn.fn

            if inspect.iscoroutinefunction(fn):
                prediction = await fn(*processed_input)
            else:
                prediction = await anyio.to_thread.run_sync(
                    fn, *processed_input, limiter=self.limiter
                )
        else:
            prediction = None

        if inspect.isasyncgenfunction(block_fn.fn):
            raise ValueError("Gradio does not support async generators.")
        if inspect.isgeneratorfunction(block_fn.fn):
            if not self.enable_queue:
                raise ValueError("Need to enable queue to use generators.")
            try:
                if iterator is None:
                    iterator = prediction
                prediction = await anyio.to_thread.run_sync(
                    utils.async_iteration, iterator, limiter=self.limiter
                )
                is_generating = True
            except StopAsyncIteration:
                n_outputs = len(self.dependencies[fn_index].get("outputs"))
                prediction = (
                    components._Keywords.FINISHED_ITERATING
                    if n_outputs == 1
                    else (components._Keywords.FINISHED_ITERATING,) * n_outputs
                )
                iterator = None

        duration = time.time() - start

        return {
            "prediction": prediction,
            "duration": duration,
            "is_generating": is_generating,
            "iterator": iterator,
        }

    def serialize_data(self, fn_index: int, inputs: List[Any]) -> List[Any]:
        dependency = self.dependencies[fn_index]
        processed_input = []

        for i, input_id in enumerate(dependency["inputs"]):
            block = self.blocks[input_id]
            assert isinstance(
                block, components.IOComponent
            ), f"{block.__class__} Component with id {input_id} not a valid input component."
            serialized_input = block.serialize(inputs[i])
            processed_input.append(serialized_input)

        return processed_input

    def deserialize_data(self, fn_index: int, outputs: List[Any]) -> List[Any]:
        dependency = self.dependencies[fn_index]
        predictions = []

        for o, output_id in enumerate(dependency["outputs"]):
            block = self.blocks[output_id]
            assert isinstance(
                block, components.IOComponent
            ), f"{block.__class__} Component with id {output_id} not a valid output component."
            deserialized = block.deserialize(outputs[o], root_url=block.root_url)
            predictions.append(deserialized)

        return predictions

    def preprocess_data(self, fn_index: int, inputs: List[Any], state: Dict[int, Any]):
        block_fn = self.fns[fn_index]
        dependency = self.dependencies[fn_index]

        if block_fn.preprocess:
            processed_input = []
            for i, input_id in enumerate(dependency["inputs"]):
                block = self.blocks[input_id]
                assert isinstance(
                    block, components.Component
                ), f"{block.__class__} Component with id {input_id} not a valid input component."
                if getattr(block, "stateful", False):
                    processed_input.append(state.get(input_id))
                else:
                    processed_input.append(block.preprocess(inputs[i]))
        else:
            processed_input = inputs
        return processed_input

    def postprocess_data(
        self, fn_index: int, predictions: List | Dict, state: Dict[int, Any]
    ):
        block_fn = self.fns[fn_index]
        dependency = self.dependencies[fn_index]
        batch = dependency["batch"]

        if type(predictions) is dict and len(predictions) > 0:
            predictions = convert_component_dict_to_list(
                dependency["outputs"], predictions
            )

        if len(dependency["outputs"]) == 1 and not (batch):
            predictions = [
                predictions,
            ]

        output = []
        for i, output_id in enumerate(dependency["outputs"]):
            try:
                if predictions[i] is components._Keywords.FINISHED_ITERATING:
                    output.append(None)
                    continue
            except (IndexError, KeyError):
                raise ValueError(
                    f"Number of output components does not match number of values returned from from function {block_fn.name}"
                )
            block = self.blocks[output_id]
            if getattr(block, "stateful", False):
                if not utils.is_update(predictions[i]):
                    state[output_id] = predictions[i]
                output.append(None)
            else:
                prediction_value = predictions[i]
                if utils.is_update(prediction_value):
                    assert isinstance(prediction_value, dict)
                    prediction_value = postprocess_update_dict(
                        block=block,
                        update_dict=prediction_value,
                        postprocess=block_fn.postprocess,
                    )
                elif block_fn.postprocess:
                    assert isinstance(
                        block, components.Component
                    ), f"{block.__class__} Component with id {output_id} not a valid output component."
                    prediction_value = block.postprocess(prediction_value)
                output.append(prediction_value)

        return output

    async def process_api(
        self,
        fn_index: int,
        inputs: List[Any],
        state: Dict[int, Any],
        request: routes.Request | List[routes.Request] | None = None,
        iterators: Dict[int, Any] | None = None,
        event_id: str | None = None,
        event_data: EventData | None = None,
    ) -> Dict[str, Any]:
        """
        Processes API calls from the frontend. First preprocesses the data,
        then runs the relevant function, then postprocesses the output.
        Parameters:
            fn_index: Index of function to run.
            inputs: input data received from the frontend
            username: name of user if authentication is set up (not used)
            state: data stored from stateful components for session (key is input block id)
            iterators: the in-progress iterators for each generator function (key is function index)
            event_id: id of event that triggered this API call
            event_data: data associated with the event trigger itself
        Returns: None
        """
        block_fn = self.fns[fn_index]
        batch = self.dependencies[fn_index]["batch"]

        if batch:
            max_batch_size = self.dependencies[fn_index]["max_batch_size"]
            batch_sizes = [len(inp) for inp in inputs]
            batch_size = batch_sizes[0]
            if inspect.isasyncgenfunction(block_fn.fn) or inspect.isgeneratorfunction(
                block_fn.fn
            ):
                raise ValueError("Gradio does not support generators in batch mode.")
            if not all(x == batch_size for x in batch_sizes):
                raise ValueError(
                    f"All inputs to a batch function must have the same length but instead have sizes: {batch_sizes}."
                )
            if batch_size > max_batch_size:
                raise ValueError(
                    f"Batch size ({batch_size}) exceeds the max_batch_size for this function ({max_batch_size})"
                )

            inputs = [
                self.preprocess_data(fn_index, list(i), state) for i in zip(*inputs)
            ]
            result = await self.call_function(
                fn_index, list(zip(*inputs)), None, request, event_id, event_data
            )
            preds = result["prediction"]
            data = [
                self.postprocess_data(fn_index, list(o), state) for o in zip(*preds)
            ]
            data = list(zip(*data))
            is_generating, iterator = None, None
        else:
            inputs = self.preprocess_data(fn_index, inputs, state)
            iterator = iterators.get(fn_index, None) if iterators else None
            result = await self.call_function(
                fn_index, inputs, iterator, request, event_id, event_data
            )
            data = self.postprocess_data(fn_index, result["prediction"], state)
            is_generating, iterator = result["is_generating"], result["iterator"]

        block_fn.total_runtime += result["duration"]
        block_fn.total_runs += 1

        return {
            "data": data,
            "is_generating": is_generating,
            "iterator": iterator,
            "duration": result["duration"],
            "average_duration": block_fn.total_runtime / block_fn.total_runs,
        }

    async def create_limiter(self):
        self.limiter = (
            None
            if self.max_threads == 40
            else CapacityLimiter(total_tokens=self.max_threads)
        )

    def get_config(self):
        return {"type": "column"}

    def get_config_file(self):
        config = {
            "version": routes.VERSION,
            "mode": self.mode,
            "dev_mode": self.dev_mode,
            "analytics_enabled": self.analytics_enabled,
            "components": [],
            "css": self.css,
            "title": self.title or "Gradio",
            "is_space": self.is_space,
            "enable_queue": getattr(self, "enable_queue", False),  # launch attributes
            "show_error": getattr(self, "show_error", False),
            "show_api": self.show_api,
            "is_colab": utils.colab_check(),
        }

        def getLayout(block):
            if not isinstance(block, BlockContext):
                return {"id": block._id}
            children_layout = []
            for child in block.children:
                children_layout.append(getLayout(child))
            return {"id": block._id, "children": children_layout}

        config["layout"] = getLayout(self)

        for _id, block in self.blocks.items():
            config["components"].append(
                {
                    "id": _id,
                    "type": (block.get_block_name()),
                    "props": utils.delete_none(block.get_config())
                    if hasattr(block, "get_config")
                    else {},
                }
            )
        config["dependencies"] = self.dependencies
        return config

    def __enter__(self):
        if Context.block is None:
            Context.root_block = self
        self.parent = Context.block
        Context.block = self
        return self

    def __exit__(self, *args):
        super().fill_expected_parents()
        Context.block = self.parent
        # Configure the load events before root_block is reset
        self.attach_load_events()
        if self.parent is None:
            Context.root_block = None
        else:
            self.parent.children.extend(self.children)
        self.config = self.get_config_file()
        self.app = routes.App.create_app(self)
        self.progress_tracking = any(block_fn.tracks_progress for block_fn in self.fns)

    @class_or_instancemethod
    def load(
        self_or_cls,
        fn: Callable | None = None,
        inputs: List[Component] | None = None,
        outputs: List[Component] | None = None,
        api_name: str | None = None,
        scroll_to_output: bool = False,
        show_progress: bool = True,
        queue=None,
        batch: bool = False,
        max_batch_size: int = 4,
        preprocess: bool = True,
        postprocess: bool = True,
        every: float | None = None,
        _js: str | None = None,
        *,
        name: str | None = None,
        src: str | None = None,
        api_key: str | None = None,
        alias: str | None = None,
        **kwargs,
    ) -> Blocks | Dict[str, Any] | None:
        """
        For reverse compatibility reasons, this is both a class method and an instance
        method, the two of which, confusingly, do two completely different things.


        Class method: loads a demo from a Hugging Face Spaces repo and creates it locally and returns a block instance. Equivalent to gradio.Interface.load()


        Instance method: adds event that runs as soon as the demo loads in the browser. Example usage below.
        Parameters:
            name: Class Method - the name of the model (e.g. "gpt2" or "facebook/bart-base") or space (e.g. "flax-community/spanish-gpt2"), can include the `src` as prefix (e.g. "models/facebook/bart-base")
            src: Class Method - the source of the model: `models` or `spaces` (or leave empty if source is provided as a prefix in `name`)
            api_key: Class Method - optional access token for loading private Hugging Face Hub models or spaces. Find your token here: https://huggingface.co/settings/tokens
            alias: Class Method - optional string used as the name of the loaded model instead of the default name (only applies if loading a Space running Gradio 2.x)
            fn: Instance Method - the function to wrap an interface around. Often a machine learning model's prediction function. Each parameter of the function corresponds to one input component, and the function should return a single value or a tuple of values, with each element in the tuple corresponding to one output component.
            inputs: Instance Method - List of gradio.components to use as inputs. If the function takes no inputs, this should be an empty list.
            outputs: Instance Method - List of gradio.components to use as inputs. If the function returns no outputs, this should be an empty list.
            api_name: Instance Method - Defining this parameter exposes the endpoint in the api docs
            scroll_to_output: Instance Method - If True, will scroll to output component on completion
            show_progress: Instance Method - If True, will show progress animation while pending
            queue: Instance Method - If True, will place the request on the queue, if the queue exists
            batch: Instance Method - If True, then the function should process a batch of inputs, meaning that it should accept a list of input values for each parameter. The lists should be of equal length (and be up to length `max_batch_size`). The function is then *required* to return a tuple of lists (even if there is only 1 output component), with each list in the tuple corresponding to one output component.
            max_batch_size: Instance Method - Maximum number of inputs to batch together if this is called from the queue (only relevant if batch=True)
            preprocess: Instance Method - If False, will not run preprocessing of component data before running 'fn' (e.g. leaving it as a base64 string if this method is called with the `Image` component).
            postprocess: Instance Method - If False, will not run postprocessing of component data before returning 'fn' output to the browser.
            every: Instance Method - Run this event 'every' number of seconds. Interpreted in seconds. Queue must be enabled.
        Example:
            import gradio as gr
            import datetime
            with gr.Blocks() as demo:
                def get_time():
                    return datetime.datetime.now().time()
                dt = gr.Textbox(label="Current time")
                demo.load(get_time, inputs=None, outputs=dt)
            demo.launch()
        """
        # _js: Optional frontend js method to run before running 'fn'. Input arguments for js method are values of 'inputs' and 'outputs', return should be a list of values for output components.
        if isinstance(self_or_cls, type):
            if name is None:
                raise ValueError(
                    "Blocks.load() requires passing parameters as keyword arguments"
                )
            return external.load_blocks_from_repo(name, src, api_key, alias, **kwargs)
        else:
            return self_or_cls.set_event_trigger(
                event_name="load",
                fn=fn,
                inputs=inputs,
                outputs=outputs,
                api_name=api_name,
                preprocess=preprocess,
                postprocess=postprocess,
                scroll_to_output=scroll_to_output,
                show_progress=show_progress,
                js=_js,
                queue=queue,
                batch=batch,
                max_batch_size=max_batch_size,
                every=every,
                no_target=True,
            )[0]

    def clear(self):
        """Resets the layout of the Blocks object."""
        self.blocks = {}
        self.fns = []
        self.dependencies = []
        self.children = []
        return self

    @document()
    def queue(
        self,
        concurrency_count: int = 1,
        status_update_rate: float | Literal["auto"] = "auto",
        client_position_to_load_data: int | None = None,
        default_enabled: bool | None = None,
        api_open: bool = True,
        max_size: int | None = None,
    ):
        """
        You can control the rate of processed requests by creating a queue. This will allow you to set the number of requests to be processed at one time, and will let users know their position in the queue.
        Parameters:
            concurrency_count: Number of worker threads that will be processing requests from the queue concurrently. Increasing this number will increase the rate at which requests are processed, but will also increase the memory usage of the queue.
            status_update_rate: If "auto", Queue will send status estimations to all clients whenever a job is finished. Otherwise Queue will send status at regular intervals set by this parameter as the number of seconds.
            client_position_to_load_data: DEPRECATED. This parameter is deprecated and has no effect.
            default_enabled: Deprecated and has no effect.
            api_open: If True, the REST routes of the backend will be open, allowing requests made directly to those endpoints to skip the queue.
            max_size: The maximum number of events the queue will store at any given moment. If the queue is full, new events will not be added and a user will receive a message saying that the queue is full. If None, the queue size will be unlimited.
        Example: (Blocks)
            with gr.Blocks() as demo:
                button = gr.Button(label="Generate Image")
                button.click(fn=image_generator, inputs=gr.Textbox(), outputs=gr.Image())
            demo.queue(concurrency_count=3)
            demo.launch()
        Example: (Interface)
            demo = gr.Interface(image_generator, gr.Textbox(), gr.Image())
            demo.queue(concurrency_count=3)
            demo.launch()
        """
        if default_enabled is not None:
            warnings.warn(
                "The default_enabled parameter of queue has no effect and will be removed "
                "in a future version of gradio."
            )
        self.enable_queue = True
        self.api_open = api_open
        if client_position_to_load_data is not None:
            warnings.warn("The client_position_to_load_data parameter is deprecated.")
        self._queue = queueing.Queue(
            live_updates=status_update_rate == "auto",
            concurrency_count=concurrency_count,
            update_intervals=status_update_rate if status_update_rate != "auto" else 1,
            max_size=max_size,
            blocks_dependencies=self.dependencies,
        )
        self.config = self.get_config_file()
        self.app = routes.App.create_app(self)
        return self

    def launch(
        self,
        inline: bool | None = None,
        inbrowser: bool = False,
        share: bool | None = None,
        debug: bool = False,
        enable_queue: bool | None = None,
        max_threads: int = 40,
        auth: Callable | Tuple[str, str] | List[Tuple[str, str]] | None = None,
        auth_message: str | None = None,
        prevent_thread_lock: bool = False,
        show_error: bool = False,
        server_name: str | None = None,
        server_port: int | None = None,
        show_tips: bool = False,
        height: int = 500,
        width: int | str = "100%",
        encrypt: bool | None = None,
        favicon_path: str | None = None,
        ssl_keyfile: str | None = None,
        ssl_certfile: str | None = None,
        ssl_keyfile_password: str | None = None,
        quiet: bool = False,
        show_api: bool = True,
        file_directories: List[str] | None = None,
        _frontend: bool = True,
    ) -> Tuple[FastAPI, str, str]:
        """
        Launches a simple web server that serves the demo. Can also be used to create a
        public link used by anyone to access the demo from their browser by setting share=True.

        Parameters:
            inline: whether to display in the interface inline in an iframe. Defaults to True in python notebooks; False otherwise.
            inbrowser: whether to automatically launch the interface in a new tab on the default browser.
            share: whether to create a publicly shareable link for the interface. Creates an SSH tunnel to make your UI accessible from anywhere. If not provided, it is set to False by default every time, except when running in Google Colab. When localhost is not accessible (e.g. Google Colab), setting share=False is not supported.
            debug: if True, blocks the main thread from running. If running in Google Colab, this is needed to print the errors in the cell output.
            auth: If provided, username and password (or list of username-password tuples) required to access interface. Can also provide function that takes username and password and returns True if valid login.
            auth_message: If provided, HTML message provided on login page.
            prevent_thread_lock: If True, the interface will block the main thread while the server is running.
            show_error: If True, any errors in the interface will be displayed in an alert modal and printed in the browser console log
            server_port: will start gradio app on this port (if available). Can be set by environment variable GRADIO_SERVER_PORT. If None, will search for an available port starting at 7860.
            server_name: to make app accessible on local network, set this to "0.0.0.0". Can be set by environment variable GRADIO_SERVER_NAME. If None, will use "127.0.0.1".
            show_tips: if True, will occasionally show tips about new Gradio features
            enable_queue: DEPRECATED (use .queue() method instead.) if True, inference requests will be served through a queue instead of with parallel threads. Required for longer inference times (> 1min) to prevent timeout. The default option in HuggingFace Spaces is True. The default option elsewhere is False.
            max_threads: the maximum number of total threads that the Gradio app can generate in parallel. The default is inherited from the starlette library (currently 40). Applies whether the queue is enabled or not. But if queuing is enabled, this parameter is increaseed to be at least the concurrency_count of the queue.
            width: The width in pixels of the iframe element containing the interface (used if inline=True)
            height: The height in pixels of the iframe element containing the interface (used if inline=True)
            encrypt: DEPRECATED. Has no effect.
            favicon_path: If a path to a file (.png, .gif, or .ico) is provided, it will be used as the favicon for the web page.
            ssl_keyfile: If a path to a file is provided, will use this as the private key file to create a local server running on https.
            ssl_certfile: If a path to a file is provided, will use this as the signed certificate for https. Needs to be provided if ssl_keyfile is provided.
            ssl_keyfile_password: If a password is provided, will use this with the ssl certificate for https.
            quiet: If True, suppresses most print statements.
            show_api: If True, shows the api docs in the footer of the app. Default True. If the queue is enabled, then api_open parameter of .queue() will determine if the api docs are shown, independent of the value of show_api.
            file_directories: List of directories that gradio is allowed to serve files from (in addition to the directory containing the gradio python file). Must be absolute paths. Warning: any files in these directories or its children are potentially accessible to all users of your app.
        Returns:
            app: FastAPI app object that is running the demo
            local_url: Locally accessible link to the demo
            share_url: Publicly accessible link to the demo (if share=True, otherwise None)
        Example: (Blocks)
            import gradio as gr
            def reverse(text):
                return text[::-1]
            with gr.Blocks() as demo:
                button = gr.Button(value="Reverse")
                button.click(reverse, gr.Textbox(), gr.Textbox())
            demo.launch(share=True, auth=("username", "password"))
        Example:  (Interface)
            import gradio as gr
            def reverse(text):
                return text[::-1]
            demo = gr.Interface(reverse, "text", "text")
            demo.launch(share=True, auth=("username", "password"))
        """
        self.dev_mode = False
        if (
            auth
            and not callable(auth)
            and not isinstance(auth[0], tuple)
            and not isinstance(auth[0], list)
        ):
            self.auth = [auth]
        else:
            self.auth = auth
        self.auth_message = auth_message
        self.show_tips = show_tips
        self.show_error = show_error
        self.height = height
        self.width = width
        self.favicon_path = favicon_path

        if enable_queue is not None:
            self.enable_queue = enable_queue
            warnings.warn(
                "The `enable_queue` parameter has been deprecated. Please use the `.queue()` method instead.",
                DeprecationWarning,
            )
        if encrypt is not None:
            warnings.warn(
                "The `encrypt` parameter has been deprecated and has no effect.",
                DeprecationWarning,
            )

        if self.is_space:
            self.enable_queue = self.enable_queue is not False
        else:
            self.enable_queue = self.enable_queue is True
        if self.enable_queue and not hasattr(self, "_queue"):
            self.queue()
        self.show_api = self.api_open if self.enable_queue else show_api

        self.file_directories = file_directories if file_directories is not None else []
        if not isinstance(self.file_directories, list):
            raise ValueError("file_directories must be a list of directories.")

        if not self.enable_queue and self.progress_tracking:
            raise ValueError("Progress tracking requires queuing to be enabled.")

        for dep in self.dependencies:
            for i in dep["cancels"]:
                if not self.queue_enabled_for_fn(i):
                    raise ValueError(
                        "In order to cancel an event, the queue for that event must be enabled! "
                        "You may get this error by either 1) passing a function that uses the yield keyword "
                        "into an interface without enabling the queue or 2) defining an event that cancels "
                        "another event without enabling the queue. Both can be solved by calling .queue() "
                        "before .launch()"
                    )
            if dep["batch"] and (
                dep["queue"] is False
                or (dep["queue"] is None and not self.enable_queue)
            ):
                raise ValueError("In order to use batching, the queue must be enabled.")

        self.config = self.get_config_file()
        self.max_threads = max(
            self._queue.max_thread_count if self.enable_queue else 0, max_threads
        )

        if self.is_running:
            assert isinstance(
                self.local_url, str
            ), f"Invalid local_url: {self.local_url}"
            if not (quiet):
                print(
                    "Rerunning server... use `close()` to stop if you need to change `launch()` parameters.\n----"
                )
        else:
            server_name, server_port, local_url, app, server = networking.start_server(
                self,
                server_name,
                server_port,
                ssl_keyfile,
                ssl_certfile,
                ssl_keyfile_password,
            )
            self.server_name = server_name
            self.local_url = local_url
            self.server_port = server_port
            self.server_app = app
            self.server = server
            self.is_running = True
            self.is_colab = utils.colab_check()
            self.is_kaggle = utils.kaggle_check()
            self.is_sagemaker = utils.sagemaker_check()

            self.protocol = (
                "https"
                if self.local_url.startswith("https") or self.is_colab
                else "http"
            )

            if self.enable_queue:
                self._queue.set_url(self.local_url)

            # Cannot run async functions in background other than app's scope.
            # Workaround by triggering the app endpoint
            requests.get(f"{self.local_url}startup-events")

        utils.launch_counter()

        if share is None:
            if self.is_colab and self.enable_queue:
                if not quiet:
                    print(
                        "Setting queue=True in a Colab notebook requires sharing enabled. Setting `share=True` (you can turn this off by setting `share=False` in `launch()` explicitly).\n"
                    )
                self.share = True
            elif self.is_kaggle:
                if not quiet:
                    print(
                        "Kaggle notebooks require sharing enabled. Setting `share=True` (you can turn this off by setting `share=False` in `launch()` explicitly).\n"
                    )
                self.share = True
            elif self.is_sagemaker:
                if not quiet:
                    print(
                        "Sagemaker notebooks may require sharing enabled. Setting `share=True` (you can turn this off by setting `share=False` in `launch()` explicitly).\n"
                    )
                self.share = True
            else:
                self.share = False
        else:
            self.share = share

        # If running in a colab or not able to access localhost,
        # a shareable link must be created.
        if _frontend and (not networking.url_ok(self.local_url)) and (not self.share):
            raise ValueError(
                "When localhost is not accessible, a shareable link must be created. Please set share=True."
            )

        if self.is_colab:
            if not quiet:
                if debug:
                    print(strings.en["COLAB_DEBUG_TRUE"])
                else:
                    print(strings.en["COLAB_DEBUG_FALSE"])
                if not self.share:
                    print(strings.en["COLAB_WARNING"].format(self.server_port))
            if self.enable_queue and not self.share:
                raise ValueError(
                    "When using queueing in Colab, a shareable link must be created. Please set share=True."
                )
        else:
            print(
                strings.en["RUNNING_LOCALLY_SEPARATED"].format(
                    self.protocol, self.server_name, self.server_port
                )
            )

        if self.share:
            if self.is_space:
                raise RuntimeError("Share is not supported when you are in Spaces")
            try:
                if self.share_url is None:
                    self.share_url = networking.setup_tunnel(
                        self.server_name, self.server_port, self.share_token
                    )
                print(strings.en["SHARE_LINK_DISPLAY"].format(self.share_url))
                if not (quiet):
                    print(strings.en["SHARE_LINK_MESSAGE"])
            except (RuntimeError, requests.exceptions.ConnectionError):
                if self.analytics_enabled:
                    utils.error_analytics("Not able to set up tunnel")
                self.share_url = None
                self.share = False
                print(strings.en["COULD_NOT_GET_SHARE_LINK"])
        else:
            if not (quiet):
                print(strings.en["PUBLIC_SHARE_TRUE"])
            self.share_url = None

        if inbrowser:
            link = self.share_url if self.share and self.share_url else self.local_url
            webbrowser.open(link)

        # Check if running in a Python notebook in which case, display inline
        if inline is None:
            inline = utils.ipython_check() and (self.auth is None)
        if inline:
            if self.auth is not None:
                print(
                    "Warning: authentication is not supported inline. Please"
                    "click the link to access the interface in a new tab."
                )
            try:
                from IPython.display import HTML, Javascript, display  # type: ignore

                if self.share and self.share_url:
                    while not networking.url_ok(self.share_url):
                        time.sleep(0.25)
                    display(
                        HTML(
                            f'<div><iframe src="{self.share_url}" width="{self.width}" height="{self.height}" allow="autoplay; camera; microphone; clipboard-read; clipboard-write;" frameborder="0" allowfullscreen></iframe></div>'
                        )
                    )
                elif self.is_colab:
                    # modified from /usr/local/lib/python3.7/dist-packages/google/colab/output/_util.py within Colab environment
                    code = """(async (port, path, width, height, cache, element) => {
                        if (!google.colab.kernel.accessAllowed && !cache) {
                            return;
                        }
                        element.appendChild(document.createTextNode(''));
                        const url = await google.colab.kernel.proxyPort(port, {cache});

                        const external_link = document.createElement('div');
                        external_link.innerHTML = `
                            <div style="font-family: monospace; margin-bottom: 0.5rem">
                                Running on <a href=${new URL(path, url).toString()} target="_blank">
                                    https://localhost:${port}${path}
                                </a>
                            </div>
                        `;
                        element.appendChild(external_link);

                        const iframe = document.createElement('iframe');
                        iframe.src = new URL(path, url).toString();
                        iframe.height = height;
                        iframe.allow = "autoplay; camera; microphone; clipboard-read; clipboard-write;"
                        iframe.width = width;
                        iframe.style.border = 0;
                        element.appendChild(iframe);
                    })""" + "({port}, {path}, {width}, {height}, {cache}, window.element)".format(
                        port=json.dumps(self.server_port),
                        path=json.dumps("/"),
                        width=json.dumps(self.width),
                        height=json.dumps(self.height),
                        cache=json.dumps(False),
                    )

                    display(Javascript(code))
                else:
                    display(
                        HTML(
                            f'<div><iframe src="{self.local_url}" width="{self.width}" height="{self.height}" allow="autoplay; camera; microphone; clipboard-read; clipboard-write;" frameborder="0" allowfullscreen></iframe></div>'
                        )
                    )
            except ImportError:
                pass

        if getattr(self, "analytics_enabled", False):
            data = {
                "launch_method": "browser" if inbrowser else "inline",
                "is_google_colab": self.is_colab,
                "is_sharing_on": self.share,
                "share_url": self.share_url,
                "enable_queue": self.enable_queue,
                "show_tips": self.show_tips,
                "server_name": server_name,
                "server_port": server_port,
                "is_spaces": self.is_space,
                "mode": self.mode,
            }
            utils.launch_analytics(data)
            utils.launched_telemetry(self, data)

        utils.show_tip(self)

        # Block main thread if debug==True
        if debug or int(os.getenv("GRADIO_DEBUG", 0)) == 1:
            self.block_thread()
        # Block main thread if running in a script to stop script from exiting
        is_in_interactive_mode = bool(getattr(sys, "ps1", sys.flags.interactive))

        if not prevent_thread_lock and not is_in_interactive_mode:
            self.block_thread()

        return TupleNoPrint((self.server_app, self.local_url, self.share_url))

    def integrate(
        self,
        comet_ml: comet_ml.Experiment | None = None,
        wandb: ModuleType | None = None,
        mlflow: ModuleType | None = None,
    ) -> None:
        """
        A catch-all method for integrating with other libraries. This method should be run after launch()
        Parameters:
            comet_ml: If a comet_ml Experiment object is provided, will integrate with the experiment and appear on Comet dashboard
            wandb: If the wandb module is provided, will integrate with it and appear on WandB dashboard
            mlflow: If the mlflow module  is provided, will integrate with the experiment and appear on ML Flow dashboard
        """
        analytics_integration = ""
        if comet_ml is not None:
            analytics_integration = "CometML"
            comet_ml.log_other("Created from", "Gradio")
            if self.share_url is not None:
                comet_ml.log_text("gradio: " + self.share_url)
                comet_ml.end()
            elif self.local_url:
                comet_ml.log_text("gradio: " + self.local_url)
                comet_ml.end()
            else:
                raise ValueError("Please run `launch()` first.")
        if wandb is not None:
            analytics_integration = "WandB"
            if self.share_url is not None:
                wandb.log(
                    {
                        "Gradio panel": wandb.Html(
                            '<iframe src="'
                            + self.share_url
                            + '" width="'
                            + str(self.width)
                            + '" height="'
                            + str(self.height)
                            + '" frameBorder="0"></iframe>'
                        )
                    }
                )
            else:
                print(
                    "The WandB integration requires you to "
                    "`launch(share=True)` first."
                )
        if mlflow is not None:
            analytics_integration = "MLFlow"
            if self.share_url is not None:
                mlflow.log_param("Gradio Interface Share Link", self.share_url)
            else:
                mlflow.log_param("Gradio Interface Local Link", self.local_url)
        if self.analytics_enabled and analytics_integration:
            data = {"integration": analytics_integration}
            utils.integration_analytics(data)

    def close(self, verbose: bool = True) -> None:
        """
        Closes the Interface that was launched and frees the port.
        """
        try:
            if self.enable_queue:
                self._queue.close()
            self.server.close()
            self.is_running = False
            # So that the startup events (starting the queue)
            # happen the next time the app is launched
            self.app.startup_events_triggered = False
            if verbose:
                print("Closing server running on port: {}".format(self.server_port))
        except (AttributeError, OSError):  # can't close if not running
            pass

    def block_thread(
        self,
    ) -> None:
        """Block main thread until interrupted by user."""
        try:
            while True:
                time.sleep(0.1)
        except (KeyboardInterrupt, OSError):
            print("Keyboard interruption in main thread... closing server.")
            self.server.close()
            for tunnel in CURRENT_TUNNELS:
                tunnel.kill()

    def attach_load_events(self):
        """Add a load event for every component whose initial value should be randomized."""
        if Context.root_block:
            for component in Context.root_block.blocks.values():
                if (
                    isinstance(component, components.IOComponent)
                    and component.load_event_to_attach
                ):
                    load_fn, every = component.load_event_to_attach
                    # Use set_event_trigger to avoid ambiguity between load class/instance method
                    dep = self.set_event_trigger(
                        "load",
                        load_fn,
                        None,
                        component,
                        no_target=True,
                        # If every is None, for sure skip the queue
                        # else, let the enable_queue parameter take precedence
                        # this will raise a nice error message is every is used
                        # without queue
                        queue=False if every is None else None,
                        every=every,
                    )[0]
                    component.load_event = dep

    def startup_events(self):
        """Events that should be run when the app containing this block starts up."""

        if self.enable_queue:
            utils.run_coro_in_background(self._queue.start, (self.progress_tracking,))
            # So that processing can resume in case the queue was stopped
            self._queue.stopped = False
        utils.run_coro_in_background(self.create_limiter)

    def queue_enabled_for_fn(self, fn_index: int):
        if self.dependencies[fn_index]["queue"] is None:
            return self.enable_queue
        return self.dependencies[fn_index]["queue"]<|MERGE_RESOLUTION|>--- conflicted
+++ resolved
@@ -140,14 +140,10 @@
         max_batch_size: int = 4,
         cancels: List[int] | None = None,
         every: float | None = None,
-<<<<<<< HEAD
         collects_event_data: bool | None = None,
-    ) -> Dict[str, Any]:
-=======
         triggered_after: int | None = None,
         trigger_only_on_success: bool = False,
     ) -> Tuple[Dict[str, Any], int]:
->>>>>>> 7d76e1c3
         """
         Adds an event to the component's dependencies.
         Parameters:
@@ -255,12 +251,9 @@
                 "continuous": bool(every),
                 "generator": inspect.isgeneratorfunction(fn) or bool(every),
             },
-<<<<<<< HEAD
             "collects_event_data": collects_event_data,
-=======
             "triggered_after": triggered_after,
             "trigger_only_on_success": trigger_only_on_success,
->>>>>>> 7d76e1c3
         }
         Context.root_block.dependencies.append(dependency)
         return dependency, len(Context.root_block.dependencies) - 1
