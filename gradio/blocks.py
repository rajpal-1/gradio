from __future__ import annotations

import copy
import getpass
import inspect
import os
import random
import sys
import time
import warnings
import webbrowser
from functools import partial
from typing import TYPE_CHECKING, Any, Callable, Dict, List, Optional, Tuple

import anyio
from anyio import CapacityLimiter

from gradio import encryptor, external, networking, queueing, routes, strings, utils
from gradio.context import Context
from gradio.deprecation import check_deprecated_parameters
from gradio.utils import component_or_layout_class, delete_none

if TYPE_CHECKING:  # Only import for type checking (is False at runtime).
    from fastapi.applications import FastAPI

    from gradio.components import Component, StatusTracker
    from gradio.routes import PredictBody


class Block:
    def __init__(self, *, render=True, elem_id=None, visible=True, **kwargs):
        self._id = Context.id
        Context.id += 1
        self.visible = visible
        self.elem_id = elem_id
        self._style = {}
        if render:
            self.render()
        check_deprecated_parameters(self.__class__.__name__, **kwargs)

    def render(self):
        """
        Adds self into appropriate BlockContext
        """
        if Context.block is not None:
            Context.block.children.append(self)
        if Context.root_block is not None:
            Context.root_block.blocks[self._id] = self

    def unrender(self):
        """
        Removes self from BlockContext if it has been rendered (otherwise does nothing).
        Only deletes the first occurrence of self in BlockContext. Removes from the
        layout and collection of Blocks, but does not delete any event triggers.
        """
        if Context.block is not None:
            try:
                Context.block.children.remove(self)
            except ValueError:
                pass
        if Context.root_block is not None:
            try:
                del Context.root_block.blocks[self._id]
            except KeyError:
                pass
        return self

    def get_block_name(self) -> str:
        """
        Gets block's class name.

        If it is template component it gets the parent's class name.

        @return: class name
        """
        return (
            self.__class__.__base__.__name__.lower()
            if hasattr(self, "is_template")
            else self.__class__.__name__.lower()
        )

    def set_event_trigger(
        self,
        event_name: str,
        fn: Optional[Callable],
        inputs: Optional[Component | List[Component]],
        outputs: Optional[Component | List[Component]],
        preprocess: bool = True,
        postprocess: bool = True,
        js: Optional[str] = False,
        no_target: bool = False,
        status_tracker: Optional[StatusTracker] = None,
        queue: Optional[bool] = None,
    ) -> None:
        """
        Adds an event to the component's dependencies.
        Parameters:
            event_name: event name
            fn: Callable function
            inputs: input list
            outputs: output list
            preprocess: whether to run the preprocess methods of components
            postprocess: whether to run the postprocess methods of components
            js: Optional frontend js method to run before running 'fn'. Input arguments for js method are values of 'inputs' and 'outputs', return should be a list of values for output components
            no_target: if True, sets "targets" to [], used for Blocks "load" event
            status_tracker: StatusTracker to visualize function progress
        Returns: None
        """
        # Support for singular parameter
        if inputs is None:
            inputs = []
        if outputs is None:
            outputs = []
        if not isinstance(inputs, list):
            inputs = [inputs]
        if not isinstance(outputs, list):
            outputs = [outputs]

        Context.root_block.fns.append(BlockFunction(fn, preprocess, postprocess))
        Context.root_block.dependencies.append(
            {
                "targets": [self._id] if not no_target else [],
                "trigger": event_name,
                "inputs": [block._id for block in inputs],
                "outputs": [block._id for block in outputs],
                "backend_fn": fn is not None,
                "js": js,
                "status_tracker": status_tracker._id
                if status_tracker is not None
                else None,
                "queue": queue,
            }
        )

    def get_config(self):
        return {
            "visible": self.visible,
            "elem_id": self.elem_id,
            "style": self._style,
        }


class BlockContext(Block):
    def __init__(
        self,
        visible: bool = True,
        render: bool = True,
        **kwargs,
    ):
        self.children = []
        super().__init__(visible=visible, render=render, **kwargs)

    def __enter__(self):
        self.parent = Context.block
        Context.block = self
        return self

    def __exit__(self, *args):
        Context.block = self.parent

    def postprocess(self, y):
        return y


class BlockFunction:
    def __init__(self, fn: Optional[Callable], preprocess: bool, postprocess: bool):
        self.fn = fn
        self.preprocess = preprocess
        self.postprocess = postprocess
        self.total_runtime = 0
        self.total_runs = 0


class class_or_instancemethod(classmethod):
    def __get__(self, instance, type_):
        descr_get = super().__get__ if instance is None else self.__func__.__get__
        return descr_get(instance, type_)


def update(**kwargs) -> dict:
    """
    Updates component parameters
    @param kwargs: Updating component parameters
    @return: Updated component parameters
    """
    kwargs["__type__"] = "generic_update"
    return kwargs


def skip() -> dict:
    return update()


class Blocks(BlockContext):
    """
    The Blocks class is a low-level API that allows you to create custom web
    applications entirely in Python. Compared to the Interface class, Blocks offers
    more flexibility and control over: (1) the layout of components (2) the events that
    trigger the execution of functions (3) data flows (e.g. inputs can trigger outputs,
    which can trigger the next level of outputs). Blocks also offers ways to group
    together related demos e.g. using tabs.

    The basic usage of Blocks is as follows: create a Blocks object, then use it as a
    context (with the "with" statement), and then define layouts, components, or events
    within the Blocks context. Finally, call the launch() method to launch the demo.
    """

    def __init__(
        self,
        theme: str = "default",
        analytics_enabled: Optional[bool] = None,
        mode: str = "blocks",
        css: Optional[str] = None,
        **kwargs,
    ):
        """
        Parameters:
        theme (str): which theme to use - right now, only "default" is supported.
        analytics_enabled (bool | None): whether to allow basic telemetry. If None, will use GRADIO_ANALYTICS_ENABLED environment variable or default to True.
        mode (str): a human-friendly name for the kind of Blocks interface being created.
        """
        # Cleanup shared parameters with Interface #TODO: is this part still necessary after Interface with Blocks?
        self.save_to = None
        self.api_mode = False
        self.theme = theme
        self.requires_permissions = False  # TODO: needs to be implemented
        self.encrypt = False
        self.share = False
        if css is not None and os.path.exists(css):
            with open(css) as css_file:
                self.css = css_file.read()
        else:
            self.css = css

        # For analytics_enabled and allow_flagging: (1) first check for
        # parameter, (2) check for env variable, (3) default to True/"manual"
        self.analytics_enabled = (
            analytics_enabled
            if analytics_enabled is not None
            else os.getenv("GRADIO_ANALYTICS_ENABLED", "True") == "True"
        )

        super().__init__(render=False, **kwargs)
        self.blocks: Dict[int, Block] = {}
        self.fns: List[BlockFunction] = []
        self.dependencies = []
        self.mode = mode

        self.is_running = False
        self.share_url = None

        self.ip_address = utils.get_local_ip_address()
        self.is_space = True if os.getenv("SYSTEM") == "spaces" else False
        self.favicon_path = None
        self.auth = None
        self.dev_mode = True
        self.app_id = random.getrandbits(64)

    @classmethod
    def from_config(cls, config: dict, fns: List[Callable]) -> Blocks:
        """Factory method that creates a Blocks from a config and list of functions."""
        components_config = config["components"]
        original_mapping: Dict[int, Block] = {}

        def get_block_instance(id: int) -> Block:
            for block_config in components_config:
                if block_config["id"] == id:
                    break
            else:
                raise ValueError("Cannot find block with id {}".format(id))
            cls = component_or_layout_class(block_config["type"])
            block_config["props"].pop("type", None)
            block_config["props"].pop("name", None)
            style = block_config["props"].pop("style", None)
            block = cls(**block_config["props"])
            if style:
                block.style(**style)
            return block

        def iterate_over_children(children_list):
            for child_config in children_list:
                id = child_config["id"]
                block = get_block_instance(id)
                original_mapping[id] = block

                children = child_config.get("children")
                if children is not None:
                    with block:
                        iterate_over_children(children)

        with Blocks(theme=config["theme"], css=config["theme"]) as blocks:
            iterate_over_children(config["layout"]["children"])

            # add the event triggers
            for dependency, fn in zip(config["dependencies"], fns):
                targets = dependency.pop("targets")
                trigger = dependency.pop("trigger")
                dependency.pop("backend_fn")
                dependency["inputs"] = [
                    original_mapping[i] for i in dependency["inputs"]
                ]
                dependency["outputs"] = [
                    original_mapping[o] for o in dependency["outputs"]
                ]
                if dependency.get("status_tracker", None) is not None:
                    dependency["status_tracker"] = original_mapping[
                        dependency["status_tracker"]
                    ]
                dependency["_js"] = dependency.pop("js", None)
                dependency["_preprocess"] = False
                dependency["_postprocess"] = False

                for target in targets:
                    event_method = getattr(original_mapping[target], trigger)
                    event_method(fn=fn, **dependency)

            # Allows some use of Interface-specific methods with loaded Spaces
            blocks.predict = [fns[0]]
            dependency = blocks.dependencies[0]
            blocks.input_components = [blocks.blocks[i] for i in dependency["inputs"]]
            blocks.output_components = [blocks.blocks[o] for o in dependency["outputs"]]

        blocks.api_mode = True
        return blocks

    def __call__(self, *params, fn_index=0):
        """
        Allows Blocks objects to be called as functions
        Parameters:
        *params: the parameters to pass to the function
        fn_index: the index of the function to call (defaults to 0, which for Interfaces, is the default prediction function)
        """
        dependency = self.dependencies[fn_index]
        block_fn = self.fns[fn_index]

        if self.api_mode:
            serialized_params = []
            for i, input_id in enumerate(dependency["inputs"]):
                block = self.blocks[input_id]
                if getattr(block, "stateful", False):
                    raise ValueError(
                        "Cannot call Blocks object as a function if any of"
                        " the inputs are stateful."
                    )
                else:
                    serialized_input = block.serialize(params[i], True)
                    serialized_params.append(serialized_input)
        else:
            serialized_params = params

        processed_input = self.preprocess_data(fn_index, serialized_params, None)

        if inspect.iscoroutinefunction(block_fn.fn):
            raise ValueError(
                "Cannot call Blocks object as a function if the function is a coroutine"
            )
        else:
            predictions = block_fn.fn(*processed_input)

        output = self.postprocess_data(fn_index, predictions, None)

        if self.api_mode:
            output_copy = copy.deepcopy(output)
            deserialized_output = []
            for o, output_id in enumerate(dependency["outputs"]):
                block = self.blocks[output_id]
                if getattr(block, "stateful", False):
                    raise ValueError(
                        "Cannot call Blocks object as a function if any of"
                        " the outputs are stateful."
                    )
                else:
                    deserialized = block.deserialize(output_copy[o])
                    deserialized_output.append(deserialized)
        else:
            deserialized_output = output

        if len(deserialized_output) == 1:
            return deserialized_output[0]
        return deserialized_output

    def __str__(self):
        return self.__repr__()

    def __repr__(self):
        num_backend_fns = len([d for d in self.dependencies if d["backend_fn"]])
        repr = f"Gradio Blocks instance: {num_backend_fns} backend functions"
        repr += "\n" + "-" * len(repr)
        for d, dependency in enumerate(self.dependencies):
            if dependency["backend_fn"]:
                repr += f"\nfn_index={d}"
                repr += "\n inputs:"
                for input_id in dependency["inputs"]:
                    block = self.blocks[input_id]
                    repr += "\n |-{}".format(str(block))
                repr += "\n outputs:"
                for output_id in dependency["outputs"]:
                    block = self.blocks[output_id]
                    repr += "\n |-{}".format(str(block))
        return repr

    def render(self):
        if Context.root_block is not None:
            Context.root_block.blocks.update(self.blocks)
            Context.root_block.fns.extend(self.fns)
            Context.root_block.dependencies.extend(self.dependencies)
        if Context.block is not None:
            Context.block.children.extend(self.children)

<<<<<<< HEAD
    async def create_limiter(self, max_threads: Optional[int]):
        return (
            None if max_threads is None else CapacityLimiter(total_tokens=max_threads)
        )

    async def process_api(
        self,
        data: PredictBody,
        username: str = None,
        state: Optional[Dict[int, any]] = None,
    ) -> Dict[str, Any]:
        """
        Processes API calls from the frontend.
        Parameters:
            data: data recieved from the frontend
            username: name of user if authentication is set up
            state: data stored from stateful components for session
        Returns: None
        """
        raw_input = data.data
        fn_index = data.fn_index
=======
    def preprocess_data(self, fn_index, raw_input, state):
>>>>>>> 282748b4
        block_fn = self.fns[fn_index]
        dependency = self.dependencies[fn_index]

        if block_fn.preprocess:
            processed_input = []
            for i, input_id in enumerate(dependency["inputs"]):
                block = self.blocks[input_id]
                if getattr(block, "stateful", False):
                    processed_input.append(state.get(input_id))
                else:
                    processed_input.append(block.preprocess(raw_input[i]))
        else:
            processed_input = raw_input
        return processed_input

    async def call_function(self, fn_index, processed_input):
        """Calls and times function with given index and preprocessed input."""
        block_fn = self.fns[fn_index]

        start = time.time()
        if inspect.iscoroutinefunction(block_fn.fn):
            prediction = await block_fn.fn(*processed_input)
        else:
<<<<<<< HEAD
            predictions = await anyio.to_thread.run_sync(
                block_fn.fn, *processed_input, limiter=self.limiter
            )
=======
            prediction = await run_in_threadpool(block_fn.fn, *processed_input)
>>>>>>> 282748b4
        duration = time.time() - start
        return prediction, duration

    def postprocess_data(self, fn_index, predictions, state):
        block_fn = self.fns[fn_index]
        dependency = self.dependencies[fn_index]

        if type(predictions) is dict and len(predictions) > 0:
            keys_are_blocks = [isinstance(key, Block) for key in predictions.keys()]
            if all(keys_are_blocks):
                reordered_predictions = [skip() for _ in dependency["outputs"]]
                for component, value in predictions.items():
                    if component._id not in dependency["outputs"]:
                        return ValueError(
                            f"Returned component {component} not specified as output of function."
                        )
                    output_index = dependency["outputs"].index(component._id)
                    reordered_predictions[output_index] = value
                predictions = reordered_predictions
            elif any(keys_are_blocks):
                raise ValueError(
                    "Returned dictionary included some keys as Components. Either all keys must be Components to assign Component values, or return a List of values to assign output values in order."
                )
        if len(dependency["outputs"]) == 1:
            predictions = (predictions,)

        if block_fn.postprocess:
            output = []
            for i, output_id in enumerate(dependency["outputs"]):
                block = self.blocks[output_id]
                if getattr(block, "stateful", False):
                    state[output_id] = predictions[i]
                    output.append(None)
                else:
                    prediction_value = predictions[i]
                    if type(
                        prediction_value
                    ) is dict and "update" in prediction_value.get("__type__", ""):
                        if prediction_value["__type__"] == "generic_update":
                            del prediction_value["__type__"]
                            prediction_value = block.__class__.update(
                                **prediction_value
                            )
                        prediction_value = delete_none(prediction_value)
                        if "value" in prediction_value:
                            prediction_value["value"] = (
                                block.postprocess(prediction_value["value"])
                                if prediction_value["value"] is not None
                                else None
                            )
                        output_value = prediction_value
                    else:
                        output_value = (
                            block.postprocess(prediction_value)
                            if prediction_value is not None
                            else None
                        )
                    output.append(output_value)

        else:
            output = predictions
        return output

    async def process_api(
        self,
        fn_index: int,
        raw_input: List[Any],
        username: str = None,
        state: Optional[Dict[int, any]] = None,
    ) -> Dict[str, Any]:
        """
        Processes API calls from the frontend. First preprocesses the data,
        then runs the relevant function, then postprocesses the output.
        Parameters:
            data: data recieved from the frontend
            username: name of user if authentication is set up
            state: data stored from stateful components for session
        Returns: None
        """
        block_fn = self.fns[fn_index]

        processed_input = self.preprocess_data(fn_index, raw_input, state)

        predictions, duration = await self.call_function(fn_index, processed_input)
        block_fn.total_runtime += duration
        block_fn.total_runs += 1

        output = self.postprocess_data(fn_index, predictions, state)

        return {
            "data": output,
            "duration": duration,
            "average_duration": block_fn.total_runtime / block_fn.total_runs,
        }

    def get_config(self):
        return {"type": "column"}

    def get_config_file(self):
        config = {
            "version": routes.VERSION,
            "mode": "blocks",
            "dev_mode": self.dev_mode,
            "components": [],
            "theme": self.theme,
            "css": self.css,
            "enable_queue": getattr(
                self, "enable_queue", False
            ),  # attribute set at launch
        }

        for _id, block in self.blocks.items():
            config["components"].append(
                {
                    "id": _id,
                    "type": (block.get_block_name()),
                    "props": utils.delete_none(block.get_config())
                    if hasattr(block, "get_config")
                    else {},
                }
            )

        def getLayout(block):
            if not isinstance(block, BlockContext):
                return {"id": block._id}
            children = []
            for child in block.children:
                children.append(getLayout(child))
            return {"id": block._id, "children": children}

        config["layout"] = getLayout(self)
        config["dependencies"] = self.dependencies
        return config

    def __enter__(self):
        if Context.block is None:
            Context.root_block = self
        self.parent = Context.block
        Context.block = self
        return self

    def __exit__(self, *args):
        Context.block = self.parent
        if self.parent is None:
            Context.root_block = None
        else:
            self.parent.children.extend(self.children)
        self.config = self.get_config_file()
        self.app = routes.App.create_app(self)

    @class_or_instancemethod
    def load(
        self_or_cls,
        fn: Optional[Callable] = None,
        inputs: Optional[List[Component]] = None,
        outputs: Optional[List[Component]] = None,
        *,
        name: Optional[str] = None,
        src: Optional[str] = None,
        api_key: Optional[str] = None,
        alias: Optional[str] = None,
        **kwargs,
    ) -> Blocks | None:
        """
        For reverse compatibility reasons, this is both a class method and an instance
        method, the two of which, confusingly, do two completely different things.

        Class method: loads a demo from a Hugging Face Spaces repo and creates it locally
        Parameters:
            name (str): the name of the model (e.g. "gpt2"), can include the `src` as prefix (e.g. "models/gpt2")
            src (str | None): the source of the model: `models` or `spaces` (or empty if source is provided as a prefix in `name`)
            api_key (str | None): optional api key for use with Hugging Face Hub
            alias (str | None): optional string used as the name of the loaded model instead of the default name
            type (str): the type of the Blocks, either a standard `blocks` or `column`
        Returns: Blocks instance

        Instance method: adds an event for when the demo loads in the browser.
        Parameters:
            fn: Callable function
            inputs: input list
            outputs: output list
        Returns: None
        """
        if isinstance(self_or_cls, type):
            if name is None:
                raise ValueError(
                    "Blocks.load() requires passing `name` as a keyword argument"
                )
            if fn is not None:
                kwargs["fn"] = fn
            if inputs is not None:
                kwargs["inputs"] = inputs
            if outputs is not None:
                kwargs["outputs"] = outputs
            return external.load_blocks_from_repo(name, src, api_key, alias, **kwargs)
        else:
            self_or_cls.set_event_trigger(
                event_name="load", fn=fn, inputs=inputs, outputs=outputs, no_target=True
            )

    def clear(self):
        """Resets the layout of the Blocks object."""
        self.blocks = {}
        self.fns = []
        self.dependencies = []
        self.children = []
        return self

    def launch(
        self,
        inline: bool = None,
        inbrowser: bool = False,
        share: bool = False,
        debug: bool = False,
        enable_queue: bool = None,
        max_threads: Optional[int] = None,
        auth: Optional[Callable | Tuple[str, str] | List[Tuple[str, str]]] = None,
        auth_message: Optional[str] = None,
        prevent_thread_lock: bool = False,
        show_error: bool = True,
        server_name: Optional[str] = None,
        server_port: Optional[int] = None,
        show_tips: bool = False,
        height: int = 500,
        width: int = 900,
        encrypt: bool = False,
        favicon_path: Optional[str] = None,
        ssl_keyfile: Optional[str] = None,
        ssl_certfile: Optional[str] = None,
        ssl_keyfile_password: Optional[str] = None,
        quiet: bool = False,
        _frontend: bool = True,
    ) -> Tuple[FastAPI, str, str]:
        """
        Launches a simple web server that serves the demo. Can also be used to create a
        shareable link.
        Parameters:
        inline (bool | None): whether to display in the interface inline in an iframe. Defaults to True in python notebooks; False otherwise.
        inbrowser (bool): whether to automatically launch the interface in a new tab on the default browser.
        share (bool): whether to create a publicly shareable link for the interface. Creates an SSH tunnel to make your UI accessible from anywhere.
        debug (bool): if True, blocks the main thread from running. If running in Google Colab, this is needed to print the errors in the cell output.
        auth (Callable | Union[Tuple[str, str] | List[Tuple[str, str]]] | None): If provided, username and password (or list of username-password tuples) required to access interface. Can also provide function that takes username and password and returns True if valid login.
        auth_message (str | None): If provided, HTML message provided on login page.
        prevent_thread_lock (bool): If True, the interface will block the main thread while the server is running.
        show_error (bool): If True, any errors in the interface will be printed in the browser console log
        server_port (int | None): will start gradio app on this port (if available). Can be set by environment variable GRADIO_SERVER_PORT. If None, will search for an available port starting at 7860.
        server_name (str | None): to make app accessible on local network, set this to "0.0.0.0". Can be set by environment variable GRADIO_SERVER_NAME. If None, will use "127.0.0.1".
        show_tips (bool): if True, will occasionally show tips about new Gradio features
        enable_queue (bool | None): if True, inference requests will be served through a queue instead of with parallel threads. Required for longer inference times (> 1min) to prevent timeout. The default option in HuggingFace Spaces is True. The default option elsewhere is False.
        max_threads (int | None): allow up to `max_threads` to be processed in parallel. The default is inherited from the starlette library (currently 40).
        width (int): The width in pixels of the iframe element containing the interface (used if inline=True)
        height (int): The height in pixels of the iframe element containing the interface (used if inline=True)
        encrypt (bool): If True, flagged data will be encrypted by key provided by creator at launch
        favicon_path (str | None): If a path to a file (.png, .gif, or .ico) is provided, it will be used as the favicon for the web page.
        ssl_keyfile (str | None): If a path to a file is provided, will use this as the private key file to create a local server running on https.
        ssl_certfile (str | None): If a path to a file is provided, will use this as the signed certificate for https. Needs to be provided if ssl_keyfile is provided.
        ssl_keyfile_password (str | None): If a password is provided, will use this with the ssl certificate for https.
        quiet (bool): If True, suppresses most print statements.
        Returns:
        app (FastAPI): FastAPI app object that is running the demo
        local_url (str): Locally accessible link to the demo
        share_url (str): Publicly accessible link to the demo (if share=True, otherwise None)
        """
        self.dev_mode = False
        if (
            auth
            and not callable(auth)
            and not isinstance(auth[0], tuple)
            and not isinstance(auth[0], list)
        ):
            auth = [auth]
        self.auth = auth
        self.auth_message = auth_message
        self.show_tips = show_tips
        self.show_error = show_error
        self.height = height
        self.width = width
        self.favicon_path = favicon_path
        if self.is_space and enable_queue is None:
            self.enable_queue = True
        else:
            self.enable_queue = enable_queue or False

        self.limiter = anyio.run(self.create_limiter, max_threads)
        self.config = self.get_config_file()
        self.share = share
        self.encrypt = encrypt
        if self.encrypt:
            self.encryption_key = encryptor.get_key(
                getpass.getpass("Enter key for encryption: ")
            )

        if self.is_running:
            self.server_app.launchable = self
            if not (quiet):
                print(
                    "Rerunning server... use `close()` to stop if you need to change `launch()` parameters.\n----"
                )
        else:
            server_port, path_to_local_server, app, server = networking.start_server(
                self,
                server_name,
                server_port,
                ssl_keyfile,
                ssl_certfile,
                ssl_keyfile_password,
            )
            self.local_url = path_to_local_server
            self.server_port = server_port
            self.server_app = app
            self.server = server
            self.is_running = True

        utils.launch_counter()

        # If running in a colab or not able to access localhost,
        # automatically create a shareable link.
        is_colab = utils.colab_check()
        if is_colab or (_frontend and not networking.url_ok(self.local_url)):
            share = True
            if is_colab and not quiet:
                if debug:
                    print(strings.en["COLAB_DEBUG_TRUE"])
                else:
                    print(strings.en["COLAB_DEBUG_FALSE"])
        else:
            print(strings.en["RUNNING_LOCALLY"].format(self.local_url))
        if is_colab and self.requires_permissions:
            print(strings.en["MEDIA_PERMISSIONS_IN_COLAB"])

        if share:
            if self.is_space:
                raise RuntimeError("Share is not supported when you are in Spaces")
            try:
                if self.share_url is None:
                    share_url = networking.setup_tunnel(self.server_port, None)
                    self.share_url = share_url
                print(strings.en["SHARE_LINK_DISPLAY"].format(self.share_url))
                if not (quiet):
                    print(strings.en["SHARE_LINK_MESSAGE"])
            except RuntimeError:
                if self.analytics_enabled:
                    utils.error_analytics(self.ip_address, "Not able to set up tunnel")
                self.share_url = None
                share = False
                print(strings.en["COULD_NOT_GET_SHARE_LINK"])
        else:
            if not (quiet):
                print(strings.en["PUBLIC_SHARE_TRUE"])
            self.share_url = None

        if inbrowser:
            link = self.share_url if share else self.local_url
            webbrowser.open(link)

        # Check if running in a Python notebook in which case, display inline
        if inline is None:
            inline = utils.ipython_check() and (auth is None)
        if inline:
            if auth is not None:
                print(
                    "Warning: authentication is not supported inline. Please"
                    "click the link to access the interface in a new tab."
                )
            try:
                from IPython.display import HTML, display  # type: ignore

                if share:
                    while not networking.url_ok(self.share_url):
                        time.sleep(1)
                    display(
                        HTML(
                            f'<div><iframe src="{self.share_url}" width="{self.width}" height="{self.height}" allow="autoplay; camera; microphone;" frameborder="0" allowfullscreen></iframe></div>'
                        )
                    )
                else:
                    display(
                        HTML(
                            f'<div><iframe src="{self.local_url}" width="{self.width}" height="{self.height}" allow="autoplay; camera; microphone;" frameborder="0" allowfullscreen></iframe></div>'
                        )
                    )
            except ImportError:
                pass

        data = {
            "launch_method": "browser" if inbrowser else "inline",
            "is_google_colab": is_colab,
            "is_sharing_on": share,
            "share_url": self.share_url,
            "ip_address": self.ip_address,
            "enable_queue": self.enable_queue,
            "show_tips": self.show_tips,
            "server_name": server_name,
            "server_port": server_port,
            "is_spaces": self.is_space,
            "mode": self.mode,
        }
        if hasattr(self, "analytics_enabled") and self.analytics_enabled:
            utils.launch_analytics(data)

        utils.show_tip(self)

        # Block main thread if debug==True
        if debug or int(os.getenv("GRADIO_DEBUG", 0)) == 1:
            self.block_thread()
        # Block main thread if running in a script to stop script from exiting
        is_in_interactive_mode = bool(getattr(sys, "ps1", sys.flags.interactive))
        if not prevent_thread_lock and not is_in_interactive_mode:
            self.block_thread()

        return self.server_app, self.local_url, self.share_url

    def close(self, verbose: bool = True) -> None:
        """
        Closes the Interface that was launched and frees the port.
        """
        try:
            self.server.close()
            self.is_running = False
            if verbose:
                print("Closing server running on port: {}".format(self.server_port))
        except (AttributeError, OSError):  # can't close if not running
            pass

    def block_thread(
        self,
    ) -> None:
        """Block main thread until interrupted by user."""
        try:
            while True:
                time.sleep(0.1)
        except (KeyboardInterrupt, OSError):
            print("Keyboard interruption in main thread... closing server.")
            self.server.close()
            if self.enable_queue:
                queueing.close()<|MERGE_RESOLUTION|>--- conflicted
+++ resolved
@@ -9,7 +9,6 @@
 import time
 import warnings
 import webbrowser
-from functools import partial
 from typing import TYPE_CHECKING, Any, Callable, Dict, List, Optional, Tuple
 
 import anyio
@@ -407,31 +406,7 @@
         if Context.block is not None:
             Context.block.children.extend(self.children)
 
-<<<<<<< HEAD
-    async def create_limiter(self, max_threads: Optional[int]):
-        return (
-            None if max_threads is None else CapacityLimiter(total_tokens=max_threads)
-        )
-
-    async def process_api(
-        self,
-        data: PredictBody,
-        username: str = None,
-        state: Optional[Dict[int, any]] = None,
-    ) -> Dict[str, Any]:
-        """
-        Processes API calls from the frontend.
-        Parameters:
-            data: data recieved from the frontend
-            username: name of user if authentication is set up
-            state: data stored from stateful components for session
-        Returns: None
-        """
-        raw_input = data.data
-        fn_index = data.fn_index
-=======
     def preprocess_data(self, fn_index, raw_input, state):
->>>>>>> 282748b4
         block_fn = self.fns[fn_index]
         dependency = self.dependencies[fn_index]
 
@@ -455,13 +430,9 @@
         if inspect.iscoroutinefunction(block_fn.fn):
             prediction = await block_fn.fn(*processed_input)
         else:
-<<<<<<< HEAD
-            predictions = await anyio.to_thread.run_sync(
+            prediction = await anyio.to_thread.run_sync(
                 block_fn.fn, *processed_input, limiter=self.limiter
             )
-=======
-            prediction = await run_in_threadpool(block_fn.fn, *processed_input)
->>>>>>> 282748b4
         duration = time.time() - start
         return prediction, duration
 
@@ -557,6 +528,11 @@
             "average_duration": block_fn.total_runtime / block_fn.total_runs,
         }
 
+    async def create_limiter(self, max_threads: Optional[int]):
+        return (
+            None if max_threads is None else CapacityLimiter(total_tokens=max_threads)
+        )
+
     def get_config(self):
         return {"type": "column"}
 
