"""gr.Gallery() component."""

from __future__ import annotations

import warnings
from pathlib import Path
from typing import Any, Callable, List, Literal, Optional

import numpy as np
from gradio_client.documentation import document, set_documentation_group
from PIL import Image as _Image  # using _ to minimize namespace pollution

<<<<<<< HEAD
from gradio import processing_utils, utils
from gradio.components.base import Component, _Keywords
from gradio.data_classes import FileData, GradioModel, GradioRootModel
from gradio.events import Events
=======
from gradio import utils
from gradio.components.base import IOComponent, _Keywords
from gradio.deprecation import warn_deprecation, warn_style_method_deprecation
from gradio.events import (
    Changeable,
    EventListenerMethod,
    Selectable,
)
>>>>>>> 5f1cbc43

set_documentation_group("component")


class GalleryImage(GradioModel):
    image: FileData
    caption: Optional[str] = None


class GalleryData(GradioRootModel):
    root: List[GalleryImage]


@document()
<<<<<<< HEAD
class Gallery(Component):
=======
class Gallery(IOComponent, GallerySerializable, Changeable, Selectable):
>>>>>>> 5f1cbc43
    """
    Used to display a list of images as a gallery that can be scrolled through.
    Preprocessing: this component does *not* accept input.
    Postprocessing: expects a list of images in any format, {List[numpy.array | PIL.Image | str | pathlib.Path]}, or a {List} of (image, {str} caption) tuples and displays them.

    Demos: fake_gan
    """

    EVENTS = [Events.select]

    data_model = GalleryData

    def __init__(
        self,
        value: list[np.ndarray | _Image.Image | str | Path | tuple]
        | Callable
        | None = None,
        *,
        label: str | None = None,
        every: float | None = None,
        show_label: bool | None = None,
        container: bool = True,
        scale: int | None = None,
        min_width: int = 160,
        visible: bool = True,
        elem_id: str | None = None,
        elem_classes: list[str] | str | None = None,
        columns: int | tuple | None = 2,
        rows: int | tuple | None = None,
        height: int | float | None = None,
        allow_preview: bool = True,
        preview: bool | None = None,
        selected_index: int | None = None,
        object_fit: Literal["contain", "cover", "fill", "none", "scale-down"]
        | None = None,
        show_share_button: bool | None = None,
        show_download_button: bool | None = True,
        **kwargs,
    ):
        """
        Parameters:
            value: List of images to display in the gallery by default. If callable, the function will be called whenever the app loads to set the initial value of the component.
            label: component name in interface.
            every: If `value` is a callable, run the function 'every' number of seconds while the client connection is open. Has no effect otherwise. Queue must be enabled. The event can be accessed (e.g. to cancel it) via this component's .load_event attribute.
            show_label: if True, will display label.
            container: If True, will place the component in a container - providing some extra padding around the border.
            scale: relative width compared to adjacent Components in a Row. For example, if Component A has scale=2, and Component B has scale=1, A will be twice as wide as B. Should be an integer.
            min_width: minimum pixel width, will wrap if not sufficient screen space to satisfy this value. If a certain scale value results in this Component being narrower than min_width, the min_width parameter will be respected first.
            visible: If False, component will be hidden.
            elem_id: An optional string that is assigned as the id of this component in the HTML DOM. Can be used for targeting CSS styles.
            elem_classes: An optional list of strings that are assigned as the classes of this component in the HTML DOM. Can be used for targeting CSS styles.
            columns: Represents the number of images that should be shown in one row, for each of the six standard screen sizes (<576px, <768px, <992px, <1200px, <1400px, >1400px). If fewer than 6 are given then the last will be used for all subsequent breakpoints
            rows: Represents the number of rows in the image grid, for each of the six standard screen sizes (<576px, <768px, <992px, <1200px, <1400px, >1400px). If fewer than 6 are given then the last will be used for all subsequent breakpoints
            height: The height of the gallery component, in pixels. If more images are displayed than can fit in the height, a scrollbar will appear.
            allow_preview: If True, images in the gallery will be enlarged when they are clicked. Default is True.
            preview: If True, Gallery will start in preview mode, which shows all of the images as thumbnails and allows the user to click on them to view them in full size. Only works if allow_preview is True.
            selected_index: The index of the image that should be initially selected. If None, no image will be selected at start. If provided, will set Gallery to preview mode unless allow_preview is set to False.
            object_fit: CSS object-fit property for the thumbnail images in the gallery. Can be "contain", "cover", "fill", "none", or "scale-down".
            show_share_button: If True, will show a share icon in the corner of the component that allows user to share outputs to Hugging Face Spaces Discussions. If False, icon does not appear. If set to None (default behavior), then the icon appears if this Gradio app is launched on Spaces, but not otherwise.
            show_download_button: If True, will show a download button in the corner of the selected image. If False, the icon does not appear. Default is True.

        """
        self.columns = columns
        self.rows = rows
        self.height = height
        self.preview = preview
        self.object_fit = object_fit
        self.allow_preview = allow_preview
        self.show_download_button = (
            (utils.get_space() is not None)
            if show_download_button is None
            else show_download_button
        )
<<<<<<< HEAD
=======
        self.select: EventListenerMethod
        self.selected_index = selected_index
        """
        Event listener for when the user selects image within Gallery.
        Uses event data gradio.SelectData to carry `value` referring to caption of selected image, and `index` to refer to index.
        See EventData documentation on how to use this event data.
        """
>>>>>>> 5f1cbc43
        self.show_share_button = (
            (utils.get_space() is not None)
            if show_share_button is None
            else show_share_button
        )
        super().__init__(
            label=label,
            every=every,
            show_label=show_label,
            container=container,
            scale=scale,
            min_width=min_width,
            visible=visible,
            elem_id=elem_id,
            elem_classes=elem_classes,
            value=value,
            **kwargs,
        )

    @staticmethod
    def update(
        value: Any | Literal[_Keywords.NO_VALUE] | None = _Keywords.NO_VALUE,
        label: str | None = None,
        show_label: bool | None = None,
        container: bool | None = None,
        scale: int | None = None,
        min_width: int | None = None,
        visible: bool | None = None,
        columns: int | tuple | None = None,
        rows: int | tuple | None = None,
        height: int | float | None = None,
        preview: bool | None = None,
        object_fit: Literal["contain", "cover", "fill", "none", "scale-down"]
        | None = None,
        allow_preview: bool | None = None,
        show_share_button: bool | None = None,
        show_download_button: bool | None = None,
    ):
        warnings.warn(
            "Using the update method is deprecated. Simply return a new object instead, e.g. `return gr.Gallery(...)` instead of `return gr.Gallery.update(...)`."
        )
        updated_config = {
            "label": label,
            "show_label": show_label,
            "container": container,
            "scale": scale,
            "min_width": min_width,
            "visible": visible,
            "value": value,
            "columns": columns,
            "rows": rows,
            "height": height,
            "preview": preview,
            "object_fit": object_fit,
            "allow_preview": allow_preview,
            "show_share_button": show_share_button,
            "show_download_button": show_download_button,
            "__type__": "update",
        }
        return updated_config

    def postprocess(
        self,
        y: list[np.ndarray | _Image.Image | str]
        | list[tuple[np.ndarray | _Image.Image | str, str]]
        | None,
    ) -> GalleryData:
        """
        Parameters:
            y: list of images, or list of (image, caption) tuples
        Returns:
            list of string file paths to images in temp directory
        """
        if y is None:
            return GalleryData(root=[])
        output = []
        for img in y:
            caption = None
            if isinstance(img, (tuple, list)):
                img, caption = img
            if isinstance(img, np.ndarray):
                file = processing_utils.save_img_array_to_cache(
                    img, cache_dir=self.GRADIO_CACHE
                )
                file_path = str(utils.abspath(file))
            elif isinstance(img, _Image.Image):
                file = processing_utils.save_pil_to_cache(
                    img, cache_dir=self.GRADIO_CACHE
                )
                file_path = str(utils.abspath(file))
            elif isinstance(img, (str, Path)):
                file_path = str(img)
            else:
                raise ValueError(f"Cannot process type as image: {type(img)}")

            entry = GalleryImage(
                image=FileData(name=file_path, is_file=True), caption=caption
            )
            output.append(entry)
        return GalleryData(root=output)

    def preprocess(self, x: Any) -> Any:
        return x

<<<<<<< HEAD
    def example_inputs(self) -> Any:
        return [
            "https://raw.githubusercontent.com/gradio-app/gradio/main/test/test_files/bus.png"
        ]
=======
    def style(
        self,
        *,
        grid: int | tuple | None = None,
        columns: int | tuple | None = None,
        rows: int | tuple | None = None,
        height: str | None = None,
        container: bool | None = None,
        preview: bool | None = None,
        object_fit: str | None = None,
        **kwargs,
    ):
        """
        This method is deprecated. Please set these arguments in the constructor instead.
        """
        warn_style_method_deprecation()
        if grid is not None:
            warn_deprecation(
                "The 'grid' parameter will be deprecated. Please use 'columns' in the constructor instead.",
            )
            self.columns = grid
        if columns is not None:
            self.columns = columns
        if rows is not None:
            self.rows = rows
        if height is not None:
            self.height = height
        if preview is not None:
            self.preview = preview
        if object_fit is not None:
            self.object_fit = object_fit
        if container is not None:
            self.container = container
        return self
>>>>>>> 5f1cbc43
<|MERGE_RESOLUTION|>--- conflicted
+++ resolved
@@ -10,21 +10,10 @@
 from gradio_client.documentation import document, set_documentation_group
 from PIL import Image as _Image  # using _ to minimize namespace pollution
 
-<<<<<<< HEAD
 from gradio import processing_utils, utils
 from gradio.components.base import Component, _Keywords
 from gradio.data_classes import FileData, GradioModel, GradioRootModel
 from gradio.events import Events
-=======
-from gradio import utils
-from gradio.components.base import IOComponent, _Keywords
-from gradio.deprecation import warn_deprecation, warn_style_method_deprecation
-from gradio.events import (
-    Changeable,
-    EventListenerMethod,
-    Selectable,
-)
->>>>>>> 5f1cbc43
 
 set_documentation_group("component")
 
@@ -39,11 +28,7 @@
 
 
 @document()
-<<<<<<< HEAD
 class Gallery(Component):
-=======
-class Gallery(IOComponent, GallerySerializable, Changeable, Selectable):
->>>>>>> 5f1cbc43
     """
     Used to display a list of images as a gallery that can be scrolled through.
     Preprocessing: this component does *not* accept input.
@@ -117,16 +102,8 @@
             if show_download_button is None
             else show_download_button
         )
-<<<<<<< HEAD
-=======
-        self.select: EventListenerMethod
         self.selected_index = selected_index
-        """
-        Event listener for when the user selects image within Gallery.
-        Uses event data gradio.SelectData to carry `value` referring to caption of selected image, and `index` to refer to index.
-        See EventData documentation on how to use this event data.
-        """
->>>>>>> 5f1cbc43
+
         self.show_share_button = (
             (utils.get_space() is not None)
             if show_share_button is None
@@ -231,44 +208,7 @@
     def preprocess(self, x: Any) -> Any:
         return x
 
-<<<<<<< HEAD
     def example_inputs(self) -> Any:
         return [
             "https://raw.githubusercontent.com/gradio-app/gradio/main/test/test_files/bus.png"
-        ]
-=======
-    def style(
-        self,
-        *,
-        grid: int | tuple | None = None,
-        columns: int | tuple | None = None,
-        rows: int | tuple | None = None,
-        height: str | None = None,
-        container: bool | None = None,
-        preview: bool | None = None,
-        object_fit: str | None = None,
-        **kwargs,
-    ):
-        """
-        This method is deprecated. Please set these arguments in the constructor instead.
-        """
-        warn_style_method_deprecation()
-        if grid is not None:
-            warn_deprecation(
-                "The 'grid' parameter will be deprecated. Please use 'columns' in the constructor instead.",
-            )
-            self.columns = grid
-        if columns is not None:
-            self.columns = columns
-        if rows is not None:
-            self.rows = rows
-        if height is not None:
-            self.height = height
-        if preview is not None:
-            self.preview = preview
-        if object_fit is not None:
-            self.object_fit = object_fit
-        if container is not None:
-            self.container = container
-        return self
->>>>>>> 5f1cbc43
+        ]