--- conflicted
+++ resolved
@@ -74,15 +74,6 @@
             **kwargs,
         )
 
-<<<<<<< HEAD
-    def get_config(self):
-        return {
-            "value": self.value,
-            **Component.get_config(self),
-        }
-
-=======
->>>>>>> ff6f5250
     @staticmethod
     def update(
         value: bool | Literal[_Keywords.NO_VALUE] | None = _Keywords.NO_VALUE,
