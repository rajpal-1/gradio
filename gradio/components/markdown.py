--- conflicted
+++ resolved
@@ -8,12 +8,7 @@
 from gradio_client.documentation import document, set_documentation_group
 from gradio_client.serializing import StringSerializable
 
-<<<<<<< HEAD
-from gradio import utils
 from gradio.components.base import IOComponent, _Keywords
-=======
-from gradio.components.base import Component, IOComponent, _Keywords
->>>>>>> 67a8e978
 from gradio.events import (
     Changeable,
 )
@@ -78,17 +73,6 @@
         unindented_y = inspect.cleandoc(y)
         return unindented_y
 
-<<<<<<< HEAD
-=======
-    def get_config(self):
-        return {
-            "value": self.value,
-            "rtl": self.rtl,
-            "latex_delimiters": self.latex_delimiters,
-            **Component.get_config(self),
-        }
-
->>>>>>> 67a8e978
     @staticmethod
     def update(
         value: Any | Literal[_Keywords.NO_VALUE] | None = _Keywords.NO_VALUE,
