"""gr.Model3D() component."""

from __future__ import annotations

from pathlib import Path
from typing import Any, Callable, Literal

from gradio_client import media_data
from gradio_client.documentation import document, set_documentation_group
from gradio_client.serializing import FileSerializable

from gradio.components.base import IOComponent, _Keywords
from gradio.events import (
    Changeable,
    Clearable,
    Editable,
    Uploadable,
)

set_documentation_group("component")


@document()
class Model3D(
    Changeable, Uploadable, Editable, Clearable, IOComponent, FileSerializable
):
    """
    Component allows users to upload or view 3D Model files (.obj, .glb, or .gltf).
    Preprocessing: This component passes the uploaded file as a {str}filepath.
    Postprocessing: expects function to return a {str} or {pathlib.Path} filepath of type (.obj, glb, or .gltf)

    Demos: model3D
    Guides: how-to-use-3D-model-component
    """

    def __init__(
        self,
        value: str | Callable | None = None,
        *,
        clear_color: tuple[float, float, float, float] | None = None,
        camera_position: tuple[
            int | float | None, int | float | None, int | float | None
        ] = (
            None,
            None,
            None,
        ),
        label: str | None = None,
        show_label: bool | None = None,
        every: float | None = None,
        container: bool = True,
        scale: int | None = None,
        min_width: int = 160,
        visible: bool = True,
        elem_id: str | None = None,
        elem_classes: list[str] | str | None = None,
        **kwargs,
    ):
        """
        Parameters:
            value: path to (.obj, glb, or .gltf) file to show in model3D viewer. If callable, the function will be called whenever the app loads to set the initial value of the component.
            clear_color: background color of scene, should be a tuple of 4 floats between 0 and 1 representing RGBA values.
            camera_position: initial camera position of scene, provided as a tuple of `(alpha, beta, radius)`. Each value is optional. If provided, `alpha` and `beta` should be in degrees reflecting the angular position along the longitudinal and latitudinal axes, respectively. Radius corresponds to the distance from the center of the object to the camera.
            label: component name in interface.
            show_label: if True, will display label.
            every: If `value` is a callable, run the function 'every' number of seconds while the client connection is open. Has no effect otherwise. Queue must be enabled. The event can be accessed (e.g. to cancel it) via this component's .load_event attribute.
            container: If True, will place the component in a container - providing some extra padding around the border.
            scale: relative width compared to adjacent Components in a Row. For example, if Component A has scale=2, and Component B has scale=1, A will be twice as wide as B. Should be an integer.
            min_width: minimum pixel width, will wrap if not sufficient screen space to satisfy this value. If a certain scale value results in this Component being narrower than min_width, the min_width parameter will be respected first.
            visible: If False, component will be hidden.
            elem_id: An optional string that is assigned as the id of this component in the HTML DOM. Can be used for targeting CSS styles.
            elem_classes: An optional list of strings that are assigned as the classes of this component in the HTML DOM. Can be used for targeting CSS styles.
        """
        self.clear_color = clear_color or [0, 0, 0, 0]
        self.camera_position = camera_position

        IOComponent.__init__(
            self,
            label=label,
            every=every,
            show_label=show_label,
            container=container,
            scale=scale,
            min_width=min_width,
            visible=visible,
            elem_id=elem_id,
            elem_classes=elem_classes,
            value=value,
            **kwargs,
        )

<<<<<<< HEAD
=======
    def get_config(self):
        return {
            "clear_color": self.clear_color,
            "value": self.value,
            "camera_position": self.camera_position,
            **IOComponent.get_config(self),
        }

>>>>>>> 97c3c7b1
    def example_inputs(self) -> dict[str, Any]:
        return {
            "raw": {"is_file": False, "data": media_data.BASE64_MODEL3D},
            "serialized": "https://github.com/gradio-app/gradio/raw/main/test/test_files/Box.gltf",
        }

    @staticmethod
    def update(
        value: Any | Literal[_Keywords.NO_VALUE] | None = _Keywords.NO_VALUE,
        camera_position: tuple[
            int | float | None, int | float | None, int | float | None
        ]
        | None = None,
        clear_color: tuple[float, float, float, float] | None = None,
        label: str | None = None,
        show_label: bool | None = None,
        container: bool | None = None,
        scale: int | None = None,
        min_width: int | None = None,
        visible: bool | None = None,
    ):
        updated_config = {
            "camera_position": camera_position,
            "clear_color": clear_color,
            "label": label,
            "show_label": show_label,
            "container": container,
            "scale": scale,
            "min_width": min_width,
            "visible": visible,
            "value": value,
            "__type__": "update",
        }
        return updated_config

    def preprocess(self, x: dict[str, str] | None) -> str | None:
        """
        Parameters:
            x: JSON object with filename as 'name' property and base64 data as 'data' property
        Returns:
            string file path to temporary file with the 3D image model
        """
        if x is None:
            return x
        file_name, file_data, is_file = (
            x["name"],
            x["data"],
            x.get("is_file", False),
        )
        if is_file:
            temp_file_path = self.make_temp_copy_if_needed(file_name)
        else:
            temp_file_path = self.base64_to_temp_file_if_needed(file_data, file_name)

        return temp_file_path

    def postprocess(self, y: str | Path | None) -> dict[str, str] | None:
        """
        Parameters:
            y: path to the model
        Returns:
            file name mapped to base64 url data
        """
        if y is None:
            return y
        data = {
            "name": self.make_temp_copy_if_needed(y),
            "data": None,
            "is_file": True,
        }
        return data

    def as_example(self, input_data: str | None) -> str:
        return Path(input_data).name if input_data else ""<|MERGE_RESOLUTION|>--- conflicted
+++ resolved
@@ -89,17 +89,6 @@
             **kwargs,
         )
 
-<<<<<<< HEAD
-=======
-    def get_config(self):
-        return {
-            "clear_color": self.clear_color,
-            "value": self.value,
-            "camera_position": self.camera_position,
-            **IOComponent.get_config(self),
-        }
-
->>>>>>> 97c3c7b1
     def example_inputs(self) -> dict[str, Any]:
         return {
             "raw": {"is_file": False, "data": media_data.BASE64_MODEL3D},
