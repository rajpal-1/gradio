--- conflicted
+++ resolved
@@ -91,23 +91,6 @@
             **kwargs,
         )
 
-<<<<<<< HEAD
-    def get_config(self):
-        return {
-            "clear_color": self.clear_color,
-            "value": self.value,
-            "camera_position": self.camera_position,
-            "height": self.height,
-            "zoom_speed": self.zoom_speed,
-            **Component.get_config(self),
-=======
-    def example_inputs(self) -> dict[str, Any]:
-        return {
-            "raw": {"is_file": False, "data": media_data.BASE64_MODEL3D},
-            "serialized": "https://github.com/gradio-app/gradio/raw/main/test/test_files/Box.gltf",
->>>>>>> ff6f5250
-        }
-
     @staticmethod
     def update(
         value: Any | Literal[_Keywords.NO_VALUE] | None = _Keywords.NO_VALUE,
