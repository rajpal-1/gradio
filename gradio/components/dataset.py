--- conflicted
+++ resolved
@@ -69,17 +69,9 @@
 
         # Narrow type to IOComponent
         assert all(
-<<<<<<< HEAD
-            isinstance(c, Component) for c in self.components
+            isinstance(c, Component) for c in self._components
         ), "All components in a `Dataset` must be subclasses of `IOComponent`"
-        self.components = [c for c in self.components if isinstance(c, Component)]
-        for component in self.components:
-=======
-            isinstance(c, IOComponent) for c in self._components
-        ), "All components in a `Dataset` must be subclasses of `IOComponent`"
-        self._components = [c for c in self._components if isinstance(c, IOComponent)]
         for component in self._components:
->>>>>>> ff6f5250
             component.root_url = self.root_url
 
         self.samples = [[]] if samples is None else samples
@@ -96,27 +88,10 @@
             self.headers = [c.label or "" for c in self._components]
         self.samples_per_page = samples_per_page
 
-<<<<<<< HEAD
     @property
     def skip_api(self):
         return True
 
-    def get_config(self):
-        return {
-            "components": [component.get_block_name() for component in self.components],
-            "headers": self.headers,
-            "samples": self.samples,
-            "type": self.type,
-            "label": self.label,
-            "samples_per_page": self.samples_per_page,
-            "container": self.container,
-            "scale": self.scale,
-            "min_width": self.min_width,
-            **Component.get_config(self),
-        }
-
-=======
->>>>>>> ff6f5250
     @staticmethod
     def update(
         samples: Any | Literal[_Keywords.NO_VALUE] | None = _Keywords.NO_VALUE,
