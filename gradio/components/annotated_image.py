--- conflicted
+++ resolved
@@ -2,12 +2,8 @@
 
 from __future__ import annotations
 
-<<<<<<< HEAD
 from typing import Any, Literal
-=======
 import warnings
-from typing import Literal
->>>>>>> ff6f5250
 
 import numpy as np
 from gradio_client.documentation import document, set_documentation_group
@@ -105,20 +101,6 @@
             **kwargs,
         )
 
-<<<<<<< HEAD
-    def get_config(self):
-        return {
-            "show_legend": self.show_legend,
-            "value": self.value,
-            "height": self.height,
-            "width": self.width,
-            "color_map": self.color_map,
-            "selectable": self.selectable,
-            **Component.get_config(self),
-        }
-
-=======
->>>>>>> ff6f5250
     @staticmethod
     def update(
         value: tuple[
@@ -237,7 +219,7 @@
             )
 
         return AnnotatedImageData(
-            image={"name": base_img_path, "data": None, "is_file": True},
+            image=FileData(name=base_img_path, data=None, is_file=True),
             annotations=sections,
         )
 
