"""gr.JSON() component."""

from __future__ import annotations

import json
<<<<<<< HEAD
from pathlib import Path
=======
import warnings
>>>>>>> ff6f5250
from typing import Any, Callable, Literal

from gradio_client.documentation import document, set_documentation_group

from gradio.components.base import Component, _Keywords
from gradio.deprecation import warn_style_method_deprecation
from gradio.events import Events

set_documentation_group("component")


@document()
class JSON(Component):
    """
    Used to display arbitrary JSON output prettily.
    Preprocessing: this component does *not* accept input.
    Postprocessing: expects a {str} filepath to a file containing valid JSON -- or a {list} or {dict} that is valid JSON

    Demos: zip_to_json, blocks_xray
    """

    EVENTS = [Events.change]

    def __init__(
        self,
        value: str | dict | list | Callable | None = None,
        *,
        label: str | None = None,
        every: float | None = None,
        show_label: bool | None = None,
        container: bool = True,
        scale: int | None = None,
        min_width: int = 160,
        visible: bool = True,
        elem_id: str | None = None,
        elem_classes: list[str] | str | None = None,
        **kwargs,
    ):
        """
        Parameters:
            value: Default value. If callable, the function will be called whenever the app loads to set the initial value of the component.
            label: component name in interface.
            every: If `value` is a callable, run the function 'every' number of seconds while the client connection is open. Has no effect otherwise. Queue must be enabled. The event can be accessed (e.g. to cancel it) via this component's .load_event attribute.
            show_label: if True, will display label.
            container: If True, will place the component in a container - providing some extra padding around the border.
            scale: relative width compared to adjacent Components in a Row. For example, if Component A has scale=2, and Component B has scale=1, A will be twice as wide as B. Should be an integer.
            min_width: minimum pixel width, will wrap if not sufficient screen space to satisfy this value. If a certain scale value results in this Component being narrower than min_width, the min_width parameter will be respected first.
            visible: If False, component will be hidden.
            elem_id: An optional string that is assigned as the id of this component in the HTML DOM. Can be used for targeting CSS styles.
            elem_classes: An optional list of strings that are assigned as the classes of this component in the HTML DOM. Can be used for targeting CSS styles.
        """
        super().__init__(
            label=label,
            every=every,
            show_label=show_label,
            container=container,
            scale=scale,
            min_width=min_width,
            visible=visible,
            elem_id=elem_id,
            elem_classes=elem_classes,
            value=value,
            **kwargs,
        )

<<<<<<< HEAD
    def get_config(self):
        return {
            "value": self.value,
            **Component.get_config(self),
        }

=======
>>>>>>> ff6f5250
    @staticmethod
    def update(
        value: Any | Literal[_Keywords.NO_VALUE] | None = _Keywords.NO_VALUE,
        label: str | None = None,
        show_label: bool | None = None,
        container: bool | None = None,
        scale: int | None = None,
        min_width: int | None = None,
        visible: bool | None = None,
    ):
        warnings.warn(
            "Using the update method is deprecated. Simply return a new object instead, e.g. `return gr.JSON(...)` instead of `return gr.JSON.update(...)`."
        )
        updated_config = {
            "label": label,
            "show_label": show_label,
            "container": container,
            "scale": scale,
            "min_width": min_width,
            "visible": visible,
            "value": value,
            "__type__": "update",
        }
        return updated_config

    def postprocess(self, y: dict | list | str | None) -> dict | list | None:
        """
        Parameters:
            y: either a string filepath to a JSON file, or a Python list or dict that can be converted to JSON
        Returns:
            JSON output in Python list or dict format
        """
        if y is None:
            return None
        if isinstance(y, str):
            return json.loads(y)
        else:
            return y

    def preprocess(self, x: Any) -> Any:
        return x

    def example_inputs(self) -> Any:
        return {"foo": "bar"}

    def flag(self, x: Any, flag_dir: str | Path = "") -> str:
        return json.dumps(x)

    def read_from_flag(self, x: Any, flag_dir: str | Path | None = None):
        return json.loads(x)

    def style(self, *, container: bool | None = None, **kwargs):
        """
        This method is deprecated. Please set these arguments in the constructor instead.
        """
        warn_style_method_deprecation()
        if container is not None:
            self.container = container
        return self

    def api_info(self) -> dict[str, list[str]]:
        return {"type": {}, "description": "any valid json"}<|MERGE_RESOLUTION|>--- conflicted
+++ resolved
@@ -3,11 +3,8 @@
 from __future__ import annotations
 
 import json
-<<<<<<< HEAD
 from pathlib import Path
-=======
 import warnings
->>>>>>> ff6f5250
 from typing import Any, Callable, Literal
 
 from gradio_client.documentation import document, set_documentation_group
@@ -73,15 +70,6 @@
             **kwargs,
         )
 
-<<<<<<< HEAD
-    def get_config(self):
-        return {
-            "value": self.value,
-            **Component.get_config(self),
-        }
-
-=======
->>>>>>> ff6f5250
     @staticmethod
     def update(
         value: Any | Literal[_Keywords.NO_VALUE] | None = _Keywords.NO_VALUE,
