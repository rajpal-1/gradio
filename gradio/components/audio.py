"""gr.Audio() component."""

from __future__ import annotations

import tempfile
from pathlib import Path
from typing import Any, Callable, Literal

import numpy as np
import requests
from gradio_client import media_data
from gradio_client import utils as client_utils
from gradio_client.documentation import document, set_documentation_group
from gradio_client.serializing import FileSerializable

from gradio import processing_utils, utils
from gradio.components.base import IOComponent, _Keywords
from gradio.events import (
    Changeable,
    Clearable,
    Playable,
    Recordable,
    Streamable,
    StreamableOutput,
    Uploadable,
)
from gradio.interpretation import TokenInterpretable

set_documentation_group("component")


@document()
class Audio(
    Changeable,
    Clearable,
    Playable,
    Recordable,
    Streamable,
    StreamableOutput,
    Uploadable,
    IOComponent,
    FileSerializable,
    TokenInterpretable,
):
    """
    Creates an audio component that can be used to upload/record audio (as an input) or display audio (as an output).
    Preprocessing: passes the uploaded audio as a {Tuple(int, numpy.array)} corresponding to (sample rate in Hz, audio data as a 16-bit int array whose values range from -32768 to 32767), or as a {str} filepath, depending on `type`.
    Postprocessing: expects a {Tuple(int, numpy.array)} corresponding to (sample rate in Hz, audio data as a float or int numpy array) or as a {str} or {pathlib.Path} filepath or URL to an audio file, which gets displayed
    Examples-format: a {str} filepath to a local file that contains audio.
    Demos: main_note, generate_tone, reverse_audio
    Guides: real-time-speech-recognition
    """

    def __init__(
        self,
        value: str | Path | tuple[int, np.ndarray] | Callable | None = None,
        *,
        source: Literal["upload", "microphone"] | None = None,
        type: Literal["numpy", "filepath"] = "numpy",
        label: str | None = None,
        every: float | None = None,
        show_label: bool | None = None,
        container: bool = True,
        scale: int | None = None,
        min_width: int = 160,
        interactive: bool | None = None,
        visible: bool = True,
        streaming: bool = False,
        elem_id: str | None = None,
        elem_classes: list[str] | str | None = None,
        format: Literal["wav", "mp3"] = "wav",
        autoplay: bool = False,
        show_download_button=True,
        show_share_button: bool | None = None,
        show_edit_button: bool | None = True,
        **kwargs,
    ):
        """
        Parameters:
            value: A path, URL, or [sample_rate, numpy array] tuple (sample rate in Hz, audio data as a float or int numpy array) for the default value that Audio component is going to take. If callable, the function will be called whenever the app loads to set the initial value of the component.
            source: Source of audio. "upload" creates a box where user can drop an audio file, "microphone" creates a microphone input.
            type: The format the audio file is converted to before being passed into the prediction function. "numpy" converts the audio to a tuple consisting of: (int sample rate, numpy.array for the data), "filepath" passes a str path to a temporary file containing the audio.
            label: component name in interface.
            every: If `value` is a callable, run the function 'every' number of seconds while the client connection is open. Has no effect otherwise. Queue must be enabled. The event can be accessed (e.g. to cancel it) via this component's .load_event attribute.
            show_label: if True, will display label.
            container: If True, will place the component in a container - providing some extra padding around the border.
            scale: relative width compared to adjacent Components in a Row. For example, if Component A has scale=2, and Component B has scale=1, A will be twice as wide as B. Should be an integer.
            min_width: minimum pixel width, will wrap if not sufficient screen space to satisfy this value. If a certain scale value results in this Component being narrower than min_width, the min_width parameter will be respected first.
            interactive: if True, will allow users to upload and edit a audio file; if False, can only be used to play audio. If not provided, this is inferred based on whether the component is used as an input or output.
            visible: If False, component will be hidden.
            streaming: If set to True when used in a `live` interface as an input, will automatically stream webcam feed. When used set as an output, takes audio chunks yield from the backend and combines them into one streaming audio output.
            elem_id: An optional string that is assigned as the id of this component in the HTML DOM. Can be used for targeting CSS styles.
            elem_classes: An optional list of strings that are assigned as the classes of this component in the HTML DOM. Can be used for targeting CSS styles.
            format: The file format to save audio files. Either 'wav' or 'mp3'. wav files are lossless but will tend to be larger files. mp3 files tend to be smaller. Default is wav. Applies both when this component is used as an input (when `type` is "format") and when this component is used as an output.
            autoplay: Whether to automatically play the audio when the component is used as an output. Note: browsers will not autoplay audio files if the user has not interacted with the page yet.
            show_download_button: If True, will show a download button in the corner of the component for saving audio. If False, icon does not appear.
            show_share_button: If True, will show a share icon in the corner of the component that allows user to share outputs to Hugging Face Spaces Discussions. If False, icon does not appear. If set to None (default behavior), then the icon appears if this Gradio app is launched on Spaces, but not otherwise.
            show_edit_button: If True, will show an edit icon in the corner of the component that allows user to edit the audio. If False, icon does not appear. Default is True.
        """
        valid_sources = ["upload", "microphone"]
        source = source if source else ("microphone" if streaming else "upload")
        if source not in valid_sources:
            raise ValueError(
                f"Invalid value for parameter `source`: {source}. Please choose from one of: {valid_sources}"
            )
        self.source = source
        valid_types = ["numpy", "filepath"]
        if type not in valid_types:
            raise ValueError(
                f"Invalid value for parameter `type`: {type}. Please choose from one of: {valid_types}"
            )
        self.type = type
        self.streaming = streaming
        if streaming and source == "upload":
            raise ValueError(
                "Audio streaming only available if source is 'microphone'."
            )
        self.format = format
        self.autoplay = autoplay
        self.show_download_button = show_download_button
        self.show_share_button = (
            (utils.get_space() is not None)
            if show_share_button is None
            else show_share_button
        )
        self.show_edit_button = show_edit_button
        IOComponent.__init__(
            self,
            label=label,
            every=every,
            show_label=show_label,
            container=container,
            scale=scale,
            min_width=min_width,
            interactive=interactive,
            visible=visible,
            elem_id=elem_id,
            elem_classes=elem_classes,
            value=value,
            **kwargs,
        )
        TokenInterpretable.__init__(self)

    def get_config(self):
        return {
            "source": self.source,
            "value": self.value,
            "streaming": self.streaming,
            "autoplay": self.autoplay,
            "show_download_button": self.show_download_button,
            "show_share_button": self.show_share_button,
            "show_edit_button": self.show_edit_button,
            **IOComponent.get_config(self),
        }

    def example_inputs(self) -> dict[str, Any]:
        return {
            "raw": {"is_file": False, "data": media_data.BASE64_AUDIO},
            "serialized": "https://github.com/gradio-app/gradio/raw/main/test/test_files/audio_sample.wav",
        }

    @staticmethod
    def update(
        value: Any | Literal[_Keywords.NO_VALUE] | None = _Keywords.NO_VALUE,
        source: Literal["upload", "microphone"] | None = None,
        label: str | None = None,
        show_label: bool | None = None,
        container: bool | None = None,
        scale: int | None = None,
        min_width: int | None = None,
        interactive: bool | None = None,
        visible: bool | None = None,
        autoplay: bool | None = None,
        show_download_button: bool | None = None,
        show_share_button: bool | None = None,
        show_edit_button: bool | None = None,
    ):
        return {
            "source": source,
            "label": label,
            "show_label": show_label,
            "container": container,
            "scale": scale,
            "min_width": min_width,
            "interactive": interactive,
            "visible": visible,
            "value": value,
            "autoplay": autoplay,
            "show_download_button": show_download_button,
            "show_share_button": show_share_button,
            "show_edit_button": show_edit_button,
            "__type__": "update",
        }

    def preprocess(
        self, x: dict[str, Any] | None
    ) -> tuple[int, np.ndarray] | str | None:
        """
        Parameters:
            x: dictionary with keys "name", "data", "is_file", "crop_min", "crop_max".
        Returns:
            audio in requested format
        """
        if x is None:
            return x
        file_name, file_data, is_file = (
            x["name"],
            x["data"],
            x.get("is_file", False),
        )
        crop_min, crop_max = x.get("crop_min", 0), x.get("crop_max", 100)
        if is_file:
            if client_utils.is_http_url_like(file_name):
                temp_file_path = self.download_temp_copy_if_needed(file_name)
            else:
                temp_file_path = self.make_temp_copy_if_needed(file_name)
        else:
            temp_file_path = self.base64_to_temp_file_if_needed(file_data, file_name)

        sample_rate, data = processing_utils.audio_from_file(
            temp_file_path, crop_min=crop_min, crop_max=crop_max
        )

        # Need a unique name for the file to avoid re-using the same audio file if
        # a user submits the same audio file twice, but with different crop min/max.
        temp_file_path = Path(temp_file_path)
        output_file_name = str(
            temp_file_path.with_name(
                f"{temp_file_path.stem}-{crop_min}-{crop_max}{temp_file_path.suffix}"
            )
        )

        if self.type == "numpy":
            return sample_rate, data
        elif self.type == "filepath":
            output_file = str(Path(output_file_name).with_suffix(f".{self.format}"))
            processing_utils.audio_to_file(
                sample_rate, data, output_file, format=self.format
            )
            return output_file
        else:
            raise ValueError(
                "Unknown type: "
                + str(self.type)
                + ". Please choose from: 'numpy', 'filepath'."
            )

    def set_interpret_parameters(self, segments: int = 8):
        """
        Calculates interpretation score of audio subsections by splitting the audio into subsections, then using a "leave one out" method to calculate the score of each subsection by removing the subsection and measuring the delta of the output value.
        Parameters:
            segments: Number of interpretation segments to split audio into.
        """
        self.interpretation_segments = segments
        return self

    def tokenize(self, x):
        if x.get("is_file"):
            sample_rate, data = processing_utils.audio_from_file(x["name"])
        else:
            file_name = self.base64_to_temp_file_if_needed(x["data"])
            sample_rate, data = processing_utils.audio_from_file(file_name)
        leave_one_out_sets = []
        tokens = []
        masks = []
        duration = data.shape[0]
        boundaries = np.linspace(0, duration, self.interpretation_segments + 1).tolist()
        boundaries = [round(boundary) for boundary in boundaries]
        for index in range(len(boundaries) - 1):
            start, stop = boundaries[index], boundaries[index + 1]
            masks.append((start, stop))

            # Handle the leave one outs
            leave_one_out_data = np.copy(data)
            leave_one_out_data[start:stop] = 0
            file = tempfile.NamedTemporaryFile(
                delete=False, suffix=".wav", dir=self.DEFAULT_TEMP_DIR
            )
            processing_utils.audio_to_file(sample_rate, leave_one_out_data, file.name)
            out_data = client_utils.encode_file_to_base64(file.name)
            leave_one_out_sets.append(out_data)
            file.close()
            Path(file.name).unlink()

            # Handle the tokens
            token = np.copy(data)
            token[0:start] = 0
            token[stop:] = 0
            file = tempfile.NamedTemporaryFile(
                delete=False, suffix=".wav", dir=self.DEFAULT_TEMP_DIR
            )
            processing_utils.audio_to_file(sample_rate, token, file.name)
            token_data = client_utils.encode_file_to_base64(file.name)
            file.close()
            Path(file.name).unlink()

            tokens.append(token_data)
        tokens = [{"name": "token.wav", "data": token} for token in tokens]
        leave_one_out_sets = [
            {"name": "loo.wav", "data": loo_set} for loo_set in leave_one_out_sets
        ]
        return tokens, leave_one_out_sets, masks

    def get_masked_inputs(self, tokens, binary_mask_matrix):
        # create a "zero input" vector and get sample rate
        x = tokens[0]["data"]
        file_name = self.base64_to_temp_file_if_needed(x)
        sample_rate, data = processing_utils.audio_from_file(file_name)
        zero_input = np.zeros_like(data, dtype="int16")
        # decode all of the tokens
        token_data = []
        for token in tokens:
            file_name = self.base64_to_temp_file_if_needed(token["data"])
            _, data = processing_utils.audio_from_file(file_name)
            token_data.append(data)
        # construct the masked version
        masked_inputs = []
        for binary_mask_vector in binary_mask_matrix:
            masked_input = np.copy(zero_input)
            for t, b in zip(token_data, binary_mask_vector):
                masked_input = masked_input + t * int(b)
            file = tempfile.NamedTemporaryFile(delete=False, dir=self.DEFAULT_TEMP_DIR)
            processing_utils.audio_to_file(sample_rate, masked_input, file.name)
            masked_data = client_utils.encode_file_to_base64(file.name)
            file.close()
            Path(file.name).unlink()
            masked_inputs.append(masked_data)
        return masked_inputs

    def postprocess(
        self, y: tuple[int, np.ndarray] | str | Path | bytes | None
    ) -> str | dict | bytes | None:
        """
        Parameters:
            y: audio data in either of the following formats: a tuple of (sample_rate, data), or a string filepath or URL to an audio file, or None.
        Returns:
            base64 url data
        """
        if y is None:
            return None
        if isinstance(y, bytes):
            if self.streaming:
                return y
            file_path = self.file_bytes_to_file(y, "audio")
        elif isinstance(y, str) and client_utils.is_http_url_like(y):
            return {"name": y, "data": None, "is_file": True}
        elif isinstance(y, tuple):
            sample_rate, data = y
            file_path = self.audio_to_temp_file(
                data,
                sample_rate,
                format=self.format,
            )
            self.temp_files.add(file_path)
        else:
<<<<<<< HEAD
            file_path = self.make_temp_copy_if_needed(y)
        return {"name": file_path, "data": None, "is_file": True}
=======
            if isinstance(y, Path):
                y = str(y)
            if self.streaming and not y.endswith(".mp3"):
                sample_rate, data = processing_utils.audio_from_file(y)
                file_path = self.audio_to_temp_file(data, sample_rate, format="mp3")
                self.temp_files.add(file_path)
            else:
                file_path = self.make_temp_copy_if_needed(y)
        return {
            "name": file_path,
            "data": None,
            "is_file": True,
            "orig_name": Path(file_path).name,
        }
>>>>>>> 92282cea

    def stream_output(self, y, output_id: str, first_chunk: bool):
        output_file = {
            "name": output_id,
            "is_stream": True,
        }
        if y is None:
            return None, output_file
        if isinstance(y, bytes):
            return y, output_file
        if client_utils.is_http_url_like(y["name"]):
            response = requests.get(y["name"])
            binary_data = response.content
        else:
            file_path = y["name"]
            is_wav = file_path.endswith(".wav")
            with open(file_path, "rb") as f:
                binary_data = f.read()
            if is_wav:
                # strip length information from first chunk header, remove headers entirely from subsequent chunks
                if first_chunk:
                    binary_data = (
                        binary_data[:4] + b"\xFF\xFF\xFF\xFF" + binary_data[8:]
                    )
                    binary_data = (
                        binary_data[:40] + b"\xFF\xFF\xFF\xFF" + binary_data[44:]
                    )
                else:
                    binary_data = binary_data[44:]
        return binary_data, output_file

    def check_streamable(self):
        if self.source != "microphone":
            raise ValueError(
                "Audio streaming only available if source is 'microphone'."
            )

    def as_example(self, input_data: str | None) -> str:
        return Path(input_data).name if input_data else ""<|MERGE_RESOLUTION|>--- conflicted
+++ resolved
@@ -353,30 +353,14 @@
             )
             self.temp_files.add(file_path)
         else:
-<<<<<<< HEAD
             file_path = self.make_temp_copy_if_needed(y)
-        return {"name": file_path, "data": None, "is_file": True}
-=======
-            if isinstance(y, Path):
-                y = str(y)
-            if self.streaming and not y.endswith(".mp3"):
-                sample_rate, data = processing_utils.audio_from_file(y)
-                file_path = self.audio_to_temp_file(data, sample_rate, format="mp3")
-                self.temp_files.add(file_path)
-            else:
-                file_path = self.make_temp_copy_if_needed(y)
-        return {
-            "name": file_path,
-            "data": None,
-            "is_file": True,
-            "orig_name": Path(file_path).name,
-        }
->>>>>>> 92282cea
+        return {"name": file_path, "data": None, "is_file": True, "orig_name": Path(file_path).name}
 
     def stream_output(self, y, output_id: str, first_chunk: bool):
         output_file = {
             "name": output_id,
             "is_stream": True,
+            "is_file": False,
         }
         if y is None:
             return None, output_file
@@ -386,6 +370,7 @@
             response = requests.get(y["name"])
             binary_data = response.content
         else:
+            output_file["orig_name"] = y["orig_name"]
             file_path = y["name"]
             is_wav = file_path.endswith(".wav")
             with open(file_path, "rb") as f:
