"""gr.Dropdown() component."""

from __future__ import annotations

import warnings
from typing import Any, Callable, Literal

from gradio_client.documentation import document, set_documentation_group
from gradio_client.serializing import SimpleSerializable

from gradio.components.base import FormComponent, IOComponent, _Keywords
from gradio.deprecation import warn_style_method_deprecation
from gradio.events import (
    Changeable,
    EventListenerMethod,
    Focusable,
    Inputable,
    Selectable,
)

set_documentation_group("component")


@document()
class Dropdown(
    FormComponent,
    Changeable,
    Inputable,
    Selectable,
    Focusable,
    IOComponent,
    SimpleSerializable,
):
    """
    Creates a dropdown of choices from which entries can be selected.
    Preprocessing: passes the value of the selected dropdown entry as a {str} or its index as an {int} into the function, depending on `type`.
    Postprocessing: expects a {str} corresponding to the value of the dropdown entry to be selected.
    Examples-format: a {str} representing the drop down value to select.
    Demos: sentence_builder, titanic_survival
    """

    def __init__(
        self,
        choices: list[str | int | float | tuple[str, str | int | float]] | None = None,
        *,
        value: str | int | float | list[str | int | float] | Callable | None = None,
        type: Literal["value", "index"] = "value",
        multiselect: bool | None = None,
        allow_custom_value: bool = False,
        max_choices: int | None = None,
        filterable: bool = True,
        label: str | None = None,
        info: str | None = None,
        every: float | None = None,
        show_label: bool | None = None,
        container: bool = True,
        scale: int | None = None,
        min_width: int = 160,
        interactive: bool | None = None,
        visible: bool = True,
        elem_id: str | None = None,
        elem_classes: list[str] | str | None = None,
        **kwargs,
    ):
        """
        Parameters:
            choices: A list of string options to choose from. An option can also be a tuple of the form (name, value), where name is the displayed name of the dropdown choice and value is the value to be passed to the function, or returned by the function.
            value: default value(s) selected in dropdown. If None, no value is selected by default. If callable, the function will be called whenever the app loads to set the initial value of the component.
            type: Type of value to be returned by component. "value" returns the string of the choice selected, "index" returns the index of the choice selected.
            multiselect: if True, multiple choices can be selected.
            allow_custom_value: If True, allows user to enter a custom value that is not in the list of choices.
            max_choices: maximum number of choices that can be selected. If None, no limit is enforced.
            filterable: If True, user will be able to type into the dropdown and filter the choices by typing. Can only be set to False if `allow_custom_value` is False.
            label: component name in interface.
            info: additional component description.
            every: If `value` is a callable, run the function 'every' number of seconds while the client connection is open. Has no effect otherwise. Queue must be enabled. The event can be accessed (e.g. to cancel it) via this component's .load_event attribute.
            show_label: if True, will display label.
            container: If True, will place the component in a container - providing some extra padding around the border.
            scale: relative width compared to adjacent Components in a Row. For example, if Component A has scale=2, and Component B has scale=1, A will be twice as wide as B. Should be an integer.
            min_width: minimum pixel width, will wrap if not sufficient screen space to satisfy this value. If a certain scale value results in this Component being narrower than min_width, the min_width parameter will be respected first.
            interactive: if True, choices in this dropdown will be selectable; if False, selection will be disabled. If not provided, this is inferred based on whether the component is used as an input or output.
            visible: If False, component will be hidden.
            elem_id: An optional string that is assigned as the id of this component in the HTML DOM. Can be used for targeting CSS styles.
            elem_classes: An optional list of strings that are assigned as the classes of this component in the HTML DOM. Can be used for targeting CSS styles.
        """
        self.choices = (
            [c if isinstance(c, tuple) else (str(c), c) for c in choices]
            if choices
            else []
        )
        valid_types = ["value", "index"]
        if type not in valid_types:
            raise ValueError(
                f"Invalid value for parameter `type`: {type}. Please choose from one of: {valid_types}"
            )
        self.type = type
        self.multiselect = multiselect
        if multiselect and isinstance(value, str):
            value = [value]
        if not multiselect and max_choices is not None:
            warnings.warn(
                "The `max_choices` parameter is ignored when `multiselect` is False."
            )
        if not filterable and allow_custom_value:
            filterable = True
            warnings.warn(
                "The `filterable` parameter cannot be set to False when `allow_custom_value` is True. Setting `filterable` to True."
            )
        self.max_choices = max_choices
        self.allow_custom_value = allow_custom_value
        self.interpret_by_tokens = False
        self.filterable = filterable
        self.select: EventListenerMethod
        """
        Event listener for when the user selects Dropdown option.
        Uses event data gradio.SelectData to carry `value` referring to label of selected option, and `index` to refer to index.
        See EventData documentation on how to use this event data.
        """
        IOComponent.__init__(
            self,
            label=label,
            info=info,
            every=every,
            show_label=show_label,
            container=container,
            scale=scale,
            min_width=min_width,
            interactive=interactive,
            visible=visible,
            elem_id=elem_id,
            elem_classes=elem_classes,
            value=value,
            **kwargs,
        )

    def api_info(self) -> dict[str, dict | bool]:
        if self.multiselect:
            type = {
                "type": "array",
                "items": {"type": "string"},
                "description": f"List of options from: {self.choices}",
            }
        else:
            type = {"type": "string", "description": f"Option from: {self.choices}"}
        return {"info": type, "serialized_info": False}

    def example_inputs(self) -> dict[str, Any]:
        if self.multiselect:
            return {
                "raw": [self.choices[0]] if self.choices else [],
                "serialized": [self.choices[0]] if self.choices else [],
            }
        else:
            return {
                "raw": self.choices[0] if self.choices else None,
                "serialized": self.choices[0] if self.choices else None,
            }

<<<<<<< HEAD
=======
    def get_config(self):
        return {
            "choices": self.choices,
            "value": self.value,
            "multiselect": self.multiselect,
            "max_choices": self.max_choices,
            "allow_custom_value": self.allow_custom_value,
            "container": self.container,
            "filterable": self.filterable,
            **IOComponent.get_config(self),
        }

>>>>>>> a80a6653
    @staticmethod
    def update(
        value: Any | Literal[_Keywords.NO_VALUE] | None = _Keywords.NO_VALUE,
        choices: str | list[str | tuple[str, str]] | None = None,
        label: str | None = None,
        info: str | None = None,
        show_label: bool | None = None,
        filterable: bool | None = None,
        container: bool | None = None,
        scale: int | None = None,
        min_width: int | None = None,
        interactive: bool | None = None,
        placeholder: str | None = None,
        visible: bool | None = None,
    ):
<<<<<<< HEAD
        warnings.warn(
            "Using the update method is deprecated. Simply return a new object instead, e.g. `return gr.Dropdown(...)` instead of `return gr.Dropdown.update(...)`."
=======
        choices = (
            None
            if choices is None
            else [c if isinstance(c, tuple) else (str(c), c) for c in choices]
>>>>>>> a80a6653
        )
        return {
            "choices": choices,
            "label": label,
            "info": info,
            "show_label": show_label,
            "container": container,
            "scale": scale,
            "min_width": min_width,
            "visible": visible,
            "value": value,
            "interactive": interactive,
            "placeholder": placeholder,
            "filterable": filterable,
            "__type__": "update",
        }

    def preprocess(
        self, x: str | list[str]
    ) -> str | int | list[str] | list[int] | None:
        """
        Parameters:
            x: selected choice(s)
        Returns:
            selected choice(s) as string or index within choice list or list of string or indices
        """
        if self.type == "value":
            return x
        elif self.type == "index":
            if x is None:
                return None
            elif self.multiselect:
                return [
                    [value for _, value in self.choices].index(choice) for choice in x
                ]
            else:
                if isinstance(x, str):
                    return (
                        [value for _, value in self.choices].index(x)
                        if x in self.choices
                        else None
                    )
        else:
            raise ValueError(
                f"Unknown type: {self.type}. Please choose from: 'value', 'index'."
            )

    def _warn_if_invalid_choice(self, y):
        if self.allow_custom_value or y in [value for _, value in self.choices]:
            return
        warnings.warn(
            f"The value passed into gr.Dropdown() is not in the list of choices. Please update the list of choices to include: {y} or set allow_custom_value=True."
        )

    def postprocess(self, y):
        if y is None:
            return None
        if self.multiselect:
            [self._warn_if_invalid_choice(_y) for _y in y]
        else:
            self._warn_if_invalid_choice(y)
        return y

    def set_interpret_parameters(self):
        """
        Calculates interpretation score of each choice by comparing the output against each of the outputs when alternative choices are selected.
        """
        return self

    def get_interpretation_neighbors(self, x):
        choices = list(self.choices)
        choices.remove(x)
        return choices, {}

    def get_interpretation_scores(
        self, x, neighbors, scores: list[float | None], **kwargs
    ) -> list:
        """
        Returns:
            Each value represents the interpretation score corresponding to each choice.
        """
        scores.insert(self.choices.index(x), None)
        return scores

    def style(self, *, container: bool | None = None, **kwargs):
        """
        This method is deprecated. Please set these arguments in the constructor instead.
        """
        warn_style_method_deprecation()
        if container is not None:
            self.container = container
        return self

    def as_example(self, input_data):
        return next((c[0] for c in self.choices if c[1] == input_data), None)<|MERGE_RESOLUTION|>--- conflicted
+++ resolved
@@ -156,21 +156,6 @@
                 "serialized": self.choices[0] if self.choices else None,
             }
 
-<<<<<<< HEAD
-=======
-    def get_config(self):
-        return {
-            "choices": self.choices,
-            "value": self.value,
-            "multiselect": self.multiselect,
-            "max_choices": self.max_choices,
-            "allow_custom_value": self.allow_custom_value,
-            "container": self.container,
-            "filterable": self.filterable,
-            **IOComponent.get_config(self),
-        }
-
->>>>>>> a80a6653
     @staticmethod
     def update(
         value: Any | Literal[_Keywords.NO_VALUE] | None = _Keywords.NO_VALUE,
@@ -186,15 +171,13 @@
         placeholder: str | None = None,
         visible: bool | None = None,
     ):
-<<<<<<< HEAD
         warnings.warn(
             "Using the update method is deprecated. Simply return a new object instead, e.g. `return gr.Dropdown(...)` instead of `return gr.Dropdown.update(...)`."
-=======
+        )
         choices = (
             None
             if choices is None
             else [c if isinstance(c, tuple) else (str(c), c) for c in choices]
->>>>>>> a80a6653
         )
         return {
             "choices": choices,
