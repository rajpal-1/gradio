"""gr.Dropdown() component."""

from __future__ import annotations

import warnings
from typing import Any, Callable, Literal

from gradio_client.documentation import document, set_documentation_group

from gradio.components.base import Component, FormComponent, _Keywords
from gradio.deprecation import warn_style_method_deprecation
from gradio.events import Events

set_documentation_group("component")


@document()
class Dropdown(FormComponent):
    """
    Creates a dropdown of choices from which entries can be selected.
    Preprocessing: passes the value of the selected dropdown entry as a {str} or its index as an {int} into the function, depending on `type`.
    Postprocessing: expects a {str} corresponding to the value of the dropdown entry to be selected.
    Examples-format: a {str} representing the drop down value to select.
    Demos: sentence_builder, titanic_survival
    """

    EVENTS = [Events.change, Events.input, Events.select, Events.focus]

    def __init__(
        self,
        choices: list[str | int | float | tuple[str, str | int | float]] | None = None,
        *,
        value: str | int | float | list[str | int | float] | Callable | None = None,
        type: Literal["value", "index"] = "value",
        multiselect: bool | None = None,
        allow_custom_value: bool = False,
        max_choices: int | None = None,
        filterable: bool = True,
        label: str | None = None,
        info: str | None = None,
        every: float | None = None,
        show_label: bool | None = None,
        container: bool = True,
        scale: int | None = None,
        min_width: int = 160,
        interactive: bool | None = None,
        visible: bool = True,
        elem_id: str | None = None,
        elem_classes: list[str] | str | None = None,
        **kwargs,
    ):
        """
        Parameters:
            choices: A list of string options to choose from. An option can also be a tuple of the form (name, value), where name is the displayed name of the dropdown choice and value is the value to be passed to the function, or returned by the function.
            value: default value(s) selected in dropdown. If None, no value is selected by default. If callable, the function will be called whenever the app loads to set the initial value of the component.
            type: Type of value to be returned by component. "value" returns the string of the choice selected, "index" returns the index of the choice selected.
            multiselect: if True, multiple choices can be selected.
            allow_custom_value: If True, allows user to enter a custom value that is not in the list of choices.
            max_choices: maximum number of choices that can be selected. If None, no limit is enforced.
            filterable: If True, user will be able to type into the dropdown and filter the choices by typing. Can only be set to False if `allow_custom_value` is False.
            label: component name in interface.
            info: additional component description.
            every: If `value` is a callable, run the function 'every' number of seconds while the client connection is open. Has no effect otherwise. Queue must be enabled. The event can be accessed (e.g. to cancel it) via this component's .load_event attribute.
            show_label: if True, will display label.
            container: If True, will place the component in a container - providing some extra padding around the border.
            scale: relative width compared to adjacent Components in a Row. For example, if Component A has scale=2, and Component B has scale=1, A will be twice as wide as B. Should be an integer.
            min_width: minimum pixel width, will wrap if not sufficient screen space to satisfy this value. If a certain scale value results in this Component being narrower than min_width, the min_width parameter will be respected first.
            interactive: if True, choices in this dropdown will be selectable; if False, selection will be disabled. If not provided, this is inferred based on whether the component is used as an input or output.
            visible: If False, component will be hidden.
            elem_id: An optional string that is assigned as the id of this component in the HTML DOM. Can be used for targeting CSS styles.
            elem_classes: An optional list of strings that are assigned as the classes of this component in the HTML DOM. Can be used for targeting CSS styles.
        """
        self.choices = (
            [c if isinstance(c, tuple) else (str(c), c) for c in choices]
            if choices
            else []
        )
        valid_types = ["value", "index"]
        if type not in valid_types:
            raise ValueError(
                f"Invalid value for parameter `type`: {type}. Please choose from one of: {valid_types}"
            )
        self.type = type
        self.multiselect = multiselect
        if multiselect and isinstance(value, str):
            value = [value]
        if not multiselect and max_choices is not None:
            warnings.warn(
                "The `max_choices` parameter is ignored when `multiselect` is False."
            )
        if not filterable and allow_custom_value:
            filterable = True
            warnings.warn(
                "The `filterable` parameter cannot be set to False when `allow_custom_value` is True. Setting `filterable` to True."
            )
        self.max_choices = max_choices
        self.allow_custom_value = allow_custom_value
        self.interpret_by_tokens = False
        self.filterable = filterable
        super().__init__(
            label=label,
            info=info,
            every=every,
            show_label=show_label,
            container=container,
            scale=scale,
            min_width=min_width,
            interactive=interactive,
            visible=visible,
            elem_id=elem_id,
            elem_classes=elem_classes,
            value=value,
            **kwargs,
        )

    def api_info(self) -> dict[str, Any]:
        if self.multiselect:
            json_type = {
                "type": "array",
                "items": {"type": "string"},
                "description": f"List of options from: {self.choices}",
            }
        else:
            json_type = {
                "type": "string",
                "description": f"Option from: {self.choices}",
            }
        return json_type

    def example_inputs(self) -> Any:
        if self.multiselect:
            return [self.choices[0]] if self.choices else []
        else:
            return self.choices[0] if self.choices else None

<<<<<<< HEAD
    def get_config(self):
        return {
            "choices": self.choices,
            "value": self.value,
            "multiselect": self.multiselect,
            "max_choices": self.max_choices,
            "allow_custom_value": self.allow_custom_value,
            "container": self.container,
            "filterable": self.filterable,
            **Component.get_config(self),
        }

=======
>>>>>>> ff6f5250
    @staticmethod
    def update(
        value: Any | Literal[_Keywords.NO_VALUE] | None = _Keywords.NO_VALUE,
        choices: str | list[str | tuple[str, str]] | None = None,
        label: str | None = None,
        info: str | None = None,
        show_label: bool | None = None,
        filterable: bool | None = None,
        container: bool | None = None,
        scale: int | None = None,
        min_width: int | None = None,
        interactive: bool | None = None,
        placeholder: str | None = None,
        visible: bool | None = None,
    ):
        warnings.warn(
            "Using the update method is deprecated. Simply return a new object instead, e.g. `return gr.Dropdown(...)` instead of `return gr.Dropdown.update(...)`."
        )
        choices = (
            None
            if choices is None
            else [c if isinstance(c, tuple) else (str(c), c) for c in choices]
        )
        return {
            "choices": choices,
            "label": label,
            "info": info,
            "show_label": show_label,
            "container": container,
            "scale": scale,
            "min_width": min_width,
            "visible": visible,
            "value": value,
            "interactive": interactive,
            "placeholder": placeholder,
            "filterable": filterable,
            "__type__": "update",
        }

    def preprocess(
        self, x: str | int | float | list[str | int | float] | None
    ) -> str | int | float | list[str | int | float] | list[int | None] | None:
        """
        Parameters:
            x: selected choice(s)
        Returns:
            selected choice(s) as string or index within choice list or list of string or indices
        """
        if self.type == "value":
            return x
        elif self.type == "index":
            choice_values = [value for _, value in self.choices]
            if x is None:
                return None
            elif self.multiselect:
                assert isinstance(x, list)
                return [
                    choice_values.index(choice) if choice in choice_values else None
                    for choice in x
                ]
            else:
                return choice_values.index(x) if x in choice_values else None
        else:
            raise ValueError(
                f"Unknown type: {self.type}. Please choose from: 'value', 'index'."
            )

    def _warn_if_invalid_choice(self, y):
        if self.allow_custom_value or y in [value for _, value in self.choices]:
            return
        warnings.warn(
            f"The value passed into gr.Dropdown() is not in the list of choices. Please update the list of choices to include: {y} or set allow_custom_value=True."
        )

    def postprocess(self, y):
        if y is None:
            return None
        if self.multiselect:
            [self._warn_if_invalid_choice(_y) for _y in y]
        else:
            self._warn_if_invalid_choice(y)
        return y

    def style(self, *, container: bool | None = None, **kwargs):
        """
        This method is deprecated. Please set these arguments in the constructor instead.
        """
        warn_style_method_deprecation()
        if container is not None:
            self.container = container
        return self

    def as_example(self, input_data):
        return next((c[0] for c in self.choices if c[1] == input_data), None)<|MERGE_RESOLUTION|>--- conflicted
+++ resolved
@@ -133,21 +133,6 @@
         else:
             return self.choices[0] if self.choices else None
 
-<<<<<<< HEAD
-    def get_config(self):
-        return {
-            "choices": self.choices,
-            "value": self.value,
-            "multiselect": self.multiselect,
-            "max_choices": self.max_choices,
-            "allow_custom_value": self.allow_custom_value,
-            "container": self.container,
-            "filterable": self.filterable,
-            **Component.get_config(self),
-        }
-
-=======
->>>>>>> ff6f5250
     @staticmethod
     def update(
         value: Any | Literal[_Keywords.NO_VALUE] | None = _Keywords.NO_VALUE,
