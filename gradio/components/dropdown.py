--- conflicted
+++ resolved
@@ -96,19 +96,8 @@
         self.max_choices = max_choices
         self.allow_custom_value = allow_custom_value
         self.interpret_by_tokens = False
-<<<<<<< HEAD
+        self.filterable = filterable
         super().__init__(
-=======
-        self.filterable = filterable
-        self.select: EventListenerMethod
-        """
-        Event listener for when the user selects Dropdown option.
-        Uses event data gradio.SelectData to carry `value` referring to label of selected option, and `index` to refer to index.
-        See EventData documentation on how to use this event data.
-        """
-        IOComponent.__init__(
-            self,
->>>>>>> 2772235a
             label=label,
             info=info,
             every=every,
@@ -124,7 +113,7 @@
             **kwargs,
         )
 
-    def api_info(self) -> dict[str, dict | bool]:
+    def api_info(self) -> dict[str, Any]:
         if self.multiselect:
             json_type = {
                 "type": "array",
@@ -138,7 +127,7 @@
             }
         return json_type
 
-    def example_inputs(self) -> dict[str, Any]:
+    def example_inputs(self) -> Any:
         if self.multiselect:
             return [self.choices[0]] if self.choices else []
         else:
@@ -152,12 +141,8 @@
             "max_choices": self.max_choices,
             "allow_custom_value": self.allow_custom_value,
             "container": self.container,
-<<<<<<< HEAD
+            "filterable": self.filterable,
             **Component.get_config(self),
-=======
-            "filterable": self.filterable,
-            **IOComponent.get_config(self),
->>>>>>> 2772235a
         }
 
     @staticmethod
@@ -226,8 +211,6 @@
                 f"Unknown type: {self.type}. Please choose from: 'value', 'index'."
             )
 
-<<<<<<< HEAD
-=======
     def _warn_if_invalid_choice(self, y):
         if self.allow_custom_value or y in [value for _, value in self.choices]:
             return
@@ -244,28 +227,6 @@
             self._warn_if_invalid_choice(y)
         return y
 
-    def set_interpret_parameters(self):
-        """
-        Calculates interpretation score of each choice by comparing the output against each of the outputs when alternative choices are selected.
-        """
-        return self
-
-    def get_interpretation_neighbors(self, x):
-        choices = list(self.choices)
-        choices.remove(x)
-        return choices, {}
-
-    def get_interpretation_scores(
-        self, x, neighbors, scores: list[float | None], **kwargs
-    ) -> list:
-        """
-        Returns:
-            Each value represents the interpretation score corresponding to each choice.
-        """
-        scores.insert(self.choices.index(x), None)
-        return scores
-
->>>>>>> 2772235a
     def style(self, *, container: bool | None = None, **kwargs):
         """
         This method is deprecated. Please set these arguments in the constructor instead.
