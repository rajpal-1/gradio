--- conflicted
+++ resolved
@@ -44,11 +44,8 @@
             value: Default text for the button to display. If callable, the function will be called whenever the app loads to set the initial value of the component.
             variant: 'primary' for main call-to-action, 'secondary' for a more subdued style, 'stop' for a stop button.
             size: Size of the button. Can be "sm" or "lg".
-<<<<<<< HEAD
-=======
             icon: URL or path to the icon file to display within the button. If None, no icon will be displayed.
             link: URL to open when the button is clicked. If None, no link will be used.
->>>>>>> b84a35b7
             visible: If False, component will be hidden.
             interactive: If False, the Button will be in a disabled state.
             elem_id: An optional string that is assigned as the id of this component in the HTML DOM. Can be used for targeting CSS styles.
