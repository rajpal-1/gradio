--- conflicted
+++ resolved
@@ -125,25 +125,6 @@
             **kwargs,
         )
 
-<<<<<<< HEAD
-=======
-    def get_config(self):
-        return {
-            "value": self.value,
-            "latex_delimiters": self.latex_delimiters,
-            "selectable": self.selectable,
-            "likeable": self.likeable,
-            "height": self.height,
-            "show_share_button": self.show_share_button,
-            "rtl": self.rtl,
-            "show_copy_button": self.show_copy_button,
-            "avatar_images": self.avatar_images,
-            "sanitize_html": self.sanitize_html,
-            "bubble_full_width": self.bubble_full_width,
-            **IOComponent.get_config(self),
-        }
-
->>>>>>> 83cde9b9
     @staticmethod
     def update(
         value: list[list[str | tuple[str] | tuple[str, str] | None]]
