"""gr.Chatbot() component."""

from __future__ import annotations

import inspect
from pathlib import Path
<<<<<<< HEAD
from typing import TYPE_CHECKING, Any, Callable, List, Literal, Optional, Tuple, Union
=======
from typing import Any, Callable, Dict, List, Literal, Optional, Tuple, Union
>>>>>>> b842f27c

from gradio_client import utils as client_utils
from gradio_client.documentation import document

from gradio import utils
from gradio.component_meta import ComponentMeta
from gradio.components import (
    Component as GradioComponent,
)
from gradio.components.base import Component
from gradio.data_classes import FileData, GradioModel, GradioRootModel
from gradio.events import Events

if TYPE_CHECKING:
    from gradio.components import Timer


def import_component_and_data(
    component_name: str,
) -> GradioComponent | ComponentMeta | Any | None:
    try:
        for component in utils.get_all_components():
            if component_name == component.__name__ and isinstance(
                component, ComponentMeta
            ):
                return component
    except ModuleNotFoundError as e:
        raise ValueError(f"Error importing {component_name}: {e}") from e
    except AttributeError:
        pass


class FileMessage(GradioModel):
    file: FileData
    alt_text: Optional[str] = None


class ComponentMessage(GradioModel):
    component: str
    value: Any
    constructor_args: Dict[str, Any]
    props: Dict[str, Any]


class ChatbotData(GradioRootModel):
    root: List[
        Tuple[
            Union[str, FileMessage, ComponentMessage, None],
            Union[str, FileMessage, ComponentMessage, None],
        ]
    ]


@document()
class Chatbot(Component):
    """
    Creates a chatbot that displays user-submitted messages and responses. Supports a subset of Markdown including bold, italics, code, tables.
    Also supports audio/video/image files, which are displayed in the Chatbot, and other kinds of files which are displayed as links. This
    component is usually used as an output component.

    Demos: chatbot_simple, chatbot_multimodal
    Guides: creating-a-chatbot
    """

    EVENTS = [Events.change, Events.select, Events.like]
    data_model = ChatbotData

    def __init__(
        self,
        value: list[
            list[str | GradioComponent | tuple[str] | tuple[str | Path, str] | None]
        ]
        | Callable
        | None = None,
        *,
        label: str | None = None,
        every: Timer | None = None,
        inputs: Component | list[Component] | set[Component] | None = None,
        show_label: bool | None = None,
        container: bool = True,
        scale: int | None = None,
        min_width: int = 160,
        visible: bool = True,
        elem_id: str | None = None,
        elem_classes: list[str] | str | None = None,
        render: bool = True,
        key: int | str | None = None,
        height: int | str | None = None,
        latex_delimiters: list[dict[str, str | bool]] | None = None,
        rtl: bool = False,
        show_share_button: bool | None = None,
        show_copy_button: bool = False,
        avatar_images: tuple[str | Path | None, str | Path | None] | None = None,
        sanitize_html: bool = True,
        render_markdown: bool = True,
        bubble_full_width: bool = True,
        line_breaks: bool = True,
        likeable: bool = False,
        layout: Literal["panel", "bubble"] | None = None,
        placeholder: str | None = None,
    ):
        """
        Parameters:
            value: Default value to show in chatbot. If callable, the function will be called whenever the app loads to set the initial value of the component.
            label: The label for this component. Appears above the component and is also used as the header if there are a table of examples for this component. If None and used in a `gr.Interface`, the label will be the name of the parameter this component is assigned to.
            every: If `value` is a callable, run the function every time the provided Timer ticks. Has no effect otherwise.
            show_label: if True, will display label.
            container: If True, will place the component in a container - providing some extra padding around the border.
            scale: relative size compared to adjacent Components. For example if Components A and B are in a Row, and A has scale=2, and B has scale=1, A will be twice as wide as B. Should be an integer. scale applies in Rows, and to top-level Components in Blocks where fill_height=True.
            min_width: minimum pixel width, will wrap if not sufficient screen space to satisfy this value. If a certain scale value results in this Component being narrower than min_width, the min_width parameter will be respected first.
            visible: If False, component will be hidden.
            elem_id: An optional string that is assigned as the id of this component in the HTML DOM. Can be used for targeting CSS styles.
            elem_classes: An optional list of strings that are assigned as the classes of this component in the HTML DOM. Can be used for targeting CSS styles.
            render: If False, component will not render be rendered in the Blocks context. Should be used if the intention is to assign event listeners now but render the component later.
            key: if assigned, will be used to assume identity across a re-render. Components that have the same key across a re-render will have their value preserved.
            height: The height of the component, specified in pixels if a number is passed, or in CSS units if a string is passed.
            latex_delimiters: A list of dicts of the form {"left": open delimiter (str), "right": close delimiter (str), "display": whether to display in newline (bool)} that will be used to render LaTeX expressions. If not provided, `latex_delimiters` is set to `[{ "left": "$$", "right": "$$", "display": True }]`, so only expressions enclosed in $$ delimiters will be rendered as LaTeX, and in a new line. Pass in an empty list to disable LaTeX rendering. For more information, see the [KaTeX documentation](https://katex.org/docs/autorender.html).
            rtl: If True, sets the direction of the rendered text to right-to-left. Default is False, which renders text left-to-right.
            show_share_button: If True, will show a share icon in the corner of the component that allows user to share outputs to Hugging Face Spaces Discussions. If False, icon does not appear. If set to None (default behavior), then the icon appears if this Gradio app is launched on Spaces, but not otherwise.
            show_copy_button: If True, will show a copy button for each chatbot message.
            avatar_images: Tuple of two avatar image paths or URLs for user and bot (in that order). Pass None for either the user or bot image to skip. Must be within the working directory of the Gradio app or an external URL.
            sanitize_html: If False, will disable HTML sanitization for chatbot messages. This is not recommended, as it can lead to security vulnerabilities.
            render_markdown: If False, will disable Markdown rendering for chatbot messages.
            bubble_full_width: If False, the chat bubble will fit to the content of the message. If True (default), the chat bubble will be the full width of the component.
            line_breaks: If True (default), will enable Github-flavored Markdown line breaks in chatbot messages. If False, single new lines will be ignored. Only applies if `render_markdown` is True.
            likeable: Whether the chat messages display a like or dislike button. Set automatically by the .like method but has to be present in the signature for it to show up in the config.
            layout: If "panel", will display the chatbot in a llm style layout. If "bubble", will display the chatbot with message bubbles, with the user and bot messages on alterating sides. Will default to "bubble".
            placeholder: a placeholder message to display in the chatbot when it is empty. Centered vertically and horizontally in the Chatbot. Supports Markdown and HTML. If None, no placeholder is displayed.
        """
        self.likeable = likeable
        self.height = height
        self.rtl = rtl
        if latex_delimiters is None:
            latex_delimiters = [{"left": "$$", "right": "$$", "display": True}]
        self.latex_delimiters = latex_delimiters
        self.show_share_button = (
            (utils.get_space() is not None)
            if show_share_button is None
            else show_share_button
        )
        self.render_markdown = render_markdown
        self.show_copy_button = show_copy_button
        self.sanitize_html = sanitize_html
        self.bubble_full_width = bubble_full_width
        self.line_breaks = line_breaks
        self.layout = layout
        super().__init__(
            label=label,
            every=every,
            inputs=inputs,
            show_label=show_label,
            container=container,
            scale=scale,
            min_width=min_width,
            visible=visible,
            elem_id=elem_id,
            elem_classes=elem_classes,
            render=render,
            key=key,
            value=value,
        )
        self.avatar_images: list[dict | None] = [None, None]
        if avatar_images is None:
            pass
        else:
            self.avatar_images = [
                self.serve_static_file(avatar_images[0]),
                self.serve_static_file(avatar_images[1]),
            ]
        self.placeholder = placeholder

    def _preprocess_chat_messages(
        self,
        chat_message: str | FileMessage | ComponentMessage | None,
    ) -> str | GradioComponent | tuple[str | None] | tuple[str | None, str] | None:
        if chat_message is None:
            return None
        elif isinstance(chat_message, FileMessage):
            if chat_message.alt_text is not None:
                return (chat_message.file.path, chat_message.alt_text)
            else:
                return (chat_message.file.path,)
        elif isinstance(chat_message, str):
            return chat_message
        elif isinstance(chat_message, ComponentMessage):
            component = import_component_and_data(chat_message.component.capitalize())
            if component is not None:
                instance = component()  # type: ignore
                if issubclass(instance.data_model, GradioModel):
                    payload = instance.data_model(**chat_message.value)
                elif issubclass(instance.data_model, GradioRootModel):
                    payload = instance.data_model(root=chat_message.value)
                else:
                    payload = chat_message.value
                value = instance.preprocess(payload)
                return component(value=value, **chat_message.constructor_args)  # type: ignore
            else:
                raise ValueError(
                    f"Invalid component for Chatbot component: {chat_message.component}"
                )
        else:
            raise ValueError(f"Invalid message for Chatbot component: {chat_message}")

    def preprocess(
        self,
        payload: ChatbotData | None,
    ) -> list[list[str | GradioComponent | tuple[str] | tuple[str, str] | None]] | None:
        """
        Parameters:
            payload: data as a ChatbotData object
        Returns:
            Passes the messages in the chatbot as a `list[list[str | None | tuple]]`, i.e. a list of lists. The inner list has 2 elements: the user message and the response message. Each message can be (1) a string in valid Markdown, (2) a tuple if there are displayed files: (a filepath or URL to a file, [optional string alt text]), or (3) None, if there is no message displayed.
        """
        if payload is None:
            return payload
        processed_messages = []
        for message_pair in payload.root:
            if not isinstance(message_pair, (tuple, list)):
                raise TypeError(
                    f"Expected a list of lists or list of tuples. Received: {message_pair}"
                )
            if len(message_pair) != 2:
                raise TypeError(
                    f"Expected a list of lists of length 2 or list of tuples of length 2. Received: {message_pair}"
                )
            processed_messages.append(
                [
                    self._preprocess_chat_messages(message_pair[0]),
                    self._preprocess_chat_messages(message_pair[1]),
                ]
            )
        return processed_messages

    def _postprocess_chat_messages(
        self, chat_message: str | tuple | list | GradioComponent | None
    ) -> str | FileMessage | ComponentMessage | None:
        def create_file_message(chat_message, filepath):
            mime_type = client_utils.get_mimetype(filepath)
            return FileMessage(
                file=FileData(path=filepath, mime_type=mime_type),
                alt_text=chat_message[1]
                if not isinstance(chat_message, GradioComponent)
                and len(chat_message) > 1
                else None,
            )

        if chat_message is None:
            return None
        elif isinstance(chat_message, GradioComponent):
            component = import_component_and_data(type(chat_message).__name__)
            if component:
                component = chat_message.__class__(**chat_message.constructor_args)
                chat_message.constructor_args.pop("value", None)
                config = component.get_config()
                return ComponentMessage(
                    component=type(chat_message).__name__.lower(),
                    value=config.get("value", None),
                    constructor_args=chat_message.constructor_args,
                    props=config,
                )
        elif isinstance(chat_message, (tuple, list)):
            filepath = str(chat_message[0])
            return create_file_message(chat_message, filepath)
        elif isinstance(chat_message, str):
            chat_message = inspect.cleandoc(chat_message)
            return chat_message
        else:
            raise ValueError(f"Invalid message for Chatbot component: {chat_message}")

    def postprocess(
        self,
        value: list[
            list[str | GradioComponent | tuple[str] | tuple[str, str] | None] | tuple
        ]
        | None,
    ) -> ChatbotData:
        """
        Parameters:
            value: expects a `list[list[str | None | tuple]]`, i.e. a list of lists. The inner list should have 2 elements: the user message and the response message. The individual messages can be (1) strings in valid Markdown, (2) tuples if sending files: (a filepath or URL to a file, [optional string alt text]) -- if the file is image/video/audio, it is displayed in the Chatbot, or (3) None, in which case the message is not displayed.
        Returns:
            an object of type ChatbotData
        """
        if value is None:
            return ChatbotData(root=[])

        processed_messages = []
        for message_pair in value:
            if not isinstance(message_pair, (tuple, list)):
                raise TypeError(
                    f"Expected a list of lists or list of tuples. Received: {message_pair}"
                )
            if len(message_pair) != 2:
                raise TypeError(
                    f"Expected a list of lists of length 2 or list of tuples of length 2. Received: {message_pair}"
                )
            processed_messages.append(
                [
                    self._postprocess_chat_messages(message_pair[0]),
                    self._postprocess_chat_messages(message_pair[1]),
                ]
            )
        return ChatbotData(root=processed_messages)

    def example_payload(self) -> Any:
        return [["Hello!", None]]

    def example_value(self) -> Any:
        return [["Hello!", None]]<|MERGE_RESOLUTION|>--- conflicted
+++ resolved
@@ -4,11 +4,7 @@
 
 import inspect
 from pathlib import Path
-<<<<<<< HEAD
-from typing import TYPE_CHECKING, Any, Callable, List, Literal, Optional, Tuple, Union
-=======
-from typing import Any, Callable, Dict, List, Literal, Optional, Tuple, Union
->>>>>>> b842f27c
+from typing import TYPE_CHECKING, Any, Callable, Dict, List, Literal, Optional, Tuple, Union
 
 from gradio_client import utils as client_utils
 from gradio_client.documentation import document
