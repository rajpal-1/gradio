--- conflicted
+++ resolved
@@ -209,13 +209,8 @@
                 "Image streaming only available if sources is ['webcam']. Streaming not supported with multiple sources."
             )
 
-<<<<<<< HEAD
-    def example_inputs(self) -> Any:
+    def example_payload(self) -> Any:
         return file("https://raw.githubusercontent.com/gradio-app/gradio/main/test/test_files/bus.png")
-=======
-    def example_payload(self) -> Any:
-        return "https://raw.githubusercontent.com/gradio-app/gradio/main/test/test_files/bus.png"
 
     def example_value(self) -> Any:
-        return "https://raw.githubusercontent.com/gradio-app/gradio/main/test/test_files/bus.png"
->>>>>>> 1a4b089e
+        return "https://raw.githubusercontent.com/gradio-app/gradio/main/test/test_files/bus.png"