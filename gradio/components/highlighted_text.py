"""gr.HighlightedText() component."""

from __future__ import annotations

from typing import Any, Callable, Literal, Union

from gradio_client.documentation import document, set_documentation_group

from gradio.components.base import Component, _Keywords
from gradio.data_classes import GradioModel, GradioRootModel
from gradio.deprecation import warn_style_method_deprecation
<<<<<<< HEAD
from gradio.events import Events
=======
from gradio.events import Changeable, EventListenerMethod, Selectable
>>>>>>> 2772235a

set_documentation_group("component")


class HighlightedToken(GradioModel):
    token: str
    class_or_confidence: Union[str, float, None] = None


class HighlightedTextData(GradioRootModel):
    root: list[HighlightedToken]


@document()
class HighlightedText(Component):
    """
    Displays text that contains spans that are highlighted by category or numerical value.
    Preprocessing: passes a list of tuples as a {List[Tuple[str, float | str | None]]]} into the function. If no labels are provided, the text will be displayed as a single span.
    Postprocessing: expects a {List[Tuple[str, float | str]]]} consisting of spans of text and their associated labels, or a {Dict} with two keys: (1) "text" whose value is the complete text, and (2) "entities", which is a list of dictionaries, each of which have the keys: "entity" (consisting of the entity label, can alternatively be called "entity_group"), "start" (the character index where the label starts), and "end" (the character index where the label ends). Entities should not overlap.

    Demos: diff_texts, text_analysis
    Guides: named-entity-recognition
    """

    data_model = HighlightedTextData
    EVENTS = [Events.change, Events.select]

    def __init__(
        self,
        value: list[tuple[str, str | float | None]] | dict | Callable | None = None,
        *,
        color_map: dict[str, str]
        | None = None,  # Parameter moved to HighlightedText.style()
        show_legend: bool = False,
        combine_adjacent: bool = False,
        adjacent_separator: str = "",
        label: str | None = None,
        every: float | None = None,
        show_label: bool | None = None,
        container: bool = True,
        scale: int | None = None,
        min_width: int = 160,
        visible: bool = True,
        elem_id: str | None = None,
        elem_classes: list[str] | str | None = None,
        interactive: bool | None = None,
        **kwargs,
    ):
        """
        Parameters:
            value: Default value to show. If callable, the function will be called whenever the app loads to set the initial value of the component.
            show_legend: whether to show span categories in a separate legend or inline.
            combine_adjacent: If True, will merge the labels of adjacent tokens belonging to the same category.
            adjacent_separator: Specifies the separator to be used between tokens if combine_adjacent is True.
            label: component name in interface.
            every: If `value` is a callable, run the function 'every' number of seconds while the client connection is open. Has no effect otherwise. Queue must be enabled. The event can be accessed (e.g. to cancel it) via this component's .load_event attribute.
            show_label: if True, will display label.
            container: If True, will place the component in a container - providing some extra padding around the border.
            scale: relative width compared to adjacent Components in a Row. For example, if Component A has scale=2, and Component B has scale=1, A will be twice as wide as B. Should be an integer.
            min_width: minimum pixel width, will wrap if not sufficient screen space to satisfy this value. If a certain scale value results in this Component being narrower than min_width, the min_width parameter will be respected first.
            visible: If False, component will be hidden.
            elem_id: An optional string that is assigned as the id of this component in the HTML DOM. Can be used for targeting CSS styles.
            elem_classes: An optional list of strings that are assigned as the classes of this component in the HTML DOM. Can be used for targeting CSS styles.
            interactive: If True, the component will be editable, and allow user to select spans of text and label them.

        """
        self.color_map = color_map
        self.show_legend = show_legend
        self.combine_adjacent = combine_adjacent
        self.adjacent_separator = adjacent_separator
        super().__init__(
            label=label,
            every=every,
            show_label=show_label,
            container=container,
            scale=scale,
            min_width=min_width,
            visible=visible,
            elem_id=elem_id,
            elem_classes=elem_classes,
            value=value,
            interactive=interactive,
            **kwargs,
        )

    def get_config(self):
        return {
            "color_map": self.color_map,
            "show_legend": self.show_legend,
            "value": self.value,
            "selectable": self.selectable,
<<<<<<< HEAD
            **Component.get_config(self),
=======
            "combine_adjacent": self.combine_adjacent,
            **IOComponent.get_config(self),
>>>>>>> 2772235a
        }

    def example_inputs(self) -> Any:
        return {"value": [{"token": "Hello", "class_or_confidence": "1"}]}

    @staticmethod
    def update(
        value: list[tuple[str, str | float | None]]
        | dict
        | Literal[_Keywords.NO_VALUE]
        | None = _Keywords.NO_VALUE,
        color_map: dict[str, str] | None = None,
        show_legend: bool | None = None,
        label: str | None = None,
        show_label: bool | None = None,
        container: bool | None = None,
        scale: int | None = None,
        min_width: int | None = None,
        visible: bool | None = None,
        interactive: bool | None = None,
    ):
        updated_config = {
            "color_map": color_map,
            "show_legend": show_legend,
            "label": label,
            "show_label": show_label,
            "container": container,
            "scale": scale,
            "min_width": min_width,
            "visible": visible,
            "value": value,
            "interactive": interactive,
            "__type__": "update",
        }
        return updated_config

    def postprocess(
        self, y: list[tuple[str, str | float | None]] | dict | None
    ) -> HighlightedTextData | None:
        """
        Parameters:
            y: List of (word, category) tuples, or a dictionary of two keys: "text", and "entities", which itself is a list of dictionaries, each of which have the keys: "entity" (or "entity_group"), "start", and "end"
        Returns:
            List of (word, category) tuples
        """
        if y is None:
            return None
        if isinstance(y, dict):
            try:
                text = y["text"]
                entities = y["entities"]
            except KeyError as ke:
                raise ValueError(
                    "Expected a dictionary with keys 'text' and 'entities' "
                    "for the value of the HighlightedText component."
                ) from ke
            if len(entities) == 0:
                y = [(text, None)]
            else:
                list_format = []
                index = 0
                entities = sorted(entities, key=lambda x: x["start"])
                for entity in entities:
                    list_format.append((text[index : entity["start"]], None))
                    entity_category = entity.get("entity") or entity.get("entity_group")
                    list_format.append(
                        (text[entity["start"] : entity["end"]], entity_category)
                    )
                    index = entity["end"]
                list_format.append((text[index:], None))
                y = list_format
        if self.combine_adjacent:
            output = []
            running_text, running_category = None, None
            for text, category in y:
                if running_text is None:
                    running_text = text
                    running_category = category
                elif category == running_category:
                    running_text += self.adjacent_separator + text
                elif not text:
                    # Skip fully empty item, these get added in processing
                    # of dictionaries.
                    pass
                else:
                    output.append((running_text, running_category))
                    running_text = text
                    running_category = category
            if running_text is not None:
                output.append((running_text, running_category))
            return HighlightedTextData(
                [HighlightedToken(token=o[0], class_or_confidence=o[1]) for o in output]
            )
        else:
            return HighlightedTextData(
                [HighlightedToken(token=o[0], class_or_confidence=o[1]) for o in y]
            )

    def preprocess(self, x: Any) -> Any:
        return super().preprocess(x)

    def style(
        self,
        *,
        color_map: dict[str, str] | None = None,
        container: bool | None = None,
        **kwargs,
    ):
        """
        This method is deprecated. Please set these arguments in the constructor instead.
        """
        warn_style_method_deprecation()
        if container is not None:
            self.container = container
        if color_map is not None:
            self.color_map = color_map
        return self<|MERGE_RESOLUTION|>--- conflicted
+++ resolved
@@ -9,11 +9,7 @@
 from gradio.components.base import Component, _Keywords
 from gradio.data_classes import GradioModel, GradioRootModel
 from gradio.deprecation import warn_style_method_deprecation
-<<<<<<< HEAD
 from gradio.events import Events
-=======
-from gradio.events import Changeable, EventListenerMethod, Selectable
->>>>>>> 2772235a
 
 set_documentation_group("component")
 
@@ -105,12 +101,8 @@
             "show_legend": self.show_legend,
             "value": self.value,
             "selectable": self.selectable,
-<<<<<<< HEAD
+            "combine_adjacent": self.combine_adjacent,
             **Component.get_config(self),
-=======
-            "combine_adjacent": self.combine_adjacent,
-            **IOComponent.get_config(self),
->>>>>>> 2772235a
         }
 
     def example_inputs(self) -> Any:
@@ -202,11 +194,11 @@
             if running_text is not None:
                 output.append((running_text, running_category))
             return HighlightedTextData(
-                [HighlightedToken(token=o[0], class_or_confidence=o[1]) for o in output]
+                root=[HighlightedToken(token=o[0], class_or_confidence=o[1]) for o in output]
             )
         else:
             return HighlightedTextData(
-                [HighlightedToken(token=o[0], class_or_confidence=o[1]) for o in y]
+                root=[HighlightedToken(token=o[0], class_or_confidence=o[1]) for o in y]
             )
 
     def preprocess(self, x: Any) -> Any:
