--- conflicted
+++ resolved
@@ -2,12 +2,8 @@
 
 from __future__ import annotations
 
-<<<<<<< HEAD
 from typing import Any, Callable, Literal, Union
-=======
 import warnings
-from typing import Callable, Literal
->>>>>>> ff6f5250
 
 from gradio_client.documentation import document, set_documentation_group
 
@@ -100,22 +96,9 @@
             **kwargs,
         )
 
-<<<<<<< HEAD
-    def get_config(self):
-        return {
-            "color_map": self.color_map,
-            "show_legend": self.show_legend,
-            "value": self.value,
-            "selectable": self.selectable,
-            "combine_adjacent": self.combine_adjacent,
-            **Component.get_config(self),
-        }
-
     def example_inputs(self) -> Any:
         return {"value": [{"token": "Hello", "class_or_confidence": "1"}]}
 
-=======
->>>>>>> ff6f5250
     @staticmethod
     def update(
         value: list[tuple[str, str | float | None]]
