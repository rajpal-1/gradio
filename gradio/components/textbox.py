"""gr.Textbox() component."""

from __future__ import annotations

<<<<<<< HEAD
from typing import Any, Callable, Literal
=======
import warnings
from typing import Callable, Literal
>>>>>>> ff6f5250

from gradio_client.documentation import document, set_documentation_group

from gradio.components.base import (
    Component,
    FormComponent,
    _Keywords,
)
from gradio.events import Events

set_documentation_group("component")


@document()
class Textbox(FormComponent):
    """
    Creates a textarea for user to enter string input or display string output.
    Preprocessing: passes textarea value as a {str} into the function.
    Postprocessing: expects a {str} returned from function and sets textarea value to it.
    Examples-format: a {str} representing the textbox input.

    Demos: hello_world, diff_texts, sentence_builder
    Guides: creating-a-chatbot, real-time-speech-recognition
    """

    EVENTS = [Events.change, Events.input, Events.select, Events.submit, Events.focus]

    def __init__(
        self,
        value: str | Callable | None = "",
        *,
        lines: int = 1,
        max_lines: int = 20,
        placeholder: str | None = None,
        label: str | None = None,
        info: str | None = None,
        every: float | None = None,
        show_label: bool | None = None,
        container: bool = True,
        scale: int | None = None,
        min_width: int = 160,
        interactive: bool | None = None,
        visible: bool = True,
        elem_id: str | None = None,
        autofocus: bool = False,
        autoscroll: bool = True,
        elem_classes: list[str] | str | None = None,
        type: Literal["text", "password", "email"] = "text",
        text_align: Literal["left", "right"] | None = None,
        rtl: bool = False,
        show_copy_button: bool = False,
        **kwargs,
    ):
        """
        Parameters:
            value: default text to provide in textarea. If callable, the function will be called whenever the app loads to set the initial value of the component.
            lines: minimum number of line rows to provide in textarea.
            max_lines: maximum number of line rows to provide in textarea.
            placeholder: placeholder hint to provide behind textarea.
            label: component name in interface.
            info: additional component description.
            every: If `value` is a callable, run the function 'every' number of seconds while the client connection is open. Has no effect otherwise. Queue must be enabled. The event can be accessed (e.g. to cancel it) via this component's .load_event attribute.
            show_label: if True, will display label.
            container: If True, will place the component in a container - providing some extra padding around the border.
            scale: relative width compared to adjacent Components in a Row. For example, if Component A has scale=2, and Component B has scale=1, A will be twice as wide as B. Should be an integer.
            min_width: minimum pixel width, will wrap if not sufficient screen space to satisfy this value. If a certain scale value results in this Component being narrower than min_width, the min_width parameter will be respected first.
            interactive: if True, will be rendered as an editable textbox; if False, editing will be disabled. If not provided, this is inferred based on whether the component is used as an input or output.
            visible: If False, component will be hidden.
            autofocus: If True, will focus on the textbox when the page loads.
            elem_id: An optional string that is assigned as the id of this component in the HTML DOM. Can be used for targeting CSS styles.
            elem_classes: An optional list of strings that are assigned as the classes of this component in the HTML DOM. Can be used for targeting CSS styles.
            type: The type of textbox. One of: 'text', 'password', 'email', Default is 'text'.
            text_align: How to align the text in the textbox, can be: "left", "right", or None (default). If None, the alignment is left if `rtl` is False, or right if `rtl` is True. Can only be changed if `type` is "text".
            rtl: If True and `type` is "text", sets the direction of the text to right-to-left (cursor appears on the left of the text). Default is False, which renders cursor on the right.
            show_copy_button: If True, includes a copy button to copy the text in the textbox. Only applies if show_label is True.
            autoscroll: If True, will automatically scroll to the bottom of the textbox when the value changes.
        """
        if type not in ["text", "password", "email"]:
            raise ValueError('`type` must be one of "text", "password", or "email".')

        self.lines = lines
        if type == "text":
            self.max_lines = max(lines, max_lines)
        else:
            self.max_lines = 1
        self.placeholder = placeholder
        self.show_copy_button = show_copy_button
        self.autofocus = autofocus
        self.autoscroll = autoscroll
        super().__init__(
            label=label,
            info=info,
            every=every,
            show_label=show_label,
            container=container,
            scale=scale,
            min_width=min_width,
            interactive=interactive,
            visible=visible,
            elem_id=elem_id,
            elem_classes=elem_classes,
            value=value,
            **kwargs,
        )
        self.type = type
        self.rtl = rtl
        self.text_align = text_align

<<<<<<< HEAD
    def get_config(self):
        return {
            "lines": self.lines,
            "max_lines": self.max_lines,
            "placeholder": self.placeholder,
            "value": self.value,
            "type": self.type,
            "autofocus": self.autofocus,
            "show_copy_button": self.show_copy_button,
            "container": self.container,
            "text_align": self.text_align,
            "rtl": self.rtl,
            "autoscroll": self.autoscroll,
            **Component.get_config(self),
        }

=======
>>>>>>> ff6f5250
    @staticmethod
    def update(
        value: str | Literal[_Keywords.NO_VALUE] | None = _Keywords.NO_VALUE,
        lines: int | None = None,
        max_lines: int | None = None,
        placeholder: str | None = None,
        label: str | None = None,
        info: str | None = None,
        show_label: bool | None = None,
        container: bool | None = None,
        scale: int | None = None,
        min_width: int | None = None,
        visible: bool | None = None,
        interactive: bool | None = None,
        type: Literal["text", "password", "email"] | None = None,
        text_align: Literal["left", "right"] | None = None,
        rtl: bool | None = None,
        show_copy_button: bool | None = None,
        autofocus: bool | None = None,
        autoscroll: bool | None = None,
    ):
        warnings.warn(
            "Using the update method is deprecated. Simply return a new object instead, e.g. `return gr.Textbox(...)` instead of `return gr.Textbox.update(...)`."
        )
        return {
            "lines": lines,
            "max_lines": max_lines,
            "placeholder": placeholder,
            "label": label,
            "info": info,
            "show_label": show_label,
            "container": container,
            "scale": scale,
            "min_width": min_width,
            "visible": visible,
            "value": value,
            "type": type,
            "interactive": interactive,
            "show_copy_button": show_copy_button,
            "autofocus": autofocus,
            "text_align": text_align,
            "rtl": rtl,
            "autoscroll": autoscroll,
            "__type__": "update",
        }

    def preprocess(self, x: str | None) -> str | None:
        """
        Preprocesses input (converts it to a string) before passing it to the function.
        Parameters:
            x: text
        Returns:
            text
        """
        return None if x is None else str(x)

    def postprocess(self, y: str | None) -> str | None:
        """
        Postproccess the function output y by converting it to a str before passing it to the frontend.
        Parameters:
            y: function output to postprocess.
        Returns:
            text
        """
        return None if y is None else str(y)

    def api_info(self) -> dict[str, Any]:
        return {"type": "string"}

    def example_inputs(self) -> Any:
        return "Hello!!"<|MERGE_RESOLUTION|>--- conflicted
+++ resolved
@@ -2,12 +2,8 @@
 
 from __future__ import annotations
 
-<<<<<<< HEAD
 from typing import Any, Callable, Literal
-=======
 import warnings
-from typing import Callable, Literal
->>>>>>> ff6f5250
 
 from gradio_client.documentation import document, set_documentation_group
 
@@ -116,25 +112,6 @@
         self.rtl = rtl
         self.text_align = text_align
 
-<<<<<<< HEAD
-    def get_config(self):
-        return {
-            "lines": self.lines,
-            "max_lines": self.max_lines,
-            "placeholder": self.placeholder,
-            "value": self.value,
-            "type": self.type,
-            "autofocus": self.autofocus,
-            "show_copy_button": self.show_copy_button,
-            "container": self.container,
-            "text_align": self.text_align,
-            "rtl": self.rtl,
-            "autoscroll": self.autoscroll,
-            **Component.get_config(self),
-        }
-
-=======
->>>>>>> ff6f5250
     @staticmethod
     def update(
         value: str | Literal[_Keywords.NO_VALUE] | None = _Keywords.NO_VALUE,
