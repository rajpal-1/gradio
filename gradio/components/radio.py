--- conflicted
+++ resolved
@@ -37,10 +37,9 @@
 
     def __init__(
         self,
-<<<<<<< HEAD
-        choices: list[str] | None | Default = Default(None),
+        choices: list[str | int | float] | None | Default = Default(None),
         *,
-        value: str | Callable | None | Default = Default(None),
+        value: str | int | float | Callable | None | Default = Default(None),
         type: Literal["value"] | Literal["index"] | Default = Default("value"),
         label: str | None | Default = Default(None),
         info: str | None | Default = Default(None),
@@ -53,23 +52,6 @@
         visible: bool | Default = Default(True),
         elem_id: str | None | Default = Default(None),
         elem_classes: list[str] | str | None | Default = Default(None),
-=======
-        choices: list[str | int | float] | None = None,
-        *,
-        value: str | int | float | Callable | None = None,
-        type: str = "value",
-        label: str | None = None,
-        info: str | None = None,
-        every: float | None = None,
-        show_label: bool | None = None,
-        container: bool = True,
-        scale: int | None = None,
-        min_width: int = 160,
-        interactive: bool | None = None,
-        visible: bool = True,
-        elem_id: str | None = None,
-        elem_classes: list[str] | str | None = None,
->>>>>>> 667875b2
         **kwargs,
     ):
         """
@@ -130,42 +112,7 @@
             "serialized": self.choices[0] if self.choices else None,
         }
 
-<<<<<<< HEAD
     def preprocess(self, x: str | None) -> str | int | None:
-=======
-    @staticmethod
-    def update(
-        value: str
-        | int
-        | float
-        | Literal[_Keywords.NO_VALUE]
-        | None = _Keywords.NO_VALUE,
-        choices: list[str | int | float] | None = None,
-        label: str | None = None,
-        info: str | None = None,
-        show_label: bool | None = None,
-        container: bool | None = None,
-        scale: int | None = None,
-        min_width: int | None = None,
-        interactive: bool | None = None,
-        visible: bool | None = None,
-    ):
-        return {
-            "choices": choices,
-            "label": label,
-            "info": info,
-            "show_label": show_label,
-            "container": container,
-            "scale": scale,
-            "min_width": min_width,
-            "interactive": interactive,
-            "visible": visible,
-            "value": value,
-            "__type__": "update",
-        }
-
-    def preprocess(self, x: str | int | float | None) -> str | int | float | None:
->>>>>>> 667875b2
         """
         Parameters:
             x: selected choice
