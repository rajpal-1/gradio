--- conflicted
+++ resolved
@@ -2,12 +2,8 @@
 
 from __future__ import annotations
 
-<<<<<<< HEAD
 from typing import Any, Callable, Literal, Union
-=======
 import warnings
-from typing import TYPE_CHECKING, Any, Callable, Literal
->>>>>>> ff6f5250
 
 import numpy as np
 import pandas as pd
@@ -151,25 +147,6 @@
             **kwargs,
         )
 
-<<<<<<< HEAD
-    def get_config(self):
-        return {
-            "headers": self.headers,
-            "datatype": self.datatype,
-            "row_count": self.row_count,
-            "col_count": self.col_count,
-            "value": self.value,
-            "max_rows": self.max_rows,
-            "max_cols": self.max_cols,
-            "overflow_row_behaviour": self.overflow_row_behaviour,
-            "wrap": self.wrap,
-            "latex_delimiters": self.latex_delimiters,
-            "height": self.height,
-            **Component.get_config(self),
-        }
-
-=======
->>>>>>> ff6f5250
     @staticmethod
     def update(
         value: Any | Literal[_Keywords.NO_VALUE] | None = _Keywords.NO_VALUE,
