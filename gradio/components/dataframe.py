--- conflicted
+++ resolved
@@ -3,20 +3,13 @@
 from __future__ import annotations
 
 import warnings
-<<<<<<< HEAD
-from typing import Any, Callable, List, Literal
-=======
 from typing import Any, Callable, Dict, List, Literal, Optional
->>>>>>> dcf13d75
 
 import numpy as np
 import pandas as pd
 import semantic_version
 from gradio_client.documentation import document, set_documentation_group
-<<<<<<< HEAD
-=======
 from pandas.io.formats.style import Styler
->>>>>>> dcf13d75
 
 from gradio.components import Component, _Keywords
 from gradio.data_classes import GradioModel
@@ -26,12 +19,9 @@
 class DataframeData(GradioModel):
     headers: List[str]
     data: List[List[Any]]
-<<<<<<< HEAD
-=======
     metadata: Optional[
         Dict[str, List[Any]]
     ] = None  # Optional[Dict[str, List[Any]]] = None
->>>>>>> dcf13d75
 
 
 set_documentation_group("component")
@@ -151,10 +141,7 @@
             "data": [
                 [values[c] for c in column_dtypes] for _ in range(self.row_count[0])
             ],
-<<<<<<< HEAD
-=======
             "metadata": None,
->>>>>>> dcf13d75
         }
 
         self.max_rows = max_rows
@@ -164,10 +151,7 @@
             latex_delimiters = [{"left": "$", "right": "$", "display": False}]
         self.latex_delimiters = latex_delimiters
         self.height = height
-<<<<<<< HEAD
-=======
         self.line_breaks = line_breaks
->>>>>>> dcf13d75
         super().__init__(
             label=label,
             every=every,
@@ -224,11 +208,7 @@
             "__type__": "update",
         }
 
-<<<<<<< HEAD
-    def preprocess(self, x: dict):
-=======
     def preprocess(self, x: dict) -> pd.DataFrame | np.ndarray | list:
->>>>>>> dcf13d75
         """
         Parameters:
             x: Dictionary equivalent of DataframeData containing `headers`, `data`, and optionally `metadata` keys
@@ -253,12 +233,8 @@
             )
 
     def postprocess(
-<<<<<<< HEAD
-        self, y: str | pd.DataFrame | np.ndarray | list[list[str | float]] | dict
-=======
         self,
         y: pd.DataFrame | Styler | np.ndarray | list | list[list] | dict | str | None,
->>>>>>> dcf13d75
     ) -> DataframeData | dict:
         """
         Parameters:
@@ -277,9 +253,6 @@
                 headers=list(y.columns),  # type: ignore
                 data=y.to_dict(orient="split")["data"],  # type: ignore
             )
-<<<<<<< HEAD
-        if isinstance(y, (np.ndarray, list)):
-=======
         elif isinstance(y, Styler):
             if semantic_version.Version(pd.__version__) < semantic_version.Version(
                 "1.5.0"
@@ -304,7 +277,6 @@
                 data=df.to_dict(orient="split")["data"],  # type: ignore
             )
         elif isinstance(y, (np.ndarray, list)):
->>>>>>> dcf13d75
             if len(y) == 0:
                 return self.postprocess([[]])
             if isinstance(y, np.ndarray):
@@ -321,10 +293,6 @@
             elif len(self.headers) > len(y[0]):
                 _headers = self.headers[: len(y[0])]
 
-<<<<<<< HEAD
-            return DataframeData(headers=_headers, data=y)
-        raise ValueError("Cannot process value as a Dataframe")
-=======
             value = DataframeData(headers=_headers, data=y)
         else:
             raise ValueError("Cannot process value as a Dataframe")
@@ -357,7 +325,6 @@
                 metadata["display_value"][i].append(display_value)
                 metadata["styling"][i].append(styles_str)
         return metadata
->>>>>>> dcf13d75
 
     @staticmethod
     def __process_counts(count, default=3) -> tuple[int, str]:
