"""gr.Plot() component."""

from __future__ import annotations

import json
import warnings
from types import ModuleType
from typing import Any, Callable, Literal

import altair as alt
import pandas as pd
from gradio_client.documentation import document, set_documentation_group

from gradio import processing_utils
from gradio.components.base import Component, _Keywords
from gradio.data_classes import GradioModel
from gradio.deprecation import warn_style_method_deprecation
from gradio.events import Events

set_documentation_group("component")


class PlotData(GradioModel):
    # TODO: fix literals
    type: str  # Literal["altair", "bokeh", "plotly", "matplotlib"]
    plot: str


class AltairPlotData(PlotData):
    # TODO: fix literals
    chart: str  # Literal["bar", "line", "scatter"]
    type: str = "altair"  # Literal["altair"] = "altair"


@document()
class Plot(Component):
    """
    Used to display various kinds of plots (matplotlib, plotly, or bokeh are supported)
    Preprocessing: this component does *not* accept input.
    Postprocessing: expects either a {matplotlib.figure.Figure}, a {plotly.graph_objects._figure.Figure}, or a {dict} corresponding to a bokeh plot (json_item format)

    Demos: altair_plot, outbreak_forecast, blocks_kinematics, stock_forecast, map_airbnb
    Guides: plot-component-for-maps
    """

    data_model = PlotData
    EVENTS = [Events.change, Events.clear]

    def __init__(
        self,
        value: Callable | None | pd.DataFrame = None,
        *,
        label: str | None = None,
        every: float | None = None,
        show_label: bool | None = None,
        container: bool = True,
        scale: int | None = None,
        min_width: int = 160,
        visible: bool = True,
        elem_id: str | None = None,
        elem_classes: list[str] | str | None = None,
        **kwargs,
    ):
        """
        Parameters:
            value: Optionally, supply a default plot object to display, must be a matplotlib, plotly, altair, or bokeh figure, or a callable. If callable, the function will be called whenever the app loads to set the initial value of the component.
            label: component name in interface.
            every: If `value` is a callable, run the function 'every' number of seconds while the client connection is open. Has no effect otherwise. Queue must be enabled. The event can be accessed (e.g. to cancel it) via this component's .load_event attribute.
            show_label: if True, will display label.
            container: If True, will place the component in a container - providing some extra padding around the border.
            scale: relative width compared to adjacent Components in a Row. For example, if Component A has scale=2, and Component B has scale=1, A will be twice as wide as B. Should be an integer.
            min_width: minimum pixel width, will wrap if not sufficient screen space to satisfy this value. If a certain scale value results in this Component being narrower than min_width, the min_width parameter will be respected first.
            visible: If False, component will be hidden.
            elem_id: An optional string that is assigned as the id of this component in the HTML DOM. Can be used for targeting CSS styles.
            elem_classes: An optional list of strings that are assigned as the classes of this component in the HTML DOM. Can be used for targeting CSS styles.
        """
        super().__init__(
            label=label,
            every=every,
            show_label=show_label,
            container=container,
            scale=scale,
            min_width=min_width,
            visible=visible,
            elem_id=elem_id,
            elem_classes=elem_classes,
            value=value,
            **kwargs,
        )

    def get_config(self):
        try:
            import bokeh  # type: ignore

            bokeh_version = bokeh.__version__
        except ImportError:
            bokeh_version = None
<<<<<<< HEAD
        return {
            "value": self.value,
            "bokeh_version": bokeh_version,
            **Component.get_config(self),
        }
=======

        config = super().get_config()
        config["bokeh_version"] = bokeh_version
        return config
>>>>>>> ff6f5250

    @staticmethod
    def update(
        value: Any | Literal[_Keywords.NO_VALUE] | None = _Keywords.NO_VALUE,
        label: str | None = None,
        show_label: bool | None = None,
        container: bool | None = None,
        scale: int | None = None,
        min_width: int | None = None,
        visible: bool | None = None,
    ):
        warnings.warn(
            "Using the update method is deprecated. Simply return a new object instead, e.g. `return gr.Plot(...)` instead of `return gr.Plot.update(...)`."
        )
        updated_config = {
            "label": label,
            "show_label": show_label,
            "container": container,
            "scale": scale,
            "min_width": min_width,
            "visible": visible,
            "value": value,
            "__type__": "update",
        }
        return updated_config

    def preprocess(self, x: Any) -> Any:
        return x

    def example_inputs(self) -> Any:
        return None

    def postprocess(self, y) -> PlotData | None:
        """
        Parameters:
            y: plot data
        Returns:
            plot type mapped to plot base64 data
        """
        import matplotlib.figure

        if y is None:
            return None
        if isinstance(y, (ModuleType, matplotlib.figure.Figure)):  # type: ignore
            dtype = "matplotlib"
            out_y = processing_utils.encode_plot_to_base64(y)
        elif "bokeh" in y.__module__:
            dtype = "bokeh"
            from bokeh.embed import json_item  # type: ignore

            out_y = json.dumps(json_item(y))
        else:
            is_altair = "altair" in y.__module__
            dtype = "altair" if is_altair else "plotly"
            out_y = y.to_json()
        return PlotData(**{"type": dtype, "plot": out_y})

    def style(self, container: bool | None = None):
        """
        This method is deprecated. Please set these arguments in the constructor instead.
        """
        warn_style_method_deprecation()
        if container is not None:
            self.container = container
        return self


class AltairPlot:
    @staticmethod
    def create_legend(position, title):
        if position == "none":
            legend = None
        else:
            position = {"orient": position} if position else {}
            legend = {"title": title, **position}

        return legend

    @staticmethod
    def create_scale(limit):
        return alt.Scale(domain=limit) if limit else alt.Undefined<|MERGE_RESOLUTION|>--- conflicted
+++ resolved
@@ -95,18 +95,10 @@
             bokeh_version = bokeh.__version__
         except ImportError:
             bokeh_version = None
-<<<<<<< HEAD
-        return {
-            "value": self.value,
-            "bokeh_version": bokeh_version,
-            **Component.get_config(self),
-        }
-=======
 
         config = super().get_config()
         config["bokeh_version"] = bokeh_version
         return config
->>>>>>> ff6f5250
 
     @staticmethod
     def update(
