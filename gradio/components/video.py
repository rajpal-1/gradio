"""gr.Video() component."""

from __future__ import annotations

import tempfile
import warnings
from pathlib import Path
from typing import Any, Callable, Literal, Optional

from gradio_client import utils as client_utils
from gradio_client.documentation import document, set_documentation_group

from gradio import processing_utils, utils, wasm_utils
from gradio.components.base import Component, _Keywords
from gradio.data_classes import FileData, GradioModel
from gradio.deprecation import warn_style_method_deprecation
from gradio.events import Events

if not wasm_utils.IS_WASM:
    # TODO: Support ffmpeg on Wasm
    from ffmpy import FFmpeg

set_documentation_group("component")


class VideoData(GradioModel):
    video: FileData
    subtitles: Optional[FileData] = None


@document()
class Video(Component):
    """
    Creates a video component that can be used to upload/record videos (as an input) or display videos (as an output).
    For the video to be playable in the browser it must have a compatible container and codec combination. Allowed
    combinations are .mp4 with h264 codec, .ogg with theora codec, and .webm with vp9 codec. If the component detects
    that the output video would not be playable in the browser it will attempt to convert it to a playable mp4 video.
    If the conversion fails, the original video is returned.
    Preprocessing: passes the uploaded video as a {str} filepath or URL whose extension can be modified by `format`.
    Postprocessing: expects a {str} or {pathlib.Path} filepath to a video which is displayed, or a {Tuple[str | pathlib.Path, str | pathlib.Path | None]} where the first element is a filepath to a video and the second element is an optional filepath to a subtitle file.
    Examples-format: a {str} filepath to a local file that contains the video, or a {Tuple[str, str]} where the first element is a filepath to a video file and the second element is a filepath to a subtitle file.
    Demos: video_identity, video_subtitle
    """

    data_model = VideoData
    input_data_model = FileData
    EVENTS = [
        Events.change,
        Events.clear,
        Events.start_recording,
        Events.stop_recording,
        Events.stop,
        Events.play,
        Events.pause,
        Events.end,
    ]

    def __init__(
        self,
        value: str
        | Path
        | tuple[str | Path, str | Path | None]
        | Callable
        | None = None,
        *,
        format: str | None = None,
        source: Literal["upload", "webcam"] = "upload",
        height: int | None = None,
        width: int | None = None,
        label: str | None = None,
        every: float | None = None,
        show_label: bool | None = None,
        container: bool = True,
        scale: int | None = None,
        min_width: int = 160,
        interactive: bool | None = None,
        visible: bool = True,
        elem_id: str | None = None,
        elem_classes: list[str] | str | None = None,
        mirror_webcam: bool = True,
        include_audio: bool | None = None,
        autoplay: bool = False,
        show_share_button: bool | None = None,
        **kwargs,
    ):
        """
        Parameters:
            value: A path or URL for the default value that Video component is going to take. Can also be a tuple consisting of (video filepath, subtitle filepath). If a subtitle file is provided, it should be of type .srt or .vtt. Or can be callable, in which case the function will be called whenever the app loads to set the initial value of the component.
            format: Format of video format to be returned by component, such as 'avi' or 'mp4'. Use 'mp4' to ensure browser playability. If set to None, video will keep uploaded format.
            source: Source of video. "upload" creates a box where user can drop an video file, "webcam" allows user to record a video from their webcam.
            height: Height of the displayed video in pixels.
            width: Width of the displayed video in pixels.
            label: component name in interface.
            every: If `value` is a callable, run the function 'every' number of seconds while the client connection is open. Has no effect otherwise. Queue must be enabled. The event can be accessed (e.g. to cancel it) via this component's .load_event attribute.
            show_label: if True, will display label.
            container: If True, will place the component in a container - providing some extra padding around the border.
            scale: relative width compared to adjacent Components in a Row. For example, if Component A has scale=2, and Component B has scale=1, A will be twice as wide as B. Should be an integer.
            min_width: minimum pixel width, will wrap if not sufficient screen space to satisfy this value. If a certain scale value results in this Component being narrower than min_width, the min_width parameter will be respected first.
            interactive: if True, will allow users to upload a video; if False, can only be used to display videos. If not provided, this is inferred based on whether the component is used as an input or output.
            visible: If False, component will be hidden.
            elem_id: An optional string that is assigned as the id of this component in the HTML DOM. Can be used for targeting CSS styles.
            elem_classes: An optional list of strings that are assigned as the classes of this component in the HTML DOM. Can be used for targeting CSS styles.
            mirror_webcam: If True webcam will be mirrored. Default is True.
            include_audio: Whether the component should record/retain the audio track for a video. By default, audio is excluded for webcam videos and included for uploaded videos.
            autoplay: Whether to automatically play the video when the component is used as an output. Note: browsers will not autoplay video files if the user has not interacted with the page yet.
            show_share_button: If True, will show a share icon in the corner of the component that allows user to share outputs to Hugging Face Spaces Discussions. If False, icon does not appear. If set to None (default behavior), then the icon appears if this Gradio app is launched on Spaces, but not otherwise.
        """
        self.format = format
        self.autoplay = autoplay
        valid_sources = ["upload", "webcam"]
        if source not in valid_sources:
            raise ValueError(
                f"Invalid value for parameter `source`: {source}. Please choose from one of: {valid_sources}"
            )
        self.source = source
        self.height = height
        self.width = width
        self.mirror_webcam = mirror_webcam
        self.include_audio = (
            include_audio if include_audio is not None else source == "upload"
        )
        self.show_share_button = (
            (utils.get_space() is not None)
            if show_share_button is None
            else show_share_button
        )
        super().__init__(
            label=label,
            every=every,
            show_label=show_label,
            container=container,
            scale=scale,
            min_width=min_width,
            interactive=interactive,
            visible=visible,
            elem_id=elem_id,
            elem_classes=elem_classes,
            value=value,
            **kwargs,
        )

    @staticmethod
    def update(
        value: str
        | tuple[str, str | None]
        | Literal[_Keywords.NO_VALUE]
        | None = _Keywords.NO_VALUE,
        source: Literal["upload", "webcam"] | None = None,
        height: int | None = None,
        width: int | None = None,
        label: str | None = None,
        show_label: bool | None = None,
        container: bool | None = None,
        scale: int | None = None,
        min_width: int | None = None,
        interactive: bool | None = None,
        visible: bool | None = None,
        autoplay: bool | None = None,
        show_share_button: bool | None = None,
    ):
        warnings.warn(
            "Using the update method is deprecated. Simply return a new object instead, e.g. `return gr.Video(...)` instead of `return gr.Video.update(...)`."
        )
        return {
            "source": source,
            "height": height,
            "width": width,
            "label": label,
            "show_label": show_label,
            "container": container,
            "scale": scale,
            "min_width": min_width,
            "interactive": interactive,
            "visible": visible,
            "value": value,
            "autoplay": autoplay,
            "show_share_button": show_share_button,
            "__type__": "update",
        }

    def preprocess(self, x: dict | VideoData) -> str | None:
        """
        Parameters:
            x: A tuple of (video file data, subtitle file data) or just video file data.
        Returns:
            A string file path or URL to the preprocessed video. Subtitle file data is ignored.
        """
        if x is None:
            return None
<<<<<<< HEAD
        data: VideoData = VideoData(**x) if isinstance(x, dict) else x
        assert data.video.name
        file_name = Path(data.video.name)
=======
        elif isinstance(x, dict):
            video = x
        else:
            video = x[0]

        file_name, file_data, is_file = (
            video.get("name"),
            video["data"],
            video.get("is_file", False),
        )

        if is_file:
            if file_name is None:
                raise ValueError("Received file data without a file name.")
            if client_utils.is_http_url_like(file_name):
                fn = self.download_temp_copy_if_needed
            else:
                fn = self.make_temp_copy_if_needed
            file_name = Path(fn(file_name))
        else:
            if file_data is None:
                raise ValueError("Received empty file data.")
            file_name = Path(self.base64_to_temp_file_if_needed(file_data, file_name))

>>>>>>> 5f1cbc43
        uploaded_format = file_name.suffix.replace(".", "")
        needs_formatting = self.format is not None and uploaded_format != self.format
        flip = self.source == "webcam" and self.mirror_webcam

        if needs_formatting or flip:
            format = f".{self.format if needs_formatting else uploaded_format}"
            output_options = ["-vf", "hflip", "-c:a", "copy"] if flip else []
            output_options += ["-an"] if not self.include_audio else []
            flip_suffix = "_flip" if flip else ""
            output_file_name = str(
                file_name.with_name(f"{file_name.stem}{flip_suffix}{format}")
            )
            if Path(output_file_name).exists():
                return output_file_name
            if wasm_utils.IS_WASM:
                raise wasm_utils.WasmUnsupportedError(
                    "Video formatting is not supported in the Wasm mode."
                )
            ff = FFmpeg(
                inputs={str(file_name): None},
                outputs={output_file_name: output_options},
            )
            ff.run()
            return output_file_name
        elif not self.include_audio:
            output_file_name = str(file_name.with_name(f"muted_{file_name.name}"))
            if Path(output_file_name).exists():
                return output_file_name
            if wasm_utils.IS_WASM:
                raise wasm_utils.WasmUnsupportedError(
                    "include_audio=False is not supported in the Wasm mode."
                )
            ff = FFmpeg(
                inputs={str(file_name): None},
                outputs={output_file_name: ["-an"]},
            )
            ff.run()
            return output_file_name
        else:
            return str(file_name)

    def postprocess(
        self, y: str | Path | tuple[str | Path, str | Path | None] | None
    ) -> VideoData | None:
        """
        Processes a video to ensure that it is in the correct format before returning it to the front end.
        Parameters:
            y: video data in either of the following formats: a tuple of (video filepath, optional subtitle filepath), or just a filepath or URL to an video file, or None.
        Returns:
            a tuple with the two dictionary, reresent to video and (optional) subtitle, which following formats:
            - The first dictionary represents the video file and contains the following keys:
                - 'name': a file path to a temporary copy of the processed video.
                - 'data': None
                - 'is_file': True
            - The second dictionary represents the subtitle file and contains the following keys:
                - 'name': None
                - 'data': Base64 encode the processed subtitle data.
                - 'is_file': False
            - If subtitle is None, returns (video, None).
            - If both video and subtitle are None, returns None.
        """

        if y is None or y == [None, None] or y == (None, None):
            return None
        if isinstance(y, (str, Path)):
            processed_files = (self._format_video(y), None)
        elif isinstance(y, (tuple, list)):
            if len(y) != 2:
                raise ValueError(
                    f"Expected lists of length 2 or tuples of length 2. Received: {y}"
                )

            if not (isinstance(y[0], (str, Path)) and isinstance(y[1], (str, Path))):
                raise TypeError(
                    f"If a tuple is provided, both elements must be strings or Path objects. Received: {y}"
                )
            video = y[0]
            subtitle = y[1]
            processed_files = (
                self._format_video(video),
                self._format_subtitle(subtitle),
            )
        else:
            raise Exception(f"Cannot process type as video: {type(y)}")
        assert processed_files[0]
        return VideoData(video=processed_files[0], subtitles=processed_files[1])

    def _format_video(self, video: str | Path | None) -> FileData | None:
        """
        Processes a video to ensure that it is in the correct format.
        Parameters:
            video: video data in either of the following formats: a string filepath or URL to an video file, or None.
        Returns:
            a dictionary with the following keys:

            - 'name': a file path to a temporary copy of the processed video.
            - 'data': None
            - 'is_file': True
        """
        if video is None:
            return None
        video = str(video)
        returned_format = video.split(".")[-1].lower()
        if self.format is None or returned_format == self.format:
            conversion_needed = False
        else:
            conversion_needed = True

        is_url = client_utils.is_http_url_like(video)

        # For cases where the video is a URL and does not need to be converted to another format, we can just return the URL
        if is_url and not (conversion_needed):
            return FileData(name=video, is_file=True)

        # For cases where the video needs to be converted to another format
        if is_url:
            video = processing_utils.save_url_to_cache(
                video, cache_dir=self.GRADIO_CACHE
            )
        if (
            processing_utils.ffmpeg_installed()
            and not processing_utils.video_is_playable(video)
        ):
            warnings.warn(
                "Video does not have browser-compatible container or codec. Converting to mp4"
            )
            video = processing_utils.convert_video_to_playable_mp4(video)
        # Recalculate the format in case convert_video_to_playable_mp4 already made it the
        # selected format
        returned_format = video.split(".")[-1].lower()
        if self.format is not None and returned_format != self.format:
            if wasm_utils.IS_WASM:
                raise wasm_utils.WasmUnsupportedError(
                    "Returning a video in a different format is not supported in the Wasm mode."
                )
            output_file_name = video[0 : video.rindex(".") + 1] + self.format
            ff = FFmpeg(
                inputs={video: None},
                outputs={output_file_name: None},
                global_options="-y",
            )
            ff.run()
            video = output_file_name

        return FileData(name=video, data=None, is_file=True, orig_name=Path(video).name)

    def _format_subtitle(self, subtitle: str | Path | None) -> FileData | None:
        """
        Convert subtitle format to VTT and process the video to ensure it meets the HTML5 requirements.
        Parameters:
            subtitle: subtitle path in either of the VTT and SRT format.
        Returns:
            a dictionary with the following keys:
            - 'name': None
            - 'data': base64-encoded subtitle data.
            - 'is_file': False
        """

        def srt_to_vtt(srt_file_path, vtt_file_path):
            """Convert an SRT subtitle file to a VTT subtitle file"""
            with open(srt_file_path, encoding="utf-8") as srt_file, open(
                vtt_file_path, "w", encoding="utf-8"
            ) as vtt_file:
                vtt_file.write("WEBVTT\n\n")
                for subtitle_block in srt_file.read().strip().split("\n\n"):
                    subtitle_lines = subtitle_block.split("\n")
                    subtitle_timing = subtitle_lines[1].replace(",", ".")
                    subtitle_text = "\n".join(subtitle_lines[2:])
                    vtt_file.write(f"{subtitle_timing} --> {subtitle_timing}\n")
                    vtt_file.write(f"{subtitle_text}\n\n")

        if subtitle is None:
            return None

        valid_extensions = (".srt", ".vtt")

        if Path(subtitle).suffix not in valid_extensions:
            raise ValueError(
                f"Invalid value for parameter `subtitle`: {subtitle}. Please choose a file with one of these extensions: {valid_extensions}"
            )

        # HTML5 only support vtt format
        if Path(subtitle).suffix == ".srt":
            temp_file = tempfile.NamedTemporaryFile(
                delete=False, suffix=".vtt", dir=self.GRADIO_CACHE
            )

            srt_to_vtt(subtitle, temp_file.name)
            subtitle = temp_file.name

        subtitle_data = client_utils.encode_url_or_file_to_base64(subtitle)
        return FileData(name=None, data=subtitle_data, is_file=False)

    def style(self, *, height: int | None = None, width: int | None = None, **kwargs):
        """
        This method is deprecated. Please set these arguments in the constructor instead.
        """
        warn_style_method_deprecation()
        if height is not None:
            self.height = height
        if width is not None:
            self.width = width
        return self

    def example_inputs(self) -> Any:
        return "https://github.com/gradio-app/gradio/raw/main/demo/video_component/files/world.mp4"<|MERGE_RESOLUTION|>--- conflicted
+++ resolved
@@ -187,36 +187,9 @@
         """
         if x is None:
             return None
-<<<<<<< HEAD
         data: VideoData = VideoData(**x) if isinstance(x, dict) else x
         assert data.video.name
         file_name = Path(data.video.name)
-=======
-        elif isinstance(x, dict):
-            video = x
-        else:
-            video = x[0]
-
-        file_name, file_data, is_file = (
-            video.get("name"),
-            video["data"],
-            video.get("is_file", False),
-        )
-
-        if is_file:
-            if file_name is None:
-                raise ValueError("Received file data without a file name.")
-            if client_utils.is_http_url_like(file_name):
-                fn = self.download_temp_copy_if_needed
-            else:
-                fn = self.make_temp_copy_if_needed
-            file_name = Path(fn(file_name))
-        else:
-            if file_data is None:
-                raise ValueError("Received empty file data.")
-            file_name = Path(self.base64_to_temp_file_if_needed(file_data, file_name))
-
->>>>>>> 5f1cbc43
         uploaded_format = file_name.suffix.replace(".", "")
         needs_formatting = self.format is not None and uploaded_format != self.format
         flip = self.source == "webcam" and self.mirror_webcam
