"""gr.Video() component."""

from __future__ import annotations

import tempfile
import warnings
from pathlib import Path
from typing import TYPE_CHECKING, Any, Callable, Literal, Optional

from gradio_client import handle_file
from gradio_client import utils as client_utils
from gradio_client.documentation import document

import gradio as gr
from gradio import processing_utils, utils, wasm_utils
from gradio.components.base import Component, StreamingOutput
from gradio.data_classes import FileData, GradioModel
from gradio.events import Events

if TYPE_CHECKING:
    from gradio.components import Timer

if not wasm_utils.IS_WASM:
    # TODO: Support ffmpeg on Wasm
    from ffmpy import FFmpeg


class VideoData(GradioModel):
    video: FileData
    subtitles: Optional[FileData] = None


@document()
class Video(StreamingOutput, Component):
    """
    Creates a video component that can be used to upload/record videos (as an input) or display videos (as an output).
    For the video to be playable in the browser it must have a compatible container and codec combination. Allowed
    combinations are .mp4 with h264 codec, .ogg with theora codec, and .webm with vp9 codec. If the component detects
    that the output video would not be playable in the browser it will attempt to convert it to a playable mp4 video.
    If the conversion fails, the original video is returned.

    Demos: video_identity_2
    """

    data_model = VideoData

    EVENTS = [
        Events.change,
        Events.clear,
        Events.start_recording,
        Events.stop_recording,
        Events.stop,
        Events.play,
        Events.pause,
        Events.end,
        Events.upload,
    ]

    def __init__(
        self,
        value: str
        | Path
        | tuple[str | Path, str | Path | None]
        | Callable
        | None = None,
        *,
        format: str | None = None,
        sources: list[Literal["upload", "webcam"]] | None = None,
        height: int | str | None = None,
        width: int | str | None = None,
        label: str | None = None,
        every: Timer | float | None = None,
        inputs: Component | list[Component] | set[Component] | None = None,
        show_label: bool | None = None,
        container: bool = True,
        scale: int | None = None,
        min_width: int = 160,
        interactive: bool | None = None,
        visible: bool = True,
        elem_id: str | None = None,
        elem_classes: list[str] | str | None = None,
        render: bool = True,
        key: int | str | None = None,
        mirror_webcam: bool = True,
        include_audio: bool | None = None,
        autoplay: bool = False,
        show_share_button: bool | None = None,
        show_download_button: bool | None = None,
        min_length: int | None = None,
        max_length: int | None = None,
<<<<<<< HEAD
        streaming: bool = False,
=======
        loop: bool = False,
>>>>>>> 9ee6839f
    ):
        """
        Parameters:
            value: A path or URL for the default value that Video component is going to take. Can also be a tuple consisting of (video filepath, subtitle filepath). If a subtitle file is provided, it should be of type .srt or .vtt. Or can be callable, in which case the function will be called whenever the app loads to set the initial value of the component.
            format: Format of video format to be returned by component, such as 'avi' or 'mp4'. Use 'mp4' to ensure browser playability. If set to None, video will keep uploaded format.
            sources: A list of sources permitted for video. "upload" creates a box where user can drop an video file, "webcam" allows user to record a video from their webcam. If None, defaults to ["upload, "webcam"].
            height: The height of the displayed video, specified in pixels if a number is passed, or in CSS units if a string is passed.
            width: The width of the displayed video, specified in pixels if a number is passed, or in CSS units if a string is passed.
            label: The label for this component. Appears above the component and is also used as the header if there are a table of examples for this component. If None and used in a `gr.Interface`, the label will be the name of the parameter this component is assigned to.
            every: Continously calls `value` to recalculate it if `value` is a function (has no effect otherwise). Can provide a Timer whose tick resets `value`, or a float that provides the regular interval for the reset Timer.
            inputs: Components that are used as inputs to calculate `value` if `value` is a function (has no effect otherwise). `value` is recalculated any time the inputs change.
            show_label: if True, will display label.
            container: If True, will place the component in a container - providing some extra padding around the border.
            scale: relative size compared to adjacent Components. For example if Components A and B are in a Row, and A has scale=2, and B has scale=1, A will be twice as wide as B. Should be an integer. scale applies in Rows, and to top-level Components in Blocks where fill_height=True.
            min_width: minimum pixel width, will wrap if not sufficient screen space to satisfy this value. If a certain scale value results in this Component being narrower than min_width, the min_width parameter will be respected first.
            interactive: if True, will allow users to upload a video; if False, can only be used to display videos. If not provided, this is inferred based on whether the component is used as an input or output.
            visible: If False, component will be hidden.
            elem_id: An optional string that is assigned as the id of this component in the HTML DOM. Can be used for targeting CSS styles.
            elem_classes: An optional list of strings that are assigned as the classes of this component in the HTML DOM. Can be used for targeting CSS styles.
            render: If False, component will not render be rendered in the Blocks context. Should be used if the intention is to assign event listeners now but render the component later.
            key: if assigned, will be used to assume identity across a re-render. Components that have the same key across a re-render will have their value preserved.
            mirror_webcam: If True webcam will be mirrored. Default is True.
            include_audio: Whether the component should record/retain the audio track for a video. By default, audio is excluded for webcam videos and included for uploaded videos.
            autoplay: Whether to automatically play the video when the component is used as an output. Note: browsers will not autoplay video files if the user has not interacted with the page yet.
            show_share_button: If True, will show a share icon in the corner of the component that allows user to share outputs to Hugging Face Spaces Discussions. If False, icon does not appear. If set to None (default behavior), then the icon appears if this Gradio app is launched on Spaces, but not otherwise.
            show_download_button: If True, will show a download icon in the corner of the component that allows user to download the output. If False, icon does not appear. By default, it will be True for output components and False for input components.
            min_length: The minimum length of video (in seconds) that the user can pass into the prediction function. If None, there is no minimum length.
            max_length: The maximum length of video (in seconds) that the user can pass into the prediction function. If None, there is no maximum length.
            loop: If True, the video will loop when it reaches the end and continue playing from the beginning.
        """
        valid_sources: list[Literal["upload", "webcam"]] = ["upload", "webcam"]
        if sources is None:
            self.sources = valid_sources
        elif isinstance(sources, str) and sources in valid_sources:
            self.sources = [sources]
        elif isinstance(sources, list):
            self.sources = sources
        else:
            raise ValueError(
                f"`sources` must be a list consisting of elements in {valid_sources}"
            )
        for source in self.sources:
            if source not in valid_sources:
                raise ValueError(
                    f"`sources` must a list consisting of elements in {valid_sources}"
                )
        self.format = format
        self.autoplay = autoplay
        self.height = height
        self.width = width
        self.loop = loop
        self.mirror_webcam = mirror_webcam
        self.include_audio = (
            include_audio if include_audio is not None else "upload" in self.sources
        )
        self.show_share_button = (
            (utils.get_space() is not None)
            if show_share_button is None
            else show_share_button
        )
        self.show_download_button = show_download_button
        self.min_length = min_length
        self.max_length = max_length
        self.streaming = streaming
        super().__init__(
            label=label,
            every=every,
            inputs=inputs,
            show_label=show_label,
            container=container,
            scale=scale,
            min_width=min_width,
            interactive=interactive,
            visible=visible,
            elem_id=elem_id,
            elem_classes=elem_classes,
            render=render,
            key=key,
            value=value,
        )

    def preprocess(self, payload: VideoData | None) -> str | None:
        """
        Parameters:
            payload: An instance of VideoData containing the video and subtitle files.
        Returns:
            Passes the uploaded video as a `str` filepath or URL whose extension can be modified by `format`.
        """
        if payload is None:
            return None
        if not payload.video.path:
            raise ValueError("Payload path missing")
        file_name = Path(payload.video.path)
        uploaded_format = file_name.suffix.replace(".", "")
        needs_formatting = self.format is not None and uploaded_format != self.format
        flip = self.sources == ["webcam"] and self.mirror_webcam

        if self.min_length is not None or self.max_length is not None:
            # With this if-clause, avoid unnecessary execution of `processing_utils.get_video_length`.
            # This is necessary for the Wasm-mode, because it uses ffprobe, which is not available in the browser.
            duration = processing_utils.get_video_length(file_name)
            if self.min_length is not None and duration < self.min_length:
                raise gr.Error(
                    f"Video is too short, and must be at least {self.min_length} seconds"
                )
            if self.max_length is not None and duration > self.max_length:
                raise gr.Error(
                    f"Video is too long, and must be at most {self.max_length} seconds"
                )

        if needs_formatting or flip:
            format = f".{self.format if needs_formatting else uploaded_format}"
            output_options = ["-vf", "hflip", "-c:a", "copy"] if flip else []
            output_options += ["-an"] if not self.include_audio else []
            flip_suffix = "_flip" if flip else ""
            output_file_name = str(
                file_name.with_name(f"{file_name.stem}{flip_suffix}{format}")
            )
            output_filepath = Path(output_file_name)
            if output_filepath.exists():
                return str(output_filepath.resolve())
            if wasm_utils.IS_WASM:
                raise wasm_utils.WasmUnsupportedError(
                    "Video formatting is not supported in the Wasm mode."
                )
            ff = FFmpeg(  # type: ignore
                inputs={str(file_name): None},
                outputs={output_file_name: output_options},
            )
            ff.run()
            return str(output_filepath.resolve())
        elif not self.include_audio:
            output_file_name = str(file_name.with_name(f"muted_{file_name.name}"))
            if Path(output_file_name).exists():
                return output_file_name
            if wasm_utils.IS_WASM:
                raise wasm_utils.WasmUnsupportedError(
                    "include_audio=False is not supported in the Wasm mode."
                )
            ff = FFmpeg(  # type: ignore
                inputs={str(file_name): None},
                outputs={output_file_name: ["-an"]},
            )
            ff.run()
            return output_file_name
        else:
            return str(file_name)

    def postprocess(
        self, value: str | Path | tuple[str | Path, str | Path | None] | None
    ) -> VideoData | None:
        """
        Parameters:
            value: Expects a {str} or {pathlib.Path} filepath to a video which is displayed, or a {Tuple[str | pathlib.Path, str | pathlib.Path | None]} where the first element is a filepath to a video and the second element is an optional filepath to a subtitle file.
        Returns:
            VideoData object containing the video and subtitle files.
        """
        if self.streaming:
            return value
        if value is None or value == [None, None] or value == (None, None):
            return None
        if isinstance(value, (str, Path)):
            processed_files = (self._format_video(value), None)

        elif isinstance(value, (tuple, list)):
            if len(value) != 2:
                raise ValueError(
                    f"Expected lists of length 2 or tuples of length 2. Received: {value}"
                )

            if not (
                isinstance(value[0], (str, Path)) and isinstance(value[1], (str, Path))
            ):
                raise TypeError(
                    f"If a tuple is provided, both elements must be strings or Path objects. Received: {value}"
                )
            video = value[0]
            subtitle = value[1]
            processed_files = (
                self._format_video(video),
                self._format_subtitle(subtitle),
            )

        else:
            raise Exception(f"Cannot process type as video: {type(value)}")
        if not processed_files[0]:
            raise ValueError("Video data missing")
        return VideoData(video=processed_files[0], subtitles=processed_files[1])

    def _format_video(self, video: str | Path | None) -> FileData | None:
        """
        Processes a video to ensure that it is in the correct format.
        """
        if video is None:
            return None
        video = str(video)
        returned_format = video.split(".")[-1].lower()
        if self.format is None or returned_format == self.format:
            conversion_needed = False
        else:
            conversion_needed = True

        is_url = client_utils.is_http_url_like(video)

        # For cases where the video is a URL and does not need to be converted to another format, we can just return the URL
        if is_url and not (conversion_needed):
            return FileData(path=video)

        # For cases where the video needs to be converted to another format
        if is_url:
            video = processing_utils.save_url_to_cache(
                video, cache_dir=self.GRADIO_CACHE
            )
        if (
            processing_utils.ffmpeg_installed()
            and not processing_utils.video_is_playable(video)
        ):
            warnings.warn(
                "Video does not have browser-compatible container or codec. Converting to mp4"
            )
            video = processing_utils.convert_video_to_playable_mp4(video)
        # Recalculate the format in case convert_video_to_playable_mp4 already made it the selected format
        returned_format = utils.get_extension_from_file_path_or_url(video).lower()
        if self.format is not None and returned_format != self.format:
            if wasm_utils.IS_WASM:
                raise wasm_utils.WasmUnsupportedError(
                    "Returning a video in a different format is not supported in the Wasm mode."
                )
            output_file_name = video[0 : video.rindex(".") + 1] + self.format
            ff = FFmpeg(  # type: ignore
                inputs={video: None},
                outputs={output_file_name: None},
                global_options="-y",
            )
            ff.run()
            video = output_file_name

        return FileData(path=video, orig_name=Path(video).name)

    def _format_subtitle(self, subtitle: str | Path | None) -> FileData | None:
        """
        Convert subtitle format to VTT and process the video to ensure it meets the HTML5 requirements.
        """

        def srt_to_vtt(srt_file_path, vtt_file_path):
            """Convert an SRT subtitle file to a VTT subtitle file"""
            with open(srt_file_path, encoding="utf-8") as srt_file, open(
                vtt_file_path, "w", encoding="utf-8"
            ) as vtt_file:
                vtt_file.write("WEBVTT\n\n")
                for subtitle_block in srt_file.read().strip().split("\n\n"):
                    subtitle_lines = subtitle_block.split("\n")
                    subtitle_timing = subtitle_lines[1].replace(",", ".")
                    subtitle_text = "\n".join(subtitle_lines[2:])
                    vtt_file.write(f"{subtitle_timing} --> {subtitle_timing}\n")
                    vtt_file.write(f"{subtitle_text}\n\n")

        if subtitle is None:
            return None

        valid_extensions = (".srt", ".vtt")

        if Path(subtitle).suffix not in valid_extensions:
            raise ValueError(
                f"Invalid value for parameter `subtitle`: {subtitle}. Please choose a file with one of these extensions: {valid_extensions}"
            )

        # HTML5 only support vtt format
        if Path(subtitle).suffix == ".srt":
            temp_file = tempfile.NamedTemporaryFile(
                delete=False, suffix=".vtt", dir=self.GRADIO_CACHE
            )

            srt_to_vtt(subtitle, temp_file.name)
            subtitle = temp_file.name

        return FileData(path=str(subtitle))

    def example_payload(self) -> Any:
        return {
            "video": handle_file(
                "https://github.com/gradio-app/gradio/raw/main/demo/video_component/files/world.mp4"
            ),
        }

    def example_value(self) -> Any:
        return "https://github.com/gradio-app/gradio/raw/main/demo/video_component/files/world.mp4"

    @staticmethod
    def get_video_duration_ffprobe(filename):
        import subprocess
        import json
    
        result = subprocess.run(["ffprobe", "-v", "quiet", "-print_format", "json", "-show_format", "-show_streams", filename],
                                stdout=subprocess.PIPE,
                                stderr=subprocess.PIPE)
        
        data = json.loads(result.stdout)
        
        # The duration is usually in the format metadata, but let's check streams too just in case
        duration = None
        if "format" in data and "duration" in data["format"]:
            duration = float(data["format"]["duration"])
        else:
            for stream in data.get("streams", []):
                if "duration" in stream:
                    duration = float(stream["duration"])
                    break
        
        return duration

    # @staticmethod
    # def convert_mp4_to_ts(input_file, output_file):
    #     import subprocess
    #     command = [
    #         'ffmpeg',
    #         '-i', input_file,
    #         '-c:v', 'mpeg2video',
    #         '-c:a', 'mp2',
    #         '-f', 'mpegts',
    #         output_file
    #     ]

    #     subprocess.run(command, check=True)

    @staticmethod
    def convert_mp4_to_ts(mp4_file, ts_file):
        import subprocess
        cmd = [
            'ffmpeg',
            '-i', mp4_file,
            '-c:v', 'libx264',
            '-c:a', 'aac',
            '-f', 'mpegts',
            '-bsf:v', 'h264_mp4toannexb',
            '-bsf:a', 'aac_adtstoasc',
            ts_file
        ]
        subprocess.run(cmd, check=True)

    @staticmethod
    async def async_convert_mp4_to_ts(mp4_file, ts_file):
        import asyncio
        command = [
            'ffmpeg',
            '-i', mp4_file,
            '-c:v', 'libx264',
            '-c:a', 'aac',
            '-f', 'mpegts',
            '-bsf:v', 'h264_mp4toannexb',
            '-bsf:a', 'aac_adtstoasc',
            ts_file
        ]

        process = await asyncio.create_subprocess_exec(
            *command,
            stdout=asyncio.subprocess.PIPE,
            stderr=asyncio.subprocess.PIPE
        )

        stdout, stderr = await process.communicate()
        print("stdout", stdout)

        if process.returncode != 0:
            error_message = stderr.decode().strip()
            raise RuntimeError(f"FFmpeg command failed: {error_message}")

        return ts_file

    async def stream_output(
        self, value: str | None, output_id: str, first_chunk: bool
    ) -> tuple[bytes | None, Any]:
        output_file = {
            "video": {
            "path": output_id,
            "is_stream": True,
            }
        }
        if value is None:
            return None, output_file

        ts_file = value
        if not value.endswith(".ts"):
            ts_file = value.replace(".mp4", ".ts")
            await self.async_convert_mp4_to_ts(value, ts_file)

        duration = self.get_video_duration_ffprobe(ts_file)
        print("duration", duration)
        print("output_file", ts_file)
        return {"data": ts_file, "duration": duration}, output_file<|MERGE_RESOLUTION|>--- conflicted
+++ resolved
@@ -88,11 +88,8 @@
         show_download_button: bool | None = None,
         min_length: int | None = None,
         max_length: int | None = None,
-<<<<<<< HEAD
         streaming: bool = False,
-=======
         loop: bool = False,
->>>>>>> 9ee6839f
     ):
         """
         Parameters:
