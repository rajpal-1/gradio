"""gr.Video() component."""

from __future__ import annotations

import tempfile
import warnings
from pathlib import Path
from typing import Any, Callable, Literal, Optional

from gradio_client import utils as client_utils
from gradio_client.data_classes import FileData
from gradio_client.documentation import document, set_documentation_group

from gradio import processing_utils, utils, wasm_utils
from gradio.components.base import Component, _Keywords
from gradio.data_classes import FileData, GradioModel
from gradio.deprecation import warn_style_method_deprecation
from gradio.events import Events

if not wasm_utils.IS_WASM:
    # TODO: Support ffmpeg on Wasm
    from ffmpy import FFmpeg

set_documentation_group("component")


class VideoData(GradioModel):
    video: FileData
    subtitles: Optional[FileData] = None


@document()
class Video(Component):
    """
    Creates a video component that can be used to upload/record videos (as an input) or display videos (as an output).
    For the video to be playable in the browser it must have a compatible container and codec combination. Allowed
    combinations are .mp4 with h264 codec, .ogg with theora codec, and .webm with vp9 codec. If the component detects
    that the output video would not be playable in the browser it will attempt to convert it to a playable mp4 video.
    If the conversion fails, the original video is returned.
    Preprocessing: passes the uploaded video as a {str} filepath or URL whose extension can be modified by `format`.
    Postprocessing: expects a {str} or {pathlib.Path} filepath to a video which is displayed, or a {Tuple[str | pathlib.Path, str | pathlib.Path | None]} where the first element is a filepath to a video and the second element is an optional filepath to a subtitle file.
    Examples-format: a {str} filepath to a local file that contains the video, or a {Tuple[str, str]} where the first element is a filepath to a video file and the second element is a filepath to a subtitle file.
    Demos: video_identity, video_subtitle
    """

    data_model = VideoData
    EVENTS = [
        Events.change,
        Events.clear,
        Events.start_recording,
        Events.stop_recording,
        Events.stop,
        Events.play,
        Events.pause,
        Events.end,
    ]

    def __init__(
        self,
        value: str
        | Path
        | tuple[str | Path, str | Path | None]
        | Callable
        | None = None,
        *,
        format: str | None = None,
        source: Literal["upload", "webcam"] = "upload",
        height: int | None = None,
        width: int | None = None,
        label: str | None = None,
        every: float | None = None,
        show_label: bool | None = None,
        container: bool = True,
        scale: int | None = None,
        min_width: int = 160,
        interactive: bool | None = None,
        visible: bool = True,
        elem_id: str | None = None,
        elem_classes: list[str] | str | None = None,
        mirror_webcam: bool = True,
        include_audio: bool | None = None,
        autoplay: bool = False,
        show_share_button: bool | None = None,
        **kwargs,
    ):
        """
        Parameters:
            value: A path or URL for the default value that Video component is going to take. Can also be a tuple consisting of (video filepath, subtitle filepath). If a subtitle file is provided, it should be of type .srt or .vtt. Or can be callable, in which case the function will be called whenever the app loads to set the initial value of the component.
            format: Format of video format to be returned by component, such as 'avi' or 'mp4'. Use 'mp4' to ensure browser playability. If set to None, video will keep uploaded format.
            source: Source of video. "upload" creates a box where user can drop an video file, "webcam" allows user to record a video from their webcam.
            height: Height of the displayed video in pixels.
            width: Width of the displayed video in pixels.
            label: component name in interface.
            every: If `value` is a callable, run the function 'every' number of seconds while the client connection is open. Has no effect otherwise. Queue must be enabled. The event can be accessed (e.g. to cancel it) via this component's .load_event attribute.
            show_label: if True, will display label.
            container: If True, will place the component in a container - providing some extra padding around the border.
            scale: relative width compared to adjacent Components in a Row. For example, if Component A has scale=2, and Component B has scale=1, A will be twice as wide as B. Should be an integer.
            min_width: minimum pixel width, will wrap if not sufficient screen space to satisfy this value. If a certain scale value results in this Component being narrower than min_width, the min_width parameter will be respected first.
            interactive: if True, will allow users to upload a video; if False, can only be used to display videos. If not provided, this is inferred based on whether the component is used as an input or output.
            visible: If False, component will be hidden.
            elem_id: An optional string that is assigned as the id of this component in the HTML DOM. Can be used for targeting CSS styles.
            elem_classes: An optional list of strings that are assigned as the classes of this component in the HTML DOM. Can be used for targeting CSS styles.
            mirror_webcam: If True webcam will be mirrored. Default is True.
            include_audio: Whether the component should record/retain the audio track for a video. By default, audio is excluded for webcam videos and included for uploaded videos.
            autoplay: Whether to automatically play the video when the component is used as an output. Note: browsers will not autoplay video files if the user has not interacted with the page yet.
            show_share_button: If True, will show a share icon in the corner of the component that allows user to share outputs to Hugging Face Spaces Discussions. If False, icon does not appear. If set to None (default behavior), then the icon appears if this Gradio app is launched on Spaces, but not otherwise.
        """
        self.format = format
        self.autoplay = autoplay
        valid_sources = ["upload", "webcam"]
        if source not in valid_sources:
            raise ValueError(
                f"Invalid value for parameter `source`: {source}. Please choose from one of: {valid_sources}"
            )
        self.source = source
        self.height = height
        self.width = width
        self.mirror_webcam = mirror_webcam
        self.include_audio = (
            include_audio if include_audio is not None else source == "upload"
        )
        self.show_share_button = (
            (utils.get_space() is not None)
            if show_share_button is None
            else show_share_button
        )
        super().__init__(
            label=label,
            every=every,
            show_label=show_label,
            container=container,
            scale=scale,
            min_width=min_width,
            interactive=interactive,
            visible=visible,
            elem_id=elem_id,
            elem_classes=elem_classes,
            value=value,
            **kwargs,
        )

<<<<<<< HEAD
    def get_config(self):
        return {
            "source": self.source,
            "value": self.value,
            "height": self.height,
            "width": self.width,
            "mirror_webcam": self.mirror_webcam,
            "include_audio": self.include_audio,
            "autoplay": self.autoplay,
            "show_share_button": self.show_share_button,
            **Component.get_config(self),
        }

=======
>>>>>>> ff6f5250
    @staticmethod
    def update(
        value: str
        | tuple[str, str | None]
        | Literal[_Keywords.NO_VALUE]
        | None = _Keywords.NO_VALUE,
        source: Literal["upload", "webcam"] | None = None,
        height: int | None = None,
        width: int | None = None,
        label: str | None = None,
        show_label: bool | None = None,
        container: bool | None = None,
        scale: int | None = None,
        min_width: int | None = None,
        interactive: bool | None = None,
        visible: bool | None = None,
        autoplay: bool | None = None,
        show_share_button: bool | None = None,
    ):
        warnings.warn(
            "Using the update method is deprecated. Simply return a new object instead, e.g. `return gr.Video(...)` instead of `return gr.Video.update(...)`."
        )
        return {
            "source": source,
            "height": height,
            "width": width,
            "label": label,
            "show_label": show_label,
            "container": container,
            "scale": scale,
            "min_width": min_width,
            "interactive": interactive,
            "visible": visible,
            "value": value,
            "autoplay": autoplay,
            "show_share_button": show_share_button,
            "__type__": "update",
        }

    def preprocess(self, x: dict | VideoData) -> str | None:
        """
        Parameters:
            x: A tuple of (video file data, subtitle file data) or just video file data.
        Returns:
            A string file path or URL to the preprocessed video. Subtitle file data is ignored.
        """
        if x is None:
            return None
        data: VideoData = VideoData(**x) if isinstance(x, dict) else x

        if data.video.is_file:
            assert (
                data.video.name is not None
            ), "Received file data without a file name."
            if client_utils.is_http_url_like(data.video.name):
                fn = self.download_temp_copy_if_needed
            else:
                fn = self.make_temp_copy_if_needed
            file_name = Path(fn(data.video.name))
        else:
            assert data.video is not None, "Received empty file data."
            file_name = Path(
                self.base64_to_temp_file_if_needed(data.video.data, data.video.name)
            )

        uploaded_format = file_name.suffix.replace(".", "")
        needs_formatting = self.format is not None and uploaded_format != self.format
        flip = self.source == "webcam" and self.mirror_webcam

        if needs_formatting or flip:
            format = f".{self.format if needs_formatting else uploaded_format}"
            output_options = ["-vf", "hflip", "-c:a", "copy"] if flip else []
            output_options += ["-an"] if not self.include_audio else []
            flip_suffix = "_flip" if flip else ""
            output_file_name = str(
                file_name.with_name(f"{file_name.stem}{flip_suffix}{format}")
            )
            if Path(output_file_name).exists():
                return output_file_name
            if wasm_utils.IS_WASM:
                raise wasm_utils.WasmUnsupportedError(
                    "Video formatting is not supported in the Wasm mode."
                )
            ff = FFmpeg(
                inputs={str(file_name): None},
                outputs={output_file_name: output_options},
            )
            ff.run()
            return output_file_name
        elif not self.include_audio:
            output_file_name = str(file_name.with_name(f"muted_{file_name.name}"))
            if Path(output_file_name).exists():
                return output_file_name
            if wasm_utils.IS_WASM:
                raise wasm_utils.WasmUnsupportedError(
                    "include_audio=False is not supported in the Wasm mode."
                )
            ff = FFmpeg(
                inputs={str(file_name): None},
                outputs={output_file_name: ["-an"]},
            )
            ff.run()
            return output_file_name
        else:
            return str(file_name)

    def postprocess(
        self, y: str | Path | tuple[str | Path, str | Path | None] | None
    ) -> VideoData | None:
        """
        Processes a video to ensure that it is in the correct format before returning it to the front end.
        Parameters:
            y: video data in either of the following formats: a tuple of (video filepath, optional subtitle filepath), or just a filepath or URL to an video file, or None.
        Returns:
            a tuple with the two dictionary, reresent to video and (optional) subtitle, which following formats:
            - The first dictionary represents the video file and contains the following keys:
                - 'name': a file path to a temporary copy of the processed video.
                - 'data': None
                - 'is_file': True
            - The second dictionary represents the subtitle file and contains the following keys:
                - 'name': None
                - 'data': Base64 encode the processed subtitle data.
                - 'is_file': False
            - If subtitle is None, returns (video, None).
            - If both video and subtitle are None, returns None.
        """

        if y is None or y == [None, None] or y == (None, None):
            return None
        if isinstance(y, (str, Path)):
            processed_files = (self._format_video(y), None)
        elif isinstance(y, (tuple, list)):
            assert (
                len(y) == 2
            ), f"Expected lists of length 2 or tuples of length 2. Received: {y}"
            assert isinstance(y[0], (str, Path)) and isinstance(
                y[1], (str, Path)
            ), f"If a tuple is provided, both elements must be strings or Path objects. Received: {y}"
            video = y[0]
            subtitle = y[1]
            processed_files = (
                self._format_video(video),
                self._format_subtitle(subtitle),
            )
        else:
            raise Exception(f"Cannot process type as video: {type(y)}")

        return VideoData(video=processed_files[0], subtitles=processed_files[1])

    def _format_video(self, video: str | Path | None) -> FileData | None:
        """
        Processes a video to ensure that it is in the correct format.
        Parameters:
            video: video data in either of the following formats: a string filepath or URL to an video file, or None.
        Returns:
            a dictionary with the following keys:

            - 'name': a file path to a temporary copy of the processed video.
            - 'data': None
            - 'is_file': True
        """
        if video is None:
            return None
        video = str(video)
        returned_format = video.split(".")[-1].lower()
        if self.format is None or returned_format == self.format:
            conversion_needed = False
        else:
            conversion_needed = True

        is_url = client_utils.is_http_url_like(video)

        # For cases where the video is a URL and does not need to be converted to another format, we can just return the URL
        if is_url and not (conversion_needed):
            return {"name": video, "data": None, "is_file": True}

        # For cases where the video needs to be converted to another format
        if is_url:
            video = self.download_temp_copy_if_needed(video)
        if (
            processing_utils.ffmpeg_installed()
            and not processing_utils.video_is_playable(video)
        ):
            warnings.warn(
                "Video does not have browser-compatible container or codec. Converting to mp4"
            )
            video = processing_utils.convert_video_to_playable_mp4(video)
        # Recalculate the format in case convert_video_to_playable_mp4 already made it the
        # selected format
        returned_format = video.split(".")[-1].lower()
        if self.format is not None and returned_format != self.format:
            if wasm_utils.IS_WASM:
                raise wasm_utils.WasmUnsupportedError(
                    "Returning a video in a different format is not supported in the Wasm mode."
                )
            output_file_name = video[0 : video.rindex(".") + 1] + self.format
            ff = FFmpeg(
                inputs={video: None},
                outputs={output_file_name: None},
                global_options="-y",
            )
            ff.run()
            video = output_file_name

        video = self.make_temp_copy_if_needed(video)

        return {
            "name": video,
            "data": None,
            "is_file": True,
            "orig_name": Path(video).name,
        }

    def _format_subtitle(self, subtitle: str | Path | None) -> FileData | None:
        """
        Convert subtitle format to VTT and process the video to ensure it meets the HTML5 requirements.
        Parameters:
            subtitle: subtitle path in either of the VTT and SRT format.
        Returns:
            a dictionary with the following keys:
            - 'name': None
            - 'data': base64-encoded subtitle data.
            - 'is_file': False
        """

        def srt_to_vtt(srt_file_path, vtt_file_path):
            """Convert an SRT subtitle file to a VTT subtitle file"""
            with open(srt_file_path, encoding="utf-8") as srt_file, open(
                vtt_file_path, "w", encoding="utf-8"
            ) as vtt_file:
                vtt_file.write("WEBVTT\n\n")
                for subtitle_block in srt_file.read().strip().split("\n\n"):
                    subtitle_lines = subtitle_block.split("\n")
                    subtitle_timing = subtitle_lines[1].replace(",", ".")
                    subtitle_text = "\n".join(subtitle_lines[2:])
                    vtt_file.write(f"{subtitle_timing} --> {subtitle_timing}\n")
                    vtt_file.write(f"{subtitle_text}\n\n")

        if subtitle is None:
            return None

        valid_extensions = (".srt", ".vtt")

        if Path(subtitle).suffix not in valid_extensions:
            raise ValueError(
                f"Invalid value for parameter `subtitle`: {subtitle}. Please choose a file with one of these extensions: {valid_extensions}"
            )

        # HTML5 only support vtt format
        if Path(subtitle).suffix == ".srt":
            temp_file = tempfile.NamedTemporaryFile(
                delete=False, suffix=".vtt", dir=self.DEFAULT_TEMP_DIR
            )

            srt_to_vtt(subtitle, temp_file.name)
            subtitle = temp_file.name

        subtitle_data = client_utils.encode_url_or_file_to_base64(subtitle)
        return {"name": None, "data": subtitle_data, "is_file": False}

    def style(self, *, height: int | None = None, width: int | None = None, **kwargs):
        """
        This method is deprecated. Please set these arguments in the constructor instead.
        """
        warn_style_method_deprecation()
        if height is not None:
            self.height = height
        if width is not None:
            self.width = width
        return self

    def example_inputs(self) -> Any:
        return "https://github.com/gradio-app/gradio/raw/main/demo/video_component/files/world.mp4"<|MERGE_RESOLUTION|>--- conflicted
+++ resolved
@@ -139,22 +139,6 @@
             **kwargs,
         )
 
-<<<<<<< HEAD
-    def get_config(self):
-        return {
-            "source": self.source,
-            "value": self.value,
-            "height": self.height,
-            "width": self.width,
-            "mirror_webcam": self.mirror_webcam,
-            "include_audio": self.include_audio,
-            "autoplay": self.autoplay,
-            "show_share_button": self.show_share_button,
-            **Component.get_config(self),
-        }
-
-=======
->>>>>>> ff6f5250
     @staticmethod
     def update(
         value: str
