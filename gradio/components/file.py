--- conflicted
+++ resolved
@@ -117,19 +117,6 @@
             **kwargs,
         )
 
-<<<<<<< HEAD
-    def get_config(self):
-        return {
-            "file_count": self.file_count,
-            "file_types": self.file_types,
-            "value": self.value,
-            "selectable": self.selectable,
-            "height": self.height,
-            **Component.get_config(self),
-        }
-
-=======
->>>>>>> ff6f5250
     @staticmethod
     def update(
         value: Any | Literal[_Keywords.NO_VALUE] | None = _Keywords.NO_VALUE,
@@ -233,14 +220,14 @@
             return None
         if isinstance(y, list):
             return ListFiles(
-                [
-                    {
+                root=[
+                    FileData(**{
                         "orig_name": Path(file).name,
                         "name": self.make_temp_copy_if_needed(file),
                         "size": Path(file).stat().st_size,
                         "data": None,
                         "is_file": True,
-                    }
+                    })
                     for file in y
                 ]
             )
@@ -262,7 +249,7 @@
         else:
             return Path(input_data).name
 
-    def example_inputs(self) -> dict[str, Any]:
+    def example_inputs(self) -> Any:
         if self.file_count == "single":
             return "https://github.com/gradio-app/gradio/raw/main/test/test_files/sample_file.pdf"
         else:
