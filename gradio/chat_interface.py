"""
This file defines a useful high-level abstraction to build Gradio chatbots: ChatInterface.
"""


from __future__ import annotations

import inspect
import warnings
from typing import Callable, Generator

from gradio_client.documentation import document, set_documentation_group

from gradio.blocks import Blocks
from gradio.components import (
    Button,
    Chatbot,
    Markdown,
    State,
    Textbox,
)
from gradio.events import Dependency, EventListenerMethod
from gradio.helpers import create_examples as Examples  # noqa: N812
from gradio.layouts import Column, Group, Row
from gradio.themes import ThemeClass as Theme

set_documentation_group("chatinterface")


@document()
class ChatInterface(Blocks):
    """
    ChatInterface is Gradio's high-level abstraction for creating chatbot UIs, and allows you to create
    a web-based demo around a chatbot model in a few lines of code. Only one parameter is required: fn, which
    takes a function that governs the response of the chatbot based on the user input and chat history. Additional
    parameters can be used to control the appearance and behavior of the demo.

    Example:
        import gradio as gr

        def echo(message, history):
            return message

        demo = gr.ChatInterface(fn=echo, examples=["hello", "hola", "merhaba"], title="Echo Bot")
        demo.launch()
    Demos: chatinterface_random_response, chatinterface_streaming_echo
    Guides: creating-a-chatbot-fast, sharing-your-app
    """

    def __init__(
        self,
        fn: Callable,
        *,
        chatbot: Chatbot | None = None,
        textbox: Textbox | None = None,
        examples: list[str] | None = None,
        cache_examples: bool | None = None,
        title: str | None = None,
        description: str | None = None,
        theme: Theme | str | None = None,
        css: str | None = None,
        analytics_enabled: bool | None = None,
        submit_btn: str | None | Button = "Submit",
        stop_btn: str | None | Button = "Stop",
        retry_btn: str | None | Button = "🔄  Retry",
        undo_btn: str | None | Button = "↩️ Undo",
        clear_btn: str | None | Button = "🗑️  Clear",
    ):
        """
        Parameters:
            fn: the function to wrap the chat interface around. Should accept two parameters: a string input message and list of two-element lists of the form [[user_message, bot_message], ...] representing the chat history, and return a string response. See the Chatbot documentation for more information on the chat history format.
            chatbot: an instance of the gr.Chatbot component to use for the chat interface, if you would like to customize the chatbot properties. If not provided, a default gr.Chatbot component will be created.
            textbox: an instance of the gr.Textbox component to use for the chat interface, if you would like to customize the textbox properties. If not provided, a default gr.Textbox component will be created.
            examples: sample inputs for the function; if provided, appear below the chatbot and can be clicked to populate the chatbot input.
            cache_examples: If True, caches examples in the server for fast runtime in examples. The default option in HuggingFace Spaces is True. The default option elsewhere is False.
            title: a title for the interface; if provided, appears above chatbot in large font. Also used as the tab title when opened in a browser window.
            description: a description for the interface; if provided, appears above the chatbot and beneath the title in regular font. Accepts Markdown and HTML content.
            theme: Theme to use, loaded from gradio.themes.
            css: custom css or path to custom css file to use with interface.
            analytics_enabled: Whether to allow basic telemetry. If None, will use GRADIO_ANALYTICS_ENABLED environment variable if defined, or default to True.
            submit_btn: Text to display on the submit button. If None, no button will be displayed. If a Button object, that button will be used.
            stop_btn: Text to display on the stop button, which replaces the submit_btn when the submit_btn or retry_btn is clicked and response is streaming. Clicking on the stop_btn will halt the chatbot response. If set to None, stop button functionality does not appear in the chatbot. If a Button object, that button will be used as the stop button.
            retry_btn: Text to display on the retry button. If None, no button will be displayed. If a Button object, that button will be used.
            undo_btn: Text to display on the delete last button. If None, no button will be displayed. If a Button object, that button will be used.
            clear_btn: Text to display on the clear button. If None, no button will be displayed. If a Button object, that button will be used.
        """
        super().__init__(
            analytics_enabled=analytics_enabled,
            mode="chat_interface",
            css=css,
            title=title or "Gradio",
            theme=theme,
        )
        if len(inspect.signature(fn).parameters) != 2:
            warnings.warn(
                "The function to ChatInterface should take two inputs (message, history) and return a single string response.",
                UserWarning,
            )

        self.fn = fn
        self.is_generator = inspect.isgeneratorfunction(self.fn)
        self.examples = examples
        if self.space_id and cache_examples is None:
            self.cache_examples = True
        else:
            self.cache_examples = cache_examples or False
        self.buttons: list[Button] = []

        with self:
            if title:
                Markdown(
                    f"<h1 style='text-align: center; margin-bottom: 1rem'>{self.title}</h1>"
                )
            if description:
                Markdown(description)

            with Column(variant="panel"):
                if chatbot:
                    self.chatbot = chatbot.render()
                else:
                    self.chatbot = Chatbot(label="Chatbot")
<<<<<<< HEAD
                with Row():
                    if textbox:
                        textbox.container = False
                        textbox.show_label = False
                        self.textbox = textbox.render()
                    else:
                        self.textbox = Textbox(
                            container=False,
                            show_label=False,
                            placeholder="Type a message...",
                            scale=7,
                        )
                    if submit_btn:
                        if isinstance(submit_btn, Button):
                            submit_btn.render()
                        elif isinstance(submit_btn, str):
                            submit_btn = Button(
                                submit_btn, variant="primary", scale=1, min_width=150
                            )
                        else:
                            raise ValueError(
                                f"The submit_btn parameter must be a gr.Button, string, or None, not {type(submit_btn)}"
                            )
                    if stop_btn:
                        if isinstance(stop_btn, Button):
                            stop_btn.visible = False
                            stop_btn.render()
                        elif isinstance(stop_btn, str):
                            stop_btn = Button(
                                stop_btn,
                                variant="stop",
                                visible=False,
                                scale=1,
                                min_width=150,
                            )
                        else:
                            raise ValueError(
                                f"The stop_btn parameter must be a gr.Button, string, or None, not {type(stop_btn)}"
                            )
                    self.buttons.extend([submit_btn, stop_btn])

            with Row():
                for btn in [retry_btn, undo_btn, clear_btn]:
                    if btn:
                        if isinstance(btn, Button):
                            btn.render()
                        elif isinstance(btn, str):
                            btn = Button(btn, variant="secondary")
=======

                with Group():
                    with Row():
                        if textbox:
                            self.textbox = textbox.render()
>>>>>>> b68aeea4
                        else:
                            self.textbox = Textbox(
                                container=False,
                                show_label=False,
                                placeholder="Type a message...",
                                scale=10,
                                autofocus=True,
                            )
<<<<<<< HEAD
                    self.buttons.append(btn)

                self.fake_api_btn = Button("Fake API", visible=False)
                self.fake_response_textbox = Textbox(label="Response", visible=False)
                (
                    self.submit_btn,
                    self.stop_btn,
                    self.retry_btn,
                    self.undo_btn,
                    self.clear_btn,
                ) = self.buttons
=======
                        if submit_btn:
                            if isinstance(submit_btn, Button):
                                submit_btn.render()
                            elif isinstance(submit_btn, str):
                                submit_btn = Button(
                                    submit_btn, variant="primary", scale=1, min_width=0
                                )
                            else:
                                raise ValueError(
                                    f"The submit_btn parameter must be a gr.Button, string, or None, not {type(submit_btn)}"
                                )
                        self.buttons.append(submit_btn)

                with Row():
                    self.stop_btn = Button("Stop", variant="stop", visible=False)

                    for btn in [retry_btn, undo_btn, clear_btn]:
                        if btn:
                            if isinstance(btn, Button):
                                btn.render()
                            elif isinstance(btn, str):
                                btn = Button(btn, variant="secondary", size="sm")
                            else:
                                raise ValueError(
                                    f"All the _btn parameters must be a gr.Button, string, or None, not {type(btn)}"
                                )
                        self.buttons.append(btn)

                    self.fake_api_btn = Button("Fake API", visible=False)
                    self.fake_response_textbox = Textbox(
                        label="Response", visible=False
                    )
                    (
                        self.submit_btn,
                        self.retry_btn,
                        self.undo_btn,
                        self.clear_btn,
                    ) = self.buttons
>>>>>>> b68aeea4

            if examples:
                if self.is_generator:
                    examples_fn = self._examples_stream_fn
                else:
                    examples_fn = self._examples_fn

                self.examples_handler = Examples(
                    examples=examples,
                    inputs=self.textbox,
                    outputs=self.chatbot,
                    fn=examples_fn,
                    cache_examples=self.cache_examples,
                )

            self.saved_input = State()
            self.chatbot_state = State([])

            self._setup_events()
            self._setup_api()

    def _setup_events(self) -> None:
        submit_fn = self._stream_fn if self.is_generator else self._submit_fn

        self.textbox.submit(
            self._clear_and_save_textbox,
            [self.textbox],
            [self.textbox, self.saved_input],
            api_name=False,
            queue=False,
        ).then(
            self._display_input,
            [self.saved_input, self.chatbot_state],
            [self.chatbot, self.chatbot_state],
            api_name=False,
            queue=False,
        ).then(
            submit_fn,
            [self.saved_input, self.chatbot_state],
            [self.chatbot, self.chatbot_state],
            api_name=False,
        )

        submit_event = (
            self.textbox.submit(
                self._clear_and_save_textbox,
                [self.textbox],
                [self.textbox, self.saved_input],
                api_name=False,
                queue=False,
            )
            .then(
                self._display_input,
                [self.saved_input, self.chatbot_state],
                [self.chatbot, self.chatbot_state],
                api_name=False,
                queue=False,
            )
            .then(
                submit_fn,
                [self.saved_input, self.chatbot_state],
                [self.chatbot, self.chatbot_state],
                api_name=False,
            )
        )
        self._setup_stop_events(self.textbox.submit, submit_event)

        if self.submit_btn:
            click_event = (
                self.submit_btn.click(
                    self._clear_and_save_textbox,
                    [self.textbox],
                    [self.textbox, self.saved_input],
                    api_name=False,
                    queue=False,
                )
                .then(
                    self._display_input,
                    [self.saved_input, self.chatbot],
                    [self.chatbot],
                    api_name=False,
                    queue=False,
                )
                .then(
                    submit_fn,
                    [self.saved_input, self.chatbot],
                    [self.chatbot],
                    api_name=False,
                )
            )
            self._setup_stop_events(self.submit_btn.click, click_event)

        if self.retry_btn:
            retry_event = (
                self.retry_btn.click(
                    self._delete_prev_fn,
                    [self.chatbot],
                    [self.chatbot, self.saved_input],
                    api_name=False,
                    queue=False,
                )
                .then(
                    self._display_input,
                    [self.saved_input, self.chatbot],
                    [self.chatbot],
                    api_name=False,
                    queue=False,
                )
                .then(
                    submit_fn,
                    [self.saved_input, self.chatbot],
                    [self.chatbot],
                    api_name=False,
                )
            )
            self._setup_stop_events(self.retry_btn.click, retry_event)

        if self.undo_btn:
            self.undo_btn.click(
                self._delete_prev_fn,
                [self.chatbot_state],
                [self.chatbot, self.saved_input],
                api_name=False,
                queue=False,
            ).then(
                lambda x: x,
                [self.saved_input],
                [self.textbox],
                api_name=False,
                queue=False,
            )

        if self.clear_btn:
            self.clear_btn.click(
                lambda: ([], [], None),
                None,
                [self.chatbot, self.chatbot_state, self.saved_input],
                queue=False,
                api_name=False,
            )

    def _setup_stop_events(
        self, event_trigger: EventListenerMethod, event_to_cancel: Dependency
    ) -> None:
        if self.stop_btn and self.is_generator:
            if self.submit_btn:
                event_trigger(
                    lambda: (Button.update(visible=False), Button.update(visible=True)),
                    None,
                    [self.submit_btn, self.stop_btn],
                    api_name=False,
                    queue=False,
                )
                event_to_cancel.then(
                    lambda: (Button.update(visible=True), Button.update(visible=False)),
                    None,
                    [self.submit_btn, self.stop_btn],
                    api_name=False,
                    queue=False,
                )
            else:
                event_trigger(
                    lambda: Button.update(visible=True),
                    None,
                    [self.stop_btn],
                    api_name=False,
                    queue=False,
                )
                event_to_cancel.then(
                    lambda: Button.update(visible=False),
                    None,
                    [self.stop_btn],
                    api_name=False,
                    queue=False,
                )
            self.stop_btn.click(
                None,
                None,
                None,
                cancels=event_to_cancel,
                api_name=False,
            )

    def _setup_api(self) -> None:
        api_fn = self._api_stream_fn if self.is_generator else self._api_submit_fn

        self.fake_api_btn.click(
            api_fn,
            [self.textbox, self.chatbot_state],
            [self.textbox, self.chatbot_state],
            api_name="chat",
        )

    def _clear_and_save_textbox(self, message: str) -> tuple[str, str]:
        return "", message

    def _display_input(
        self, message: str, history: list[list[str | None]]
    ) -> tuple[list[list[str | None]], list[list[str | None]]]:
        history.append([message, None])
        return history, history

    def _submit_fn(
        self, message: str, history_with_input: list[list[str | None]]
    ) -> tuple[list[list[str | None]], list[list[str | None]]]:
        history = history_with_input[:-1]
        response = self.fn(message, history)
        history.append([message, response])
        return history, history

    def _stream_fn(
        self, message: str, history_with_input: list[list[str | None]]
    ) -> Generator[tuple[list[list[str | None]], list[list[str | None]]], None, None]:
        history = history_with_input[:-1]
        generator = self.fn(message, history)
        try:
            first_response = next(generator)
            update = history + [[message, first_response]]
            yield update, update
        except StopIteration:
            update = history + [[message, None]]
            yield update, update
        for response in generator:
            update = history + [[message, response]]
            yield update, update

    def _api_submit_fn(
        self, message: str, history: list[list[str | None]]
    ) -> tuple[str, list[list[str | None]]]:
        response = self.fn(message, history)
        history.append([message, response])
        return response, history

    def _api_stream_fn(
        self, message: str, history: list[list[str | None]]
    ) -> Generator[tuple[str | None, list[list[str | None]]], None, None]:
        generator = self.fn(message, history)
        try:
            first_response = next(generator)
            yield first_response, history + [[message, first_response]]
        except StopIteration:
            yield None, history + [[message, None]]
        for response in generator:
            yield response, history + [[message, response]]

    def _examples_fn(self, message: str) -> list[list[str | None]]:
        return [[message, self.fn(message, [])]]

    def _examples_stream_fn(
        self, message: str
    ) -> Generator[list[list[str | None]], None, None]:
        for response in self.fn(message, []):
            yield [[message, response]]

    def _delete_prev_fn(
        self, history: list[list[str | None]]
    ) -> tuple[list[list[str | None]], str, list[list[str | None]]]:
        try:
            message, _ = history.pop()
        except IndexError:
            message = ""
        return history, message or "", history<|MERGE_RESOLUTION|>--- conflicted
+++ resolved
@@ -119,83 +119,21 @@
                     self.chatbot = chatbot.render()
                 else:
                     self.chatbot = Chatbot(label="Chatbot")
-<<<<<<< HEAD
-                with Row():
-                    if textbox:
-                        textbox.container = False
-                        textbox.show_label = False
-                        self.textbox = textbox.render()
-                    else:
-                        self.textbox = Textbox(
-                            container=False,
-                            show_label=False,
-                            placeholder="Type a message...",
-                            scale=7,
-                        )
-                    if submit_btn:
-                        if isinstance(submit_btn, Button):
-                            submit_btn.render()
-                        elif isinstance(submit_btn, str):
-                            submit_btn = Button(
-                                submit_btn, variant="primary", scale=1, min_width=150
-                            )
-                        else:
-                            raise ValueError(
-                                f"The submit_btn parameter must be a gr.Button, string, or None, not {type(submit_btn)}"
-                            )
-                    if stop_btn:
-                        if isinstance(stop_btn, Button):
-                            stop_btn.visible = False
-                            stop_btn.render()
-                        elif isinstance(stop_btn, str):
-                            stop_btn = Button(
-                                stop_btn,
-                                variant="stop",
-                                visible=False,
-                                scale=1,
-                                min_width=150,
-                            )
-                        else:
-                            raise ValueError(
-                                f"The stop_btn parameter must be a gr.Button, string, or None, not {type(stop_btn)}"
-                            )
-                    self.buttons.extend([submit_btn, stop_btn])
-
-            with Row():
-                for btn in [retry_btn, undo_btn, clear_btn]:
-                    if btn:
-                        if isinstance(btn, Button):
-                            btn.render()
-                        elif isinstance(btn, str):
-                            btn = Button(btn, variant="secondary")
-=======
 
                 with Group():
                     with Row():
                         if textbox:
+                            textbox.container = False
+                            textbox.show_label = False
                             self.textbox = textbox.render()
->>>>>>> b68aeea4
                         else:
                             self.textbox = Textbox(
                                 container=False,
                                 show_label=False,
                                 placeholder="Type a message...",
-                                scale=10,
+                                scale=7,
                                 autofocus=True,
                             )
-<<<<<<< HEAD
-                    self.buttons.append(btn)
-
-                self.fake_api_btn = Button("Fake API", visible=False)
-                self.fake_response_textbox = Textbox(label="Response", visible=False)
-                (
-                    self.submit_btn,
-                    self.stop_btn,
-                    self.retry_btn,
-                    self.undo_btn,
-                    self.clear_btn,
-                ) = self.buttons
-=======
                         if submit_btn:
                             if isinstance(submit_btn, Button):
                                 submit_btn.render()
@@ -207,17 +145,31 @@
                                 raise ValueError(
                                     f"The submit_btn parameter must be a gr.Button, string, or None, not {type(submit_btn)}"
                                 )
-                        self.buttons.append(submit_btn)
+                        if stop_btn:
+                            if isinstance(stop_btn, Button):
+                                stop_btn.visible = False
+                                stop_btn.render()
+                            elif isinstance(stop_btn, str):
+                                stop_btn = Button(
+                                    stop_btn,
+                                    variant="stop",
+                                    visible=False,
+                                    scale=1,
+                                    min_width=150,
+                                )
+                            else:
+                                raise ValueError(
+                                    f"The stop_btn parameter must be a gr.Button, string, or None, not {type(stop_btn)}"
+                                )
+                        self.buttons.extend([submit_btn, stop_btn])
 
                 with Row():
-                    self.stop_btn = Button("Stop", variant="stop", visible=False)
-
                     for btn in [retry_btn, undo_btn, clear_btn]:
                         if btn:
                             if isinstance(btn, Button):
                                 btn.render()
                             elif isinstance(btn, str):
-                                btn = Button(btn, variant="secondary", size="sm")
+                                btn = Button(btn, variant="secondary")
                             else:
                                 raise ValueError(
                                     f"All the _btn parameters must be a gr.Button, string, or None, not {type(btn)}"
@@ -225,16 +177,14 @@
                         self.buttons.append(btn)
 
                     self.fake_api_btn = Button("Fake API", visible=False)
-                    self.fake_response_textbox = Textbox(
-                        label="Response", visible=False
-                    )
+                    self.fake_response_textbox = Textbox(label="Response", visible=False)
                     (
                         self.submit_btn,
+                        self.stop_btn,
                         self.retry_btn,
                         self.undo_btn,
                         self.clear_btn,
                     ) = self.buttons
->>>>>>> b68aeea4
 
             if examples:
                 if self.is_generator:
