"""

Contains the functions that run when `gradio` is called from the command line. Specifically, allows

$ gradio app.py, to run app.py in reload mode where any changes in the app.py file or Gradio library reloads the demo.
$ gradio app.py my_demo.app, to use variable names other than "demo"
"""
import inspect
import os
from pathlib import Path

from uvicorn import Config
from uvicorn.supervisors import ChangeReload

import gradio
from gradio import networking, utils


<<<<<<< HEAD
def run_in_reload_mode(original_path, demo_name="demo"):
=======
def _setup_config():
    args = sys.argv[1:]
    if len(args) == 0:
        raise ValueError("No file specified.")
    if len(args) == 1 or args[1].startswith("--"):
        demo_name = "demo.app"
    else:
        demo_name = args[1]
        if "." not in demo_name:
            print(
                "\nWARNING: As of Gradio 3.31, the parameter after the file path must be the name of the FastAPI app, not the Gradio demo. In most cases, this just means you should add '.app' after the name of your demo, e.g. 'demo' -> 'demo.app'."
            )

    original_path = args[0]
>>>>>>> c3dadaeb
    abs_original_path = utils.abspath(original_path)
    path = os.path.normpath(original_path)
    path = path.replace("/", ".")
    path = path.replace("\\", ".")
    filename = os.path.splitext(path)[0]

    gradio_folder = Path(inspect.getfile(gradio)).parent

    port = networking.get_first_available_port(
        networking.INITIAL_PORT_VALUE,
        networking.INITIAL_PORT_VALUE + networking.TRY_NUM_PORTS,
    )
    print(
        f"\nLaunching in *reload mode* on: http://{networking.LOCALHOST_NAME}:{port} (Press CTRL+C to quit)\n"
    )

    gradio_app = f"{filename}:{demo_name}"
    message = "Watching:"
    message_change_count = 0

    watching_dirs = []
    if str(gradio_folder).strip():
        watching_dirs.append(gradio_folder)
        message += f" '{gradio_folder}'"
        message_change_count += 1

    abs_parent = abs_original_path.parent
    if str(abs_parent).strip():
        watching_dirs.append(abs_parent)
        if message_change_count == 1:
            message += ","
        message += f" '{abs_parent}'"

    print(message + "\n")

    # guaranty access to the module of an app
    sys.path.insert(0, os.getcwd())

    # uvicorn.run blocks the execution (looping) which makes it hard to test
    return Config(
        gradio_app,
        reload=True,
        port=port,
        log_level="warning",
        reload_dirs=watching_dirs,
    )


def main():
    # default execution pattern to start the server and watch changes
    config = _setup_config()
    server = networking.Server(config)
    sock = config.bind_socket()
    ChangeReload(config, target=server.run, sockets=[sock]).run()


if __name__ == "__main__":
    main()<|MERGE_RESOLUTION|>--- conflicted
+++ resolved
@@ -8,6 +8,7 @@
 import inspect
 import os
 from pathlib import Path
+import sys
 
 from uvicorn import Config
 from uvicorn.supervisors import ChangeReload
@@ -16,9 +17,6 @@
 from gradio import networking, utils
 
 
-<<<<<<< HEAD
-def run_in_reload_mode(original_path, demo_name="demo"):
-=======
 def _setup_config():
     args = sys.argv[1:]
     if len(args) == 0:
@@ -33,7 +31,6 @@
             )
 
     original_path = args[0]
->>>>>>> c3dadaeb
     abs_original_path = utils.abspath(original_path)
     path = os.path.normpath(original_path)
     path = path.replace("/", ".")
