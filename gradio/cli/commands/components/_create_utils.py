from __future__ import annotations

import dataclasses
import inspect
import json
import re
import shutil
import textwrap
from pathlib import Path
from typing import Literal

import gradio


def _in_test_dir():
    """Determine if we're in the test dir."""
    gradio_dir = (Path(gradio.__file__) / ".." / "..").resolve()
    try:
        (gradio_dir / "js" / "gradio-preview" / "test").relative_to(Path().cwd())
        return True
    except ValueError:
        return False


<<<<<<< HEAD
def _get_js_dependency_version(name: str, local_js_dir: Path) -> str:
    package_json = json.loads(
        Path(local_js_dir / name.split("/")[1] / "package.json").read_text()
    )
    return package_json["version"]


def _modify_js_deps(
    package_json: dict,
    key: Literal["dependencies", "devDependencies"],
    gradio_dir: Path,
):
    for dep in package_json.get(key, []):
        # if curent working directory is the gradio repo, use the local version of the dependency'
        if not _in_test_dir() and dep.startswith("@gradio/"):
            package_json[key][dep] = _get_js_dependency_version(
                dep, gradio_dir / "_frontend_code"
            )
    return package_json


def _create_frontend(name: str, template: str, directory: Path):
    frontend = directory / "frontend"
    frontend.mkdir(exist_ok=True)

    if not template:
        template = "fallback"

    p = Path(inspect.getfile(gradio)).parent

    def ignore(s, names):
        ignored = []
        for n in names:
            if (
                n.startswith("CHANGELOG")
                or n.startswith("README.md")
                or ".test." in n
                or ".stories." in n
                or ".spec." in n
            ):
                ignored.append(n)
        return ignored

    shutil.copytree(
        str(p / "_frontend_code" / template),
        frontend,
        dirs_exist_ok=True,
        ignore=ignore,
    )
    source_package_json = json.loads(Path(frontend / "package.json").read_text())
    source_package_json["name"] = name.lower()
    source_package_json = _modify_js_deps(source_package_json, "dependencies", p)
    source_package_json = _modify_js_deps(source_package_json, "devDependencies", p)
    (frontend / "package.json").write_text(json.dumps(source_package_json, indent=2))


def _replace_old_class_name(old_class_name: str, new_class_name: str, content: str):
    pattern = rf"(?<=\b){re.escape(old_class_name)}(?=\b)"
    return re.sub(pattern, new_class_name, content)


=======
>>>>>>> b4b3865c
default_demo_code = """
example = {name}().example_inputs()

with gr.Blocks() as demo:
    {name}(value=example, interactive=True)
    {name}(value=example, interactive=False)
"""


@dataclasses.dataclass
class ComponentFiles:
    template: str
    demo_code: str = default_demo_code
    python_file_name: str = ""
    js_dir: str = ""


OVERRIDES = {
    "JSON": ComponentFiles(template="JSON", python_file_name="json_component"),
    "Row": ComponentFiles(
        template="Row",
        demo_code=textwrap.dedent(
            """
        with gr.Blocks() as demo:
            with {name}():
                gr.Textbox(value="foo", interactive=True)
                gr.Number(value=10, interactive=True)
        """
        ),
        python_file_name="row",
    ),
    "Column": ComponentFiles(
        template="Column",
        demo_code=textwrap.dedent(
            """
        with gr.Blocks() as demo:
            with {name}():
                gr.Textbox(value="foo", interactive=True)
                gr.Number(value=10, interactive=True)
        """
        ),
        python_file_name="column",
    ),
    "Tabs": ComponentFiles(
        template="Tabs",
        demo_code=textwrap.dedent(
            """
        with gr.Blocks() as demo:
            with {name}():
                with gr.Tab("Tab 1"):
                    gr.Textbox(value="foo", interactive=True)
                with gr.Tab("Tab 2"):
                    gr.Number(value=10, interactive=True)
        """
        ),
        python_file_name="tabs",
    ),
    "Group": ComponentFiles(
        template="Group",
        demo_code=textwrap.dedent(
            """
        with gr.Blocks() as demo:
            with {name}():
                gr.Textbox(value="foo", interactive=True)
                gr.Number(value=10, interactive=True)
        """
        ),
        python_file_name="group",
    ),
    "Accordion": ComponentFiles(
        template="Accordion",
        demo_code=textwrap.dedent(
            """
        with gr.Blocks() as demo:
            with {name}(label="Accordion"):
                gr.Textbox(value="foo", interactive=True)
                gr.Number(value=10, interactive=True)
        """
        ),
        python_file_name="accordion",
    ),
}


def _get_component_code(template: str | None) -> ComponentFiles:
    template = template or "Fallback"
    return ComponentFiles(
        python_file_name=f"{template.lower()}.py",
        js_dir=template.lower(),
        template=template,
    )


def _get_js_dependency_version(name: str, local_js_dir: Path) -> str:
    package_json = json.load(
        open(str(local_js_dir / name.split("/")[1] / "package.json"))
    )
    return package_json["version"]


def _modify_js_deps(
    package_json: dict,
    key: Literal["dependencies", "devDependencies"],
    gradio_dir: Path,
):
    for dep in package_json.get(key, []):
        # if curent working directory is the gradio repo, use the local version of the dependency'
        if not _in_test_dir() and dep.startswith("@gradio/"):
            package_json[key][dep] = _get_js_dependency_version(
                dep, gradio_dir / "_frontend_code"
            )
    return package_json


def _create_frontend(name: str, component: ComponentFiles, directory: Path):
    frontend = directory / "frontend"
    frontend.mkdir(exist_ok=True)

    p = Path(inspect.getfile(gradio)).parent

    def ignore(s, names):
        ignored = []
        for n in names:
            if (
                n.startswith("CHANGELOG")
                or n.startswith("README.md")
                or ".test." in n
                or ".stories." in n
                or ".spec." in n
            ):
                ignored.append(n)
        return ignored

    shutil.copytree(
        str(p / "_frontend_code" / component.js_dir),
        frontend,
        dirs_exist_ok=True,
        ignore=ignore,
    )
    source_package_json = json.load(open(str(frontend / "package.json")))
    source_package_json["name"] = name.lower()
    source_package_json = _modify_js_deps(source_package_json, "dependencies", p)
    source_package_json = _modify_js_deps(source_package_json, "devDependencies", p)

    json.dump(source_package_json, open(str(frontend / "package.json"), "w"), indent=2)


def _replace_old_class_name(old_class_name: str, new_class_name: str, content: str):
    pattern = rf"(?<=\b){re.escape(old_class_name)}(?=\b)"
    return re.sub(pattern, new_class_name, content)


def _create_backend(
    name: str, component: ComponentFiles, directory: Path, package_name: str
):
    if component.template in gradio.components.__all__:
        module = "components"
    elif component.template in gradio.layouts.__all__:
        module = "layouts"
    else:
        raise ValueError(
            f"Cannot find {component.template} in gradio.components or gradio.layouts"
        )

    backend = directory / "backend" / package_name
    backend.mkdir(exist_ok=True, parents=True)

    gitignore = Path(__file__).parent / "files" / "gitignore"
    gitignore_contents = gitignore.read_text()
    gitignore_dest = directory / ".gitignore"
    gitignore_dest.write_text(gitignore_contents)

    pyproject = Path(__file__).parent / "files" / "pyproject_.toml"
    pyproject_contents = pyproject.read_text()
    pyproject_dest = directory / "pyproject.toml"
    pyproject_dest.write_text(pyproject_contents.replace("<<name>>", package_name))

    demo_dir = directory / "demo"
    demo_dir.mkdir(exist_ok=True, parents=True)

    (demo_dir / "app.py").write_text(
        f"""
import gradio as gr
from {package_name} import {name}

{component.demo_code.format(name=name)} 

demo.launch()
"""
    )
    (demo_dir / "__init__.py").touch()

    init = backend / "__init__.py"
    init.write_text(
        f"""
from .{name.lower()} import {name}

__all__ = ['{name}']
"""
    )

    p = Path(inspect.getfile(gradio)).parent
    python_file = backend / f"{name.lower()}.py"

    shutil.copy(
        str(p / module / component.python_file_name),
        str(python_file),
    )

    source_pyi_file = p / module / component.python_file_name.replace(".py", ".pyi")
    pyi_file = backend / f"{name.lower()}.pyi"
    if source_pyi_file.exists():
        shutil.copy(str(source_pyi_file), str(pyi_file))

    content = python_file.read_text()
    python_file.write_text(_replace_old_class_name(component.template, name, content))
    if pyi_file.exists():
        pyi_content = pyi_file.read_text()
        pyi_file.write_text(
            _replace_old_class_name(component.template, name, pyi_content)
        )<|MERGE_RESOLUTION|>--- conflicted
+++ resolved
@@ -22,7 +22,99 @@
         return False
 
 
-<<<<<<< HEAD
+default_demo_code = """
+example = {name}().example_inputs()
+
+with gr.Blocks() as demo:
+    {name}(value=example, interactive=True)
+    {name}(value=example, interactive=False)
+"""
+
+
+@dataclasses.dataclass
+class ComponentFiles:
+    template: str
+    demo_code: str = default_demo_code
+    python_file_name: str = ""
+    js_dir: str = ""
+
+
+OVERRIDES = {
+    "JSON": ComponentFiles(template="JSON", python_file_name="json_component"),
+    "Row": ComponentFiles(
+        template="Row",
+        demo_code=textwrap.dedent(
+            """
+        with gr.Blocks() as demo:
+            with {name}():
+                gr.Textbox(value="foo", interactive=True)
+                gr.Number(value=10, interactive=True)
+        """
+        ),
+        python_file_name="row",
+    ),
+    "Column": ComponentFiles(
+        template="Column",
+        demo_code=textwrap.dedent(
+            """
+        with gr.Blocks() as demo:
+            with {name}():
+                gr.Textbox(value="foo", interactive=True)
+                gr.Number(value=10, interactive=True)
+        """
+        ),
+        python_file_name="column",
+    ),
+    "Tabs": ComponentFiles(
+        template="Tabs",
+        demo_code=textwrap.dedent(
+            """
+        with gr.Blocks() as demo:
+            with {name}():
+                with gr.Tab("Tab 1"):
+                    gr.Textbox(value="foo", interactive=True)
+                with gr.Tab("Tab 2"):
+                    gr.Number(value=10, interactive=True)
+        """
+        ),
+        python_file_name="tabs",
+    ),
+    "Group": ComponentFiles(
+        template="Group",
+        demo_code=textwrap.dedent(
+            """
+        with gr.Blocks() as demo:
+            with {name}():
+                gr.Textbox(value="foo", interactive=True)
+                gr.Number(value=10, interactive=True)
+        """
+        ),
+        python_file_name="group",
+    ),
+    "Accordion": ComponentFiles(
+        template="Accordion",
+        demo_code=textwrap.dedent(
+            """
+        with gr.Blocks() as demo:
+            with {name}(label="Accordion"):
+                gr.Textbox(value="foo", interactive=True)
+                gr.Number(value=10, interactive=True)
+        """
+        ),
+        python_file_name="accordion",
+    ),
+}
+
+
+def _get_component_code(template: str | None) -> ComponentFiles:
+    template = template or "Fallback"
+    return ComponentFiles(
+        python_file_name=f"{template.lower()}.py",
+        js_dir=template.lower(),
+        template=template,
+    )
+
+
 def _get_js_dependency_version(name: str, local_js_dir: Path) -> str:
     package_json = json.loads(
         Path(local_js_dir / name.split("/")[1] / "package.json").read_text()
@@ -44,12 +136,9 @@
     return package_json
 
 
-def _create_frontend(name: str, template: str, directory: Path):
+def _create_frontend(name: str, component: ComponentFiles, directory: Path):
     frontend = directory / "frontend"
     frontend.mkdir(exist_ok=True)
-
-    if not template:
-        template = "fallback"
 
     p = Path(inspect.getfile(gradio)).parent
 
@@ -67,7 +156,7 @@
         return ignored
 
     shutil.copytree(
-        str(p / "_frontend_code" / template),
+        str(p / "_frontend_code" / component.js_dir),
         frontend,
         dirs_exist_ok=True,
         ignore=ignore,
@@ -77,160 +166,6 @@
     source_package_json = _modify_js_deps(source_package_json, "dependencies", p)
     source_package_json = _modify_js_deps(source_package_json, "devDependencies", p)
     (frontend / "package.json").write_text(json.dumps(source_package_json, indent=2))
-
-
-def _replace_old_class_name(old_class_name: str, new_class_name: str, content: str):
-    pattern = rf"(?<=\b){re.escape(old_class_name)}(?=\b)"
-    return re.sub(pattern, new_class_name, content)
-
-
-=======
->>>>>>> b4b3865c
-default_demo_code = """
-example = {name}().example_inputs()
-
-with gr.Blocks() as demo:
-    {name}(value=example, interactive=True)
-    {name}(value=example, interactive=False)
-"""
-
-
-@dataclasses.dataclass
-class ComponentFiles:
-    template: str
-    demo_code: str = default_demo_code
-    python_file_name: str = ""
-    js_dir: str = ""
-
-
-OVERRIDES = {
-    "JSON": ComponentFiles(template="JSON", python_file_name="json_component"),
-    "Row": ComponentFiles(
-        template="Row",
-        demo_code=textwrap.dedent(
-            """
-        with gr.Blocks() as demo:
-            with {name}():
-                gr.Textbox(value="foo", interactive=True)
-                gr.Number(value=10, interactive=True)
-        """
-        ),
-        python_file_name="row",
-    ),
-    "Column": ComponentFiles(
-        template="Column",
-        demo_code=textwrap.dedent(
-            """
-        with gr.Blocks() as demo:
-            with {name}():
-                gr.Textbox(value="foo", interactive=True)
-                gr.Number(value=10, interactive=True)
-        """
-        ),
-        python_file_name="column",
-    ),
-    "Tabs": ComponentFiles(
-        template="Tabs",
-        demo_code=textwrap.dedent(
-            """
-        with gr.Blocks() as demo:
-            with {name}():
-                with gr.Tab("Tab 1"):
-                    gr.Textbox(value="foo", interactive=True)
-                with gr.Tab("Tab 2"):
-                    gr.Number(value=10, interactive=True)
-        """
-        ),
-        python_file_name="tabs",
-    ),
-    "Group": ComponentFiles(
-        template="Group",
-        demo_code=textwrap.dedent(
-            """
-        with gr.Blocks() as demo:
-            with {name}():
-                gr.Textbox(value="foo", interactive=True)
-                gr.Number(value=10, interactive=True)
-        """
-        ),
-        python_file_name="group",
-    ),
-    "Accordion": ComponentFiles(
-        template="Accordion",
-        demo_code=textwrap.dedent(
-            """
-        with gr.Blocks() as demo:
-            with {name}(label="Accordion"):
-                gr.Textbox(value="foo", interactive=True)
-                gr.Number(value=10, interactive=True)
-        """
-        ),
-        python_file_name="accordion",
-    ),
-}
-
-
-def _get_component_code(template: str | None) -> ComponentFiles:
-    template = template or "Fallback"
-    return ComponentFiles(
-        python_file_name=f"{template.lower()}.py",
-        js_dir=template.lower(),
-        template=template,
-    )
-
-
-def _get_js_dependency_version(name: str, local_js_dir: Path) -> str:
-    package_json = json.load(
-        open(str(local_js_dir / name.split("/")[1] / "package.json"))
-    )
-    return package_json["version"]
-
-
-def _modify_js_deps(
-    package_json: dict,
-    key: Literal["dependencies", "devDependencies"],
-    gradio_dir: Path,
-):
-    for dep in package_json.get(key, []):
-        # if curent working directory is the gradio repo, use the local version of the dependency'
-        if not _in_test_dir() and dep.startswith("@gradio/"):
-            package_json[key][dep] = _get_js_dependency_version(
-                dep, gradio_dir / "_frontend_code"
-            )
-    return package_json
-
-
-def _create_frontend(name: str, component: ComponentFiles, directory: Path):
-    frontend = directory / "frontend"
-    frontend.mkdir(exist_ok=True)
-
-    p = Path(inspect.getfile(gradio)).parent
-
-    def ignore(s, names):
-        ignored = []
-        for n in names:
-            if (
-                n.startswith("CHANGELOG")
-                or n.startswith("README.md")
-                or ".test." in n
-                or ".stories." in n
-                or ".spec." in n
-            ):
-                ignored.append(n)
-        return ignored
-
-    shutil.copytree(
-        str(p / "_frontend_code" / component.js_dir),
-        frontend,
-        dirs_exist_ok=True,
-        ignore=ignore,
-    )
-    source_package_json = json.load(open(str(frontend / "package.json")))
-    source_package_json["name"] = name.lower()
-    source_package_json = _modify_js_deps(source_package_json, "dependencies", p)
-    source_package_json = _modify_js_deps(source_package_json, "devDependencies", p)
-
-    json.dump(source_package_json, open(str(frontend / "package.json"), "w"), indent=2)
 
 
 def _replace_old_class_name(old_class_name: str, new_class_name: str, content: str):
