--- conflicted
+++ resolved
@@ -41,48 +41,6 @@
     frontend.mkdir(exist_ok=True)
 
     if not template:
-<<<<<<< HEAD
-        for dirname in ["example", "interactive", "shared", "static"]:
-            dir = frontend / dirname
-            _create_frontend_dir(name, dir)
-        package_json = copy.copy(PACKAGE_JSON)
-        package_json["name"] = name
-        json.dump(package_json, open(str(frontend / "package.json"), "w"), indent=2)
-
-    else:
-        p = pathlib.Path(inspect.getfile(gradio)).parent
-
-        def ignore(s, names):
-            ignored = []
-            for n in names:
-                if (
-                    n.startswith("CHANGELOG")
-                    or n.startswith("README.md")
-                    or ".test." in n
-                    or ".stories." in n
-                    or ".spec." in n
-                ):
-                    ignored.append(n)
-            return ignored
-
-        shutil.copytree(
-            str(p / "_frontend_code" / template),
-            frontend,
-            dirs_exist_ok=True,
-            ignore=ignore,
-        )
-        source_package_json = json.load(open(str(frontend / "package.json")))
-        source_package_json["name"] = name.lower()
-        for dep in source_package_json.get("dependencies", []):
-            # if curent working directory is the gradio repo, use the local version of the dependency
-            if (
-                "gradio/js/gradio-preview/test" not in pathlib.Path.cwd().as_posix()
-                and dep.startswith("@gradio/")
-            ):
-                source_package_json["dependencies"][dep] = get_js_dependency_version(
-                    dep, p / "_frontend_code"
-                )
-=======
         template = "fallback"
 
     p = pathlib.Path(inspect.getfile(gradio)).parent
@@ -114,7 +72,6 @@
             source_package_json["dependencies"][dep] = get_js_dependency_version(
                 dep, p / "_frontend_code"
             )
->>>>>>> ce978a35
 
     json.dump(source_package_json, open(str(frontend / "package.json"), "w"), indent=2)
 
