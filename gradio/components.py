--- conflicted
+++ resolved
@@ -3992,28 +3992,20 @@
         }
         return updated_config
 
-<<<<<<< HEAD
-    def _process_chat_messages(self, chat_message: str | Dict | None):
-        if isinstance(chat_message, tuple) and os.path.exists(chat_message[0]):
-=======
-    def _process_chat_messages(self, chat_message: str | None):
-        if chat_message and os.path.isfile(chat_message):
-            file_path = self.make_temp_copy_if_needed(chat_message)
->>>>>>> cfbd6ecc
-            mime_type = processing_utils.get_mimetype(file_path)
+    def _process_chat_messages(self, chat_message: str | Tuple | List | None):
+        if chat_message is None:
+            return None
+        elif isinstance(chat_message, (tuple, list)) and os.path.isfile(chat_message[0]):
+            mime_type = processing_utils.get_mimetype(chat_message[0])
             return {
-                "name": file_path,
-                "data": None,
-                "is_file": True,
+                "data": chat_message[0],
                 "mime_type": mime_type,
             }
-        elif isinstance(chat_message, dict) or chat_message is None:
-            return chat_message
-        else:
+        elif isinstance(chat_message, str):
             return self.md.renderInline(chat_message)
 
     def postprocess(
-        self, y: List[Tuple[str | None, str | None]]
+        self, y: List[Tuple[str | Tuple | List | None, str | Tuple | List | None]]
     ) -> List[Tuple[str | Dict | None, str | Dict | None]]:
         """
         Parameters:
