"""Contains all of the components that can be used with Gradio Interface / Blocks.
Along with the docs for each component, you can find the names of example demos that use
each component. These demos are located in the `demo` directory."""

from __future__ import annotations

import inspect
import json
import math
import operator
import os
import random
import tempfile
import uuid
import warnings
from copy import deepcopy
from enum import Enum
from pathlib import Path
from types import ModuleType
from typing import TYPE_CHECKING, Any, Callable, Dict, List, Tuple, Type

import altair as alt
import matplotlib.figure
import numpy as np
import pandas as pd
import PIL
import PIL.ImageOps
from ffmpy import FFmpeg
from pandas.api.types import is_numeric_dtype
from PIL import Image as _Image  # using _ to minimize namespace pollution
from typing_extensions import Literal

from gradio import media_data, processing_utils, utils
from gradio.blocks import Block, BlockContext
from gradio.documentation import document, set_documentation_group
from gradio.events import (
    Blurrable,
    Changeable,
    Clearable,
    Clickable,
    Editable,
    EventListener,
    Playable,
    Releaseable,
    Streamable,
    Submittable,
    Uploadable,
)
from gradio.interpretation import NeighborInterpretable, TokenInterpretable
from gradio.layouts import Column, Form, Row
from gradio.processing_utils import TempFileManager
from gradio.serializing import (
    FileSerializable,
    ImgSerializable,
    JSONSerializable,
    Serializable,
    SimpleSerializable,
)

if TYPE_CHECKING:
    from typing import TypedDict

    class DataframeData(TypedDict):
        headers: List[str]
        data: List[List[str | int | bool]]


set_documentation_group("component")
_Image.init()  # fixes https://github.com/gradio-app/gradio/issues/2843


class _Keywords(Enum):
    NO_VALUE = "NO_VALUE"  # Used as a sentinel to determine if nothing is provided as a argument for `value` in `Component.update()`
    FINISHED_ITERATING = "FINISHED_ITERATING"  # Used to skip processing of a component's value (needed for generators + state)


class Component(Block):
    """
    A base class for defining the methods that all gradio components should have.
    """

    def __init__(self, *args, **kwargs):
        Block.__init__(self, *args, **kwargs)
        EventListener.__init__(self)

    def __str__(self):
        return self.__repr__()

    def __repr__(self):
        return f"{self.get_block_name()}"

    def get_config(self):
        """
        :return: a dictionary with context variables for the javascript file associated with the context
        """
        return {
            "name": self.get_block_name(),
            **super().get_config(),
        }

    def preprocess(self, x: Any) -> Any:
        """
        Any preprocessing needed to be performed on function input.
        """
        return x

    def postprocess(self, y):
        """
        Any postprocessing needed to be performed on function output.
        """
        return y

    def style(
        self,
        *,
        container: bool | None = None,
        **kwargs,
    ):
        """
        This method can be used to change the appearance of the component.
        Parameters:
            container: If True, will place the component in a container - providing some extra padding around the border.
        """
        put_deprecated_params_in_box = False
        if "rounded" in kwargs:
            warnings.warn(
                "'rounded' styling is no longer supported. To round adjacent components together, place them in a Column(variant='box')."
            )
            if isinstance(kwargs["rounded"], list) or isinstance(
                kwargs["rounded"], tuple
            ):
                put_deprecated_params_in_box = True
            kwargs.pop("rounded")
        if "margin" in kwargs:
            warnings.warn(
                "'margin' styling is no longer supported. To place adjacent components together without margin, place them in a Column(variant='box')."
            )
            if isinstance(kwargs["margin"], list) or isinstance(
                kwargs["margin"], tuple
            ):
                put_deprecated_params_in_box = True
            kwargs.pop("margin")
        if "border" in kwargs:
            warnings.warn(
                "'border' styling is no longer supported. To place adjacent components in a shared border, place them in a Column(variant='box')."
            )
            kwargs.pop("border")
        if container is not None:
            self._style["container"] = container
        if len(kwargs):
            for key in kwargs:
                warnings.warn(f"Unknown style parameter: {key}")
        if put_deprecated_params_in_box and isinstance(self.parent, (Row, Column)):
            if self.parent.variant == "default":
                self.parent.variant = "compact"
        return self


class IOComponent(Component, Serializable):
    """
    A base class for defining methods that all input/output components should have.
    """

    def __init__(
        self,
        *,
        value: Any = None,
        label: str | None = None,
        info: str | None = None,
        show_label: bool = True,
        interactive: bool | None = None,
        visible: bool = True,
        elem_id: str | None = None,
        load_fn: Callable | None = None,
        every: float | None = None,
        **kwargs,
    ):
        Component.__init__(self, elem_id=elem_id, visible=visible, **kwargs)

        self.label = label
        self.info = info
        self.show_label = show_label
        self.interactive = interactive

        # load_event is set in the Blocks.attach_load_events method
        self.load_event: None | Dict[str, Any] = None
        self.load_event_to_attach = None
        load_fn, initial_value = self.get_load_fn_and_initial_value(value)
        self.value = (
            initial_value
            if self._skip_init_processing
            else self.postprocess(initial_value)
        )
        if callable(load_fn):
            self.attach_load_event(load_fn, every)

    def get_config(self):
        config = {
            "label": self.label,
            "show_label": self.show_label,
            "interactive": self.interactive,
            **super().get_config(),
        }
        if self.info:
            config["info"] = self.info
        return config

    def generate_sample(self) -> Any:
        """
        Returns a sample value of the input that would be accepted by the api. Used for api documentation.
        """
        pass

    @staticmethod
    def add_interactive_to_config(config, interactive):
        if interactive is not None:
            config["mode"] = "dynamic" if interactive else "static"
        return config

    @staticmethod
    def get_load_fn_and_initial_value(value):
        if callable(value):
            initial_value = value()
            load_fn = value
        else:
            initial_value = value
            load_fn = None
        return load_fn, initial_value

    def attach_load_event(self, callable: Callable, every: float | None):
        """Add a load event that runs `callable`, optionally every `every` seconds."""
        self.load_event_to_attach = (callable, every)

    def as_example(self, input_data):
        """Return the input data in a way that can be displayed by the examples dataset component in the front-end."""
        return input_data


class FormComponent:
    def get_expected_parent(self) -> Type[Form]:
        return Form


@document("style")
class Textbox(
    FormComponent,
    Changeable,
    Submittable,
    Blurrable,
    IOComponent,
    SimpleSerializable,
    TokenInterpretable,
):
    """
    Creates a textarea for user to enter string input or display string output.
    Preprocessing: passes textarea value as a {str} into the function.
    Postprocessing: expects a {str} returned from function and sets textarea value to it.
    Examples-format: a {str} representing the textbox input.

    Demos: hello_world, diff_texts, sentence_builder
    Guides: creating_a_chatbot, real_time_speech_recognition
    """

    def __init__(
        self,
        value: str | Callable | None = "",
        *,
        lines: int = 1,
        max_lines: int = 20,
        placeholder: str | None = None,
        label: str | None = None,
        info: str | None = None,
        every: float | None = None,
        show_label: bool = True,
        interactive: bool | None = None,
        visible: bool = True,
        elem_id: str | None = None,
        type: str = "text",
        **kwargs,
    ):
        """
        Parameters:
            value: default text to provide in textarea. If callable, the function will be called whenever the app loads to set the initial value of the component.
            lines: minimum number of line rows to provide in textarea.
            max_lines: maximum number of line rows to provide in textarea.
            placeholder: placeholder hint to provide behind textarea.
            label: component name in interface.
            info: additional component description.
            every: If `value` is a callable, run the function 'every' number of seconds while the client connection is open. Has no effect otherwise. Queue must be enabled. The event can be accessed (e.g. to cancel it) via this component's .load_event attribute.
            show_label: if True, will display label.
            interactive: if True, will be rendered as an editable textbox; if False, editing will be disabled. If not provided, this is inferred based on whether the component is used as an input or output.
            visible: If False, component will be hidden.
            elem_id: An optional string that is assigned as the id of this component in the HTML DOM. Can be used for targeting CSS styles.
            type: The type of textbox. One of: 'text', 'password', 'email', Default is 'text'.
        """
        if type not in ["text", "password", "email"]:
            raise ValueError('`type` must be one of "text", "password", or "email".')

        #
        self.lines = lines
        self.max_lines = max_lines if type == "text" else 1
        self.placeholder = placeholder
        IOComponent.__init__(
            self,
            label=label,
            info=info,
            every=every,
            show_label=show_label,
            interactive=interactive,
            visible=visible,
            elem_id=elem_id,
            value=value,
            **kwargs,
        )
        TokenInterpretable.__init__(self)
        self.cleared_value = ""
        self.test_input = value
        self.type = type

    def get_config(self):
        return {
            "lines": self.lines,
            "max_lines": self.max_lines,
            "placeholder": self.placeholder,
            "value": self.value,
            "type": self.type,
            **IOComponent.get_config(self),
        }

    @staticmethod
    def update(
        value: str | Literal[_Keywords.NO_VALUE] | None = _Keywords.NO_VALUE,
        lines: int | None = None,
        max_lines: int | None = None,
        placeholder: str | None = None,
        label: str | None = None,
        show_label: bool | None = None,
        visible: bool | None = None,
        interactive: bool | None = None,
        type: str | None = None,
    ):
        updated_config = {
            "lines": lines,
            "max_lines": max_lines,
            "placeholder": placeholder,
            "label": label,
            "show_label": show_label,
            "visible": visible,
            "value": value,
            "type": type,
            "__type__": "update",
        }
        return IOComponent.add_interactive_to_config(updated_config, interactive)

    def generate_sample(self) -> str:
        return "Hello World"

    def preprocess(self, x: str | None) -> str | None:
        """
        Preprocesses input (converts it to a string) before passing it to the function.
        Parameters:
            x: text
        Returns:
            text
        """
        return None if x is None else str(x)

    def postprocess(self, y: str | None) -> str | None:
        """
        Postproccess the function output y by converting it to a str before passing it to the frontend.
        Parameters:
            y: function output to postprocess.
        Returns:
            text
        """
        return None if y is None else str(y)

    def set_interpret_parameters(
        self, separator: str = " ", replacement: str | None = None
    ):
        """
        Calculates interpretation score of characters in input by splitting input into tokens, then using a "leave one out" method to calculate the score of each token by removing each token and measuring the delta of the output value.
        Parameters:
            separator: Separator to use to split input into tokens.
            replacement: In the "leave one out" step, the text that the token should be replaced with. If None, the token is removed altogether.
        """
        self.interpretation_separator = separator
        self.interpretation_replacement = replacement
        return self

    def tokenize(self, x: str) -> Tuple[List[str], List[str], None]:
        """
        Tokenizes an input string by dividing into "words" delimited by self.interpretation_separator
        """
        tokens = x.split(self.interpretation_separator)
        leave_one_out_strings = []
        for index in range(len(tokens)):
            leave_one_out_set = list(tokens)
            if self.interpretation_replacement is None:
                leave_one_out_set.pop(index)
            else:
                leave_one_out_set[index] = self.interpretation_replacement
            leave_one_out_strings.append(
                self.interpretation_separator.join(leave_one_out_set)
            )
        return tokens, leave_one_out_strings, None

    def get_masked_inputs(
        self, tokens: List[str], binary_mask_matrix: List[List[int]]
    ) -> List[str]:
        """
        Constructs partially-masked sentences for SHAP interpretation
        """
        masked_inputs = []
        for binary_mask_vector in binary_mask_matrix:
            masked_input = np.array(tokens)[np.array(binary_mask_vector, dtype=bool)]
            masked_inputs.append(self.interpretation_separator.join(masked_input))
        return masked_inputs

    def get_interpretation_scores(
        self, x, neighbors, scores: List[float], tokens: List[str], masks=None, **kwargs
    ) -> List[Tuple[str, float]]:
        """
        Returns:
            Each tuple set represents a set of characters and their corresponding interpretation score.
        """
        result = []
        for token, score in zip(tokens, scores):
            result.append((token, score))
            result.append((self.interpretation_separator, 0))
        return result


@document("style")
class Number(
    FormComponent,
    Changeable,
    Submittable,
    Blurrable,
    IOComponent,
    SimpleSerializable,
    NeighborInterpretable,
):
    """
    Creates a numeric field for user to enter numbers as input or display numeric output.
    Preprocessing: passes field value as a {float} or {int} into the function, depending on `precision`.
    Postprocessing: expects an {int} or {float} returned from the function and sets field value to it.
    Examples-format: a {float} or {int} representing the number's value.

    Demos: tax_calculator, titanic_survival, blocks_simple_squares
    """

    def __init__(
        self,
        value: float | Callable | None = None,
        *,
        label: str | None = None,
        info: str | None = None,
        every: float | None = None,
        show_label: bool = True,
        interactive: bool | None = None,
        visible: bool = True,
        elem_id: str | None = None,
        precision: int | None = None,
        **kwargs,
    ):
        """
        Parameters:
            value: default value. If callable, the function will be called whenever the app loads to set the initial value of the component.
            label: component name in interface.
            info: additional component description.
            every: If `value` is a callable, run the function 'every' number of seconds while the client connection is open. Has no effect otherwise. Queue must be enabled. The event can be accessed (e.g. to cancel it) via this component's .load_event attribute.
            show_label: if True, will display label.
            interactive: if True, will be editable; if False, editing will be disabled. If not provided, this is inferred based on whether the component is used as an input or output.
            visible: If False, component will be hidden.
            elem_id: An optional string that is assigned as the id of this component in the HTML DOM. Can be used for targeting CSS styles.
            precision: Precision to round input/output to. If set to 0, will round to nearest integer and convert type to int. If None, no rounding happens.
        """
        self.precision = precision
        IOComponent.__init__(
            self,
            label=label,
            info=info,
            every=every,
            show_label=show_label,
            interactive=interactive,
            visible=visible,
            elem_id=elem_id,
            value=value,
            **kwargs,
        )
        NeighborInterpretable.__init__(self)
        self.test_input = self.value if self.value is not None else 1

    @staticmethod
    def _round_to_precision(num: float | int, precision: int | None) -> float | int:
        """
        Round to a given precision.

        If precision is None, no rounding happens. If 0, num is converted to int.

        Parameters:
            num: Number to round.
            precision: Precision to round to.
        Returns:
            rounded number
        """
        if precision is None:
            return float(num)
        elif precision == 0:
            return int(round(num, precision))
        else:
            return round(num, precision)

    def get_config(self):
        return {
            "value": self.value,
            **IOComponent.get_config(self),
        }

    @staticmethod
    def update(
        value: float | Literal[_Keywords.NO_VALUE] | None = _Keywords.NO_VALUE,
        label: str | None = None,
        show_label: bool | None = None,
        interactive: bool | None = None,
        visible: bool | None = None,
    ):
        updated_config = {
            "label": label,
            "show_label": show_label,
            "visible": visible,
            "value": value,
            "__type__": "update",
        }
        return IOComponent.add_interactive_to_config(updated_config, interactive)

    def preprocess(self, x: float | None) -> float | None:
        """
        Parameters:
            x: numeric input
        Returns:
            number representing function input
        """
        if x is None:
            return None
        return self._round_to_precision(x, self.precision)

    def postprocess(self, y: float | None) -> float | None:
        """
        Any postprocessing needed to be performed on function output.

        Parameters:
            y: numeric output
        Returns:
            number representing function output
        """
        if y is None:
            return None
        return self._round_to_precision(y, self.precision)

    def set_interpret_parameters(
        self, steps: int = 3, delta: float = 1, delta_type: str = "percent"
    ):
        """
        Calculates interpretation scores of numeric values close to the input number.
        Parameters:
            steps: Number of nearby values to measure in each direction (above and below the input number).
            delta: Size of step in each direction between nearby values.
            delta_type: "percent" if delta step between nearby values should be a calculated as a percent, or "absolute" if delta should be a constant step change.
        """
        self.interpretation_steps = steps
        self.interpretation_delta = delta
        self.interpretation_delta_type = delta_type
        return self

    def get_interpretation_neighbors(self, x: float | int) -> Tuple[List[float], Dict]:
        x = self._round_to_precision(x, self.precision)
        if self.interpretation_delta_type == "percent":
            delta = 1.0 * self.interpretation_delta * x / 100
        elif self.interpretation_delta_type == "absolute":
            delta = self.interpretation_delta
        else:
            delta = self.interpretation_delta
        if self.precision == 0 and math.floor(delta) != delta:
            raise ValueError(
                f"Delta value {delta} is not an integer and precision=0. Cannot generate valid set of neighbors. "
                "If delta_type='percent', pick a value of delta such that x * delta is an integer. "
                "If delta_type='absolute', pick a value of delta that is an integer."
            )
        # run_interpretation will preprocess the neighbors so no need to convert to int here
        negatives = (
            np.array(x) + np.arange(-self.interpretation_steps, 0) * delta
        ).tolist()
        positives = (
            np.array(x) + np.arange(1, self.interpretation_steps + 1) * delta
        ).tolist()
        return negatives + positives, {}

    def get_interpretation_scores(
        self, x: float, neighbors: List[float], scores: List[float | None], **kwargs
    ) -> List[Tuple[float, float | None]]:
        """
        Returns:
            Each tuple set represents a numeric value near the input and its corresponding interpretation score.
        """
        interpretation = list(zip(neighbors, scores))
        interpretation.insert(int(len(interpretation) / 2), (x, None))
        return interpretation

    def generate_sample(self) -> float:
        return self._round_to_precision(1, self.precision)


@document("style")
class Slider(
    FormComponent,
    Changeable,
    Releaseable,
    IOComponent,
    SimpleSerializable,
    NeighborInterpretable,
):
    """
    Creates a slider that ranges from `minimum` to `maximum` with a step size of `step`.
    Preprocessing: passes slider value as a {float} into the function.
    Postprocessing: expects an {int} or {float} returned from function and sets slider value to it as long as it is within range.
    Examples-format: A {float} or {int} representing the slider's value.

    Demos: sentence_builder, slider_release, generate_tone, titanic_survival, interface_random_slider, blocks_random_slider
    Guides: create_your_own_friends_with_a_gan
    """

    def __init__(
        self,
        minimum: float = 0,
        maximum: float = 100,
        value: float | Callable | None = None,
        *,
        step: float | None = None,
        label: str | None = None,
        info: str | None = None,
        every: float | None = None,
        show_label: bool = True,
        interactive: bool | None = None,
        visible: bool = True,
        elem_id: str | None = None,
        randomize: bool = False,
        **kwargs,
    ):
        """
        Parameters:
            minimum: minimum value for slider.
            maximum: maximum value for slider.
            value: default value. If callable, the function will be called whenever the app loads to set the initial value of the component. Ignored if randomized=True.
            step: increment between slider values.
            label: component name in interface.
            info: additional component description.
            every: If `value` is a callable, run the function 'every' number of seconds while the client connection is open. Has no effect otherwise. Queue must be enabled. The event can be accessed (e.g. to cancel it) via this component's .load_event attribute.
            show_label: if True, will display label.
            interactive: if True, slider will be adjustable; if False, adjusting will be disabled. If not provided, this is inferred based on whether the component is used as an input or output.
            visible: If False, component will be hidden.
            elem_id: An optional string that is assigned as the id of this component in the HTML DOM. Can be used for targeting CSS styles.
            randomize: If True, the value of the slider when the app loads is taken uniformly at random from the range given by the minimum and maximum.
        """
        self.minimum = minimum
        self.maximum = maximum
        if step is None:
            difference = maximum - minimum
            power = math.floor(math.log10(difference) - 2)
            self.step = 10**power
        else:
            self.step = step
        if randomize:
            value = self.get_random_value
        IOComponent.__init__(
            self,
            label=label,
            info=info,
            every=every,
            show_label=show_label,
            interactive=interactive,
            visible=visible,
            elem_id=elem_id,
            value=value,
            **kwargs,
        )
        NeighborInterpretable.__init__(self)
        self.cleared_value = self.value
        self.test_input = self.value

    def get_config(self):
        return {
            "minimum": self.minimum,
            "maximum": self.maximum,
            "step": self.step,
            "value": self.value,
            **IOComponent.get_config(self),
        }

    def get_random_value(self):
        n_steps = int((self.maximum - self.minimum) / self.step)
        step = random.randint(0, n_steps)
        value = self.minimum + step * self.step
        # Round to number of decimals in step so that UI doesn't display long decimals
        n_decimals = max(str(self.step)[::-1].find("."), 0)
        if n_decimals:
            value = round(value, n_decimals)
        return value

    @staticmethod
    def update(
        value: float | Literal[_Keywords.NO_VALUE] | None = _Keywords.NO_VALUE,
        minimum: float | None = None,
        maximum: float | None = None,
        step: float | None = None,
        label: str | None = None,
        show_label: bool | None = None,
        interactive: bool | None = None,
        visible: bool | None = None,
    ):
        updated_config = {
            "minimum": minimum,
            "maximum": maximum,
            "step": step,
            "label": label,
            "show_label": show_label,
            "interactive": interactive,
            "visible": visible,
            "value": value,
            "__type__": "update",
        }
        return IOComponent.add_interactive_to_config(updated_config, interactive)

    def generate_sample(self) -> float:
        return self.maximum

    def postprocess(self, y: float | None) -> float | None:
        """
        Any postprocessing needed to be performed on function output.
        Parameters:
            y: numeric output
        Returns:
            numeric output or minimum number if None
        """
        return self.minimum if y is None else y

    def set_interpret_parameters(self, steps: int = 8) -> "Slider":
        """
        Calculates interpretation scores of numeric values ranging between the minimum and maximum values of the slider.
        Parameters:
            steps: Number of neighboring values to measure between the minimum and maximum values of the slider range.
        """
        self.interpretation_steps = steps
        return self

    def get_interpretation_neighbors(self, x) -> Tuple[object, dict]:
        return (
            np.linspace(self.minimum, self.maximum, self.interpretation_steps).tolist(),
            {},
        )

    def style(
        self,
        *,
        container: bool | None = None,
    ):
        """
        This method can be used to change the appearance of the slider.
        Parameters:
            container: If True, will place the component in a container - providing some extra padding around the border.
        """
        return Component.style(
            self,
            container=container,
        )


@document("style")
class Checkbox(
    FormComponent, Changeable, IOComponent, SimpleSerializable, NeighborInterpretable
):
    """
    Creates a checkbox that can be set to `True` or `False`.

    Preprocessing: passes the status of the checkbox as a {bool} into the function.
    Postprocessing: expects a {bool} returned from the function and, if it is True, checks the checkbox.
    Examples-format: a {bool} representing whether the box is checked.
    Demos: sentence_builder, titanic_survival
    """

    def __init__(
        self,
        value: bool | Callable = False,
        *,
        label: str | None = None,
        info: str | None = None,
        every: float | None = None,
        show_label: bool = True,
        interactive: bool | None = None,
        visible: bool = True,
        elem_id: str | None = None,
        **kwargs,
    ):
        """
        Parameters:
            value: if True, checked by default. If callable, the function will be called whenever the app loads to set the initial value of the component.
            label: component name in interface.
            info: additional component description.
            every: If `value` is a callable, run the function 'every' number of seconds while the client connection is open. Has no effect otherwise. Queue must be enabled. The event can be accessed (e.g. to cancel it) via this component's .load_event attribute.
            show_label: if True, will display label.
            interactive: if True, this checkbox can be checked; if False, checking will be disabled. If not provided, this is inferred based on whether the component is used as an input or output.
            visible: If False, component will be hidden.
            elem_id: An optional string that is assigned as the id of this component in the HTML DOM. Can be used for targeting CSS styles.
        """
        self.test_input = True
        IOComponent.__init__(
            self,
            label=label,
            info=info,
            every=every,
            show_label=show_label,
            interactive=interactive,
            visible=visible,
            elem_id=elem_id,
            value=value,
            **kwargs,
        )
        NeighborInterpretable.__init__(self)

    def get_config(self):
        return {
            "value": self.value,
            **IOComponent.get_config(self),
        }

    @staticmethod
    def update(
        value: bool | Literal[_Keywords.NO_VALUE] | None = _Keywords.NO_VALUE,
        label: str | None = None,
        show_label: bool | None = None,
        interactive: bool | None = None,
        visible: bool | None = None,
    ):
        updated_config = {
            "label": label,
            "show_label": show_label,
            "interactive": interactive,
            "visible": visible,
            "value": value,
            "__type__": "update",
        }
        return IOComponent.add_interactive_to_config(updated_config, interactive)

    def generate_sample(self):
        return True

    def get_interpretation_neighbors(self, x):
        return [not x], {}

    def get_interpretation_scores(self, x, neighbors, scores, **kwargs):
        """
        Returns:
            The first value represents the interpretation score if the input is False, and the second if the input is True.
        """
        if x:
            return scores[0], None
        else:
            return None, scores[0]


@document("style")
class CheckboxGroup(
    FormComponent, Changeable, IOComponent, SimpleSerializable, NeighborInterpretable
):
    """
    Creates a set of checkboxes of which a subset can be checked.
    Preprocessing: passes the list of checked checkboxes as a {List[str]} or their indices as a {List[int]} into the function, depending on `type`.
    Postprocessing: expects a {List[str]}, each element of which becomes a checked checkbox.
    Examples-format: a {List[str]} representing the values to be checked.
    Demos: sentence_builder, titanic_survival
    """

    def __init__(
        self,
        choices: List[str] | None = None,
        *,
        value: List[str] | str | Callable | None = None,
        type: str = "value",
        label: str | None = None,
        info: str | None = None,
        every: float | None = None,
        show_label: bool = True,
        interactive: bool | None = None,
        visible: bool = True,
        elem_id: str | None = None,
        **kwargs,
    ):
        """
        Parameters:
            choices: list of options to select from.
            value: default selected list of options. If callable, the function will be called whenever the app loads to set the initial value of the component.
            type: Type of value to be returned by component. "value" returns the list of strings of the choices selected, "index" returns the list of indicies of the choices selected.
            label: component name in interface.
            info: additional component description.
            every: If `value` is a callable, run the function 'every' number of seconds while the client connection is open. Has no effect otherwise. Queue must be enabled. The event can be accessed (e.g. to cancel it) via this component's .load_event attribute.
            show_label: if True, will display label.
            interactive: if True, choices in this checkbox group will be checkable; if False, checking will be disabled. If not provided, this is inferred based on whether the component is used as an input or output.
            visible: If False, component will be hidden.
            elem_id: An optional string that is assigned as the id of this component in the HTML DOM. Can be used for targeting CSS styles.
        """
        self.choices = choices or []
        self.cleared_value = []
        valid_types = ["value", "index"]
        if type not in valid_types:
            raise ValueError(
                f"Invalid value for parameter `type`: {type}. Please choose from one of: {valid_types}"
            )
        self.type = type
        self.test_input = self.choices
        IOComponent.__init__(
            self,
            label=label,
            info=info,
            every=every,
            show_label=show_label,
            interactive=interactive,
            visible=visible,
            elem_id=elem_id,
            value=value,
            **kwargs,
        )
        NeighborInterpretable.__init__(self)

    def get_config(self):
        return {
            "choices": self.choices,
            "value": self.value,
            **IOComponent.get_config(self),
        }

    @staticmethod
    def update(
        value: List[str]
        | str
        | Literal[_Keywords.NO_VALUE]
        | None = _Keywords.NO_VALUE,
        choices: List[str] | None = None,
        label: str | None = None,
        show_label: bool | None = None,
        interactive: bool | None = None,
        visible: bool | None = None,
    ):
        updated_config = {
            "choices": choices,
            "label": label,
            "show_label": show_label,
            "interactive": interactive,
            "visible": visible,
            "value": value,
            "__type__": "update",
        }
        return IOComponent.add_interactive_to_config(updated_config, interactive)

    def generate_sample(self):
        return self.choices

    def preprocess(self, x: List[str]) -> List[str] | List[int]:
        """
        Parameters:
            x: list of selected choices
        Returns:
            list of selected choices as strings or indices within choice list
        """
        if self.type == "value":
            return x
        elif self.type == "index":
            return [self.choices.index(choice) for choice in x]
        else:
            raise ValueError(
                "Unknown type: "
                + str(self.type)
                + ". Please choose from: 'value', 'index'."
            )

    def postprocess(self, y: List[str] | str | None) -> List[str]:
        """
        Any postprocessing needed to be performed on function output.
        Parameters:
            y: List of selected choices. If a single choice is selected, it can be passed in as a string
        Returns:
            List of selected choices
        """
        if y is None:
            return []
        if not isinstance(y, list):
            y = [y]
        return y

    def get_interpretation_neighbors(self, x):
        leave_one_out_sets = []
        for choice in self.choices:
            leave_one_out_set = list(x)
            if choice in leave_one_out_set:
                leave_one_out_set.remove(choice)
            else:
                leave_one_out_set.append(choice)
            leave_one_out_sets.append(leave_one_out_set)
        return leave_one_out_sets, {}

    def get_interpretation_scores(self, x, neighbors, scores, **kwargs):
        """
        Returns:
            For each tuple in the list, the first value represents the interpretation score if the input is False, and the second if the input is True.
        """
        final_scores = []
        for choice, score in zip(self.choices, scores):
            if choice in x:
                score_set = [score, None]
            else:
                score_set = [None, score]
            final_scores.append(score_set)
        return final_scores

    def style(
        self,
        *,
        item_container: bool | None = None,
        container: bool | None = None,
        **kwargs,
    ):
        """
        This method can be used to change the appearance of the CheckboxGroup.
        Parameters:
            item_container: If True, will place the items in a container.
            container: If True, will place the component in a container - providing some extra padding around the border.
        """
        if item_container is not None:
            self._style["item_container"] = item_container

        return Component.style(self, container=container, **kwargs)


@document("style")
class Radio(
    FormComponent, Changeable, IOComponent, SimpleSerializable, NeighborInterpretable
):
    """
    Creates a set of radio buttons of which only one can be selected.
    Preprocessing: passes the value of the selected radio button as a {str} or its index as an {int} into the function, depending on `type`.
    Postprocessing: expects a {str} corresponding to the value of the radio button to be selected.
    Examples-format: a {str} representing the radio option to select.

    Demos: sentence_builder, titanic_survival, blocks_essay
    """

    def __init__(
        self,
        choices: List[str] | None = None,
        *,
        value: str | Callable | None = None,
        type: str = "value",
        label: str | None = None,
        info: str | None = None,
        every: float | None = None,
        show_label: bool = True,
        interactive: bool | None = None,
        visible: bool = True,
        elem_id: str | None = None,
        **kwargs,
    ):
        """
        Parameters:
            choices: list of options to select from.
            value: the button selected by default. If None, no button is selected by default. If callable, the function will be called whenever the app loads to set the initial value of the component.
            type: Type of value to be returned by component. "value" returns the string of the choice selected, "index" returns the index of the choice selected.
            label: component name in interface.
            info: additional component description.
            every: If `value` is a callable, run the function 'every' number of seconds while the client connection is open. Has no effect otherwise. Queue must be enabled. The event can be accessed (e.g. to cancel it) via this component's .load_event attribute.
            show_label: if True, will display label.
            interactive: if True, choices in this radio group will be selectable; if False, selection will be disabled. If not provided, this is inferred based on whether the component is used as an input or output.
            visible: If False, component will be hidden.
            elem_id: An optional string that is assigned as the id of this component in the HTML DOM. Can be used for targeting CSS styles.
        """
        self.choices = choices or []
        valid_types = ["value", "index"]
        if type not in valid_types:
            raise ValueError(
                f"Invalid value for parameter `type`: {type}. Please choose from one of: {valid_types}"
            )
        self.type = type
        self.test_input = self.choices[0] if len(self.choices) else None
        IOComponent.__init__(
            self,
            label=label,
            info=info,
            every=every,
            show_label=show_label,
            interactive=interactive,
            visible=visible,
            elem_id=elem_id,
            value=value,
            **kwargs,
        )
        NeighborInterpretable.__init__(self)
        self.cleared_value = self.value

    def get_config(self):
        return {
            "choices": self.choices,
            "value": self.value,
            **IOComponent.get_config(self),
        }

    @staticmethod
    def update(
        value: Any | Literal[_Keywords.NO_VALUE] | None = _Keywords.NO_VALUE,
        choices: List[str] | None = None,
        label: str | None = None,
        show_label: bool | None = None,
        interactive: bool | None = None,
        visible: bool | None = None,
    ):
        updated_config = {
            "choices": choices,
            "label": label,
            "show_label": show_label,
            "interactive": interactive,
            "visible": visible,
            "value": value,
            "__type__": "update",
        }
        return IOComponent.add_interactive_to_config(updated_config, interactive)

    def generate_sample(self):
        return self.choices[0]

    def preprocess(self, x: str | None) -> str | int | None:
        """
        Parameters:
            x: selected choice
        Returns:
            selected choice as string or index within choice list
        """
        if self.type == "value":
            return x
        elif self.type == "index":
            if x is None:
                return None
            else:
                return self.choices.index(x)
        else:
            raise ValueError(
                "Unknown type: "
                + str(self.type)
                + ". Please choose from: 'value', 'index'."
            )

    def get_interpretation_neighbors(self, x):
        choices = list(self.choices)
        choices.remove(x)
        return choices, {}

    def get_interpretation_scores(
        self, x, neighbors, scores: List[float | None], **kwargs
    ) -> List:
        """
        Returns:
            Each value represents the interpretation score corresponding to each choice.
        """
        scores.insert(self.choices.index(x), None)
        return scores

    def style(
        self,
        *,
        item_container: bool | None = None,
        container: bool | None = None,
        **kwargs,
    ):
        """
        This method can be used to change the appearance of the radio component.
        Parameters:
            item_container: If True, will place items in a container.
            container: If True, will place the component in a container - providing some extra padding around the border.
        """
        if item_container is not None:
            self._style["item_container"] = item_container

        return Component.style(self, container=container, **kwargs)


@document("style")
class Dropdown(Changeable, IOComponent, SimpleSerializable, FormComponent):
    """
    Creates a dropdown of choices from which entries can be selected.
    Preprocessing: passes the value of the selected dropdown entry as a {str} or its index as an {int} into the function, depending on `type`.
    Postprocessing: expects a {str} corresponding to the value of the dropdown entry to be selected.
    Examples-format: a {str} representing the drop down value to select.
    Demos: sentence_builder, titanic_survival
    """

    def __init__(
        self,
        choices: str | List[str] | None = None,
        *,
        value: str | List[str] | Callable | None = None,
        type: str = "value",
        multiselect: bool | None = None,
        max_choices: int | None = None,
        label: str | None = None,
        info: str | None = None,
        every: float | None = None,
        show_label: bool = True,
        interactive: bool | None = None,
        visible: bool = True,
        elem_id: str | None = None,
        **kwargs,
    ):
        """
        Parameters:
            choices: list of options to select from.
            value: default value(s) selected in dropdown. If None, no value is selected by default. If callable, the function will be called whenever the app loads to set the initial value of the component.
            type: Type of value to be returned by component. "value" returns the string of the choice selected, "index" returns the index of the choice selected.
            multiselect: if True, multiple choices can be selected.
            max_choices: maximum number of choices that can be selected. If None, no limit is enforced.
            label: component name in interface.
            info: additional component description.
            every: If `value` is a callable, run the function 'every' number of seconds while the client connection is open. Has no effect otherwise. Queue must be enabled. The event can be accessed (e.g. to cancel it) via this component's .load_event attribute.
            show_label: if True, will display label.
            interactive: if True, choices in this dropdown will be selectable; if False, selection will be disabled. If not provided, this is inferred based on whether the component is used as an input or output.
            visible: If False, component will be hidden.
            elem_id: An optional string that is assigned as the id of this component in the HTML DOM. Can be used for targeting CSS styles.
        """
        self.choices = choices or []
        valid_types = ["value", "index"]
        if type not in valid_types:
            raise ValueError(
                f"Invalid value for parameter `type`: {type}. Please choose from one of: {valid_types}"
            )
        self.type = type
        self.multiselect = multiselect
        if multiselect:
            if isinstance(value, str):
                value = [value]
        if not multiselect and max_choices is not None:
            warnings.warn(
                "The `max_choices` parameter is ignored when `multiselect` is False."
            )
        self.max_choices = max_choices
        self.test_input = self.choices[0] if len(self.choices) else None
        self.interpret_by_tokens = False
        IOComponent.__init__(
            self,
            label=label,
            info=info,
            every=every,
            show_label=show_label,
            interactive=interactive,
            visible=visible,
            elem_id=elem_id,
            value=value,
            **kwargs,
        )

        self.cleared_value = self.value or ([] if multiselect else "")

    def get_config(self):
        return {
            "choices": self.choices,
            "value": self.value,
            "multiselect": self.multiselect,
            "max_choices": self.max_choices,
            **IOComponent.get_config(self),
        }

    @staticmethod
    def update(
        value: Any | Literal[_Keywords.NO_VALUE] | None = _Keywords.NO_VALUE,
        choices: str | List[str] | None = None,
        label: str | None = None,
        show_label: bool | None = None,
        interactive: bool | None = None,
        visible: bool | None = None,
    ):
        updated_config = {
            "choices": choices,
            "label": label,
            "show_label": show_label,
            "interactive": interactive,
            "visible": visible,
            "value": value,
            "__type__": "update",
        }
        return IOComponent.add_interactive_to_config(updated_config, interactive)

    def generate_sample(self):
        return self.choices[0]

    def preprocess(
        self, x: str | List[str]
    ) -> str | int | List[str] | List[int] | None:
        """
        Parameters:
            x: selected choice(s)
        Returns:
            selected choice(s) as string or index within choice list or list of string or indices
        """
        if self.type == "value":
            return x
        elif self.type == "index":
            if x is None:
                return None
            elif self.multiselect:
                return [self.choices.index(c) for c in x]
            else:
                if isinstance(x, str):
                    return self.choices.index(x)
        else:
            raise ValueError(
                "Unknown type: "
                + str(self.type)
                + ". Please choose from: 'value', 'index'."
            )

    def set_interpret_parameters(self):
        """
        Calculates interpretation score of each choice by comparing the output against each of the outputs when alternative choices are selected.
        """
        return self

    def get_interpretation_neighbors(self, x):
        choices = list(self.choices)
        choices.remove(x)
        return choices, {}

    def get_interpretation_scores(
        self, x, neighbors, scores: List[float | None], **kwargs
    ) -> List:
        """
        Returns:
            Each value represents the interpretation score corresponding to each choice.
        """
        scores.insert(self.choices.index(x), None)
        return scores

    def style(self, *, container: bool | None = None, **kwargs):
        """
        This method can be used to change the appearance of the Dropdown.
        Parameters:
            container: If True, will place the component in a container - providing some extra padding around the border.
        """
        return Component.style(self, container=container, **kwargs)


@document("style")
class Image(
    Editable,
    Clearable,
    Changeable,
    Streamable,
    Uploadable,
    IOComponent,
    ImgSerializable,
    TokenInterpretable,
):
    """
    Creates an image component that can be used to upload/draw images (as an input) or display images (as an output).
    Preprocessing: passes the uploaded image as a {numpy.array}, {PIL.Image} or {str} filepath depending on `type` -- unless `tool` is `sketch` AND source is one of `upload` or `webcam`. In these cases, a {dict} with keys `image` and `mask` is passed, and the format of the corresponding values depends on `type`.
    Postprocessing: expects a {numpy.array}, {PIL.Image} or {str} or {pathlib.Path} filepath to an image and displays the image.
    Examples-format: a {str} filepath to a local file that contains the image.
    Demos: image_mod, image_mod_default_image
    Guides: Gradio_and_ONNX_on_Hugging_Face, image_classification_in_pytorch, image_classification_in_tensorflow, image_classification_with_vision_transformers, building_a_pictionary_app, create_your_own_friends_with_a_gan
    """

    def __init__(
        self,
        value: str | _Image.Image | np.ndarray | None = None,
        *,
        shape: Tuple[int, int] | None = None,
        image_mode: str = "RGB",
        invert_colors: bool = False,
        source: str = "upload",
        tool: str | None = None,
        type: str = "numpy",
        label: str | None = None,
        every: float | None = None,
        show_label: bool = True,
        interactive: bool | None = None,
        visible: bool = True,
        streaming: bool = False,
        elem_id: str | None = None,
        mirror_webcam: bool = True,
        brush_radius: int | None = None,
        **kwargs,
    ):
        """
        Parameters:
            value: A PIL Image, numpy array, path or URL for the default value that Image component is going to take. If callable, the function will be called whenever the app loads to set the initial value of the component.
            shape: (width, height) shape to crop and resize image to; if None, matches input image size. Pass None for either width or height to only crop and resize the other.
            image_mode: "RGB" if color, or "L" if black and white.
            invert_colors: whether to invert the image as a preprocessing step.
            source: Source of image. "upload" creates a box where user can drop an image file, "webcam" allows user to take snapshot from their webcam, "canvas" defaults to a white image that can be edited and drawn upon with tools.
            tool: Tools used for editing. "editor" allows a full screen editor (and is the default if source is "upload" or "webcam"), "select" provides a cropping and zoom tool, "sketch" allows you to create a binary sketch (and is the default if source="canvas"), and "color-sketch" allows you to created a sketch in different colors. "color-sketch" can be used with source="upload" or "webcam" to allow sketching on an image. "sketch" can also be used with "upload" or "webcam" to create a mask over an image and in that case both the image and mask are passed into the function as a dictionary with keys "image" and "mask" respectively.
            type: The format the image is converted to before being passed into the prediction function. "numpy" converts the image to a numpy array with shape (width, height, 3) and values from 0 to 255, "pil" converts the image to a PIL image object, "filepath" passes a str path to a temporary file containing the image.
            label: component name in interface.
            every: If `value` is a callable, run the function 'every' number of seconds while the client connection is open. Has no effect otherwise. Queue must be enabled. The event can be accessed (e.g. to cancel it) via this component's .load_event attribute.
            show_label: if True, will display label.
            interactive: if True, will allow users to upload and edit an image; if False, can only be used to display images. If not provided, this is inferred based on whether the component is used as an input or output.
            visible: If False, component will be hidden.
            streaming: If True when used in a `live` interface, will automatically stream webcam feed. Only valid is source is 'webcam'.
            elem_id: An optional string that is assigned as the id of this component in the HTML DOM. Can be used for targeting CSS styles.
            mirror_webcam: If True webcam will be mirrored. Default is True.
            brush_radius: Size of the brush for Sketch. Default is None which chooses a sensible default
        """
        self.brush_radius = brush_radius
        self.mirror_webcam = mirror_webcam
        valid_types = ["numpy", "pil", "filepath"]
        if type not in valid_types:
            raise ValueError(
                f"Invalid value for parameter `type`: {type}. Please choose from one of: {valid_types}"
            )
        self.type = type
        self.shape = shape
        self.image_mode = image_mode
        valid_sources = ["upload", "webcam", "canvas"]
        if source not in valid_sources:
            raise ValueError(
                f"Invalid value for parameter `source`: {source}. Please choose from one of: {valid_sources}"
            )
        self.source = source
        if tool is None:
            self.tool = "sketch" if source == "canvas" else "editor"
        else:
            self.tool = tool
        self.invert_colors = invert_colors
        self.test_input = deepcopy(media_data.BASE64_IMAGE)
        self.streaming = streaming
        if streaming and source != "webcam":
            raise ValueError("Image streaming only available if source is 'webcam'.")

        IOComponent.__init__(
            self,
            label=label,
            every=every,
            show_label=show_label,
            interactive=interactive,
            visible=visible,
            elem_id=elem_id,
            value=value,
            **kwargs,
        )
        TokenInterpretable.__init__(self)

    def get_config(self):
        return {
            "image_mode": self.image_mode,
            "shape": self.shape,
            "source": self.source,
            "tool": self.tool,
            "value": self.value,
            "streaming": self.streaming,
            "mirror_webcam": self.mirror_webcam,
            "brush_radius": self.brush_radius,
            **IOComponent.get_config(self),
        }

    @staticmethod
    def update(
        value: Any | Literal[_Keywords.NO_VALUE] | None = _Keywords.NO_VALUE,
        label: str | None = None,
        show_label: bool | None = None,
        interactive: bool | None = None,
        visible: bool | None = None,
        brush_radius: int | None = None,
    ):
        updated_config = {
            "label": label,
            "show_label": show_label,
            "interactive": interactive,
            "visible": visible,
            "value": value,
            "brush_radius": brush_radius,
            "__type__": "update",
        }
        return IOComponent.add_interactive_to_config(updated_config, interactive)

    def _format_image(
        self, im: _Image.Image | None
    ) -> np.ndarray | _Image.Image | str | None:
        """Helper method to format an image based on self.type"""
        if im is None:
            return im
        fmt = im.format
        if self.type == "pil":
            return im
        elif self.type == "numpy":
            return np.array(im)
        elif self.type == "filepath":
            file_obj = tempfile.NamedTemporaryFile(
                delete=False,
                suffix=("." + fmt.lower() if fmt is not None else ".png"),
            )
            im.save(file_obj.name)
            return file_obj.name
        else:
            raise ValueError(
                "Unknown type: "
                + str(self.type)
                + ". Please choose from: 'numpy', 'pil', 'filepath'."
            )

    def generate_sample(self):
        return deepcopy(media_data.BASE64_IMAGE)

    def preprocess(
        self, x: str | Dict[str, str]
    ) -> np.ndarray | _Image.Image | str | Dict | None:
        """
        Parameters:
            x: base64 url data, or (if tool == "sketch") a dict of image and mask base64 url data
        Returns:
            image in requested format, or (if tool == "sketch") a dict of image and mask in requested format
        """
        if x is None:
            return x

        mask = ""
        if self.tool == "sketch" and self.source in ["upload", "webcam"]:
            assert isinstance(x, dict)
            x, mask = x["image"], x["mask"]

        assert isinstance(x, str)
        im = processing_utils.decode_base64_to_image(x)
        with warnings.catch_warnings():
            warnings.simplefilter("ignore")
            im = im.convert(self.image_mode)
        if self.shape is not None:
            im = processing_utils.resize_and_crop(im, self.shape)
        if self.invert_colors:
            im = PIL.ImageOps.invert(im)
        if (
            self.source == "webcam"
            and self.mirror_webcam is True
            and self.tool != "color-sketch"
        ):
            im = PIL.ImageOps.mirror(im)

        if self.tool == "sketch" and self.source in ["upload", "webcam"]:
            mask_im = processing_utils.decode_base64_to_image(mask)
            return {
                "image": self._format_image(im),
                "mask": self._format_image(mask_im),
            }

        return self._format_image(im)

    def postprocess(
        self, y: np.ndarray | _Image.Image | str | Path | None
    ) -> str | None:
        """
        Parameters:
            y: image as a numpy array, PIL Image, string/Path filepath, or string URL
        Returns:
            base64 url data
        """
        if y is None:
            return None
        if isinstance(y, np.ndarray):
            return processing_utils.encode_array_to_base64(y)
        elif isinstance(y, _Image.Image):
            return processing_utils.encode_pil_to_base64(y)
        elif isinstance(y, (str, Path)):
            return processing_utils.encode_url_or_file_to_base64(y)
        else:
            raise ValueError("Cannot process this value as an Image")

    def set_interpret_parameters(self, segments: int = 16):
        """
        Calculates interpretation score of image subsections by splitting the image into subsections, then using a "leave one out" method to calculate the score of each subsection by whiting out the subsection and measuring the delta of the output value.
        Parameters:
            segments: Number of interpretation segments to split image into.
        """
        self.interpretation_segments = segments
        return self

    def _segment_by_slic(self, x):
        """
        Helper method that segments an image into superpixels using slic.
        Parameters:
            x: base64 representation of an image
        """
        x = processing_utils.decode_base64_to_image(x)
        if self.shape is not None:
            x = processing_utils.resize_and_crop(x, self.shape)
        resized_and_cropped_image = np.array(x)
        try:
            from skimage.segmentation import slic
        except (ImportError, ModuleNotFoundError):
            raise ValueError(
                "Error: running this interpretation for images requires scikit-image, please install it first."
            )
        try:
            segments_slic = slic(
                resized_and_cropped_image,
                self.interpretation_segments,
                compactness=10,
                sigma=1,
                start_label=1,
            )
        except TypeError:  # For skimage 0.16 and older
            segments_slic = slic(
                resized_and_cropped_image,
                self.interpretation_segments,
                compactness=10,
                sigma=1,
            )
        return segments_slic, resized_and_cropped_image

    def tokenize(self, x):
        """
        Segments image into tokens, masks, and leave-one-out-tokens
        Parameters:
            x: base64 representation of an image
        Returns:
            tokens: list of tokens, used by the get_masked_input() method
            leave_one_out_tokens: list of left-out tokens, used by the get_interpretation_neighbors() method
            masks: list of masks, used by the get_interpretation_neighbors() method
        """
        segments_slic, resized_and_cropped_image = self._segment_by_slic(x)
        tokens, masks, leave_one_out_tokens = [], [], []
        replace_color = np.mean(resized_and_cropped_image, axis=(0, 1))
        for (i, segment_value) in enumerate(np.unique(segments_slic)):
            mask = segments_slic == segment_value
            image_screen = np.copy(resized_and_cropped_image)
            image_screen[segments_slic == segment_value] = replace_color
            leave_one_out_tokens.append(
                processing_utils.encode_array_to_base64(image_screen)
            )
            token = np.copy(resized_and_cropped_image)
            token[segments_slic != segment_value] = 0
            tokens.append(token)
            masks.append(mask)
        return tokens, leave_one_out_tokens, masks

    def get_masked_inputs(self, tokens, binary_mask_matrix):
        masked_inputs = []
        for binary_mask_vector in binary_mask_matrix:
            masked_input = np.zeros_like(tokens[0], dtype=int)
            for token, b in zip(tokens, binary_mask_vector):
                masked_input = masked_input + token * int(b)
            masked_inputs.append(processing_utils.encode_array_to_base64(masked_input))
        return masked_inputs

    def get_interpretation_scores(
        self, x, neighbors, scores, masks, tokens=None, **kwargs
    ) -> List[List[float]]:
        """
        Returns:
            A 2D array representing the interpretation score of each pixel of the image.
        """
        x = processing_utils.decode_base64_to_image(x)
        if self.shape is not None:
            x = processing_utils.resize_and_crop(x, self.shape)
        x = np.array(x)
        output_scores = np.zeros((x.shape[0], x.shape[1]))

        for score, mask in zip(scores, masks):
            output_scores += score * mask

        max_val, min_val = np.max(output_scores), np.min(output_scores)
        if max_val > 0:
            output_scores = (output_scores - min_val) / (max_val - min_val)
        return output_scores.tolist()

    def style(self, *, height: int | None = None, width: int | None = None, **kwargs):
        """
        This method can be used to change the appearance of the Image component.
        Parameters:
            height: Height of the image.
            width: Width of the image.
        """
        self._style["height"] = height
        self._style["width"] = width
        return Component.style(
            self,
            **kwargs,
        )

    def stream(
        self,
        fn: Callable,
        inputs: List[Component],
        outputs: List[Component],
        _js: str | None = None,
        api_name: str | None = None,
        preprocess: bool = True,
        postprocess: bool = True,
    ):
        """
        This event is triggered when the user streams the component (e.g. a live webcam
        component)
        Parameters:
            fn: Callable function
            inputs: List of inputs
            outputs: List of outputs
        """
        # js: Optional frontend js method to run before running 'fn'. Input arguments for js method are values of 'inputs' and 'outputs', return should be a list of values for output components.
        if self.source != "webcam":
            raise ValueError("Image streaming only available if source is 'webcam'.")
        super().stream(
            fn,
            inputs,
            outputs,
            _js=_js,
            api_name=api_name,
            preprocess=preprocess,
            postprocess=postprocess,
        )

    def as_example(self, input_data: str | None) -> str:
        if input_data is None:
            return ""
        elif (
            self.root_url
        ):  # If an externally hosted image, don't convert to absolute path
            return input_data
        return str(utils.abspath(input_data))


@document("style")
class Video(
    Changeable,
    Clearable,
    Playable,
    Uploadable,
    IOComponent,
    FileSerializable,
    TempFileManager,
):
    """
    Creates a video component that can be used to upload/record videos (as an input) or display videos (as an output).
    For the video to be playable in the browser it must have a compatible container and codec combination. Allowed
    combinations are .mp4 with h264 codec, .ogg with theora codec, and .webm with vp9 codec. If the component detects
    that the output video would not be playable in the browser it will attempt to convert it to a playable mp4 video.
    If the conversion fails, the original video is returned.
    Preprocessing: passes the uploaded video as a {str} filepath or URL whose extension can be modified by `format`.
    Postprocessing: expects a {str} filepath to a video which is displayed.
    Examples-format: a {str} filepath to a local file that contains the video.
    Demos: video_identity
    """

    def __init__(
        self,
        value: str | Callable | None = None,
        *,
        format: str | None = None,
        source: str = "upload",
        label: str | None = None,
        every: float | None = None,
        show_label: bool = True,
        interactive: bool | None = None,
        visible: bool = True,
        elem_id: str | None = None,
        mirror_webcam: bool = True,
        include_audio: bool | None = None,
        **kwargs,
    ):
        """
        Parameters:
            value: A path or URL for the default value that Video component is going to take. If callable, the function will be called whenever the app loads to set the initial value of the component.
            format: Format of video format to be returned by component, such as 'avi' or 'mp4'. Use 'mp4' to ensure browser playability. If set to None, video will keep uploaded format.
            source: Source of video. "upload" creates a box where user can drop an video file, "webcam" allows user to record a video from their webcam.
            label: component name in interface.
            every: If `value` is a callable, run the function 'every' number of seconds while the client connection is open. Has no effect otherwise. Queue must be enabled. The event can be accessed (e.g. to cancel it) via this component's .load_event attribute.
            show_label: if True, will display label.
            interactive: if True, will allow users to upload a video; if False, can only be used to display videos. If not provided, this is inferred based on whether the component is used as an input or output.
            visible: If False, component will be hidden.
            elem_id: An optional string that is assigned as the id of this component in the HTML DOM. Can be used for targeting CSS styles.
            mirror_webcam: If True webcam will be mirrored. Default is True.
            include_audio: Whether the component should record/retain the audio track for a video. By default, audio is excluded for webcam videos and included for uploaded videos.
        """
        self.format = format
        valid_sources = ["upload", "webcam"]
        if source not in valid_sources:
            raise ValueError(
                f"Invalid value for parameter `source`: {source}. Please choose from one of: {valid_sources}"
            )
        self.source = source
        self.mirror_webcam = mirror_webcam
        self.include_audio = (
            include_audio if include_audio is not None else source == "upload"
        )
        TempFileManager.__init__(self)
        IOComponent.__init__(
            self,
            label=label,
            every=every,
            show_label=show_label,
            interactive=interactive,
            visible=visible,
            elem_id=elem_id,
            value=value,
            **kwargs,
        )

    def get_config(self):
        return {
            "source": self.source,
            "value": self.value,
            "mirror_webcam": self.mirror_webcam,
            "include_audio": self.include_audio,
            **IOComponent.get_config(self),
        }

    @staticmethod
    def update(
        value: Any | Literal[_Keywords.NO_VALUE] | None = _Keywords.NO_VALUE,
        source: str | None = None,
        label: str | None = None,
        show_label: bool | None = None,
        interactive: bool | None = None,
        visible: bool | None = None,
    ):
        updated_config = {
            "source": source,
            "label": label,
            "show_label": show_label,
            "interactive": interactive,
            "visible": visible,
            "value": value,
            "__type__": "update",
        }
        return IOComponent.add_interactive_to_config(updated_config, interactive)

    def preprocess(self, x: Dict[str, str] | None) -> str | None:
        """
        Parameters:
            x: a dictionary with the following keys: 'name' (containing the file path to a video), 'data' (with either the file URL or base64 representation of the video), and 'is_file` (True if `data` contains the file URL).
        Returns:
            a string file path to the preprocessed video
        """
        if x is None:
            return x

        file_name, file_data, is_file = (
            x["name"],
            x["data"],
            x.get("is_file", False),
        )
        if is_file:
            file_name = Path(self.make_temp_copy_if_needed(file_name))
        else:
            file_name = Path(self.base64_to_temp_file_if_needed(file_data, file_name))

        uploaded_format = file_name.suffix.replace(".", "")
        modify_format = self.format is not None and uploaded_format != self.format
        flip = self.source == "webcam" and self.mirror_webcam
        if modify_format or flip:
            format = f".{self.format if modify_format else uploaded_format}"
            output_options = ["-vf", "hflip", "-c:a", "copy"] if flip else []
            output_options += ["-an"] if not self.include_audio else []
            flip_suffix = "_flip" if flip else ""
            output_file_name = str(
                file_name.with_name(f"{file_name.stem}{flip_suffix}{format}")
            )
            if Path(output_file_name).exists():
                return output_file_name
            ff = FFmpeg(
                inputs={str(file_name): None},
                outputs={output_file_name: output_options},
            )
            ff.run()
            return output_file_name
        elif not self.include_audio:
            output_file_name = str(file_name.with_name(f"muted_{file_name.name}"))
            ff = FFmpeg(
                inputs={str(file_name): None},
                outputs={output_file_name: ["-an"]},
            )
            ff.run()
            return output_file_name
        else:
            return str(file_name)

    def generate_sample(self):
        """Generates a random video for testing the API."""
        return deepcopy(media_data.BASE64_VIDEO)

    def postprocess(self, y: str | None) -> Dict[str, Any] | None:
        """
        Processes a video to ensure that it is in the correct format before
        returning it to the front end.
        Parameters:
            y: a path or URL to the video file
        Returns:
            a dictionary with the following keys: 'name' (containing the file path
            to a temporary copy of the video), 'data' (None), and 'is_file` (True).
        """
        if y is None:
            return None

        returned_format = y.split(".")[-1].lower()

        if self.format is None or returned_format == self.format:
            conversion_needed = False
        else:
            conversion_needed = True

        # For cases where the video is a URL and does not need to be converted to another format, we can just return the URL
        if utils.validate_url(y) and not (conversion_needed):
            return {"name": y, "data": None, "is_file": True}

        # For cases where the video needs to be converted to another format
        if utils.validate_url(y):
            y = self.download_temp_copy_if_needed(y)
        if (
            processing_utils.ffmpeg_installed()
            and not processing_utils.video_is_playable(y)
        ):
            warnings.warn(
                "Video does not have browser-compatible container or codec. Converting to mp4"
            )
            y = processing_utils.convert_video_to_playable_mp4(y)
        if self.format is not None and returned_format != self.format:
            output_file_name = y[0 : y.rindex(".") + 1] + self.format
            ff = FFmpeg(inputs={y: None}, outputs={output_file_name: None})
            ff.run()
            y = output_file_name

        y = self.make_temp_copy_if_needed(y)
        return {"name": y, "data": None, "is_file": True}

    def style(self, *, height: int | None = None, width: int | None = None, **kwargs):
        """
        This method can be used to change the appearance of the video component.
        Parameters:
            height: Height of the video.
            width: Width of the video.
        """
        self._style["height"] = height
        self._style["width"] = width
        return Component.style(
            self,
            **kwargs,
        )


@document("style")
class Audio(
    Changeable,
    Clearable,
    Playable,
    Streamable,
    Uploadable,
    IOComponent,
    FileSerializable,
    TempFileManager,
    TokenInterpretable,
):
    """
    Creates an audio component that can be used to upload/record audio (as an input) or display audio (as an output).
    Preprocessing: passes the uploaded audio as a {Tuple(int, numpy.array)} corresponding to (sample rate, data) or as a {str} filepath, depending on `type`
    Postprocessing: expects a {Tuple(int, numpy.array)} corresponding to (sample rate, data) or as a {str} filepath or URL to an audio file, which gets displayed
    Examples-format: a {str} filepath to a local file that contains audio.
    Demos: main_note, generate_tone, reverse_audio
    Guides: real_time_speech_recognition
    """

    def __init__(
        self,
        value: str | Tuple[int, np.ndarray] | Callable | None = None,
        *,
        source: str = "upload",
        type: str = "numpy",
        label: str | None = None,
        every: float | None = None,
        show_label: bool = True,
        interactive: bool | None = None,
        visible: bool = True,
        streaming: bool = False,
        elem_id: str | None = None,
        **kwargs,
    ):
        """
        Parameters:
            value: A path, URL, or [sample_rate, numpy array] tuple for the default value that Audio component is going to take. If callable, the function will be called whenever the app loads to set the initial value of the component.
            source: Source of audio. "upload" creates a box where user can drop an audio file, "microphone" creates a microphone input.
            type: The format the audio file is converted to before being passed into the prediction function. "numpy" converts the audio to a tuple consisting of: (int sample rate, numpy.array for the data), "filepath" passes a str path to a temporary file containing the audio.
            label: component name in interface.
            every: If `value` is a callable, run the function 'every' number of seconds while the client connection is open. Has no effect otherwise. Queue must be enabled. The event can be accessed (e.g. to cancel it) via this component's .load_event attribute.
            show_label: if True, will display label.
            interactive: if True, will allow users to upload and edit a audio file; if False, can only be used to play audio. If not provided, this is inferred based on whether the component is used as an input or output.
            visible: If False, component will be hidden.
            streaming: If set to True when used in a `live` interface, will automatically stream webcam feed. Only valid is source is 'microphone'.
            elem_id: An optional string that is assigned as the id of this component in the HTML DOM. Can be used for targeting CSS styles.
        """
        valid_sources = ["upload", "microphone"]
        if source not in valid_sources:
            raise ValueError(
                f"Invalid value for parameter `source`: {source}. Please choose from one of: {valid_sources}"
            )
        self.source = source
        valid_types = ["numpy", "filepath"]
        if type not in valid_types:
            raise ValueError(
                f"Invalid value for parameter `type`: {type}. Please choose from one of: {valid_types}"
            )
        self.type = type
        self.test_input = deepcopy(media_data.BASE64_AUDIO)
        self.streaming = streaming
        if streaming and source != "microphone":
            raise ValueError(
                "Audio streaming only available if source is 'microphone'."
            )
        TempFileManager.__init__(self)
        IOComponent.__init__(
            self,
            label=label,
            every=every,
            show_label=show_label,
            interactive=interactive,
            visible=visible,
            elem_id=elem_id,
            value=value,
            **kwargs,
        )
        TokenInterpretable.__init__(self)

    def get_config(self):
        return {
            "source": self.source,
            "value": self.value,
            "streaming": self.streaming,
            **IOComponent.get_config(self),
        }

    @staticmethod
    def update(
        value: Any | Literal[_Keywords.NO_VALUE] | None = _Keywords.NO_VALUE,
        source: str | None = None,
        label: str | None = None,
        show_label: bool | None = None,
        interactive: bool | None = None,
        visible: bool | None = None,
    ):
        updated_config = {
            "source": source,
            "label": label,
            "show_label": show_label,
            "interactive": interactive,
            "visible": visible,
            "value": value,
            "__type__": "update",
        }
        return IOComponent.add_interactive_to_config(updated_config, interactive)

    def preprocess(
        self, x: Dict[str, Any] | None
    ) -> Tuple[int, np.ndarray] | str | None:
        """
        Parameters:
            x: dictionary with keys "name", "data", "is_file", "crop_min", "crop_max".
        Returns:
            audio in requested format
        """
        if x is None:
            return x
        file_name, file_data, is_file = (
            x["name"],
            x["data"],
            x.get("is_file", False),
        )
        crop_min, crop_max = x.get("crop_min", 0), x.get("crop_max", 100)
        if is_file:
            if utils.validate_url(file_name):
                temp_file_path = self.download_temp_copy_if_needed(file_name)
            else:
                temp_file_path = self.make_temp_copy_if_needed(file_name)
        else:
            temp_file_path = self.base64_to_temp_file_if_needed(file_data, file_name)

        sample_rate, data = processing_utils.audio_from_file(
            temp_file_path, crop_min=crop_min, crop_max=crop_max
        )

        # Need a unique name for the file to avoid re-using the same audio file if
        # a user submits the same audio file twice, but with different crop min/max.
        temp_file_path = Path(temp_file_path)
        output_file_name = str(
            temp_file_path.with_name(
                f"{temp_file_path.stem}-{crop_min}-{crop_max}{temp_file_path.suffix}"
            )
        )

        if self.type == "numpy":
            return sample_rate, data
        elif self.type == "filepath":
            processing_utils.audio_to_file(sample_rate, data, output_file_name)
            return output_file_name
        else:
            raise ValueError(
                "Unknown type: "
                + str(self.type)
                + ". Please choose from: 'numpy', 'filepath'."
            )

    def set_interpret_parameters(self, segments: int = 8):
        """
        Calculates interpretation score of audio subsections by splitting the audio into subsections, then using a "leave one out" method to calculate the score of each subsection by removing the subsection and measuring the delta of the output value.
        Parameters:
            segments: Number of interpretation segments to split audio into.
        """
        self.interpretation_segments = segments
        return self

    def tokenize(self, x):
        if x.get("is_file"):
            sample_rate, data = processing_utils.audio_from_file(x["name"])
        else:
            file_name = self.base64_to_temp_file_if_needed(x["data"])
            sample_rate, data = processing_utils.audio_from_file(file_name)
        leave_one_out_sets = []
        tokens = []
        masks = []
        duration = data.shape[0]
        boundaries = np.linspace(0, duration, self.interpretation_segments + 1).tolist()
        boundaries = [round(boundary) for boundary in boundaries]
        for index in range(len(boundaries) - 1):
            start, stop = boundaries[index], boundaries[index + 1]
            masks.append((start, stop))

            # Handle the leave one outs
            leave_one_out_data = np.copy(data)
            leave_one_out_data[start:stop] = 0
            file = tempfile.NamedTemporaryFile(delete=False, suffix=".wav")
            processing_utils.audio_to_file(sample_rate, leave_one_out_data, file.name)
            out_data = processing_utils.encode_file_to_base64(file.name)
            leave_one_out_sets.append(out_data)
            file.close()
            Path(file.name).unlink()

            # Handle the tokens
            token = np.copy(data)
            token[0:start] = 0
            token[stop:] = 0
            file = tempfile.NamedTemporaryFile(delete=False, suffix=".wav")
            processing_utils.audio_to_file(sample_rate, token, file.name)
            token_data = processing_utils.encode_file_to_base64(file.name)
            file.close()
            Path(file.name).unlink()

            tokens.append(token_data)
        tokens = [{"name": "token.wav", "data": token} for token in tokens]
        leave_one_out_sets = [
            {"name": "loo.wav", "data": loo_set} for loo_set in leave_one_out_sets
        ]
        return tokens, leave_one_out_sets, masks

    def get_masked_inputs(self, tokens, binary_mask_matrix):
        # create a "zero input" vector and get sample rate
        x = tokens[0]["data"]
        file_name = self.base64_to_temp_file_if_needed(x)
        sample_rate, data = processing_utils.audio_from_file(file_name)
        zero_input = np.zeros_like(data, dtype="int16")
        # decode all of the tokens
        token_data = []
        for token in tokens:
            file_name = self.base64_to_temp_file_if_needed(token["data"])
            _, data = processing_utils.audio_from_file(file_name)
            token_data.append(data)
        # construct the masked version
        masked_inputs = []
        for binary_mask_vector in binary_mask_matrix:
            masked_input = np.copy(zero_input)
            for t, b in zip(token_data, binary_mask_vector):
                masked_input = masked_input + t * int(b)
            file = tempfile.NamedTemporaryFile(delete=False)
            processing_utils.audio_to_file(sample_rate, masked_input, file.name)
            masked_data = processing_utils.encode_file_to_base64(file.name)
            file.close()
            Path(file.name).unlink()
            masked_inputs.append(masked_data)
        return masked_inputs

    def generate_sample(self):
        return deepcopy(media_data.BASE64_AUDIO)

    def postprocess(self, y: Tuple[int, np.ndarray] | str | None) -> str | Dict | None:
        """
        Parameters:
            y: audio data in either of the following formats: a tuple of (sample_rate, data), or a string filepath or URL to an audio file, or None.
        Returns:
            base64 url data
        """
        if y is None:
            return None
        if isinstance(y, str) and utils.validate_url(y):
            return {"name": y, "data": None, "is_file": True}
        if isinstance(y, tuple):
            sample_rate, data = y
            file = tempfile.NamedTemporaryFile(suffix=".wav", delete=False)
            processing_utils.audio_to_file(sample_rate, data, file.name)
            file_path = str(utils.abspath(file.name))
            self.temp_files.add(file_path)
        else:
            file_path = self.make_temp_copy_if_needed(y)
        return {"name": file_path, "data": None, "is_file": True}

    def stream(
        self,
        fn: Callable,
        inputs: List[Component],
        outputs: List[Component],
        _js: str | None = None,
        api_name: str | None = None,
        preprocess: bool = True,
        postprocess: bool = True,
    ):
        """
        This event is triggered when the user streams the component (e.g. a live webcam
        component)
        Parameters:
            fn: Callable function
            inputs: List of inputs
            outputs: List of outputs
        """
        #             _js: Optional frontend js method to run before running 'fn'. Input arguments for js method are values of 'inputs' and 'outputs', return should be a list of values for output components.
        if self.source != "microphone":
            raise ValueError(
                "Audio streaming only available if source is 'microphone'."
            )
        super().stream(
            fn,
            inputs,
            outputs,
            _js=_js,
            api_name=api_name,
            preprocess=preprocess,
            postprocess=postprocess,
        )

    def style(
        self,
        **kwargs,
    ):
        """
        This method can be used to change the appearance of the audio component.
        """
        return Component.style(
            self,
            **kwargs,
        )

    def as_example(self, input_data: str | None) -> str:
        return Path(input_data).name if input_data else ""


@document("style")
class File(
    Changeable, Clearable, Uploadable, IOComponent, FileSerializable, TempFileManager
):
    """
    Creates a file component that allows uploading generic file (when used as an input) and or displaying generic files (output).
    Preprocessing: passes the uploaded file as a {file-object} or {List[file-object]} depending on `file_count` (or a {bytes}/{List{bytes}} depending on `type`)
    Postprocessing: expects function to return a {str} path to a file, or {List[str]} consisting of paths to files.
    Examples-format: a {str} path to a local file that populates the component.
    Demos: zip_to_json, zip_files
    """

    def __init__(
        self,
        value: str | List[str] | Callable | None = None,
        *,
        file_count: str = "single",
        file_types: List[str] | None = None,
        type: str = "file",
        label: str | None = None,
        every: float | None = None,
        show_label: bool = True,
        interactive: bool | None = None,
        visible: bool = True,
        elem_id: str | None = None,
        **kwargs,
    ):
        """
        Parameters:
            value: Default file to display, given as str file path. If callable, the function will be called whenever the app loads to set the initial value of the component.
            file_count: if single, allows user to upload one file. If "multiple", user uploads multiple files. If "directory", user uploads all files in selected directory. Return type will be list for each file in case of "multiple" or "directory".
            file_types: List of file extensions or types of files to be uploaded (e.g. ['image', '.json', '.mp4']). "file" allows any file to be uploaded, "image" allows only image files to be uploaded, "audio" allows only audio files to be uploaded, "video" allows only video files to be uploaded, "text" allows only text files to be uploaded.
            type: Type of value to be returned by component. "file" returns a temporary file object with the same base name as the uploaded file, whose full path can be retrieved by file_obj.name, "binary" returns an bytes object.
            label: component name in interface.
            every: If `value` is a callable, run the function 'every' number of seconds while the client connection is open. Has no effect otherwise. Queue must be enabled. The event can be accessed (e.g. to cancel it) via this component's .load_event attribute.
            show_label: if True, will display label.
            interactive: if True, will allow users to upload a file; if False, can only be used to display files. If not provided, this is inferred based on whether the component is used as an input or output.
            visible: If False, component will be hidden.
            elem_id: An optional string that is assigned as the id of this component in the HTML DOM. Can be used for targeting CSS styles.
        """
        self.file_count = file_count
        self.file_types = file_types
        if file_types is not None and not isinstance(file_types, list):
            raise ValueError(
                f"Parameter file_types must be a list. Received {file_types.__class__.__name__}"
            )
        valid_types = [
            "file",
            "binary",
            "bytes",
        ]  # "bytes" is included for backwards compatibility
        if type not in valid_types:
            raise ValueError(
                f"Invalid value for parameter `type`: {type}. Please choose from one of: {valid_types}"
            )
        if type == "bytes":
            warnings.warn(
                "The `bytes` type is deprecated and may not work as expected. Please use `binary` instead."
            )
        if file_count == "directory" and file_types is not None:
            warnings.warn(
                "The `file_types` parameter is ignored when `file_count` is 'directory'."
            )
        self.type = type
        self.test_input = None
        TempFileManager.__init__(self)
        IOComponent.__init__(
            self,
            label=label,
            every=every,
            show_label=show_label,
            interactive=interactive,
            visible=visible,
            elem_id=elem_id,
            value=value,
            **kwargs,
        )

    def get_config(self):
        return {
            "file_count": self.file_count,
            "file_types": self.file_types,
            "value": self.value,
            **IOComponent.get_config(self),
        }

    @staticmethod
    def update(
        value: Any | Literal[_Keywords.NO_VALUE] | None = _Keywords.NO_VALUE,
        label: str | None = None,
        show_label: bool | None = None,
        interactive: bool | None = None,
        visible: bool | None = None,
    ):
        updated_config = {
            "label": label,
            "show_label": show_label,
            "interactive": interactive,
            "visible": visible,
            "value": value,
            "__type__": "update",
        }
        return IOComponent.add_interactive_to_config(updated_config, interactive)

    def preprocess(
        self, x: List[Dict[str, Any]] | None
    ) -> bytes | tempfile._TemporaryFileWrapper | List[
        bytes | tempfile._TemporaryFileWrapper
    ] | None:
        """
        Parameters:
            x: List of JSON objects with filename as 'name' property and base64 data as 'data' property
        Returns:
            File objects in requested format
        """
        if x is None:
            return None

        def process_single_file(f) -> bytes | tempfile._TemporaryFileWrapper:
            file_name, data, is_file = (
                f["name"],
                f["data"],
                f.get("is_file", False),
            )
            if self.type == "file":
                if is_file:
                    temp_file_path = self.make_temp_copy_if_needed(file_name)
                    file = tempfile.NamedTemporaryFile(delete=False)
                    file.name = temp_file_path
                    file.orig_name = file_name  # type: ignore
                else:
                    file = processing_utils.decode_base64_to_file(
                        data, file_path=file_name
                    )
                    file.orig_name = file_name  # type: ignore
                    self.temp_files.add(str(utils.abspath(file.name)))
                return file
            elif (
                self.type == "binary" or self.type == "bytes"
            ):  # "bytes" is included for backwards compatibility
                if is_file:
                    with open(file_name, "rb") as file_data:
                        return file_data.read()
                return processing_utils.decode_base64_to_binary(data)[0]
            else:
                raise ValueError(
                    "Unknown type: "
                    + str(self.type)
                    + ". Please choose from: 'file', 'bytes'."
                )

        if self.file_count == "single":
            if isinstance(x, list):
                return process_single_file(x[0])
            else:
                return process_single_file(x)
        else:
            if isinstance(x, list):
                return [process_single_file(f) for f in x]
            else:
                return process_single_file(x)

    def generate_sample(self):
        return deepcopy(media_data.BASE64_FILE)

    def postprocess(
        self, y: str | List[str] | None
    ) -> Dict[str, Any] | List[Dict[str, Any]] | None:
        """
        Parameters:
            y: file path
        Returns:
            JSON object with key 'name' for filename, 'data' for base64 url, and 'size' for filesize in bytes
        """
        if y is None:
            return None
        if isinstance(y, list):
            return [
                {
                    "orig_name": Path(file).name,
                    "name": self.make_temp_copy_if_needed(file),
                    "size": Path(file).stat().st_size,
                    "data": None,
                    "is_file": True,
                }
                for file in y
            ]
        else:
            return {
                "orig_name": Path(y).name,
                "name": self.make_temp_copy_if_needed(y),
                "size": Path(y).stat().st_size,
                "data": None,
                "is_file": True,
            }

    def serialize(self, x: str | None, load_dir: str = "") -> Dict | None:
        serialized = FileSerializable.serialize(self, x, load_dir)
        if serialized is None:
            return None
        serialized["size"] = Path(serialized["name"]).stat().st_size
        return serialized

    def style(
        self,
        **kwargs,
    ):
        """
        This method can be used to change the appearance of the file component.
        """
        return Component.style(
            self,
            **kwargs,
        )

    def as_example(self, input_data: str | List | None) -> str:
        if input_data is None:
            return ""
        elif isinstance(input_data, list):
            return ", ".join([Path(file).name for file in input_data])
        else:
            return Path(input_data).name


@document("style")
class Dataframe(Changeable, IOComponent, JSONSerializable):
    """
    Accepts or displays 2D input through a spreadsheet-like component for dataframes.
    Preprocessing: passes the uploaded spreadsheet data as a {pandas.DataFrame}, {numpy.array}, {List[List]}, or {List} depending on `type`
    Postprocessing: expects a {pandas.DataFrame}, {numpy.array}, {List[List]}, {List}, a {Dict} with keys `data` (and optionally `headers`), or {str} path to a csv, which is rendered in the spreadsheet.
    Examples-format: a {str} filepath to a csv with data, a pandas dataframe, or a list of lists (excluding headers) where each sublist is a row of data.
    Demos: filter_records, matrix_transpose, tax_calculator
    """

    markdown_parser = None

    def __init__(
        self,
        value: List[List[Any]] | Callable | None = None,
        *,
        headers: List[str] | None = None,
        row_count: int | Tuple[int, str] = (1, "dynamic"),
        col_count: int | Tuple[int, str] | None = None,
        datatype: str | List[str] = "str",
        type: str = "pandas",
        max_rows: int | None = 20,
        max_cols: int | None = None,
        overflow_row_behaviour: str = "paginate",
        label: str | None = None,
        every: float | None = None,
        show_label: bool = True,
        interactive: bool | None = None,
        visible: bool = True,
        elem_id: str | None = None,
        wrap: bool = False,
        **kwargs,
    ):
        """
        Parameters:
            value: Default value as a 2-dimensional list of values. If callable, the function will be called whenever the app loads to set the initial value of the component.
            headers: List of str header names. If None, no headers are shown.
            row_count: Limit number of rows for input and decide whether user can create new rows. The first element of the tuple is an `int`, the row count; the second should be 'fixed' or 'dynamic', the new row behaviour. If an `int` is passed the rows default to 'dynamic'
            col_count: Limit number of columns for input and decide whether user can create new columns. The first element of the tuple is an `int`, the number of columns; the second should be 'fixed' or 'dynamic', the new column behaviour. If an `int` is passed the columns default to 'dynamic'
            datatype: Datatype of values in sheet. Can be provided per column as a list of strings, or for the entire sheet as a single string. Valid datatypes are "str", "number", "bool", "date", and "markdown".
            type: Type of value to be returned by component. "pandas" for pandas dataframe, "numpy" for numpy array, or "array" for a Python array.
            label: component name in interface.
            max_rows: Maximum number of rows to display at once. Set to None for infinite.
            max_cols: Maximum number of columns to display at once. Set to None for infinite.
            overflow_row_behaviour: If set to "paginate", will create pages for overflow rows. If set to "show_ends", will show initial and final rows and truncate middle rows.
            label: component name in interface.
            every: If `value` is a callable, run the function 'every' number of seconds while the client connection is open. Has no effect otherwise. Queue must be enabled. The event can be accessed (e.g. to cancel it) via this component's .load_event attribute.
            show_label: if True, will display label.
            interactive: if True, will allow users to edit the dataframe; if False, can only be used to display data. If not provided, this is inferred based on whether the component is used as an input or output.
            visible: If False, component will be hidden.
            elem_id: An optional string that is assigned as the id of this component in the HTML DOM. Can be used for targeting CSS styles.
            wrap: if True text in table cells will wrap when appropriate, if False the table will scroll horiztonally. Defaults to False.
        """

        self.wrap = wrap
        self.row_count = self.__process_counts(row_count)
        self.col_count = self.__process_counts(
            col_count, len(headers) if headers else 3
        )

        self.__validate_headers(headers, self.col_count[0])

        self.headers = (
            headers if headers is not None else list(range(1, self.col_count[0] + 1))
        )
        self.datatype = (
            datatype if isinstance(datatype, list) else [datatype] * self.col_count[0]
        )
        valid_types = ["pandas", "numpy", "array"]
        if type not in valid_types:
            raise ValueError(
                f"Invalid value for parameter `type`: {type}. Please choose from one of: {valid_types}"
            )
        self.type = type
        values = {
            "str": "",
            "number": 0,
            "bool": False,
            "date": "01/01/1970",
            "markdown": "",
            "html": "",
        }
        column_dtypes = (
            [datatype] * self.col_count[0] if isinstance(datatype, str) else datatype
        )
        self.test_input = [
            [values[c] for c in column_dtypes] for _ in range(self.row_count[0])
        ]

        self.max_rows = max_rows
        self.max_cols = max_cols
        self.overflow_row_behaviour = overflow_row_behaviour
        IOComponent.__init__(
            self,
            label=label,
            every=every,
            show_label=show_label,
            interactive=interactive,
            visible=visible,
            elem_id=elem_id,
            value=value,
            **kwargs,
        )

    def get_config(self):
        return {
            "headers": self.headers,
            "datatype": self.datatype,
            "row_count": self.row_count,
            "col_count": self.col_count,
            "value": self.value,
            "max_rows": self.max_rows,
            "max_cols": self.max_cols,
            "overflow_row_behaviour": self.overflow_row_behaviour,
            "wrap": self.wrap,
            **IOComponent.get_config(self),
        }

    @staticmethod
    def update(
        value: Any | Literal[_Keywords.NO_VALUE] | None = _Keywords.NO_VALUE,
        max_rows: int | None = None,
        max_cols: str | None = None,
        label: str | None = None,
        show_label: bool | None = None,
        interactive: bool | None = None,
        visible: bool | None = None,
    ):
        updated_config = {
            "max_rows": max_rows,
            "max_cols": max_cols,
            "label": label,
            "show_label": show_label,
            "interactive": interactive,
            "visible": visible,
            "value": value,
            "__type__": "update",
        }
        return IOComponent.add_interactive_to_config(updated_config, interactive)

    def preprocess(self, x: DataframeData):
        """
        Parameters:
            x: 2D array of str, numeric, or bool data
        Returns:
            Dataframe in requested format
        """
        if self.type == "pandas":
            if x.get("headers") is not None:
                return pd.DataFrame(x["data"], columns=x.get("headers"))
            else:
                return pd.DataFrame(x["data"])
        if self.type == "numpy":
            return np.array(x["data"])
        elif self.type == "array":
            return x["data"]
        else:
            raise ValueError(
                "Unknown type: "
                + str(self.type)
                + ". Please choose from: 'pandas', 'numpy', 'array'."
            )

    def generate_sample(self):
        return [[1, 2, 3], [4, 5, 6]]

    def postprocess(
        self, y: str | pd.DataFrame | np.ndarray | List[List[str | float]] | Dict
    ) -> Dict:
        """
        Parameters:
            y: dataframe in given format
        Returns:
            JSON object with key 'headers' for list of header names, 'data' for 2D array of string or numeric data
        """
        if y is None:
            return self.postprocess(self.test_input)
        if isinstance(y, dict):
            return y
        if isinstance(y, str):
            dataframe = pd.read_csv(y)
            return {
                "headers": list(dataframe.columns),
                "data": Dataframe.__process_markdown(
                    dataframe.to_dict(orient="split")["data"], self.datatype
                ),
            }
        if isinstance(y, pd.DataFrame):
            return {
                "headers": list(y.columns),  # type: ignore
                "data": Dataframe.__process_markdown(
                    y.to_dict(orient="split")["data"], self.datatype  # type: ignore
                ),
            }
        if isinstance(y, (np.ndarray, list)):
            if isinstance(y, np.ndarray):
                y = y.tolist()
            assert isinstance(y, list), "output cannot be converted to list"

            _headers = self.headers

            if len(self.headers) < len(y[0]):
                _headers = [
                    *self.headers,
                    *list(range(len(self.headers) + 1, len(y[0]) + 1)),
                ]
            elif len(self.headers) > len(y[0]):
                _headers = self.headers[: len(y[0])]

            return {
                "headers": _headers,
                "data": Dataframe.__process_markdown(y, self.datatype),
            }
        raise ValueError("Cannot process value as a Dataframe")

    @staticmethod
    def __process_counts(count, default=3) -> Tuple[int, str]:
        if count is None:
            return (default, "dynamic")
        if type(count) == int or type(count) == float:
            return (int(count), "dynamic")
        else:
            return count

    @staticmethod
    def __validate_headers(headers: List[str] | None, col_count: int):
        if headers is not None and len(headers) != col_count:
            raise ValueError(
                "The length of the headers list must be equal to the col_count int.\nThe column count is set to {cols} but `headers` has {headers} items. Check the values passed to `col_count` and `headers`.".format(
                    cols=col_count, headers=len(headers)
                )
            )

    @classmethod
    def __process_markdown(cls, data: List[List[Any]], datatype: List[str]):
        if "markdown" not in datatype:
            return data

        if cls.markdown_parser is None:
            cls.markdown_parser = utils.get_markdown_parser()

        for i in range(len(data)):
            for j in range(len(data[i])):
                if datatype[j] == "markdown":
                    data[i][j] = cls.markdown_parser.render(data[i][j])

        return data

    def style(
        self,
        **kwargs,
    ):
        """
        This method can be used to change the appearance of the DataFrame component.
        """
        return Component.style(
            self,
            **kwargs,
        )

    def as_example(self, input_data: pd.DataFrame | np.ndarray | str | None):
        if input_data is None:
            return ""
        elif isinstance(input_data, pd.DataFrame):
            return input_data.head(n=5).to_dict(orient="split")["data"]  # type: ignore
        elif isinstance(input_data, np.ndarray):
            return input_data.tolist()
        return input_data


@document("style")
class Timeseries(Changeable, IOComponent, JSONSerializable):
    """
    Creates a component that can be used to upload/preview timeseries csv files or display a dataframe consisting of a time series graphically.
    Preprocessing: passes the uploaded timeseries data as a {pandas.DataFrame} into the function
    Postprocessing: expects a {pandas.DataFrame} or {str} path to a csv to be returned, which is then displayed as a timeseries graph
    Examples-format: a {str} filepath of csv data with time series data.
    Demos: fraud_detector
    """

    def __init__(
        self,
        value: str | Callable | None = None,
        *,
        x: str | None = None,
        y: str | List[str] | None = None,
        colors: List[str] | None = None,
        label: str | None = None,
        every: float | None = None,
        show_label: bool = True,
        interactive: bool | None = None,
        visible: bool = True,
        elem_id: str | None = None,
        **kwargs,
    ):
        """
        Parameters:
            value: File path for the timeseries csv file. If callable, the function will be called whenever the app loads to set the initial value of the component.
            x: Column name of x (time) series. None if csv has no headers, in which case first column is x series.
            y: Column name of y series, or list of column names if multiple series. None if csv has no headers, in which case every column after first is a y series.
            label: component name in interface.
            every: If `value` is a callable, run the function 'every' number of seconds while the client connection is open. Has no effect otherwise. Queue must be enabled. The event can be accessed (e.g. to cancel it) via this component's .load_event attribute.
            colors: an ordered list of colors to use for each line plot
            show_label: if True, will display label.
            interactive: if True, will allow users to upload a timeseries csv; if False, can only be used to display timeseries data. If not provided, this is inferred based on whether the component is used as an input or output.
            visible: If False, component will be hidden.
            elem_id: An optional string that is assigned as the id of this component in the HTML DOM. Can be used for targeting CSS styles.
        """
        self.x = x
        if isinstance(y, str):
            y = [y]
        self.y = y
        self.colors = colors
        IOComponent.__init__(
            self,
            label=label,
            every=every,
            show_label=show_label,
            interactive=interactive,
            visible=visible,
            elem_id=elem_id,
            value=value,
            **kwargs,
        )

    def get_config(self):
        return {
            "x": self.x,
            "y": self.y,
            "value": self.value,
            "colors": self.colors,
            **IOComponent.get_config(self),
        }

    @staticmethod
    def update(
        value: Any | Literal[_Keywords.NO_VALUE] | None = _Keywords.NO_VALUE,
        colors: List[str] | None = None,
        label: str | None = None,
        show_label: bool | None = None,
        interactive: bool | None = None,
        visible: bool | None = None,
    ):
        updated_config = {
            "colors": colors,
            "label": label,
            "show_label": show_label,
            "interactive": interactive,
            "visible": visible,
            "value": value,
            "__type__": "update",
        }
        return IOComponent.add_interactive_to_config(updated_config, interactive)

    def preprocess(self, x: Dict | None) -> pd.DataFrame | None:
        """
        Parameters:
            x: Dict with keys 'data': 2D array of str, numeric, or bool data, 'headers': list of strings for header names, 'range': optional two element list designating start of end of subrange.
        Returns:
            Dataframe of timeseries data
        """
        if x is None:
            return x
        elif x.get("is_file"):
            dataframe = pd.read_csv(x["name"])
        else:
            dataframe = pd.DataFrame(data=x["data"], columns=x["headers"])
        if x.get("range") is not None:
            dataframe = dataframe.loc[dataframe[self.x or 0] >= x["range"][0]]
            dataframe = dataframe.loc[dataframe[self.x or 0] <= x["range"][1]]
        return dataframe

    def generate_sample(self):
        return {
            "data": [[1] + [2] * len(self.y or [])] * 4,
            "headers": [self.x] + (self.y or []),
        }

    def postprocess(self, y: str | pd.DataFrame | None) -> Dict | None:
        """
        Parameters:
            y: csv or dataframe with timeseries data
        Returns:
            JSON object with key 'headers' for list of header names, 'data' for 2D array of string or numeric data
        """
        if y is None:
            return None
        if isinstance(y, str):
            dataframe = pd.read_csv(y)
            return {
                "headers": dataframe.columns.values.tolist(),
                "data": dataframe.values.tolist(),
            }
        if isinstance(y, pd.DataFrame):
            return {"headers": y.columns.values.tolist(), "data": y.values.tolist()}
        raise ValueError("Cannot process value as Timeseries data")

    def style(
        self,
        **kwargs,
    ):
        """
        This method can be used to change the appearance of the TimeSeries component.
        """
        return Component.style(
            self,
            **kwargs,
        )

    def as_example(self, input_data: str | None) -> str:
        return Path(input_data).name if input_data else ""


@document()
class State(IOComponent, SimpleSerializable):
    """
    Special hidden component that stores session state across runs of the demo by the
    same user. The value of the State variable is cleared when the user refreshes the page.

    Preprocessing: No preprocessing is performed
    Postprocessing: No postprocessing is performed
    Demos: chatbot_demo, blocks_simple_squares
    Guides: creating_a_chatbot, real_time_speech_recognition
    """

    allow_string_shortcut = False

    def __init__(
        self,
        value: Any = None,
        **kwargs,
    ):
        """
        Parameters:
            value: the initial value of the state. If callable, the function will be called whenever the app loads to set the initial value of the component.
        """
        self.stateful = True
        IOComponent.__init__(self, value=deepcopy(value), **kwargs)

    def style(self):
        return self


class Variable(State):
    """Variable was renamed to State. This class is kept for backwards compatibility."""

    def __init__(self, *args, **kwargs):
        super().__init__(*args, **kwargs)

    def get_block_name(self):
        return "state"


@document("style")
class Button(Clickable, IOComponent, SimpleSerializable):
    """
    Used to create a button, that can be assigned arbitrary click() events. The label (value) of the button can be used as an input or set via the output of a function.

    Preprocessing: passes the button value as a {str} into the function
    Postprocessing: expects a {str} to be returned from a function, which is set as the label of the button
    Demos: blocks_inputs, blocks_kinematics
    """

    def __init__(
        self,
        value: str | Callable = "Run",
        *,
        variant: str = "secondary",
        visible: bool = True,
        interactive: bool = True,
        elem_id: str | None = None,
        **kwargs,
    ):
        """
        Parameters:
            value: Default text for the button to display. If callable, the function will be called whenever the app loads to set the initial value of the component.
            variant: 'primary' for main call-to-action, 'secondary' for a more subdued style, 'stop' for a stop button.
            visible: If False, component will be hidden.
            elem_id: An optional string that is assigned as the id of this component in the HTML DOM. Can be used for targeting CSS styles.
        """
        IOComponent.__init__(
            self,
            visible=visible,
            elem_id=elem_id,
            value=value,
            interactive=interactive,
            **kwargs,
        )
        if variant == "plain":
            warnings.warn("'plain' variant deprecated, using 'secondary' instead.")
            variant = "secondary"
        self.variant = variant

    def get_config(self):
        return {
            "value": self.value,
            "variant": self.variant,
            "interactive": self.interactive,
            **Component.get_config(self),
        }

    @staticmethod
    def update(
        value: str | Literal[_Keywords.NO_VALUE] | None = _Keywords.NO_VALUE,
        variant: str | None = None,
        visible: bool | None = None,
        interactive: bool | None = None,
    ):
        updated_config = {
            "variant": variant,
            "visible": visible,
            "value": value,
            "__type__": "update",
        }
        return IOComponent.add_interactive_to_config(updated_config, interactive)

    def style(
        self,
        *,
        full_width: bool | None = None,
        size: Literal["sm"] | Literal["lg"] | None = None,
        **kwargs,
    ):
        """
        This method can be used to change the appearance of the button component.
        Parameters:
            full_width: If True, will expand to fill parent container.
            size: Size of the button. Can be "sm" or "lg".
        """
        if full_width is not None:
            self._style["full_width"] = full_width
        if size is not None:
            self._style["size"] = size

        return Component.style(self, **kwargs)


@document("style")
class UploadButton(
    Clickable, Uploadable, IOComponent, FileSerializable, TempFileManager
):
    """
    Used to create an upload button, when cicked allows a user to upload files that satisfy the specified file type or generic files (if file_type not set).
    Preprocessing: passes the uploaded file as a {file-object} or {List[file-object]} depending on `file_count` (or a {bytes}/{List{bytes}} depending on `type`)
    Postprocessing: expects function to return a {str} path to a file, or {List[str]} consisting of paths to files.
    Examples-format: a {str} path to a local file that populates the component.
    Demos: upload_button
    """

    def __init__(
        self,
        label: str = "Upload a File",
        value: str | List[str] | Callable | None = None,
        *,
        visible: bool = True,
        elem_id: str | None = None,
        type: str = "file",
        file_count: str = "single",
        file_types: List[str] | None = None,
        **kwargs,
    ):
        """
        Parameters:
            value: Default text for the button to display.
            type: Type of value to be returned by component. "file" returns a temporary file object with the same base name as the uploaded file, whose full path can be retrieved by file_obj.name, "binary" returns an bytes object.
            file_count: if single, allows user to upload one file. If "multiple", user uploads multiple files. If "directory", user uploads all files in selected directory. Return type will be list for each file in case of "multiple" or "directory".
            file_types: List of type of files to be uploaded. "file" allows any file to be uploaded, "image" allows only image files to be uploaded, "audio" allows only audio files to be uploaded, "video" allows only video files to be uploaded, "text" allows only text files to be uploaded.
            label: Text to display on the button. Defaults to "Upload a File".
            visible: If False, component will be hidden.
            elem_id: An optional string that is assigned as the id of this component in the HTML DOM. Can be used for targeting CSS styles.
        """
        self.type = type
        self.file_count = file_count
        if file_count == "directory" and file_types is not None:
            warnings.warn(
                "The `file_types` parameter is ignored when `file_count` is 'directory'."
            )
        if file_types is not None and not isinstance(file_types, list):
            raise ValueError(
                f"Parameter file_types must be a list. Received {file_types.__class__.__name__}"
            )
        self.file_types = file_types
        self.label = label
        TempFileManager.__init__(self)
        IOComponent.__init__(
            self, label=label, visible=visible, elem_id=elem_id, value=value, **kwargs
        )

    def get_config(self):
        return {
            "label": self.label,
            "value": self.value,
            "file_count": self.file_count,
            "file_types": self.file_types,
            **Component.get_config(self),
        }

    @staticmethod
    def update(
        value: str | Literal[_Keywords.NO_VALUE] | None = _Keywords.NO_VALUE,
        interactive: bool | None = None,
        visible: bool | None = None,
    ):
        updated_config = {
            "interactive": interactive,
            "visible": visible,
            "value": value,
            "__type__": "update",
        }
        return IOComponent.add_interactive_to_config(updated_config, interactive)

    def preprocess(
        self, x: List[Dict[str, Any]] | None
    ) -> bytes | tempfile._TemporaryFileWrapper | List[
        bytes | tempfile._TemporaryFileWrapper
    ] | None:
        """
        Parameters:
            x: List of JSON objects with filename as 'name' property and base64 data as 'data' property
        Returns:
            File objects in requested format
        """
        if x is None:
            return None

        def process_single_file(f) -> bytes | tempfile._TemporaryFileWrapper:
            file_name, data, is_file = (
                f["name"],
                f["data"],
                f.get("is_file", False),
            )
            if self.type == "file":
                if is_file:
                    temp_file_path = self.make_temp_copy_if_needed(file_name)
                    file = tempfile.NamedTemporaryFile(delete=False)
                    file.name = temp_file_path
                    file.orig_name = file_name  # type: ignore
                else:
                    file = processing_utils.decode_base64_to_file(
                        data, file_path=file_name
                    )
                    file.orig_name = file_name  # type: ignore
                    self.temp_files.add(str(utils.abspath(file.name)))
                return file
            elif self.type == "bytes":
                if is_file:
                    with open(file_name, "rb") as file_data:
                        return file_data.read()
                return processing_utils.decode_base64_to_binary(data)[0]
            else:
                raise ValueError(
                    "Unknown type: "
                    + str(self.type)
                    + ". Please choose from: 'file', 'bytes'."
                )

        if self.file_count == "single":
            if isinstance(x, list):
                return process_single_file(x[0])
            else:
                return process_single_file(x)
        else:
            if isinstance(x, list):
                return [process_single_file(f) for f in x]
            else:
                return process_single_file(x)

    def generate_sample(self):
        return deepcopy(media_data.BASE64_FILE)

    def serialize(self, x: str | None, load_dir: str = "") -> Dict | None:
        serialized = FileSerializable.serialize(self, x, load_dir)
        if serialized is None:
            return None
        serialized["size"] = Path(serialized["name"]).stat().st_size
        return serialized

    def style(
        self,
        *,
        full_width: bool | None = None,
        size: Literal["sm"] | Literal["lg"] | None = None,
        **kwargs,
    ):
        """
        This method can be used to change the appearance of the button component.
        Parameters:
            full_width: If True, will expand to fill parent container.
            size: Size of the button. Can be "sm" or "lg".
        """
        if full_width is not None:
            self._style["full_width"] = full_width
        if size is not None:
            self._style["size"] = size

        return Component.style(self, **kwargs)


@document("style")
class ColorPicker(Changeable, Submittable, IOComponent, SimpleSerializable):
    """
    Creates a color picker for user to select a color as string input.
    Preprocessing: passes selected color value as a {str} into the function.
    Postprocessing: expects a {str} returned from function and sets color picker value to it.
    Examples-format: a {str} with a hexadecimal representation of a color, e.g. "#ff0000" for red.
    Demos: color_picker, color_generator
    """

    def __init__(
        self,
        value: str | Callable | None = None,
        *,
        label: str | None = None,
        info: str | None = None,
        every: float | None = None,
        show_label: bool = True,
        interactive: bool | None = None,
        visible: bool = True,
        elem_id: str | None = None,
        **kwargs,
    ):
        """
        Parameters:
            value: default text to provide in color picker. If callable, the function will be called whenever the app loads to set the initial value of the component.
            label: component name in interface.
            info: additional component description.
            every: If `value` is a callable, run the function 'every' number of seconds while the client connection is open. Has no effect otherwise. Queue must be enabled. The event can be accessed (e.g. to cancel it) via this component's .load_event attribute.
            show_label: if True, will display label.
            interactive: if True, will be rendered as an editable color picker; if False, editing will be disabled. If not provided, this is inferred based on whether the component is used as an input or output.
            visible: If False, component will be hidden.
            elem_id: An optional string that is assigned as the id of this component in the HTML DOM. Can be used for targeting CSS styles.
        """
        self.cleared_value = "#000000"
        self.test_input = value
        IOComponent.__init__(
            self,
            label=label,
            info=info,
            every=every,
            show_label=show_label,
            interactive=interactive,
            visible=visible,
            elem_id=elem_id,
            value=value,
            **kwargs,
        )

    def get_config(self):
        return {
            "value": self.value,
            **IOComponent.get_config(self),
        }

    @staticmethod
    def update(
        value: str | Literal[_Keywords.NO_VALUE] | None = _Keywords.NO_VALUE,
        label: str | None = None,
        show_label: bool | None = None,
        visible: bool | None = None,
        interactive: bool | None = None,
    ):
        updated_config = {
            "value": value,
            "label": label,
            "show_label": show_label,
            "visible": visible,
            "__type__": "update",
        }
        return IOComponent.add_interactive_to_config(updated_config, interactive)

    def preprocess(self, x: str | None) -> str | None:
        """
        Any preprocessing needed to be performed on function input.
        Parameters:
            x: text
        Returns:
            text
        """
        if x is None:
            return None
        else:
            return str(x)

    def generate_sample(self) -> str:
        return "#000000"

    def postprocess(self, y: str | None) -> str | None:
        """
        Any postprocessing needed to be performed on function output.
        Parameters:
            y: text
        Returns:
            text
        """
        if y is None:
            return None
        else:
            return str(y)


############################
# Only Output Components
############################


@document("style")
class Label(Changeable, IOComponent, JSONSerializable):
    """
    Displays a classification label, along with confidence scores of top categories, if provided.
    Preprocessing: this component does *not* accept input.
    Postprocessing: expects a {Dict[str, float]} of classes and confidences, or {str} with just the class or an {int}/{float} for regression outputs, or a {str} path to a .json file containing a json dictionary in the structure produced by Label.postprocess().

    Demos: main_note, titanic_survival
    Guides: Gradio_and_ONNX_on_Hugging_Face, image_classification_in_pytorch, image_classification_in_tensorflow, image_classification_with_vision_transformers, building_a_pictionary_app
    """

    CONFIDENCES_KEY = "confidences"

    def __init__(
        self,
        value: Dict[str, float] | str | float | Callable | None = None,
        *,
        num_top_classes: int | None = None,
        label: str | None = None,
        every: float | None = None,
        show_label: bool = True,
        visible: bool = True,
        elem_id: str | None = None,
        color: str | None = None,
        **kwargs,
    ):
        """
        Parameters:
            value: Default value to show in the component. If a str or number is provided, simply displays the string or number. If a {Dict[str, float]} of classes and confidences is provided, displays the top class on top and the `num_top_classes` below, along with their confidence bars. If callable, the function will be called whenever the app loads to set the initial value of the component.
            num_top_classes: number of most confident classes to show.
            label: component name in interface.
            every: If `value` is a callable, run the function 'every' number of seconds while the client connection is open. Has no effect otherwise. Queue must be enabled. The event can be accessed (e.g. to cancel it) via this component's .load_event attribute.
            show_label: if True, will display label.
            visible: If False, component will be hidden.
            elem_id: An optional string that is assigned as the id of this component in the HTML DOM. Can be used for targeting CSS styles.
            color: The background color of the label (either a valid css color name or hexadecimal string).
        """
        self.num_top_classes = num_top_classes
        self.color = color
        IOComponent.__init__(
            self,
            label=label,
            every=every,
            show_label=show_label,
            visible=visible,
            elem_id=elem_id,
            value=value,
            **kwargs,
        )

    def get_config(self):
        return {
            "num_top_classes": self.num_top_classes,
            "value": self.value,
            "color": self.color,
            **IOComponent.get_config(self),
        }

    def postprocess(self, y: Dict[str, float] | str | float | None) -> Dict | None:
        """
        Parameters:
            y: a dictionary mapping labels to confidence value, or just a string/numerical label by itself
        Returns:
            Object with key 'label' representing primary label, and key 'confidences' representing a list of label-confidence pairs
        """
        if y is None or y == {}:
            return None
        if isinstance(y, str) and y.endswith(".json") and Path(y).exists():
            return self.serialize(y)
        if isinstance(y, (str, float, int)):
            return {"label": str(y)}
        if isinstance(y, dict):
            if "confidences" in y and isinstance(y["confidences"], dict):
                y = y["confidences"]
                y = {c["label"]: c["confidence"] for c in y}
            sorted_pred = sorted(y.items(), key=operator.itemgetter(1), reverse=True)
            if self.num_top_classes is not None:
                sorted_pred = sorted_pred[: self.num_top_classes]
            return {
                "label": sorted_pred[0][0],
                "confidences": [
                    {"label": pred[0], "confidence": pred[1]} for pred in sorted_pred
                ],
            }
        raise ValueError(
            "The `Label` output interface expects one of: a string label, or an int label, a "
            "float label, or a dictionary whose keys are labels and values are confidences. "
            "Instead, got a {}".format(type(y))
        )

    @staticmethod
    def update(
        value: Dict[str, float]
        | str
        | float
        | Literal[_Keywords.NO_VALUE]
        | None = _Keywords.NO_VALUE,
        label: str | None = None,
        show_label: bool | None = None,
        visible: bool | None = None,
        color: str | Literal[_Keywords.NO_VALUE] | None = _Keywords.NO_VALUE,
    ):
        # If color is not specified (NO_VALUE) map it to None so that
        # it gets filtered out in postprocess. This will mean the color
        # will not be updated in the front-end
        if color is _Keywords.NO_VALUE:
            color = None
        # If the color was specified by the developer as None
        # Map is so that the color is updated to be transparent,
        # e.g. no background default state.
        elif color is None:
            color = "transparent"
        updated_config = {
            "label": label,
            "show_label": show_label,
            "visible": visible,
            "value": value,
            "color": color,
            "__type__": "update",
        }
        return updated_config

    def style(
        self,
        *,
        container: bool | None = None,
    ):
        """
        This method can be used to change the appearance of the label component.
        Parameters:
            container: If True, will add a container to the label - providing some extra padding around the border.
        """
        return Component.style(self, container=container)


@document("style")
class HighlightedText(Changeable, IOComponent, JSONSerializable):
    """
    Displays text that contains spans that are highlighted by category or numerical value.
    Preprocessing: this component does *not* accept input.
    Postprocessing: expects a {List[Tuple[str, float | str]]]} consisting of spans of text and their associated labels, or a {Dict} with two keys: (1) "text" whose value is the complete text, and "entities", which is a list of dictionaries, each of which have the keys: "entity" (consisting of the entity label), "start" (the character index where the label starts), and "end" (the character index where the label ends). Entities should not overlap.

    Demos: diff_texts, text_analysis
    Guides: named_entity_recognition
    """

    def __init__(
        self,
        value: List[Tuple[str, str | float | None]] | Dict | Callable | None = None,
        *,
        color_map: Dict[str, str]
        | None = None,  # Parameter moved to HighlightedText.style()
        show_legend: bool = False,
        combine_adjacent: bool = False,
        adjacent_separator: str = "",
        label: str | None = None,
        every: float | None = None,
        show_label: bool = True,
        visible: bool = True,
        elem_id: str | None = None,
        **kwargs,
    ):
        """
        Parameters:
            value: Default value to show. If callable, the function will be called whenever the app loads to set the initial value of the component.
            show_legend: whether to show span categories in a separate legend or inline.
            combine_adjacent: If True, will merge the labels of adjacent tokens belonging to the same category.
            adjacent_separator: Specifies the separator to be used between tokens if combine_adjacent is True.
            label: component name in interface.
            every: If `value` is a callable, run the function 'every' number of seconds while the client connection is open. Has no effect otherwise. Queue must be enabled. The event can be accessed (e.g. to cancel it) via this component's .load_event attribute.
            show_label: if True, will display label.
            visible: If False, component will be hidden.
            elem_id: An optional string that is assigned as the id of this component in the HTML DOM. Can be used for targeting CSS styles.
        """
        self.color_map = color_map
        if color_map is not None:
            warnings.warn(
                "The 'color_map' parameter has been moved from the constructor to `HighlightedText.style()` ",
            )
        self.show_legend = show_legend
        self.combine_adjacent = combine_adjacent
        self.adjacent_separator = adjacent_separator
        IOComponent.__init__(
            self,
            label=label,
            every=every,
            show_label=show_label,
            visible=visible,
            elem_id=elem_id,
            value=value,
            **kwargs,
        )

    def get_config(self):
        return {
            "color_map": self.color_map,
            "show_legend": self.show_legend,
            "value": self.value,
            **IOComponent.get_config(self),
        }

    @staticmethod
    def update(
        value: List[Tuple[str, str | float | None]]
        | Dict
        | Literal[_Keywords.NO_VALUE]
        | None = _Keywords.NO_VALUE,
        color_map: Dict[str, str] | None = None,
        show_legend: bool | None = None,
        label: str | None = None,
        show_label: bool | None = None,
        visible: bool | None = None,
    ):
        updated_config = {
            "color_map": color_map,
            "show_legend": show_legend,
            "label": label,
            "show_label": show_label,
            "visible": visible,
            "value": value,
            "__type__": "update",
        }
        return updated_config

    def postprocess(
        self, y: List[Tuple[str, str | float | None]] | Dict | None
    ) -> List[Tuple[str, str | float | None]] | None:
        """
        Parameters:
            y: List of (word, category) tuples
        Returns:
            List of (word, category) tuples
        """
        if y is None:
            return None
        if isinstance(y, dict):
            try:
                text = y["text"]
                entities = y["entities"]
            except KeyError:
                raise ValueError(
                    "Expected a dictionary with keys 'text' and 'entities' for the value of the HighlightedText component."
                )
            if len(entities) == 0:
                y = [(text, None)]
            else:
                list_format = []
                index = 0
                entities = sorted(entities, key=lambda x: x["start"])
                for entity in entities:
                    list_format.append((text[index : entity["start"]], None))
                    list_format.append(
                        (text[entity["start"] : entity["end"]], entity["entity"])
                    )
                    index = entity["end"]
                list_format.append((text[index:], None))
                y = list_format
        if self.combine_adjacent:
            output = []
            running_text, running_category = None, None
            for text, category in y:
                if running_text is None:
                    running_text = text
                    running_category = category
                elif category == running_category:
                    running_text += self.adjacent_separator + text
                elif not text:
                    # Skip fully empty item, these get added in processing
                    # of dictionaries.
                    pass
                else:
                    output.append((running_text, running_category))
                    running_text = text
                    running_category = category
            if running_text is not None:
                output.append((running_text, running_category))
            return output
        else:
            return y

    def style(
        self,
        *,
        color_map: Dict[str, str] | None = None,
        container: bool | None = None,
        **kwargs,
    ):
        """
        This method can be used to change the appearance of the HighlightedText component.
        Parameters:
            color_map: Map between category and respective colors.
            container: If True, will place the component in a container - providing some extra padding around the border.
        """
        if color_map is not None:
            self._style["color_map"] = color_map

        return Component.style(self, container=container, **kwargs)


@document("style")
class JSON(Changeable, IOComponent, JSONSerializable):
    """
    Used to display arbitrary JSON output prettily.
    Preprocessing: this component does *not* accept input.
    Postprocessing: expects a valid JSON {str} -- or a {list} or {dict} that is JSON serializable.

    Demos: zip_to_json, blocks_xray
    """

    def __init__(
        self,
        value: str | Callable | None = None,
        *,
        label: str | None = None,
        every: float | None = None,
        show_label: bool = True,
        visible: bool = True,
        elem_id: str | None = None,
        **kwargs,
    ):
        """
        Parameters:
            value: Default value. If callable, the function will be called whenever the app loads to set the initial value of the component.
            label: component name in interface.
            every: If `value` is a callable, run the function 'every' number of seconds while the client connection is open. Has no effect otherwise. Queue must be enabled. The event can be accessed (e.g. to cancel it) via this component's .load_event attribute.
            show_label: if True, will display label.
            visible: If False, component will be hidden.
            elem_id: An optional string that is assigned as the id of this component in the HTML DOM. Can be used for targeting CSS styles.
        """
        IOComponent.__init__(
            self,
            label=label,
            every=every,
            show_label=show_label,
            visible=visible,
            elem_id=elem_id,
            value=value,
            **kwargs,
        )

    def get_config(self):
        return {
            "value": self.value,
            **IOComponent.get_config(self),
        }

    @staticmethod
    def update(
        value: Any | Literal[_Keywords.NO_VALUE] | None = _Keywords.NO_VALUE,
        label: str | None = None,
        show_label: bool | None = None,
        visible: bool | None = None,
        interactive: bool | None = None,
    ):
        updated_config = {
            "label": label,
            "show_label": show_label,
            "visible": visible,
            "value": value,
            "__type__": "update",
        }
        return updated_config

    def postprocess(self, y: Dict | List | str | None) -> Dict | List | None:
        """
        Parameters:
            y: JSON output
        Returns:
            JSON output
        """
        if y is None:
            return None
        if isinstance(y, str):
            return json.loads(y)
        else:
            return y

    def style(self, *, container: bool | None = None, **kwargs):
        """
        This method can be used to change the appearance of the JSON component.
        Parameters:
            container: If True, will place the JSON in a container - providing some extra padding around the border.
        """
        return Component.style(self, container=container, **kwargs)


@document()
class HTML(Changeable, IOComponent, SimpleSerializable):
    """
    Used to display arbitrary HTML output.
    Preprocessing: this component does *not* accept input.
    Postprocessing: expects a valid HTML {str}.

    Demos: text_analysis
    Guides: key_features
    """

    def __init__(
        self,
        value: str | Callable = "",
        *,
        label: str | None = None,
        every: float | None = None,
        show_label: bool = True,
        visible: bool = True,
        elem_id: str | None = None,
        **kwargs,
    ):
        """
        Parameters:
            value: Default value. If callable, the function will be called whenever the app loads to set the initial value of the component.
            label: component name in interface.
            every: If `value` is a callable, run the function 'every' number of seconds while the client connection is open. Has no effect otherwise. Queue must be enabled. The event can be accessed (e.g. to cancel it) via this component's .load_event attribute.
            show_label: if True, will display label.
            visible: If False, component will be hidden.
            elem_id: An optional string that is assigned as the id of this component in the HTML DOM. Can be used for targeting CSS styles.
        """
        IOComponent.__init__(
            self,
            label=label,
            every=every,
            show_label=show_label,
            visible=visible,
            elem_id=elem_id,
            value=value,
            **kwargs,
        )

    def get_config(self):
        return {
            "value": self.value,
            **IOComponent.get_config(self),
        }

    @staticmethod
    def update(
        value: Any | Literal[_Keywords.NO_VALUE] | None = _Keywords.NO_VALUE,
        label: str | None = None,
        show_label: bool | None = None,
        visible: bool | None = None,
    ):
        updated_config = {
            "label": label,
            "show_label": show_label,
            "visible": visible,
            "value": value,
            "__type__": "update",
        }
        return updated_config

    def style(self):
        return self


@document("style")
class Gallery(IOComponent, TempFileManager, FileSerializable):
    """
    Used to display a list of images as a gallery that can be scrolled through.
    Preprocessing: this component does *not* accept input.
    Postprocessing: expects a list of images in any format, {List[numpy.array | PIL.Image | str]}, or a {List} of (image, {str} caption) tuples and displays them.

    Demos: fake_gan
    """

    def __init__(
        self,
        value: List[np.ndarray | _Image.Image | str] | Callable | None = None,
        *,
        label: str | None = None,
        every: float | None = None,
        show_label: bool = True,
        visible: bool = True,
        elem_id: str | None = None,
        **kwargs,
    ):
        """
        Parameters:
            value: List of images to display in the gallery by default. If callable, the function will be called whenever the app loads to set the initial value of the component.
            label: component name in interface.
            every: If `value` is a callable, run the function 'every' number of seconds while the client connection is open. Has no effect otherwise. Queue must be enabled. The event can be accessed (e.g. to cancel it) via this component's .load_event attribute.
            show_label: if True, will display label.
            visible: If False, component will be hidden.
            elem_id: An optional string that is assigned as the id of this component in the HTML DOM. Can be used for targeting CSS styles.
        """
        TempFileManager.__init__(self)
        super().__init__(
            label=label,
            every=every,
            show_label=show_label,
            visible=visible,
            elem_id=elem_id,
            value=value,
            **kwargs,
        )

    @staticmethod
    def update(
        value: Any | Literal[_Keywords.NO_VALUE] | None = _Keywords.NO_VALUE,
        label: str | None = None,
        show_label: bool | None = None,
        visible: bool | None = None,
    ):
        updated_config = {
            "label": label,
            "show_label": show_label,
            "visible": visible,
            "value": value,
            "__type__": "update",
        }
        return updated_config

    def get_config(self):
        return {
            "value": self.value,
            **IOComponent.get_config(self),
        }

    def postprocess(
        self,
        y: List[np.ndarray | _Image.Image | str]
        | List[Tuple[np.ndarray | _Image.Image | str, str]]
        | None,
    ) -> List[str]:
        """
        Parameters:
            y: list of images, or list of (image, caption) tuples
        Returns:
            list of string file paths to images in temp directory
        """
        if y is None:
            return []
        output = []
        for img in y:
            caption = None
            if isinstance(img, tuple) or isinstance(img, list):
                img, caption = img
            if isinstance(img, np.ndarray):
                file = processing_utils.save_array_to_file(img)
                file_path = str(utils.abspath(file.name))
                self.temp_files.add(file_path)
            elif isinstance(img, _Image.Image):
                file = processing_utils.save_pil_to_file(img)
                file_path = str(utils.abspath(file.name))
                self.temp_files.add(file_path)
            elif isinstance(img, str):
                if utils.validate_url(img):
                    file_path = img
                else:
                    file_path = self.make_temp_copy_if_needed(img)
            else:
                raise ValueError(f"Cannot process type as image: {type(img)}")

            if caption is not None:
                output.append(
                    [{"name": file_path, "data": None, "is_file": True}, caption]
                )
            else:
                output.append({"name": file_path, "data": None, "is_file": True})

        return output

    def style(
        self,
        *,
        grid: int | Tuple | None = None,
        height: str | None = None,
        container: bool | None = None,
        preview: bool | None = None,
        **kwargs,
    ):
        """
        This method can be used to change the appearance of the gallery component.
        Parameters:
            grid: Represents the number of images that should be shown in one row, for each of the six standard screen sizes (<576px, <768px, <992px, <1200px, <1400px, >1400px). if fewer that 6 are given then the last will be used for all subsequent breakpoints
            height: Height of the gallery.
            container: If True, will place gallery in a container - providing some extra padding around the border.
        """
        if grid is not None:
            self._style["grid"] = grid
        if height is not None:
            self._style["height"] = height
        if preview is not None:
            self._style["preview"] = preview

        return Component.style(self, container=container, **kwargs)

    def deserialize(
        self,
        x: Any,
        save_dir: str = "",
        root_url: str | None = None,
    ) -> None | str:
        if x is None:
            return None
        gallery_path = Path(save_dir) / str(uuid.uuid4())
        gallery_path.mkdir(exist_ok=True, parents=True)
        captions = {}
        for img_data in x:
            if isinstance(img_data, list) or isinstance(img_data, tuple):
                img_data, caption = img_data
            else:
                caption = None
            name = FileSerializable.deserialize(
                self, img_data, gallery_path, root_url=root_url
            )
            captions[name] = caption
            captions_file = gallery_path / "captions.json"
            with captions_file.open("w") as captions_json:
                json.dump(captions, captions_json)
        return str(utils.abspath(gallery_path))

    def serialize(self, x: Any, load_dir: str = "", called_directly: bool = False):
        files = []
        captions_file = Path(x) / "captions.json"
        with captions_file.open("r") as captions_json:
            captions = json.load(captions_json)
        for file_name, caption in captions.items():
            img = FileSerializable.serialize(self, file_name)
            files.append([img, caption])
        return files


class Carousel(IOComponent, Changeable, SimpleSerializable):
    """
    Deprecated Component
    """

    def __init__(
        self,
        *args,
        **kwargs,
    ):
        raise DeprecationWarning(
            "The Carousel component is deprecated. Please consider using the Gallery "
            "component, which can be used to display images (and optional captions).",
        )


<<<<<<< HEAD
@document("change", "style")
class Chatbot(Changeable, IOComponent, JSONSerializable, TempFileManager):
=======
@document("style")
class Chatbot(Changeable, IOComponent, JSONSerializable):
>>>>>>> 11bb732f
    """
    Displays a chatbot output showing both user submitted messages and responses. Supports a subset of Markdown including bold, italics, code, and images.
    Preprocessing: this component does *not* accept input.
    Postprocessing: expects function to return a {List[Tuple[str | None, str | None]]}, a list of tuples with user inputs and responses as strings of HTML or Nones. Messages that are `None` are not displayed.

    Demos: chatbot_demo, chatbot_multimodal
    """

    def __init__(
        self,
        value: List[Tuple[str | None, str | None]] | Callable | None = None,
        color_map: Dict[str, str] | None = None,  # Parameter moved to Chatbot.style()
        *,
        label: str | None = None,
        every: float | None = None,
        show_label: bool = True,
        visible: bool = True,
        elem_id: str | None = None,
        **kwargs,
    ):
        """
        Parameters:
            value: Default value to show in chatbot. If callable, the function will be called whenever the app loads to set the initial value of the component.
            label: component name in interface.
            every: If `value` is a callable, run the function 'every' number of seconds while the client connection is open. Has no effect otherwise. Queue must be enabled. The event can be accessed (e.g. to cancel it) via this component's .load_event attribute.
            show_label: if True, will display label.
            visible: If False, component will be hidden.
            elem_id: An optional string that is assigned as the id of this component in the HTML DOM. Can be used for targeting CSS styles.
        """
        if color_map is not None:
            warnings.warn(
                "The 'color_map' parameter has been deprecated.",
            )
        self.md = utils.get_markdown_parser()
        TempFileManager.__init__(self)
        IOComponent.__init__(
            self,
            label=label,
            every=every,
            show_label=show_label,
            visible=visible,
            elem_id=elem_id,
            value=value,
            **kwargs,
        )

    def get_config(self):
        return {
            "value": self.value,
            **IOComponent.get_config(self),
        }

    @staticmethod
    def update(
        value: Any | Literal[_Keywords.NO_VALUE] | None = _Keywords.NO_VALUE,
        label: str | None = None,
        show_label: bool | None = None,
        visible: bool | None = None,
    ):
        updated_config = {
            "label": label,
            "show_label": show_label,
            "visible": visible,
            "value": value,
            "__type__": "update",
        }
        return updated_config

    def _process_chat_messages(self, chat_message: str | Dict | None):
        if isinstance(chat_message, str) and os.path.exists(chat_message):
            file_path = self.make_temp_copy_if_needed(chat_message)
            mime_type = processing_utils.get_mimetype(file_path)
            return {
                "name": file_path,
                "data": None,
                "is_file": True,
                "mime_type": mime_type,
            }
        elif isinstance(chat_message, dict) or chat_message is None:
            return chat_message
        else:
            return self.md.renderInline(chat_message)

    def postprocess(
        self, y: List[Tuple[str | None | Dict, str | None | Dict]]
    ) -> List[Tuple[str | Dict | None, str | Dict | None]]:
        """
        Parameters:
            y: List of tuples representing the message and response pairs. Each message and response should be a string, which may be in Markdown format.
        Returns:
            List of tuples representing the message and response. Each message and response will be a string of HTML.
        """
        if y is None:
            return []
        for i, (message, response) in enumerate(y):
            y[i] = (
                self._process_chat_messages(message),
                self._process_chat_messages(response),
            )
        return y

    def style(self, height: int | None = None, **kwargs):
        """
        This method can be used to change the appearance of the Chatbot component.
        """
        if height is not None:
            self._style["height"] = height
        if kwargs.get("color_map") is not None:
            warnings.warn("The 'color_map' parameter has been deprecated.")

        return Component.style(
            self,
            **kwargs,
        )


@document("style")
class Model3D(
    Changeable, Editable, Clearable, IOComponent, FileSerializable, TempFileManager
):
    """
    Component allows users to upload or view 3D Model files (.obj, .glb, or .gltf).
    Preprocessing: This component passes the uploaded file as a {str} filepath.
    Postprocessing: expects function to return a {str} path to a file of type (.obj, glb, or .gltf)

    Demos: model3D
    Guides: how_to_use_3D_model_component
    """

    def __init__(
        self,
        value: str | Callable | None = None,
        *,
        clear_color: List[float] | None = None,
        label: str | None = None,
        every: float | None = None,
        show_label: bool = True,
        visible: bool = True,
        elem_id: str | None = None,
        **kwargs,
    ):
        """
        Parameters:
            value: path to (.obj, glb, or .gltf) file to show in model3D viewer. If callable, the function will be called whenever the app loads to set the initial value of the component.
            clear_color: background color of scene
            label: component name in interface.
            every: If `value` is a callable, run the function 'every' number of seconds while the client connection is open. Has no effect otherwise. Queue must be enabled. The event can be accessed (e.g. to cancel it) via this component's .load_event attribute.
            show_label: if True, will display label.
            visible: If False, component will be hidden.
            elem_id: An optional string that is assigned as the id of this component in the HTML DOM. Can be used for targeting CSS styles.
        """
        self.clear_color = clear_color or [0, 0, 0, 0]
        TempFileManager.__init__(self)
        IOComponent.__init__(
            self,
            label=label,
            every=every,
            show_label=show_label,
            visible=visible,
            elem_id=elem_id,
            value=value,
            **kwargs,
        )

    def get_config(self):
        return {
            "clearColor": self.clear_color,
            "value": self.value,
            **IOComponent.get_config(self),
        }

    @staticmethod
    def update(
        value: Any | Literal[_Keywords.NO_VALUE] | None = _Keywords.NO_VALUE,
        label: str | None = None,
        show_label: bool | None = None,
        visible: bool | None = None,
    ):
        updated_config = {
            "label": label,
            "show_label": show_label,
            "visible": visible,
            "value": value,
            "__type__": "update",
        }
        return updated_config

    def preprocess(self, x: Dict[str, str] | None) -> str | None:
        """
        Parameters:
            x: JSON object with filename as 'name' property and base64 data as 'data' property
        Returns:
            string file path to temporary file with the 3D image model
        """
        if x is None:
            return x
        file_name, file_data, is_file = (
            x["name"],
            x["data"],
            x.get("is_file", False),
        )
        if is_file:
            temp_file_path = self.make_temp_copy_if_needed(file_name)
        else:
            temp_file_path = self.base64_to_temp_file_if_needed(file_data, file_name)

        return temp_file_path

    def generate_sample(self):
        return media_data.BASE64_MODEL3D

    def postprocess(self, y: str | None) -> Dict[str, str] | None:
        """
        Parameters:
            y: path to the model
        Returns:
            file name mapped to base64 url data
        """
        if y is None:
            return y
        data = {
            "name": self.make_temp_copy_if_needed(y),
            "data": None,
            "is_file": True,
        }
        return data

    def style(self, **kwargs):
        """
        This method can be used to change the appearance of the Model3D component.
        """
        return Component.style(
            self,
            **kwargs,
        )

    def as_example(self, input_data: str | None) -> str:
        return Path(input_data).name if input_data else ""


@document()
class Plot(Changeable, Clearable, IOComponent, JSONSerializable):
    """
    Used to display various kinds of plots (matplotlib, plotly, or bokeh are supported)
    Preprocessing: this component does *not* accept input.
    Postprocessing: expects either a {matplotlib.figure.Figure}, a {plotly.graph_objects._figure.Figure}, or a {dict} corresponding to a bokeh plot (json_item format)

    Demos: altair_plot, outbreak_forecast, blocks_kinematics, stock_forecast, map_airbnb
    Guides: plot_component_for_maps
    """

    def __init__(
        self,
        value: Callable | None | pd.DataFrame = None,
        *,
        label: str | None = None,
        every: float | None = None,
        show_label: bool = True,
        visible: bool = True,
        elem_id: str | None = None,
        **kwargs,
    ):
        """
        Parameters:
            value: Optionally, supply a default plot object to display, must be a matplotlib, plotly, altair, or bokeh figure, or a callable. If callable, the function will be called whenever the app loads to set the initial value of the component.
            label: component name in interface.
            every: If `value` is a callable, run the function 'every' number of seconds while the client connection is open. Has no effect otherwise. Queue must be enabled. The event can be accessed (e.g. to cancel it) via this component's .load_event attribute.
            show_label: if True, will display label.
            visible: If False, component will be hidden.
            elem_id: An optional string that is assigned as the id of this component in the HTML DOM. Can be used for targeting CSS styles.
        """
        IOComponent.__init__(
            self,
            label=label,
            every=every,
            show_label=show_label,
            visible=visible,
            elem_id=elem_id,
            value=value,
            **kwargs,
        )

    def get_config(self):
        try:
            import bokeh  # type: ignore

            bokeh_version = bokeh.__version__
        except ImportError:
            bokeh_version = None
        return {
            "value": self.value,
            "bokeh_version": bokeh_version,
            **IOComponent.get_config(self),
        }

    @staticmethod
    def update(
        value: Any | Literal[_Keywords.NO_VALUE] | None = _Keywords.NO_VALUE,
        label: str | None = None,
        show_label: bool | None = None,
        visible: bool | None = None,
    ):
        updated_config = {
            "label": label,
            "show_label": show_label,
            "visible": visible,
            "value": value,
            "__type__": "update",
        }
        return updated_config

    def postprocess(self, y) -> Dict[str, str] | None:
        """
        Parameters:
            y: plot data
        Returns:
            plot type mapped to plot base64 data
        """
        if y is None:
            return None
        if isinstance(y, (ModuleType, matplotlib.figure.Figure)):
            dtype = "matplotlib"
            out_y = processing_utils.encode_plot_to_base64(y)
        elif "bokeh" in y.__module__:
            dtype = "bokeh"
            from bokeh.embed import json_item  # type: ignore

            out_y = json.dumps(json_item(y))
        else:
            is_altair = "altair" in y.__module__
            if is_altair:
                dtype = "altair"
            else:
                dtype = "plotly"
            out_y = y.to_json()
        return {"type": dtype, "plot": out_y}

    def style(self, container: bool | None = None):
        return Component.style(
            self,
            container=container,
        )


class AltairPlot:
    @staticmethod
    def create_legend(position, title):
        if position == "none":
            legend = None
        else:
            position = {"orient": position} if position else {}
            legend = {"title": title, **position}

        return legend

    @staticmethod
    def create_scale(limit):
        return alt.Scale(domain=limit) if limit else alt.Undefined


@document()
class ScatterPlot(Plot):
    """
    Create a scatter plot.

    Preprocessing: this component does *not* accept input.
    Postprocessing: expects a pandas dataframe with the data to plot.

    Demos: native_plots
    Guides: creating_a_dashboard_from_bigquery_data
    """

    def __init__(
        self,
        value: pd.DataFrame | Callable | None = None,
        x: str | None = None,
        y: str | None = None,
        *,
        color: str | None = None,
        size: str | None = None,
        shape: str | None = None,
        title: str | None = None,
        tooltip: List[str] | str | None = None,
        x_title: str | None = None,
        y_title: str | None = None,
        color_legend_title: str | None = None,
        size_legend_title: str | None = None,
        shape_legend_title: str | None = None,
        color_legend_position: str | None = None,
        size_legend_position: str | None = None,
        shape_legend_position: str | None = None,
        height: int | None = None,
        width: int | None = None,
        x_lim: List[int | float] | None = None,
        y_lim: List[int | float] | None = None,
        caption: str | None = None,
        interactive: bool | None = True,
        label: str | None = None,
        every: float | None = None,
        show_label: bool = True,
        visible: bool = True,
        elem_id: str | None = None,
    ):
        """
        Parameters:
            value: The pandas dataframe containing the data to display in a scatter plot, or a callable. If callable, the function will be called whenever the app loads to set the initial value of the component.
            x: Column corresponding to the x axis.
            y: Column corresponding to the y axis.
            color: The column to determine the point color. If the column contains numeric data, gradio will interpolate the column data so that small values correspond to light colors and large values correspond to dark values.
            size: The column used to determine the point size. Should contain numeric data so that gradio can map the data to the point size.
            shape: The column used to determine the point shape. Should contain categorical data. Gradio will map each unique value to a different shape.
            title: The title to display on top of the chart.
            tooltip: The column (or list of columns) to display on the tooltip when a user hovers a point on the plot.
            x_title: The title given to the x axis. By default, uses the value of the x parameter.
            y_title: The title given to the y axis. By default, uses the value of the y parameter.
            color_legend_title: The title given to the color legend. By default, uses the value of color parameter.
            size_legend_title: The title given to the size legend. By default, uses the value of the size parameter.
            shape_legend_title: The title given to the shape legend. By default, uses the value of the shape parameter.
            color_legend_position: The position of the color legend. If the string value 'none' is passed, this legend is omitted. For other valid position values see: https://vega.github.io/vega/docs/legends/#orientation.
            size_legend_position: The position of the size legend. If the string value 'none' is passed, this legend is omitted. For other valid position values see: https://vega.github.io/vega/docs/legends/#orientation.
            shape_legend_position: The position of the shape legend. If the string value 'none' is passed, this legend is omitted. For other valid position values see: https://vega.github.io/vega/docs/legends/#orientation.
            height: The height of the plot in pixels.
            width: The width of the plot in pixels.
            x_lim: A tuple or list containing the limits for the x-axis, specified as [x_min, x_max].
            y_lim: A tuple of list containing the limits for the y-axis, specified as [y_min, y_max].
            caption: The (optional) caption to display below the plot.
            interactive: Whether users should be able to interact with the plot by panning or zooming with their mouse or trackpad.
            label: The (optional) label to display on the top left corner of the plot.
            every:  If `value` is a callable, run the function 'every' number of seconds while the client connection is open. Has no effect otherwise. Queue must be enabled. The event can be accessed (e.g. to cancel it) via this component's .load_event attribute.
            show_label: Whether the label should be displayed.
            visible: Whether the plot should be visible.
            elem_id: Unique id used for custom css targetting.
        """
        self.x = x
        self.y = y
        self.color = color
        self.size = size
        self.shape = shape
        self.tooltip = tooltip
        self.title = title
        self.x_title = x_title
        self.y_title = y_title
        self.color_legend_title = color_legend_title
        self.color_legend_position = color_legend_position
        self.size_legend_title = size_legend_title
        self.size_legend_position = size_legend_position
        self.shape_legend_title = shape_legend_title
        self.shape_legend_position = shape_legend_position
        self.caption = caption
        self.interactive_chart = interactive
        self.width = width
        self.height = height
        self.x_lim = x_lim
        self.y_lim = y_lim
        super().__init__(
            value=value,
            label=label,
            every=every,
            show_label=show_label,
            visible=visible,
            elem_id=elem_id,
        )

    def get_config(self):
        config = super().get_config()
        config["caption"] = self.caption
        return config

    def get_block_name(self) -> str:
        return "plot"

    @staticmethod
    def update(
        value: DataFrame | Dict | Literal[_Keywords.NO_VALUE] = _Keywords.NO_VALUE,
        x: str | None = None,
        y: str | None = None,
        color: str | None = None,
        size: str | None = None,
        shape: str | None = None,
        title: str | None = None,
        tooltip: List[str] | str | None = None,
        x_title: str | None = None,
        y_title: str | None = None,
        color_legend_title: str | None = None,
        size_legend_title: str | None = None,
        shape_legend_title: str | None = None,
        color_legend_position: str | None = None,
        size_legend_position: str | None = None,
        shape_legend_position: str | None = None,
        height: int | None = None,
        width: int | None = None,
        x_lim: List[int | float] | None = None,
        y_lim: List[int | float] | None = None,
        interactive: bool | None = None,
        caption: str | None = None,
        label: str | None = None,
        show_label: bool | None = None,
        visible: bool | None = None,
    ):
        """Update an existing plot component.

        If updating any of the plot properties (color, size, etc) the value, x, and y parameters must be specified.

        Parameters:
            value: The pandas dataframe containing the data to display in a scatter plot.
            x: Column corresponding to the x axis.
            y: Column corresponding to the y axis.
            color: The column to determine the point color. If the column contains numeric data, gradio will interpolate the column data so that small values correspond to light colors and large values correspond to dark values.
            size: The column used to determine the point size. Should contain numeric data so that gradio can map the data to the point size.
            shape: The column used to determine the point shape. Should contain categorical data. Gradio will map each unique value to a different shape.
            title: The title to display on top of the chart.
            tooltip: The column (or list of columns) to display on the tooltip when a user hovers a point on the plot.
            x_title: The title given to the x axis. By default, uses the value of the x parameter.
            y_title: The title given to the y axis. By default, uses the value of the y parameter.
            color_legend_title: The title given to the color legend. By default, uses the value of color parameter.
            size_legend_title: The title given to the size legend. By default, uses the value of the size parameter.
            shape_legend_title: The title given to the shape legend. By default, uses the value of the shape parameter.
            color_legend_position: The position of the color legend. If the string value 'none' is passed, this legend is omitted. For other valid position values see: https://vega.github.io/vega/docs/legends/#orientation.
            size_legend_position: The position of the size legend. If the string value 'none' is passed, this legend is omitted. For other valid position values see: https://vega.github.io/vega/docs/legends/#orientation.
            shape_legend_position: The position of the shape legend. If the string value 'none' is passed, this legend is omitted. For other valid position values see: https://vega.github.io/vega/docs/legends/#orientation.
            height: The height of the plot in pixels.
            width: The width of the plot in pixels.
            x_lim: A tuple or list containing the limits for the x-axis, specified as [x_min, x_max].
            y_lim: A tuple of list containing the limits for the y-axis, specified as [y_min, y_max].
            interactive: Whether users should be able to interact with the plot by panning or zooming with their mouse or trackpad.
            caption: The (optional) caption to display below the plot.
            label: The (optional) label to display in the top left corner of the plot.
            show_label: Whether the label should be displayed.
            visible: Whether the plot should be visible.
        """
        properties = [
            x,
            y,
            color,
            size,
            shape,
            title,
            tooltip,
            x_title,
            y_title,
            color_legend_title,
            size_legend_title,
            shape_legend_title,
            color_legend_position,
            size_legend_position,
            shape_legend_position,
            height,
            width,
            x_lim,
            y_lim,
            interactive,
        ]
        if any(properties):
            if not isinstance(value, pd.DataFrame):
                raise ValueError(
                    "In order to update plot properties the value parameter "
                    "must be provided, and it must be a Dataframe. Please pass a value "
                    "parameter to gr.ScatterPlot.update."
                )
            if x is None or y is None:
                raise ValueError(
                    "In order to update plot properties, the x and y axis data "
                    "must be specified. Please pass valid values for x an y to "
                    "gr.ScatterPlot.update."
                )
            chart = ScatterPlot.create_plot(value, *properties)
            value = {"type": "altair", "plot": chart.to_json(), "chart": "scatter"}

        updated_config = {
            "label": label,
            "show_label": show_label,
            "visible": visible,
            "value": value,
            "caption": caption,
            "__type__": "update",
        }
        return updated_config

    @staticmethod
    def create_plot(
        value: pd.DataFrame,
        x: str,
        y: str,
        color: str | None = None,
        size: str | None = None,
        shape: str | None = None,
        title: str | None = None,
        tooltip: List[str] | str | None = None,
        x_title: str | None = None,
        y_title: str | None = None,
        color_legend_title: str | None = None,
        size_legend_title: str | None = None,
        shape_legend_title: str | None = None,
        color_legend_position: str | None = None,
        size_legend_position: str | None = None,
        shape_legend_position: str | None = None,
        height: int | None = None,
        width: int | None = None,
        x_lim: List[int | float] | None = None,
        y_lim: List[int | float] | None = None,
        interactive: bool | None = True,
    ):
        """Helper for creating the scatter plot."""
        interactive = True if interactive is None else interactive
        encodings = dict(
            x=alt.X(
                x,  # type: ignore
                title=x_title or x,  # type: ignore
                scale=AltairPlot.create_scale(x_lim),  # type: ignore
            ),  # ignore: type
            y=alt.Y(
                y,  # type: ignore
                title=y_title or y,  # type: ignore
                scale=AltairPlot.create_scale(y_lim),  # type: ignore
            ),
        )
        properties = {}
        if title:
            properties["title"] = title
        if height:
            properties["height"] = height
        if width:
            properties["width"] = width
        if color:
            if is_numeric_dtype(value[color]):
                domain = [value[color].min(), value[color].max()]
                range_ = [0, 1]
                type_ = "quantitative"
            else:
                domain = value[color].unique().tolist()
                range_ = list(range(len(domain)))
                type_ = "nominal"

            encodings["color"] = {
                "field": color,
                "type": type_,
                "legend": AltairPlot.create_legend(
                    position=color_legend_position, title=color_legend_title or color
                ),
                "scale": {"domain": domain, "range": range_},
            }
        if tooltip:
            encodings["tooltip"] = tooltip
        if size:
            encodings["size"] = {
                "field": size,
                "type": "quantitative" if is_numeric_dtype(value[size]) else "nominal",
                "legend": AltairPlot.create_legend(
                    position=size_legend_position, title=size_legend_title or size
                ),
            }
        if shape:
            encodings["shape"] = {
                "field": shape,
                "type": "quantitative" if is_numeric_dtype(value[shape]) else "nominal",
                "legend": AltairPlot.create_legend(
                    position=shape_legend_position, title=shape_legend_title or shape
                ),
            }
        chart = (
            alt.Chart(value)  # type: ignore
            .mark_point(clip=True)  # type: ignore
            .encode(**encodings)
            .properties(background="transparent", **properties)
        )
        if interactive:
            chart = chart.interactive()

        return chart

    def postprocess(self, y: pd.DataFrame | Dict | None) -> Dict[str, str] | None:
        # if None or update
        if y is None or isinstance(y, Dict):
            return y
        if self.x is None or self.y is None:
            raise ValueError("No value provided for required parameters `x` and `y`.")
        chart = self.create_plot(
            value=y,
            x=self.x,
            y=self.y,
            color=self.color,
            size=self.size,
            shape=self.shape,
            title=self.title,
            tooltip=self.tooltip,
            x_title=self.x_title,
            y_title=self.y_title,
            color_legend_title=self.color_legend_title,
            size_legend_title=self.size_legend_title,
            shape_legend_title=self.size_legend_title,
            color_legend_position=self.color_legend_position,
            size_legend_position=self.size_legend_position,
            shape_legend_position=self.shape_legend_position,
            interactive=self.interactive_chart,
            height=self.height,
            width=self.width,
            x_lim=self.x_lim,
            y_lim=self.y_lim,
        )

        return {"type": "altair", "plot": chart.to_json(), "chart": "scatter"}


@document()
class LinePlot(Plot):
    """
    Create a line plot.

    Preprocessing: this component does *not* accept input.
    Postprocessing: expects a pandas dataframe with the data to plot.

    Demos: native_plots, live_dashboard
    """

    def __init__(
        self,
        value: pd.DataFrame | Callable | None = None,
        x: str | None = None,
        y: str | None = None,
        *,
        color: str | None = None,
        stroke_dash: str | None = None,
        overlay_point: bool | None = None,
        title: str | None = None,
        tooltip: List[str] | str | None = None,
        x_title: str | None = None,
        y_title: str | None = None,
        color_legend_title: str | None = None,
        stroke_dash_legend_title: str | None = None,
        color_legend_position: str | None = None,
        stroke_dash_legend_position: str | None = None,
        height: int | None = None,
        width: int | None = None,
        x_lim: List[int] | None = None,
        y_lim: List[int] | None = None,
        caption: str | None = None,
        interactive: bool | None = True,
        label: str | None = None,
        show_label: bool = True,
        every: float | None = None,
        visible: bool = True,
        elem_id: str | None = None,
    ):
        """
        Parameters:
            value: The pandas dataframe containing the data to display in a scatter plot.
            x: Column corresponding to the x axis.
            y: Column corresponding to the y axis.
            color: The column to determine the point color. If the column contains numeric data, gradio will interpolate the column data so that small values correspond to light colors and large values correspond to dark values.
            stroke_dash: The column to determine the symbol used to draw the line, e.g. dashed lines, dashed lines with points.
            overlay_point: Whether to draw a point on the line for each (x, y) coordinate pair.
            title: The title to display on top of the chart.
            tooltip: The column (or list of columns) to display on the tooltip when a user hovers a point on the plot.
            x_title: The title given to the x axis. By default, uses the value of the x parameter.
            y_title: The title given to the y axis. By default, uses the value of the y parameter.
            color_legend_title: The title given to the color legend. By default, uses the value of color parameter.
            stroke_dash_legend_title: The title given to the stroke_dash legend. By default, uses the value of the stroke_dash parameter.
            color_legend_position: The position of the color legend. If the string value 'none' is passed, this legend is omitted. For other valid position values see: https://vega.github.io/vega/docs/legends/#orientation.
            stroke_dash_legend_position: The position of the stoke_dash legend. If the string value 'none' is passed, this legend is omitted. For other valid position values see: https://vega.github.io/vega/docs/legends/#orientation.
            height: The height of the plot in pixels.
            width: The width of the plot in pixels.
            x_lim: A tuple or list containing the limits for the x-axis, specified as [x_min, x_max].
            y_lim: A tuple of list containing the limits for the y-axis, specified as [y_min, y_max].
            caption: The (optional) caption to display below the plot.
            interactive: Whether users should be able to interact with the plot by panning or zooming with their mouse or trackpad.
            label: The (optional) label to display on the top left corner of the plot.
            show_label: Whether the label should be displayed.
            every: If `value` is a callable, run the function 'every' number of seconds while the client connection is open. Has no effect otherwise. Queue must be enabled. The event can be accessed (e.g. to cancel it) via this component's .load_event attribute.
            visible: Whether the plot should be visible.
            elem_id: Unique id used for custom css targetting.
        """
        self.x = x
        self.y = y
        self.color = color
        self.stroke_dash = stroke_dash
        self.tooltip = tooltip
        self.title = title
        self.x_title = x_title
        self.y_title = y_title
        self.color_legend_title = color_legend_title
        self.stroke_dash_legend_title = stroke_dash_legend_title
        self.color_legend_position = color_legend_position
        self.stroke_dash_legend_position = stroke_dash_legend_position
        self.overlay_point = overlay_point
        self.x_lim = x_lim
        self.y_lim = y_lim
        self.caption = caption
        self.interactive_chart = interactive
        self.width = width
        self.height = height
        super().__init__(
            value=value,
            label=label,
            show_label=show_label,
            visible=visible,
            elem_id=elem_id,
            every=every,
        )

    def get_config(self):
        config = super().get_config()
        config["caption"] = self.caption
        return config

    def get_block_name(self) -> str:
        return "plot"

    @staticmethod
    def update(
        value: pd.DataFrame | Dict | Literal[_Keywords.NO_VALUE] = _Keywords.NO_VALUE,
        x: str | None = None,
        y: str | None = None,
        color: str | None = None,
        stroke_dash: str | None = None,
        overlay_point: bool | None = None,
        title: str | None = None,
        tooltip: List[str] | str | None = None,
        x_title: str | None = None,
        y_title: str | None = None,
        color_legend_title: str | None = None,
        stroke_dash_legend_title: str | None = None,
        color_legend_position: str | None = None,
        stroke_dash_legend_position: str | None = None,
        height: int | None = None,
        width: int | None = None,
        x_lim: List[int] | None = None,
        y_lim: List[int] | None = None,
        interactive: bool | None = None,
        caption: str | None = None,
        label: str | None = None,
        show_label: bool | None = None,
        visible: bool | None = None,
    ):
        """Update an existing plot component.

        If updating any of the plot properties (color, size, etc) the value, x, and y parameters must be specified.

        Parameters:
            value: The pandas dataframe containing the data to display in a scatter plot.
            x: Column corresponding to the x axis.
            y: Column corresponding to the y axis.
            color: The column to determine the point color. If the column contains numeric data, gradio will interpolate the column data so that small values correspond to light colors and large values correspond to dark values.
            stroke_dash: The column to determine the symbol used to draw the line, e.g. dashed lines, dashed lines with points.
            overlay_point: Whether to draw a point on the line for each (x, y) coordinate pair.
            title: The title to display on top of the chart.
            tooltip: The column (or list of columns) to display on the tooltip when a user hovers a point on the plot.
            x_title: The title given to the x axis. By default, uses the value of the x parameter.
            y_title: The title given to the y axis. By default, uses the value of the y parameter.
            color_legend_title: The title given to the color legend. By default, uses the value of color parameter.
            stroke_dash_legend_title: The title given to the stroke legend. By default, uses the value of stroke parameter.
            color_legend_position: The position of the color legend. If the string value 'none' is passed, this legend is omitted. For other valid position values see: https://vega.github.io/vega/docs/legends/#orientation
            stroke_dash_legend_position: The position of the stoke_dash legend. If the string value 'none' is passed, this legend is omitted. For other valid position values see: https://vega.github.io/vega/docs/legends/#orientation
            height: The height of the plot in pixels.
            width: The width of the plot in pixels.
            x_lim: A tuple or list containing the limits for the x-axis, specified as [x_min, x_max].
            y_lim: A tuple of list containing the limits for the y-axis, specified as [y_min, y_max].
            caption: The (optional) caption to display below the plot.
            interactive: Whether users should be able to interact with the plot by panning or zooming with their mouse or trackpad.
            label: The (optional) label to display in the top left corner of the plot.
            show_label: Whether the label should be displayed.
            visible: Whether the plot should be visible.
        """
        properties = [
            x,
            y,
            color,
            stroke_dash,
            overlay_point,
            title,
            tooltip,
            x_title,
            y_title,
            color_legend_title,
            stroke_dash_legend_title,
            color_legend_position,
            stroke_dash_legend_position,
            height,
            width,
            x_lim,
            y_lim,
            interactive,
        ]
        if any(properties):
            if not isinstance(value, pd.DataFrame):
                raise ValueError(
                    "In order to update plot properties the value parameter "
                    "must be provided, and it must be a Dataframe. Please pass a value "
                    "parameter to gr.LinePlot.update."
                )
            if x is None or y is None:
                raise ValueError(
                    "In order to update plot properties, the x and y axis data "
                    "must be specified. Please pass valid values for x an y to "
                    "gr.LinePlot.update."
                )
            chart = LinePlot.create_plot(value, *properties)
            value = {"type": "altair", "plot": chart.to_json(), "chart": "line"}

        updated_config = {
            "label": label,
            "show_label": show_label,
            "visible": visible,
            "value": value,
            "caption": caption,
            "__type__": "update",
        }
        return updated_config

    @staticmethod
    def create_plot(
        value: pd.DataFrame,
        x: str,
        y: str,
        color: str | None = None,
        stroke_dash: str | None = None,
        overlay_point: bool | None = None,
        title: str | None = None,
        tooltip: List[str] | str | None = None,
        x_title: str | None = None,
        y_title: str | None = None,
        color_legend_title: str | None = None,
        stroke_dash_legend_title: str | None = None,
        color_legend_position: str | None = None,
        stroke_dash_legend_position: str | None = None,
        height: int | None = None,
        width: int | None = None,
        x_lim: List[int] | None = None,
        y_lim: List[int] | None = None,
        interactive: bool | None = None,
    ):
        """Helper for creating the scatter plot."""
        interactive = True if interactive is None else interactive
        encodings = dict(
            x=alt.X(
                x,  # type: ignore
                title=x_title or x,  # type: ignore
                scale=AltairPlot.create_scale(x_lim),  # type: ignore
            ),
            y=alt.Y(
                y,  # type: ignore
                title=y_title or y,  # type: ignore
                scale=AltairPlot.create_scale(y_lim),  # type: ignore
            ),
        )
        properties = {}
        if title:
            properties["title"] = title
        if height:
            properties["height"] = height
        if width:
            properties["width"] = width

        if color:
            domain = value[color].unique().tolist()
            range_ = list(range(len(domain)))
            encodings["color"] = {
                "field": color,
                "type": "nominal",
                "scale": {"domain": domain, "range": range_},
                "legend": AltairPlot.create_legend(
                    position=color_legend_position, title=color_legend_title or color
                ),
            }

        highlight = None
        if interactive and any([color, stroke_dash]):
            highlight = alt.selection(
                type="single",  # type: ignore
                on="mouseover",
                fields=[c for c in [color, stroke_dash] if c],
                nearest=True,
            )

        if stroke_dash:
            stroke_dash = {
                "field": stroke_dash,  # type: ignore
                "legend": AltairPlot.create_legend(  # type: ignore
                    position=stroke_dash_legend_position,  # type: ignore
                    title=stroke_dash_legend_title or stroke_dash,  # type: ignore
                ),  # type: ignore
            }  # type: ignore
        else:
            stroke_dash = alt.value(alt.Undefined)  # type: ignore

        if tooltip:
            encodings["tooltip"] = tooltip

        chart = alt.Chart(value).encode(**encodings)  # type: ignore

        points = chart.mark_point(clip=True).encode(
            opacity=alt.value(alt.Undefined) if overlay_point else alt.value(0),
        )
        lines = chart.mark_line(clip=True).encode(strokeDash=stroke_dash)

        if highlight:
            points = points.add_selection(highlight)

            lines = lines.encode(
                size=alt.condition(highlight, alt.value(4), alt.value(1)),
            )

        chart = (lines + points).properties(background="transparent", **properties)
        if interactive:
            chart = chart.interactive()

        return chart

    def postprocess(self, y: pd.DataFrame | Dict | None) -> Dict[str, str] | None:
        # if None or update
        if y is None or isinstance(y, Dict):
            return y
        if self.x is None or self.y is None:
            raise ValueError("No value provided for required parameters `x` and `y`.")
        chart = self.create_plot(
            value=y,
            x=self.x,
            y=self.y,
            color=self.color,
            overlay_point=self.overlay_point,
            title=self.title,
            tooltip=self.tooltip,
            x_title=self.x_title,
            y_title=self.y_title,
            color_legend_title=self.color_legend_title,
            color_legend_position=self.color_legend_position,
            stroke_dash_legend_title=self.stroke_dash_legend_title,
            stroke_dash_legend_position=self.stroke_dash_legend_position,
            x_lim=self.x_lim,
            y_lim=self.y_lim,
            stroke_dash=self.stroke_dash,
            interactive=self.interactive_chart,
            height=self.height,
            width=self.width,
        )

        return {"type": "altair", "plot": chart.to_json(), "chart": "line"}


@document()
class BarPlot(Plot):
    """
    Create a bar plot.

    Preprocessing: this component does *not* accept input.
    Postprocessing: expects a pandas dataframe with the data to plot.

    Demos: native_plots, chicago-bikeshare-dashboard
    """

    def __init__(
        self,
        value: pd.DataFrame | Callable | None = None,
        x: str | None = None,
        y: str | None = None,
        *,
        color: str | None = None,
        vertical: bool = True,
        group: str | None = None,
        title: str | None = None,
        tooltip: List[str] | str | None = None,
        x_title: str | None = None,
        y_title: str | None = None,
        color_legend_title: str | None = None,
        group_title: str | None = None,
        color_legend_position: str | None = None,
        height: int | None = None,
        width: int | None = None,
        y_lim: List[int] | None = None,
        caption: str | None = None,
        interactive: bool | None = True,
        label: str | None = None,
        show_label: bool = True,
        every: float | None = None,
        visible: bool = True,
        elem_id: str | None = None,
    ):
        """
        Parameters:
            value: The pandas dataframe containing the data to display in a scatter plot.
            x: Column corresponding to the x axis.
            y: Column corresponding to the y axis.
            color: The column to determine the bar color. Must be categorical (discrete values).
            vertical: If True, the bars will be displayed vertically. If False, the x and y axis will be switched, displaying the bars horizontally. Default is True.
            group: The column with which to split the overall plot into smaller subplots.
            title: The title to display on top of the chart.
            tooltip: The column (or list of columns) to display on the tooltip when a user hovers over a bar.
            x_title: The title given to the x axis. By default, uses the value of the x parameter.
            y_title: The title given to the y axis. By default, uses the value of the y parameter.
            color_legend_title: The title given to the color legend. By default, uses the value of color parameter.
            group_title: The label displayed on top of the subplot columns (or rows if vertical=True). Use an empty string to omit.
            color_legend_position: The position of the color legend. If the string value 'none' is passed, this legend is omitted. For other valid position values see: https://vega.github.io/vega/docs/legends/#orientation.
            height: The height of the plot in pixels.
            width: The width of the plot in pixels.
            y_lim: A tuple of list containing the limits for the y-axis, specified as [y_min, y_max].
            caption: The (optional) caption to display below the plot.
            interactive: Whether users should be able to interact with the plot by panning or zooming with their mouse or trackpad.
            label: The (optional) label to display on the top left corner of the plot.
            show_label: Whether the label should be displayed.
            every: If `value` is a callable, run the function 'every' number of seconds while the client connection is open. Has no effect otherwise. Queue must be enabled. The event can be accessed (e.g. to cancel it) via this component's .load_event attribute.
            visible: Whether the plot should be visible.
            elem_id: Unique id used for custom css targetting.
        """
        self.x = x
        self.y = y
        self.color = color
        self.vertical = vertical
        self.group = group
        self.group_title = group_title
        self.tooltip = tooltip
        self.title = title
        self.x_title = x_title
        self.y_title = y_title
        self.color_legend_title = color_legend_title
        self.group_title = group_title
        self.color_legend_position = color_legend_position
        self.y_lim = y_lim
        self.caption = caption
        self.interactive_chart = interactive
        self.width = width
        self.height = height
        super().__init__(
            value=value,
            label=label,
            show_label=show_label,
            visible=visible,
            elem_id=elem_id,
            every=every,
        )

    def get_config(self):
        config = super().get_config()
        config["caption"] = self.caption
        return config

    def get_block_name(self) -> str:
        return "plot"

    @staticmethod
    def update(
        value: pd.DataFrame | Dict | Literal[_Keywords.NO_VALUE] = _Keywords.NO_VALUE,
        x: str | None = None,
        y: str | None = None,
        color: str | None = None,
        vertical: bool = True,
        group: str | None = None,
        title: str | None = None,
        tooltip: List[str] | str | None = None,
        x_title: str | None = None,
        y_title: str | None = None,
        color_legend_title: str | None = None,
        group_title: str | None = None,
        color_legend_position: str | None = None,
        height: int | None = None,
        width: int | None = None,
        y_lim: List[int] | None = None,
        caption: str | None = None,
        interactive: bool | None = True,
        label: str | None = None,
        show_label: bool = True,
        visible: bool = True,
    ):
        """Update an existing BarPlot component.

        If updating any of the plot properties (color, size, etc) the value, x, and y parameters must be specified.

        Parameters:
            value: The pandas dataframe containing the data to display in a scatter plot.
            x: Column corresponding to the x axis.
            y: Column corresponding to the y axis.
            color: The column to determine the bar color. Must be categorical (discrete values).
            vertical: If True, the bars will be displayed vertically. If False, the x and y axis will be switched, displaying the bars horizontally. Default is True.
            group: The column with which to split the overall plot into smaller subplots.
            title: The title to display on top of the chart.
            tooltip: The column (or list of columns) to display on the tooltip when a user hovers over a bar.
            x_title: The title given to the x axis. By default, uses the value of the x parameter.
            y_title: The title given to the y axis. By default, uses the value of the y parameter.
            color_legend_title: The title given to the color legend. By default, uses the value of color parameter.
            group_title: The label displayed on top of the subplot columns (or rows if vertical=True). Use an empty string to omit.
            color_legend_position: The position of the color legend. If the string value 'none' is passed, this legend is omitted. For other valid position values see: https://vega.github.io/vega/docs/legends/#orientation.
            height: The height of the plot in pixels.
            width: The width of the plot in pixels.
            y_lim: A tuple of list containing the limits for the y-axis, specified as [y_min, y_max].
            caption: The (optional) caption to display below the plot.
            interactive: Whether users should be able to interact with the plot by panning or zooming with their mouse or trackpad.
            label: The (optional) label to display on the top left corner of the plot.
            show_label: Whether the label should be displayed.
            visible: Whether the plot should be visible.
        """
        properties = [
            x,
            y,
            color,
            vertical,
            group,
            title,
            tooltip,
            x_title,
            y_title,
            color_legend_title,
            group_title,
            color_legend_position,
            height,
            width,
            y_lim,
            interactive,
        ]
        if any(properties):
            if not isinstance(value, pd.DataFrame):
                raise ValueError(
                    "In order to update plot properties the value parameter "
                    "must be provided, and it must be a Dataframe. Please pass a value "
                    "parameter to gr.BarPlot.update."
                )
            if x is None or y is None:
                raise ValueError(
                    "In order to update plot properties, the x and y axis data "
                    "must be specified. Please pass valid values for x an y to "
                    "gr.BarPlot.update."
                )
            chart = BarPlot.create_plot(value, *properties)
            value = {"type": "altair", "plot": chart.to_json(), "chart": "bar"}

        updated_config = {
            "label": label,
            "show_label": show_label,
            "visible": visible,
            "value": value,
            "caption": caption,
            "__type__": "update",
        }
        return updated_config

    @staticmethod
    def create_plot(
        value: pd.DataFrame,
        x: str,
        y: str,
        color: str | None = None,
        vertical: bool = True,
        group: str | None = None,
        title: str | None = None,
        tooltip: List[str] | str | None = None,
        x_title: str | None = None,
        y_title: str | None = None,
        color_legend_title: str | None = None,
        group_title: str | None = None,
        color_legend_position: str | None = None,
        height: int | None = None,
        width: int | None = None,
        y_lim: List[int] | None = None,
        interactive: bool | None = True,
    ):
        """Helper for creating the scatter plot."""
        interactive = True if interactive is None else interactive
        orientation = (
            dict(field=group, title=group_title if group_title is not None else group)
            if group
            else {}
        )

        x_title = x_title or x
        y_title = y_title or y

        # If horizontal, switch x and y
        if not vertical:
            y, x = x, y
            x = f"sum({x}):Q"
            y_title, x_title = x_title, y_title
            orientation = {"row": alt.Row(**orientation)} if orientation else {}  # type: ignore
            x_lim = y_lim
            y_lim = None
        else:
            y = f"sum({y}):Q"
            x_lim = None
            orientation = {"column": alt.Column(**orientation)} if orientation else {}  # type: ignore

        encodings = dict(
            x=alt.X(
                x,  # type: ignore
                title=x_title,  # type: ignore
                scale=AltairPlot.create_scale(x_lim),  # type: ignore
            ),
            y=alt.Y(
                y,  # type: ignore
                title=y_title,  # type: ignore
                scale=AltairPlot.create_scale(y_lim),  # type: ignore
            ),
            **orientation,
        )
        properties = {}
        if title:
            properties["title"] = title
        if height:
            properties["height"] = height
        if width:
            properties["width"] = width

        if color:
            domain = value[color].unique().tolist()
            range_ = list(range(len(domain)))
            encodings["color"] = {
                "field": color,
                "type": "nominal",
                "scale": {"domain": domain, "range": range_},
                "legend": AltairPlot.create_legend(
                    position=color_legend_position, title=color_legend_title or color
                ),
            }

        if tooltip:
            encodings["tooltip"] = tooltip

        chart = (
            alt.Chart(value)  # type: ignore
            .mark_bar()  # type: ignore
            .encode(**encodings)
            .properties(background="transparent", **properties)
        )
        if interactive:
            chart = chart.interactive()

        return chart

    def postprocess(self, y: pd.DataFrame | Dict | None) -> Dict[str, str] | None:
        # if None or update
        if y is None or isinstance(y, Dict):
            return y
        if self.x is None or self.y is None:
            raise ValueError("No value provided for required parameters `x` and `y`.")
        chart = self.create_plot(
            value=y,
            x=self.x,
            y=self.y,
            color=self.color,
            vertical=self.vertical,
            group=self.group,
            title=self.title,
            tooltip=self.tooltip,
            x_title=self.x_title,
            y_title=self.y_title,
            color_legend_title=self.color_legend_title,
            color_legend_position=self.color_legend_position,
            group_title=self.group_title,
            y_lim=self.y_lim,
            interactive=self.interactive_chart,
            height=self.height,
            width=self.width,
        )

        return {"type": "altair", "plot": chart.to_json(), "chart": "bar"}


@document()
class Markdown(IOComponent, Changeable, SimpleSerializable):
    """
    Used to render arbitrary Markdown output. Can also render latex enclosed by dollar signs.
    Preprocessing: this component does *not* accept input.
    Postprocessing: expects a valid {str} that can be rendered as Markdown.

    Demos: blocks_hello, blocks_kinematics
    Guides: key_features
    """

    def __init__(
        self,
        value: str | Callable = "",
        *,
        visible: bool = True,
        elem_id: str | None = None,
        **kwargs,
    ):
        """
        Parameters:
            value: Value to show in Markdown component. If callable, the function will be called whenever the app loads to set the initial value of the component.
            visible: If False, component will be hidden.
            elem_id: An optional string that is assigned as the id of this component in the HTML DOM. Can be used for targeting CSS styles.
        """
        self.md = utils.get_markdown_parser()
        IOComponent.__init__(
            self, visible=visible, elem_id=elem_id, value=value, **kwargs
        )

    def postprocess(self, y: str | None) -> str | None:
        """
        Parameters:
            y: markdown representation
        Returns:
            HTML rendering of markdown
        """
        if y is None:
            return None
        unindented_y = inspect.cleandoc(y)
        return self.md.render(unindented_y)

    def get_config(self):
        return {
            "value": self.value,
            **Component.get_config(self),
        }

    @staticmethod
    def update(
        value: Any | Literal[_Keywords.NO_VALUE] | None = _Keywords.NO_VALUE,
        visible: bool | None = None,
    ):
        updated_config = {
            "visible": visible,
            "value": value,
            "__type__": "update",
        }
        return updated_config

    def style(self):
        return self

    def as_example(self, input_data: str | None) -> str:
        postprocessed = self.postprocess(input_data)
        return postprocessed if postprocessed else ""


@document("languages")
class Code(Changeable, IOComponent, SimpleSerializable):
    """
    Creates a Code editor for entering, editing or viewing code.
    Preprocessing: passes a {str} of code into the function.
    Postprocessing: expects the function to return a {str} filepath or a {str} of code.
    """

    languages = [
        "python",
        "markdown",
        "json",
        "html",
        "css",
        "javascript",
        "typescript",
        "yaml",
        "dockerfile",
        "shell",
        "r",
    ]

    def __init__(
        self,
        value: str | None = None,
        language: str | None = None,
        *,
        label: str | None = None,
        interactive: bool | None = None,
        show_label: bool = True,
        visible: bool = True,
        elem_id: str | None = None,
        **kwargs,
    ):
        """
        Parameters:
            value: Default value to show in the code editor. If callable, the function will be called whenever the app loads to set the initial value of the component.
            language: The language to display the code as. Supported languages listed in `gr.Code.languages`.
            label: component name in interface.
            interactive: Whether user should be able to enter code or only view it.
            show_label: if True, will display label.
            visible: If False, component will be hidden.
            elem_id: An optional string that is assigned as the id of this component in the HTML DOM. Can be used for targeting CSS styles.
        """
        self.language = language
        IOComponent.__init__(
            self,
            label=label,
            interactive=interactive,
            show_label=show_label,
            visible=visible,
            elem_id=elem_id,
            value=value,
            **kwargs,
        )

    def get_config(self):
        return {
            "value": self.value,
            "language": self.language,
            **IOComponent.get_config(self),
        }

    def postprocess(self, y):
        if y is not None and os.path.isfile(y):
            with open(y) as file_data:
                return file_data.read()
        return y

    def generate_sample(self) -> str:
        return "def fn(a):/n    return a"

    @staticmethod
    def update(
        value: str | None | Literal[_Keywords.NO_VALUE] = _Keywords.NO_VALUE,
        label: str | None = None,
        show_label: bool | None = None,
        visible: bool | None = None,
        language: str | None = None,
        interactive: bool | None = True,
    ):
        updated_config = {
            "label": label,
            "show_label": show_label,
            "visible": visible,
            "value": value,
            "language": language,
            "__type__": "update",
        }
        return IOComponent.add_interactive_to_config(updated_config, interactive)

    def style(self):
        return self


############################
# Special Components
############################


@document("style")
class Dataset(Clickable, Component):
    """
    Used to create an output widget for showing datasets. Used to render the examples
    box.
    Preprocessing: passes the selected sample either as a {list} of data (if type="value") or as an {int} index (if type="index")
    Postprocessing: expects a {list} of {lists} corresponding to the dataset data.
    """

    def __init__(
        self,
        *,
        label: str | None = None,
        components: List[IOComponent] | List[str],
        samples: List[List[Any]] | None = None,
        headers: List[str] | None = None,
        type: str = "values",
        samples_per_page: int = 10,
        visible: bool = True,
        elem_id: str | None = None,
        **kwargs,
    ):
        """
        Parameters:
            components: Which component types to show in this dataset widget, can be passed in as a list of string names or Components instances. The following components are supported in a Dataset: Audio, Checkbox, CheckboxGroup, ColorPicker, Dataframe, Dropdown, File, HTML, Image, Markdown, Model3D, Number, Radio, Slider, Textbox, TimeSeries, Video
            samples: a nested list of samples. Each sublist within the outer list represents a data sample, and each element within the sublist represents an value for each component
            headers: Column headers in the Dataset widget, should be the same len as components. If not provided, inferred from component labels
            type: 'values' if clicking on a sample should pass the value of the sample, or "index" if it should pass the index of the sample
            samples_per_page: how many examples to show per page.
            visible: If False, component will be hidden.
            elem_id: An optional string that is assigned as the id of this component in the HTML DOM. Can be used for targeting CSS styles.
        """
        Component.__init__(self, visible=visible, elem_id=elem_id, **kwargs)
        self.components = [get_component_instance(c, render=False) for c in components]

        # Narrow type to IOComponent
        assert all(
            [isinstance(c, IOComponent) for c in self.components]
        ), "All components in a `Dataset` must be subclasses of `IOComponent`"
        self.components = [c for c in self.components if isinstance(c, IOComponent)]
        for component in self.components:
            component.root_url = self.root_url

        self.samples = [[]] if samples is None else samples
        for example in self.samples:
            for i, (component, ex) in enumerate(zip(self.components, example)):
                example[i] = component.as_example(ex)
        self.type = type
        self.label = label
        if headers is not None:
            self.headers = headers
        elif all([c.label is None for c in self.components]):
            self.headers = []
        else:
            self.headers = [c.label or "" for c in self.components]
        self.samples_per_page = samples_per_page

    def get_config(self):
        return {
            "components": [component.get_block_name() for component in self.components],
            "headers": self.headers,
            "samples": self.samples,
            "type": self.type,
            "label": self.label,
            "samples_per_page": self.samples_per_page,
            **Component.get_config(self),
        }

    @staticmethod
    def update(
        samples: Any | Literal[_Keywords.NO_VALUE] | None = _Keywords.NO_VALUE,
        visible: bool | None = None,
        label: str | None = None,
    ):
        return {
            "samples": samples,
            "visible": visible,
            "label": label,
            "__type__": "update",
        }

    def preprocess(self, x: Any) -> Any:
        """
        Any preprocessing needed to be performed on function input.
        """
        if self.type == "index":
            return x
        elif self.type == "values":
            return self.samples[x]

    def postprocess(self, samples: List[List[Any]]) -> Dict:
        return {
            "samples": samples,
            "__type__": "update",
        }

    def style(self, **kwargs):
        """
        This method can be used to change the appearance of the Dataset component.
        """
        return Component.style(self, **kwargs)


@document()
class Interpretation(Component):
    """
    Used to create an interpretation widget for a component.
    Preprocessing: this component does *not* accept input.
    Postprocessing: expects a {dict} with keys "original" and "interpretation".

    Guides: custom_interpretations_with_blocks
    """

    def __init__(
        self,
        component: Component,
        *,
        visible: bool = True,
        elem_id: str | None = None,
        **kwargs,
    ):
        """
        Parameters:
            component: Which component to show in the interpretation widget.
            visible: Whether or not the interpretation is visible.
            elem_id: An optional string that is assigned as the id of this component in the HTML DOM. Can be used for targeting CSS styles.
        """
        Component.__init__(self, visible=visible, elem_id=elem_id, **kwargs)
        self.component = component

    def get_config(self):
        return {
            "component": self.component.get_block_name(),
            "component_props": self.component.get_config(),
        }

    @staticmethod
    def update(
        value: Any | Literal[_Keywords.NO_VALUE] | None = _Keywords.NO_VALUE,
        visible: bool | None = None,
    ):
        return {
            "visible": visible,
            "value": value,
            "__type__": "update",
        }

    def style(self):
        return self


class StatusTracker(Component):
    def __init__(
        self,
        **kwargs,
    ):
        warnings.warn("The StatusTracker component is deprecated.")


def component(cls_name: str) -> Component:
    obj = utils.component_or_layout_class(cls_name)()
    if isinstance(obj, BlockContext):
        raise ValueError(f"Invalid component: {obj.__class__}")
    return obj


def get_component_instance(comp: str | dict | Component, render=True) -> Component:
    if isinstance(comp, str):
        component_obj = component(comp)
        if not (render):
            component_obj.unrender()
        return component_obj
    elif isinstance(comp, dict):
        name = comp.pop("name")
        component_cls = utils.component_or_layout_class(name)
        component_obj = component_cls(**comp)
        if isinstance(component_obj, BlockContext):
            raise ValueError(f"Invalid component: {name}")
        if not (render):
            component_obj.unrender()
        return component_obj
    elif isinstance(comp, Component):
        return comp
    else:
        raise ValueError(
            f"Component must provided as a `str` or `dict` or `Component` but is {comp}"
        )


Text = Textbox
DataFrame = Dataframe
Highlightedtext = HighlightedText
Highlight = HighlightedText
Checkboxgroup = CheckboxGroup
TimeSeries = Timeseries
Json = JSON<|MERGE_RESOLUTION|>--- conflicted
+++ resolved
@@ -3923,13 +3923,8 @@
         )
 
 
-<<<<<<< HEAD
-@document("change", "style")
-class Chatbot(Changeable, IOComponent, JSONSerializable, TempFileManager):
-=======
 @document("style")
 class Chatbot(Changeable, IOComponent, JSONSerializable):
->>>>>>> 11bb732f
     """
     Displays a chatbot output showing both user submitted messages and responses. Supports a subset of Markdown including bold, italics, code, and images.
     Preprocessing: this component does *not* accept input.
