--- conflicted
+++ resolved
@@ -39,11 +39,7 @@
     Clearable,
     Clickable,
     Editable,
-<<<<<<< HEAD
-    Focusable,
-=======
     EventListener,
->>>>>>> 11bb732f
     Playable,
     Releaseable,
     Streamable,
@@ -3743,8 +3739,8 @@
         return self
 
 
-@document("focus", "style")
-class Gallery(IOComponent, TempFileManager, FileSerializable, Focusable):
+@document("style")
+class Gallery(IOComponent, TempFileManager, FileSerializable, Selectable):
     """
     Used to display a list of images as a gallery that can be scrolled through.
     Preprocessing: this component does *not* accept input.
