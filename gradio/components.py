"""Contains all of the components that can be used with Gradio Interface / Blocks.
Along with the docs for each component, you can find the names of example demos that use
each component. These demos are located in the `demo` directory."""

from __future__ import annotations

import inspect
import json
import math
import operator
import random
import tempfile
import uuid
import warnings
from copy import deepcopy
from enum import Enum
from pathlib import Path
from types import ModuleType
from typing import TYPE_CHECKING, Any, Callable, Dict, List, Tuple, Type

import altair as alt
import matplotlib.figure
import numpy as np
import pandas as pd
import PIL
import PIL.ImageOps
from ffmpy import FFmpeg
from markdown_it import MarkdownIt
from mdit_py_plugins.dollarmath.index import dollarmath_plugin
from pandas.api.types import is_numeric_dtype
from PIL import Image as _Image  # using _ to minimize namespace pollution
from typing_extensions import Literal

from gradio import media_data, processing_utils, utils
from gradio.blocks import Block, BlockContext
from gradio.context import Context
from gradio.documentation import document, set_documentation_group
from gradio.events import (
    Blurrable,
    Changeable,
    Clearable,
    Clickable,
    Editable,
    Playable,
    Streamable,
    Submittable,
    Uploadable,
)
from gradio.layouts import Column, Form, Row
from gradio.processing_utils import TempFileManager
from gradio.serializing import (
    FileSerializable,
    ImgSerializable,
    JSONSerializable,
    Serializable,
    SimpleSerializable,
)

if TYPE_CHECKING:
    from typing import TypedDict

    class DataframeData(TypedDict):
        headers: List[str]
        data: List[List[str | int | bool]]


set_documentation_group("component")
_Image.init()  # fixes https://github.com/gradio-app/gradio/issues/2843


class _Keywords(Enum):
    NO_VALUE = "NO_VALUE"  # Used as a sentinel to determine if nothing is provided as a argument for `value` in `Component.update()`
    FINISHED_ITERATING = "FINISHED_ITERATING"  # Used to skip processing of a component's value (needed for generators + state)


class Component(Block):
    """
    A base class for defining the methods that all gradio components should have.
    """

    def __str__(self):
        return self.__repr__()

    def __repr__(self):
        return f"{self.get_block_name()}"

    def get_config(self):
        """
        :return: a dictionary with context variables for the javascript file associated with the context
        """
        return {
            "name": self.get_block_name(),
            **super().get_config(),
        }

    def preprocess(self, x: Any) -> Any:
        """
        Any preprocessing needed to be performed on function input.
        """
        return x

    def postprocess(self, y):
        """
        Any postprocessing needed to be performed on function output.
        """
        return y

    def style(
        self,
        *,
        container: bool | None = None,
        **kwargs,
    ):
        """
        This method can be used to change the appearance of the component.
        Parameters:
            container: If True, will place the component in a container - providing some extra padding around the border.
        """
        put_deprecated_params_in_box = False
        if "rounded" in kwargs:
            warnings.warn(
                "'rounded' styling is no longer supported. To round adjacent components together, place them in a Column(variant='box')."
            )
            if isinstance(kwargs["rounded"], list) or isinstance(
                kwargs["rounded"], tuple
            ):
                put_deprecated_params_in_box = True
            kwargs.pop("rounded")
        if "margin" in kwargs:
            warnings.warn(
                "'margin' styling is no longer supported. To place adjacent components together without margin, place them in a Column(variant='box')."
            )
            if isinstance(kwargs["margin"], list) or isinstance(
                kwargs["margin"], tuple
            ):
                put_deprecated_params_in_box = True
            kwargs.pop("margin")
        if "border" in kwargs:
            warnings.warn(
                "'border' styling is no longer supported. To place adjacent components in a shared border, place them in a Column(variant='box')."
            )
            kwargs.pop("border")
        if container is not None:
            self._style["container"] = container
        if len(kwargs):
            for key in kwargs:
                warnings.warn(f"Unknown style parameter: {key}")
        if put_deprecated_params_in_box and isinstance(self.parent, (Row, Column)):
            if self.parent.variant == "default":
                self.parent.variant = "compact"
        return self


class IOComponent(Component, Serializable):
    """
    A base class for defining methods that all input/output components should have.
    """

    def __init__(
        self,
        *,
        value: Any = None,
        label: str | None = None,
        show_label: bool = True,
        interactive: bool | None = None,
        visible: bool = True,
        elem_id: str | None = None,
        load_fn: Callable | None = None,
        every: float | None = None,
        **kwargs,
    ):
        super().__init__(elem_id=elem_id, visible=visible, **kwargs)

        self.label = label
        self.show_label = show_label
        self.interactive = interactive

        self.load_event = None
        self.load_event_to_attach = None
        load_fn, initial_value = self.get_load_fn_and_initial_value(value)
        self.value = (
            initial_value
            if self._skip_init_processing
            else self.postprocess(initial_value)
        )
        if callable(load_fn):
            self.load_event = self.attach_load_event(load_fn, every)

        self.set_interpret_parameters()

    def get_config(self):
        return {
            "label": self.label,
            "show_label": self.show_label,
            "interactive": self.interactive,
            **super().get_config(),
        }

    def set_interpret_parameters(self):
        """
        Set any parameters for interpretation.
        """
        return self

    def get_interpretation_neighbors(self, x: Any) -> Tuple[List, Dict, bool]:
        """
        Generates values similar to input to be used to interpret the significance of the input in the final output.
        Parameters:
            x: Input to interface
        Returns: (neighbor_values, interpret_kwargs, interpret_by_removal)
            neighbor_values: Neighboring values to input x to compute for interpretation
            interpret_kwargs: Keyword arguments to be passed to get_interpretation_scores
            interpret_by_removal: If True, returned neighbors are values where the interpreted subsection was removed. If False, returned neighbors are values where the interpreted subsection was modified to a different value.
        """
        return [], {}, True

    def get_interpretation_scores(
        self, x: Any, neighbors: List[Any], scores: List[float], **kwargs
    ) -> List:
        """
        Arrange the output values from the neighbors into interpretation scores for the interface to render.
        Parameters:
            x: Input to interface
            neighbors: Neighboring values to input x used for interpretation.
            scores: Output value corresponding to each neighbor in neighbors
        Returns:
            Arrangement of interpretation scores for interfaces to render.
        """
        return []

    def generate_sample(self) -> Any:
        """
        Returns a sample value of the input that would be accepted by the api. Used for api documentation.
        """
        pass

    @staticmethod
    def add_interactive_to_config(config, interactive):
        if interactive is not None:
            config["mode"] = "dynamic" if interactive else "static"
        return config

    @staticmethod
    def get_load_fn_and_initial_value(value):
        if callable(value):
            initial_value = value()
            load_fn = value
        else:
            initial_value = value
            load_fn = None
        return load_fn, initial_value

    def attach_load_event(self, callable: Callable, every: float | None):
        """Add a load event that runs `callable`, optionally every `every` seconds."""
        if Context.root_block:
            return Context.root_block.load(
                callable,
                None,
                self,
                no_target=True,
                every=every,
            )
        else:
            self.load_event_to_attach = (callable, every)

    def as_example(self, input_data):
        """Return the input data in a way that can be displayed by the examples dataset component in the front-end."""
        return input_data


class FormComponent:
    def get_expected_parent(self) -> Type[Form]:
        return Form


@document("change", "submit", "blur", "style")
class Textbox(
    FormComponent, Changeable, Submittable, Blurrable, IOComponent, SimpleSerializable
):
    """
    Creates a textarea for user to enter string input or display string output.
    Preprocessing: passes textarea value as a {str} into the function.
    Postprocessing: expects a {str} returned from function and sets textarea value to it.
    Examples-format: a {str} representing the textbox input.

    Demos: hello_world, diff_texts, sentence_builder
    Guides: creating_a_chatbot, real_time_speech_recognition
    """

    def __init__(
        self,
        value: str | Callable | None = "",
        *,
        lines: int = 1,
        max_lines: int = 20,
        placeholder: str | None = None,
        label: str | None = None,
        every: float | None = None,
        show_label: bool = True,
        interactive: bool | None = None,
        visible: bool = True,
        elem_id: str | None = None,
        type: str = "text",
        **kwargs,
    ):
        """
        Parameters:
            value: default text to provide in textarea. If callable, the function will be called whenever the app loads to set the initial value of the component.
            lines: minimum number of line rows to provide in textarea.
            max_lines: maximum number of line rows to provide in textarea.
            placeholder: placeholder hint to provide behind textarea.
            label: component name in interface.
            every: If `value` is a callable, run the function 'every' number of seconds while the client connection is open. Has no effect otherwise. Queue must be enabled. The event can be accessed (e.g. to cancel it) via this component's .load_event attribute.
            show_label: if True, will display label.
            interactive: if True, will be rendered as an editable textbox; if False, editing will be disabled. If not provided, this is inferred based on whether the component is used as an input or output.
            visible: If False, component will be hidden.
            elem_id: An optional string that is assigned as the id of this component in the HTML DOM. Can be used for targeting CSS styles.
            type: The type of textbox. One of: 'text', 'password', 'email', Default is 'text'.
        """
        if type not in ["text", "password", "email"]:
            raise ValueError('`type` must be one of "text", "password", or "email".')

        #
        self.lines = lines
        self.max_lines = max_lines if type == "text" else 1
        self.placeholder = placeholder
        self.interpret_by_tokens = True
        IOComponent.__init__(
            self,
            label=label,
            every=every,
            show_label=show_label,
            interactive=interactive,
            visible=visible,
            elem_id=elem_id,
            value=value,
            **kwargs,
        )
        self.cleared_value = ""
        self.test_input = value
        self.type = type

    def get_config(self):
        return {
            "lines": self.lines,
            "max_lines": self.max_lines,
            "placeholder": self.placeholder,
            "value": self.value,
            "type": self.type,
            **IOComponent.get_config(self),
        }

    @staticmethod
    def update(
        value: str | Literal[_Keywords.NO_VALUE] | None = _Keywords.NO_VALUE,
        lines: int | None = None,
        max_lines: int | None = None,
        placeholder: str | None = None,
        label: str | None = None,
        show_label: bool | None = None,
        visible: bool | None = None,
        interactive: bool | None = None,
        type: str | None = None,
    ):
        updated_config = {
            "lines": lines,
            "max_lines": max_lines,
            "placeholder": placeholder,
            "label": label,
            "show_label": show_label,
            "visible": visible,
            "value": value,
            "type": type,
            "__type__": "update",
        }
        return IOComponent.add_interactive_to_config(updated_config, interactive)

    def generate_sample(self) -> str:
        return "Hello World"

    def preprocess(self, x: str | None) -> str | None:
        """
        Preprocesses input (converts it to a string) before passing it to the function.
        Parameters:
            x: text
        Returns:
            text
        """
        return None if x is None else str(x)

    def postprocess(self, y: str | None) -> str | None:
        """
        Postproccess the function output y by converting it to a str before passing it to the frontend.
        Parameters:
            y: function output to postprocess.
        Returns:
            text
        """
        return None if y is None else str(y)

    def set_interpret_parameters(
        self, separator: str = " ", replacement: str | None = None
    ):
        """
        Calculates interpretation score of characters in input by splitting input into tokens, then using a "leave one out" method to calculate the score of each token by removing each token and measuring the delta of the output value.
        Parameters:
            separator: Separator to use to split input into tokens.
            replacement: In the "leave one out" step, the text that the token should be replaced with. If None, the token is removed altogether.
        """
        self.interpretation_separator = separator
        self.interpretation_replacement = replacement
        return self

    def tokenize(self, x: str) -> Tuple[List[str], List[str], None]:
        """
        Tokenizes an input string by dividing into "words" delimited by self.interpretation_separator
        """
        tokens = x.split(self.interpretation_separator)
        leave_one_out_strings = []
        for index in range(len(tokens)):
            leave_one_out_set = list(tokens)
            if self.interpretation_replacement is None:
                leave_one_out_set.pop(index)
            else:
                leave_one_out_set[index] = self.interpretation_replacement
            leave_one_out_strings.append(
                self.interpretation_separator.join(leave_one_out_set)
            )
        return tokens, leave_one_out_strings, None

    def get_masked_inputs(
        self, tokens: List[str], binary_mask_matrix: List[List[int]]
    ) -> List[str]:
        """
        Constructs partially-masked sentences for SHAP interpretation
        """
        masked_inputs = []
        for binary_mask_vector in binary_mask_matrix:
            masked_input = np.array(tokens)[np.array(binary_mask_vector, dtype=bool)]
            masked_inputs.append(self.interpretation_separator.join(masked_input))
        return masked_inputs

    def get_interpretation_scores(
        self, x, neighbors, scores: List[float], tokens: List[str], masks=None, **kwargs
    ) -> List[Tuple[str, float]]:
        """
        Returns:
            Each tuple set represents a set of characters and their corresponding interpretation score.
        """
        result = []
        for token, score in zip(tokens, scores):
            result.append((token, score))
            result.append((self.interpretation_separator, 0))
        return result


@document("change", "submit", "style")
class Number(
    FormComponent, Changeable, Submittable, Blurrable, IOComponent, SimpleSerializable
):
    """
    Creates a numeric field for user to enter numbers as input or display numeric output.
    Preprocessing: passes field value as a {float} or {int} into the function, depending on `precision`.
    Postprocessing: expects an {int} or {float} returned from the function and sets field value to it.
    Examples-format: a {float} or {int} representing the number's value.

    Demos: tax_calculator, titanic_survival, blocks_simple_squares
    """

    def __init__(
        self,
        value: float | Callable | None = None,
        *,
        label: str | None = None,
        every: float | None = None,
        show_label: bool = True,
        interactive: bool | None = None,
        visible: bool = True,
        elem_id: str | None = None,
        precision: int | None = None,
        **kwargs,
    ):
        """
        Parameters:
            value: default value. If callable, the function will be called whenever the app loads to set the initial value of the component.
            label: component name in interface.
            every: If `value` is a callable, run the function 'every' number of seconds while the client connection is open. Has no effect otherwise. Queue must be enabled. The event can be accessed (e.g. to cancel it) via this component's .load_event attribute.
            show_label: if True, will display label.
            interactive: if True, will be editable; if False, editing will be disabled. If not provided, this is inferred based on whether the component is used as an input or output.
            visible: If False, component will be hidden.
            elem_id: An optional string that is assigned as the id of this component in the HTML DOM. Can be used for targeting CSS styles.
            precision: Precision to round input/output to. If set to 0, will round to nearest integer and covert type to int. If None, no rounding happens.
        """
        self.precision = precision
        self.interpret_by_tokens = False
        IOComponent.__init__(
            self,
            label=label,
            every=every,
            show_label=show_label,
            interactive=interactive,
            visible=visible,
            elem_id=elem_id,
            value=value,
            **kwargs,
        )
        self.test_input = self.value if self.value is not None else 1

    @staticmethod
    def _round_to_precision(num: float | int, precision: int | None) -> float | int:
        """
        Round to a given precision.

        If precision is None, no rounding happens. If 0, num is converted to int.

        Parameters:
            num: Number to round.
            precision: Precision to round to.
        Returns:
            rounded number
        """
        if precision is None:
            return float(num)
        elif precision == 0:
            return int(round(num, precision))
        else:
            return round(num, precision)

    def get_config(self):
        return {
            "value": self.value,
            **IOComponent.get_config(self),
        }

    @staticmethod
    def update(
        value: float | Literal[_Keywords.NO_VALUE] | None = _Keywords.NO_VALUE,
        label: str | None = None,
        show_label: bool | None = None,
        interactive: bool | None = None,
        visible: bool | None = None,
    ):
        updated_config = {
            "label": label,
            "show_label": show_label,
            "visible": visible,
            "value": value,
            "__type__": "update",
        }
        return IOComponent.add_interactive_to_config(updated_config, interactive)

    def preprocess(self, x: float | None) -> float | None:
        """
        Parameters:
            x: numeric input
        Returns:
            number representing function input
        """
        if x is None:
            return None
        return self._round_to_precision(x, self.precision)

    def postprocess(self, y: float | None) -> float | None:
        """
        Any postprocessing needed to be performed on function output.

        Parameters:
            y: numeric output
        Returns:
            number representing function output
        """
        if y is None:
            return None
        return self._round_to_precision(y, self.precision)

    def set_interpret_parameters(
        self, steps: int = 3, delta: float = 1, delta_type: str = "percent"
    ):
        """
        Calculates interpretation scores of numeric values close to the input number.
        Parameters:
            steps: Number of nearby values to measure in each direction (above and below the input number).
            delta: Size of step in each direction between nearby values.
            delta_type: "percent" if delta step between nearby values should be a calculated as a percent, or "absolute" if delta should be a constant step change.
        """
        self.interpretation_steps = steps
        self.interpretation_delta = delta
        self.interpretation_delta_type = delta_type
        return self

    def get_interpretation_neighbors(self, x: float | int) -> Tuple[List[float], Dict]:
        x = self._round_to_precision(x, self.precision)
        if self.interpretation_delta_type == "percent":
            delta = 1.0 * self.interpretation_delta * x / 100
        elif self.interpretation_delta_type == "absolute":
            delta = self.interpretation_delta
        else:
            delta = self.interpretation_delta
        if self.precision == 0 and math.floor(delta) != delta:
            raise ValueError(
                f"Delta value {delta} is not an integer and precision=0. Cannot generate valid set of neighbors. "
                "If delta_type='percent', pick a value of delta such that x * delta is an integer. "
                "If delta_type='absolute', pick a value of delta that is an integer."
            )
        # run_interpretation will preprocess the neighbors so no need to covert to int here
        negatives = (
            np.array(x) + np.arange(-self.interpretation_steps, 0) * delta
        ).tolist()
        positives = (
            np.array(x) + np.arange(1, self.interpretation_steps + 1) * delta
        ).tolist()
        return negatives + positives, {}

    def get_interpretation_scores(
        self, x: float, neighbors: List[float], scores: List[float | None], **kwargs
    ) -> List[Tuple[float, float | None]]:
        """
        Returns:
            Each tuple set represents a numeric value near the input and its corresponding interpretation score.
        """
        interpretation = list(zip(neighbors, scores))
        interpretation.insert(int(len(interpretation) / 2), (x, None))
        return interpretation

    def generate_sample(self) -> float:
        return self._round_to_precision(1, self.precision)


@document("change", "style")
class Slider(FormComponent, Changeable, IOComponent, SimpleSerializable):
    """
    Creates a slider that ranges from `minimum` to `maximum` with a step size of `step`.
    Preprocessing: passes slider value as a {float} into the function.
    Postprocessing: expects an {int} or {float} returned from function and sets slider value to it as long as it is within range.
    Examples-format: A {float} or {int} representing the slider's value.

    Demos: sentence_builder, generate_tone, titanic_survival, interface_random_slider, blocks_random_slider
    Guides: create_your_own_friends_with_a_gan
    """

    def __init__(
        self,
        minimum: float = 0,
        maximum: float = 100,
        value: float | Callable | None = None,
        *,
        step: float | None = None,
        label: str | None = None,
        every: float | None = None,
        show_label: bool = True,
        interactive: bool | None = None,
        visible: bool = True,
        elem_id: str | None = None,
        randomize: bool = False,
        **kwargs,
    ):
        """
        Parameters:
            minimum: minimum value for slider.
            maximum: maximum value for slider.
            value: default value. If callable, the function will be called whenever the app loads to set the initial value of the component. Ignored if randomized=True.
            step: increment between slider values.
            label: component name in interface.
            every: If `value` is a callable, run the function 'every' number of seconds while the client connection is open. Has no effect otherwise. Queue must be enabled. The event can be accessed (e.g. to cancel it) via this component's .load_event attribute.
            show_label: if True, will display label.
            interactive: if True, slider will be adjustable; if False, adjusting will be disabled. If not provided, this is inferred based on whether the component is used as an input or output.
            visible: If False, component will be hidden.
            elem_id: An optional string that is assigned as the id of this component in the HTML DOM. Can be used for targeting CSS styles.
            randomize: If True, the value of the slider when the app loads is taken uniformly at random from the range given by the minimum and maximum.
        """
        self.minimum = minimum
        self.maximum = maximum
        if step is None:
            difference = maximum - minimum
            power = math.floor(math.log10(difference) - 2)
            self.step = 10**power
        else:
            self.step = step
        if randomize:
            value = self.get_random_value
        IOComponent.__init__(
            self,
            label=label,
            every=every,
            show_label=show_label,
            interactive=interactive,
            visible=visible,
            elem_id=elem_id,
            value=value,
            **kwargs,
        )
        self.cleared_value = self.value
        self.test_input = self.value
        self.interpret_by_tokens = False

    def get_config(self):
        return {
            "minimum": self.minimum,
            "maximum": self.maximum,
            "step": self.step,
            "value": self.value,
            **IOComponent.get_config(self),
        }

    def get_random_value(self):
        n_steps = int((self.maximum - self.minimum) / self.step)
        step = random.randint(0, n_steps)
        value = self.minimum + step * self.step
        # Round to number of decimals in step so that UI doesn't display long decimals
        n_decimals = max(str(self.step)[::-1].find("."), 0)
        if n_decimals:
            value = round(value, n_decimals)
        return value

    @staticmethod
    def update(
        value: float | Literal[_Keywords.NO_VALUE] | None = _Keywords.NO_VALUE,
        minimum: float | None = None,
        maximum: float | None = None,
        step: float | None = None,
        label: str | None = None,
        show_label: bool | None = None,
        interactive: bool | None = None,
        visible: bool | None = None,
    ):
        updated_config = {
            "minimum": minimum,
            "maximum": maximum,
            "step": step,
            "label": label,
            "show_label": show_label,
            "interactive": interactive,
            "visible": visible,
            "value": value,
            "__type__": "update",
        }
        return IOComponent.add_interactive_to_config(updated_config, interactive)

    def generate_sample(self) -> float:
        return self.maximum

    def postprocess(self, y: float | None) -> float | None:
        """
        Any postprocessing needed to be performed on function output.
        Parameters:
            y: numeric output
        Returns:
            numeric output or minimum number if None
        """
        return self.minimum if y is None else y

    def set_interpret_parameters(self, steps: int = 8) -> "Slider":
        """
        Calculates interpretation scores of numeric values ranging between the minimum and maximum values of the slider.
        Parameters:
            steps: Number of neighboring values to measure between the minimum and maximum values of the slider range.
        """
        self.interpretation_steps = steps
        return self

    def get_interpretation_neighbors(self, x) -> Tuple[object, dict]:
        return (
            np.linspace(self.minimum, self.maximum, self.interpretation_steps).tolist(),
            {},
        )

    def get_interpretation_scores(
        self, x, neighbors, scores: List[float], **kwargs
    ) -> List[float]:
        """
        Returns:
            Each value represents the score corresponding to an evenly spaced range of inputs between the minimum and maximum slider values.
        """
        return scores

    def style(
        self,
        *,
        container: bool | None = None,
    ):
        """
        This method can be used to change the appearance of the slider.
        Parameters:
            container: If True, will place the component in a container - providing some extra padding around the border.
        """
        return Component.style(
            self,
            container=container,
        )


@document("change", "style")
class Checkbox(FormComponent, Changeable, IOComponent, SimpleSerializable):
    """
    Creates a checkbox that can be set to `True` or `False`.

    Preprocessing: passes the status of the checkbox as a {bool} into the function.
    Postprocessing: expects a {bool} returned from the function and, if it is True, checks the checkbox.
    Examples-format: a {bool} representing whether the box is checked.
    Demos: sentence_builder, titanic_survival
    """

    def __init__(
        self,
        value: bool | Callable = False,
        *,
        label: str | None = None,
        every: float | None = None,
        show_label: bool = True,
        interactive: bool | None = None,
        visible: bool = True,
        elem_id: str | None = None,
        **kwargs,
    ):
        """
        Parameters:
            value: if True, checked by default. If callable, the function will be called whenever the app loads to set the initial value of the component.
            label: component name in interface.
            every: If `value` is a callable, run the function 'every' number of seconds while the client connection is open. Has no effect otherwise. Queue must be enabled. The event can be accessed (e.g. to cancel it) via this component's .load_event attribute.
            show_label: if True, will display label.
            interactive: if True, this checkbox can be checked; if False, checking will be disabled. If not provided, this is inferred based on whether the component is used as an input or output.
            visible: If False, component will be hidden.
            elem_id: An optional string that is assigned as the id of this component in the HTML DOM. Can be used for targeting CSS styles.
        """
        self.test_input = True
        self.interpret_by_tokens = False
        IOComponent.__init__(
            self,
            label=label,
            every=every,
            show_label=show_label,
            interactive=interactive,
            visible=visible,
            elem_id=elem_id,
            value=value,
            **kwargs,
        )

    def get_config(self):
        return {
            "value": self.value,
            **IOComponent.get_config(self),
        }

    @staticmethod
    def update(
        value: bool | Literal[_Keywords.NO_VALUE] | None = _Keywords.NO_VALUE,
        label: str | None = None,
        show_label: bool | None = None,
        interactive: bool | None = None,
        visible: bool | None = None,
    ):
        updated_config = {
            "label": label,
            "show_label": show_label,
            "interactive": interactive,
            "visible": visible,
            "value": value,
            "__type__": "update",
        }
        return IOComponent.add_interactive_to_config(updated_config, interactive)

    def generate_sample(self):
        return True

    def set_interpret_parameters(self):
        """
        Calculates interpretation score of the input by comparing the output against the output when the input is the inverse boolean value of x.
        """
        return self

    def get_interpretation_neighbors(self, x):
        return [not x], {}

    def get_interpretation_scores(self, x, neighbors, scores, **kwargs):
        """
        Returns:
            The first value represents the interpretation score if the input is False, and the second if the input is True.
        """
        if x:
            return scores[0], None
        else:
            return None, scores[0]


@document("change", "style")
class CheckboxGroup(FormComponent, Changeable, IOComponent, SimpleSerializable):
    """
    Creates a set of checkboxes of which a subset can be checked.
    Preprocessing: passes the list of checked checkboxes as a {List[str]} or their indices as a {List[int]} into the function, depending on `type`.
    Postprocessing: expects a {List[str]}, each element of which becomes a checked checkbox.
    Examples-format: a {List[str]} representing the values to be checked.
    Demos: sentence_builder, titanic_survival
    """

    def __init__(
        self,
        choices: List[str] | None = None,
        *,
        value: List[str] | str | Callable | None = None,
        type: str = "value",
        label: str | None = None,
        every: float | None = None,
        show_label: bool = True,
        interactive: bool | None = None,
        visible: bool = True,
        elem_id: str | None = None,
        **kwargs,
    ):
        """
        Parameters:
            choices: list of options to select from.
            value: default selected list of options. If callable, the function will be called whenever the app loads to set the initial value of the component.
            type: Type of value to be returned by component. "value" returns the list of strings of the choices selected, "index" returns the list of indicies of the choices selected.
            label: component name in interface.
            every: If `value` is a callable, run the function 'every' number of seconds while the client connection is open. Has no effect otherwise. Queue must be enabled. The event can be accessed (e.g. to cancel it) via this component's .load_event attribute.
            show_label: if True, will display label.
            interactive: if True, choices in this checkbox group will be checkable; if False, checking will be disabled. If not provided, this is inferred based on whether the component is used as an input or output.
            visible: If False, component will be hidden.
            elem_id: An optional string that is assigned as the id of this component in the HTML DOM. Can be used for targeting CSS styles.
        """
        self.choices = choices or []
        self.cleared_value = []
        valid_types = ["value", "index"]
        if type not in valid_types:
            raise ValueError(
                f"Invalid value for parameter `type`: {type}. Please choose from one of: {valid_types}"
            )
        self.type = type
        self.test_input = self.choices
        self.interpret_by_tokens = False
        IOComponent.__init__(
            self,
            label=label,
            every=every,
            show_label=show_label,
            interactive=interactive,
            visible=visible,
            elem_id=elem_id,
            value=value,
            **kwargs,
        )

    def get_config(self):
        return {
            "choices": self.choices,
            "value": self.value,
            **IOComponent.get_config(self),
        }

    @staticmethod
    def update(
        value: List[str]
        | str
        | Literal[_Keywords.NO_VALUE]
        | None = _Keywords.NO_VALUE,
        choices: List[str] | None = None,
        label: str | None = None,
        show_label: bool | None = None,
        interactive: bool | None = None,
        visible: bool | None = None,
    ):
        updated_config = {
            "choices": choices,
            "label": label,
            "show_label": show_label,
            "interactive": interactive,
            "visible": visible,
            "value": value,
            "__type__": "update",
        }
        return IOComponent.add_interactive_to_config(updated_config, interactive)

    def generate_sample(self):
        return self.choices

    def preprocess(self, x: List[str]) -> List[str] | List[int]:
        """
        Parameters:
            x: list of selected choices
        Returns:
            list of selected choices as strings or indices within choice list
        """
        if self.type == "value":
            return x
        elif self.type == "index":
            return [self.choices.index(choice) for choice in x]
        else:
            raise ValueError(
                "Unknown type: "
                + str(self.type)
                + ". Please choose from: 'value', 'index'."
            )

    def postprocess(self, y: List[str] | str | None) -> List[str]:
        """
        Any postprocessing needed to be performed on function output.
        Parameters:
            y: List of selected choices. If a single choice is selected, it can be passed in as a string
        Returns:
            List of selected choices
        """
        if y is None:
            return []
        if not isinstance(y, list):
            y = [y]
        return y

    def set_interpret_parameters(self):
        """
        Calculates interpretation score of each choice in the input by comparing the output against the outputs when each choice in the input is independently either removed or added.
        """
        return self

    def get_interpretation_neighbors(self, x):
        leave_one_out_sets = []
        for choice in self.choices:
            leave_one_out_set = list(x)
            if choice in leave_one_out_set:
                leave_one_out_set.remove(choice)
            else:
                leave_one_out_set.append(choice)
            leave_one_out_sets.append(leave_one_out_set)
        return leave_one_out_sets, {}

    def get_interpretation_scores(self, x, neighbors, scores, **kwargs):
        """
        Returns:
            For each tuple in the list, the first value represents the interpretation score if the input is False, and the second if the input is True.
        """
        final_scores = []
        for choice, score in zip(self.choices, scores):
            if choice in x:
                score_set = [score, None]
            else:
                score_set = [None, score]
            final_scores.append(score_set)
        return final_scores

    def style(
        self,
        *,
        item_container: bool | None = None,
        container: bool | None = None,
        **kwargs,
    ):
        """
        This method can be used to change the appearance of the CheckboxGroup.
        Parameters:
            item_container: If True, will place the items in a container.
            container: If True, will place the component in a container - providing some extra padding around the border.
        """
        if item_container is not None:
            self._style["item_container"] = item_container

        return Component.style(self, container=container, **kwargs)


@document("change", "style")
class Radio(FormComponent, Changeable, IOComponent, SimpleSerializable):
    """
    Creates a set of radio buttons of which only one can be selected.
    Preprocessing: passes the value of the selected radio button as a {str} or its index as an {int} into the function, depending on `type`.
    Postprocessing: expects a {str} corresponding to the value of the radio button to be selected.
    Examples-format: a {str} representing the radio option to select.

    Demos: sentence_builder, titanic_survival, blocks_essay
    """

    def __init__(
        self,
        choices: List[str] | None = None,
        *,
        value: str | Callable | None = None,
        type: str = "value",
        label: str | None = None,
        every: float | None = None,
        show_label: bool = True,
        interactive: bool | None = None,
        visible: bool = True,
        elem_id: str | None = None,
        **kwargs,
    ):
        """
        Parameters:
            choices: list of options to select from.
            value: the button selected by default. If None, no button is selected by default. If callable, the function will be called whenever the app loads to set the initial value of the component.
            type: Type of value to be returned by component. "value" returns the string of the choice selected, "index" returns the index of the choice selected.
            label: component name in interface.
            every: If `value` is a callable, run the function 'every' number of seconds while the client connection is open. Has no effect otherwise. Queue must be enabled. The event can be accessed (e.g. to cancel it) via this component's .load_event attribute.
            show_label: if True, will display label.
            interactive: if True, choices in this radio group will be selectable; if False, selection will be disabled. If not provided, this is inferred based on whether the component is used as an input or output.
            visible: If False, component will be hidden.
            elem_id: An optional string that is assigned as the id of this component in the HTML DOM. Can be used for targeting CSS styles.
        """
        self.choices = choices or []
        valid_types = ["value", "index"]
        if type not in valid_types:
            raise ValueError(
                f"Invalid value for parameter `type`: {type}. Please choose from one of: {valid_types}"
            )
        self.type = type
        self.test_input = self.choices[0] if len(self.choices) else None
        self.interpret_by_tokens = False
        IOComponent.__init__(
            self,
            label=label,
            every=every,
            show_label=show_label,
            interactive=interactive,
            visible=visible,
            elem_id=elem_id,
            value=value,
            **kwargs,
        )
        self.cleared_value = self.value

    def get_config(self):
        return {
            "choices": self.choices,
            "value": self.value,
            **IOComponent.get_config(self),
        }

    @staticmethod
    def update(
        value: Any | Literal[_Keywords.NO_VALUE] | None = _Keywords.NO_VALUE,
        choices: List[str] | None = None,
        label: str | None = None,
        show_label: bool | None = None,
        interactive: bool | None = None,
        visible: bool | None = None,
    ):
        updated_config = {
            "choices": choices,
            "label": label,
            "show_label": show_label,
            "interactive": interactive,
            "visible": visible,
            "value": value,
            "__type__": "update",
        }
        return IOComponent.add_interactive_to_config(updated_config, interactive)

    def generate_sample(self):
        return self.choices[0]

    def preprocess(self, x: str | None) -> str | int | None:
        """
        Parameters:
            x: selected choice
        Returns:
            selected choice as string or index within choice list
        """
        if self.type == "value":
            return x
        elif self.type == "index":
            if x is None:
                return None
            else:
                return self.choices.index(x)
        else:
            raise ValueError(
                "Unknown type: "
                + str(self.type)
                + ". Please choose from: 'value', 'index'."
            )

    def set_interpret_parameters(self):
        """
        Calculates interpretation score of each choice by comparing the output against each of the outputs when alternative choices are selected.
        """
        return self

    def get_interpretation_neighbors(self, x):
        choices = list(self.choices)
        choices.remove(x)
        return choices, {}

    def get_interpretation_scores(
        self, x, neighbors, scores: List[float | None], **kwargs
    ) -> List:
        """
        Returns:
            Each value represents the interpretation score corresponding to each choice.
        """
        scores.insert(self.choices.index(x), None)
        return scores

    def style(
        self,
        *,
        item_container: bool | None = None,
        container: bool | None = None,
        **kwargs,
    ):
        """
        This method can be used to change the appearance of the radio component.
        Parameters:
            item_container: If True, will place items in a container.
            container: If True, will place the component in a container - providing some extra padding around the border.
        """
        if item_container is not None:
            self._style["item_container"] = item_container

        return Component.style(self, container=container, **kwargs)


@document("change", "style")
class Dropdown(Changeable, IOComponent, SimpleSerializable, FormComponent):
    """
    Creates a dropdown of choices from which entries can be selected.
    Preprocessing: passes the value of the selected dropdown entry as a {str} or its index as an {int} into the function, depending on `type`.
    Postprocessing: expects a {str} corresponding to the value of the dropdown entry to be selected.
    Examples-format: a {str} representing the drop down value to select.
    Demos: sentence_builder, titanic_survival
    """

    def __init__(
        self,
        choices: List[str] | None = None,
        *,
<<<<<<< HEAD
        value: Optional[str | List[str] | Callable] = None,
        type: str = "value",
        multiselect: bool | None = None,
        label: Optional[str] = None,
=======
        value: str | Callable | None = None,
        type: str = "value",
        label: str | None = None,
>>>>>>> a3d0fcfa
        every: float | None = None,
        show_label: bool = True,
        interactive: bool | None = None,
        visible: bool = True,
        elem_id: str | None = None,
        **kwargs,
    ):
        """
        Parameters:
            choices: list of options to select from.
            value: default value(s) selected in dropdown. If None, no value is selected by default. If callable, the function will be called whenever the app loads to set the initial value of the component.
            type: Type of value to be returned by component. "value" returns the string of the choice selected, "index" returns the index of the choice selected.
            multiselect: if True, multiple choices can be selected.
            label: component name in interface.
            every: If `value` is a callable, run the function 'every' number of seconds while the client connection is open. Has no effect otherwise. Queue must be enabled. The event can be accessed (e.g. to cancel it) via this component's .load_event attribute.
            show_label: if True, will display label.
            interactive: if True, choices in this dropdown will be selectable; if False, selection will be disabled. If not provided, this is inferred based on whether the component is used as an input or output.
            visible: If False, component will be hidden.
            elem_id: An optional string that is assigned as the id of this component in the HTML DOM. Can be used for targeting CSS styles.
        """
        self.choices = choices or []
        valid_types = ["value", "index"]
        if type not in valid_types:
            raise ValueError(
                f"Invalid value for parameter `type`: {type}. Please choose from one of: {valid_types}"
            )
        self.type = type
        self.multiselect = multiselect
        if multiselect:
            if isinstance(value, str):
                value = [value]
        self.test_input = self.choices[0] if len(self.choices) else None
        self.interpret_by_tokens = False
        IOComponent.__init__(
            self,
            label=label,
            every=every,
            show_label=show_label,
            interactive=interactive,
            visible=visible,
            elem_id=elem_id,
            value=value,
            **kwargs,
        )
        self.cleared_value = self.value

    def get_config(self):
        return {
            "choices": self.choices,
            "value": self.value,
            "multiselect": self.multiselect,
            **IOComponent.get_config(self),
        }

    @staticmethod
    def update(
        value: Optional[Any] = _Keywords.NO_VALUE,
        choices: Optional[str | List[str]] = None,
        multiselect: bool = False,
        label: Optional[str] = None,
        show_label: Optional[bool] = None,
        interactive: Optional[bool] = None,
        visible: Optional[bool] = None,
    ):
        updated_config = {
            "choices": choices,
            "label": label,
            "show_label": show_label,
            "interactive": interactive,
            "visible": visible,
            "value": value,
            "multiselect": multiselect,
            "__type__": "update",
        }
        return IOComponent.add_interactive_to_config(updated_config, interactive)

    def generate_sample(self):
        return self.choices[0]

    def preprocess(self, x: str | List[str]) -> str | int:
        """
        Parameters:
            x: selected choice(s)
        Returns:
            selected choice(s) as string or index within choice list or list of string or indices
        """
        if self.type == "value":
            return x
        elif self.type == "index":
            if x is None:
                return None
            elif self.multiselect:
                return [self.choices.index(c) for c in x]
            else:
                return self.choices.index(x)
        else:
            raise ValueError(
                "Unknown type: "
                + str(self.type)
                + ". Please choose from: 'value', 'index'."
            )

    def set_interpret_parameters(self):
        """
        Calculates interpretation score of each choice by comparing the output against each of the outputs when alternative choices are selected.
        """
        return self

    def get_interpretation_neighbors(self, x):
        choices = list(self.choices)
        choices.remove(x)
        return choices, {}

    def get_interpretation_scores(self, x, neighbors, scores, **kwargs) -> List:
        """
        Returns:
            Each value represents the interpretation score corresponding to each choice.
        """
        scores.insert(self.choices.index(x), None)
        return scores

    def style(self, *, container: bool | None = None, **kwargs):
        """
        This method can be used to change the appearance of the Dropdown.
        Parameters:
            container: If True, will place the component in a container - providing some extra padding around the border.
        """
        return Component.style(self, container=container, **kwargs)


@document("edit", "clear", "change", "stream", "change", "style")
class Image(
    Editable,
    Clearable,
    Changeable,
    Streamable,
    Uploadable,
    IOComponent,
    ImgSerializable,
):
    """
    Creates an image component that can be used to upload/draw images (as an input) or display images (as an output).
    Preprocessing: passes the uploaded image as a {numpy.array}, {PIL.Image} or {str} filepath depending on `type` -- unless `tool` is `sketch` AND source is one of `upload` or `webcam`. In these cases, a {dict} with keys `image` and `mask` is passed, and the format of the corresponding values depends on `type`.
    Postprocessing: expects a {numpy.array}, {PIL.Image} or {str} or {pathlib.Path} filepath to an image and displays the image.
    Examples-format: a {str} filepath to a local file that contains the image.
    Demos: image_mod, image_mod_default_image
    Guides: Gradio_and_ONNX_on_Hugging_Face, image_classification_in_pytorch, image_classification_in_tensorflow, image_classification_with_vision_transformers, building_a_pictionary_app, create_your_own_friends_with_a_gan
    """

    def __init__(
        self,
        value: str | _Image.Image | np.ndarray | None = None,
        *,
        shape: Tuple[int, int] | None = None,
        image_mode: str = "RGB",
        invert_colors: bool = False,
        source: str = "upload",
        tool: str | None = None,
        type: str = "numpy",
        label: str | None = None,
        every: float | None = None,
        show_label: bool = True,
        interactive: bool | None = None,
        visible: bool = True,
        streaming: bool = False,
        elem_id: str | None = None,
        mirror_webcam: bool = True,
        **kwargs,
    ):
        """
        Parameters:
            value: A PIL Image, numpy array, path or URL for the default value that Image component is going to take. If callable, the function will be called whenever the app loads to set the initial value of the component.
            shape: (width, height) shape to crop and resize image to; if None, matches input image size. Pass None for either width or height to only crop and resize the other.
            image_mode: "RGB" if color, or "L" if black and white.
            invert_colors: whether to invert the image as a preprocessing step.
            source: Source of image. "upload" creates a box where user can drop an image file, "webcam" allows user to take snapshot from their webcam, "canvas" defaults to a white image that can be edited and drawn upon with tools.
            tool: Tools used for editing. "editor" allows a full screen editor (and is the default if source is "upload" or "webcam"), "select" provides a cropping and zoom tool, "sketch" allows you to create a binary sketch (and is the default if source="canvas"), and "color-sketch" allows you to created a sketch in different colors. "color-sketch" can be used with source="upload" or "webcam" to allow sketching on an image. "sketch" can also be used with "upload" or "webcam" to create a mask over an image and in that case both the image and mask are passed into the function as a dictionary with keys "image" and "mask" respectively.
            type: The format the image is converted to before being passed into the prediction function. "numpy" converts the image to a numpy array with shape (width, height, 3) and values from 0 to 255, "pil" converts the image to a PIL image object, "filepath" passes a str path to a temporary file containing the image.
            label: component name in interface.
            every: If `value` is a callable, run the function 'every' number of seconds while the client connection is open. Has no effect otherwise. Queue must be enabled. The event can be accessed (e.g. to cancel it) via this component's .load_event attribute.
            show_label: if True, will display label.
            interactive: if True, will allow users to upload and edit an image; if False, can only be used to display images. If not provided, this is inferred based on whether the component is used as an input or output.
            visible: If False, component will be hidden.
            streaming: If True when used in a `live` interface, will automatically stream webcam feed. Only valid is source is 'webcam'.
            elem_id: An optional string that is assigned as the id of this component in the HTML DOM. Can be used for targeting CSS styles.
            mirror_webcam: If True webcam will be mirrored. Default is True.
        """
        self.mirror_webcam = mirror_webcam
        valid_types = ["numpy", "pil", "filepath"]
        if type not in valid_types:
            raise ValueError(
                f"Invalid value for parameter `type`: {type}. Please choose from one of: {valid_types}"
            )
        self.type = type
        self.shape = shape
        self.image_mode = image_mode
        valid_sources = ["upload", "webcam", "canvas"]
        if source not in valid_sources:
            raise ValueError(
                f"Invalid value for parameter `source`: {source}. Please choose from one of: {valid_sources}"
            )
        self.source = source
        if tool is None:
            self.tool = "sketch" if source == "canvas" else "editor"
        else:
            self.tool = tool
        self.invert_colors = invert_colors
        self.test_input = deepcopy(media_data.BASE64_IMAGE)
        self.interpret_by_tokens = True
        self.streaming = streaming
        if streaming and source != "webcam":
            raise ValueError("Image streaming only available if source is 'webcam'.")

        IOComponent.__init__(
            self,
            label=label,
            every=every,
            show_label=show_label,
            interactive=interactive,
            visible=visible,
            elem_id=elem_id,
            value=value,
            **kwargs,
        )

    def get_config(self):
        return {
            "image_mode": self.image_mode,
            "shape": self.shape,
            "source": self.source,
            "tool": self.tool,
            "value": self.value,
            "streaming": self.streaming,
            "mirror_webcam": self.mirror_webcam,
            **IOComponent.get_config(self),
        }

    @staticmethod
    def update(
        value: Any | Literal[_Keywords.NO_VALUE] | None = _Keywords.NO_VALUE,
        label: str | None = None,
        show_label: bool | None = None,
        interactive: bool | None = None,
        visible: bool | None = None,
    ):
        updated_config = {
            "label": label,
            "show_label": show_label,
            "interactive": interactive,
            "visible": visible,
            "value": value,
            "__type__": "update",
        }
        return IOComponent.add_interactive_to_config(updated_config, interactive)

    def _format_image(
        self, im: _Image.Image | None
    ) -> np.ndarray | _Image.Image | str | None:
        """Helper method to format an image based on self.type"""
        if im is None:
            return im
        fmt = im.format
        if self.type == "pil":
            return im
        elif self.type == "numpy":
            return np.array(im)
        elif self.type == "filepath":
            file_obj = tempfile.NamedTemporaryFile(
                delete=False,
                suffix=("." + fmt.lower() if fmt is not None else ".png"),
            )
            im.save(file_obj.name)
            return file_obj.name
        else:
            raise ValueError(
                "Unknown type: "
                + str(self.type)
                + ". Please choose from: 'numpy', 'pil', 'filepath'."
            )

    def generate_sample(self):
        return deepcopy(media_data.BASE64_IMAGE)

    def preprocess(
        self, x: str | Dict[str, str]
    ) -> np.ndarray | _Image.Image | str | Dict | None:
        """
        Parameters:
            x: base64 url data, or (if tool == "sketch") a dict of image and mask base64 url data
        Returns:
            image in requested format, or (if tool == "sketch") a dict of image and mask in requested format
        """
        if x is None:
            return x

        mask = ""
        if self.tool == "sketch" and self.source in ["upload", "webcam"]:
            assert isinstance(x, dict)
            x, mask = x["image"], x["mask"]

        im = processing_utils.decode_base64_to_image(x)
        with warnings.catch_warnings():
            warnings.simplefilter("ignore")
            im = im.convert(self.image_mode)
        if self.shape is not None:
            im = processing_utils.resize_and_crop(im, self.shape)
        if self.invert_colors:
            im = PIL.ImageOps.invert(im)
        if (
            self.source == "webcam"
            and self.mirror_webcam is True
            and self.tool != "color-sketch"
        ):
            im = PIL.ImageOps.mirror(im)

        if self.tool == "sketch" and self.source in ["upload", "webcam"]:
            mask_im = processing_utils.decode_base64_to_image(mask)
            return {
                "image": self._format_image(im),
                "mask": self._format_image(mask_im),
            }

        return self._format_image(im)

    def postprocess(
        self, y: np.ndarray | _Image.Image | str | Path | None
    ) -> str | None:
        """
        Parameters:
            y: image as a numpy array, PIL Image, string/Path filepath, or string URL
        Returns:
            base64 url data
        """
        if y is None:
            return None
        if isinstance(y, np.ndarray):
            return processing_utils.encode_array_to_base64(y)
        elif isinstance(y, _Image.Image):
            return processing_utils.encode_pil_to_base64(y)
        elif isinstance(y, (str, Path)):
            return processing_utils.encode_url_or_file_to_base64(y)
        else:
            raise ValueError("Cannot process this value as an Image")

    def set_interpret_parameters(self, segments: int = 16):
        """
        Calculates interpretation score of image subsections by splitting the image into subsections, then using a "leave one out" method to calculate the score of each subsection by whiting out the subsection and measuring the delta of the output value.
        Parameters:
            segments: Number of interpretation segments to split image into.
        """
        self.interpretation_segments = segments
        return self

    def _segment_by_slic(self, x):
        """
        Helper method that segments an image into superpixels using slic.
        Parameters:
            x: base64 representation of an image
        """
        x = processing_utils.decode_base64_to_image(x)
        if self.shape is not None:
            x = processing_utils.resize_and_crop(x, self.shape)
        resized_and_cropped_image = np.array(x)
        try:
            from skimage.segmentation import slic
        except (ImportError, ModuleNotFoundError):
            raise ValueError(
                "Error: running this interpretation for images requires scikit-image, please install it first."
            )
        try:
            segments_slic = slic(
                resized_and_cropped_image,
                self.interpretation_segments,
                compactness=10,
                sigma=1,
                start_label=1,
            )
        except TypeError:  # For skimage 0.16 and older
            segments_slic = slic(
                resized_and_cropped_image,
                self.interpretation_segments,
                compactness=10,
                sigma=1,
            )
        return segments_slic, resized_and_cropped_image

    def tokenize(self, x):
        """
        Segments image into tokens, masks, and leave-one-out-tokens
        Parameters:
            x: base64 representation of an image
        Returns:
            tokens: list of tokens, used by the get_masked_input() method
            leave_one_out_tokens: list of left-out tokens, used by the get_interpretation_neighbors() method
            masks: list of masks, used by the get_interpretation_neighbors() method
        """
        segments_slic, resized_and_cropped_image = self._segment_by_slic(x)
        tokens, masks, leave_one_out_tokens = [], [], []
        replace_color = np.mean(resized_and_cropped_image, axis=(0, 1))
        for (i, segment_value) in enumerate(np.unique(segments_slic)):
            mask = segments_slic == segment_value
            image_screen = np.copy(resized_and_cropped_image)
            image_screen[segments_slic == segment_value] = replace_color
            leave_one_out_tokens.append(
                processing_utils.encode_array_to_base64(image_screen)
            )
            token = np.copy(resized_and_cropped_image)
            token[segments_slic != segment_value] = 0
            tokens.append(token)
            masks.append(mask)
        return tokens, leave_one_out_tokens, masks

    def get_masked_inputs(self, tokens, binary_mask_matrix):
        masked_inputs = []
        for binary_mask_vector in binary_mask_matrix:
            masked_input = np.zeros_like(tokens[0], dtype=int)
            for token, b in zip(tokens, binary_mask_vector):
                masked_input = masked_input + token * int(b)
            masked_inputs.append(processing_utils.encode_array_to_base64(masked_input))
        return masked_inputs

    def get_interpretation_scores(
        self, x, neighbors, scores, masks, tokens=None, **kwargs
    ) -> List[List[float]]:
        """
        Returns:
            A 2D array representing the interpretation score of each pixel of the image.
        """
        x = processing_utils.decode_base64_to_image(x)
        if self.shape is not None:
            x = processing_utils.resize_and_crop(x, self.shape)
        x = np.array(x)
        output_scores = np.zeros((x.shape[0], x.shape[1]))

        for score, mask in zip(scores, masks):
            output_scores += score * mask

        max_val, min_val = np.max(output_scores), np.min(output_scores)
        if max_val > 0:
            output_scores = (output_scores - min_val) / (max_val - min_val)
        return output_scores.tolist()

    def style(self, *, height: int | None = None, width: int | None = None, **kwargs):
        """
        This method can be used to change the appearance of the Image component.
        Parameters:
            height: Height of the image.
            width: Width of the image.
        """
        self._style["height"] = height
        self._style["width"] = width
        return Component.style(
            self,
            **kwargs,
        )

    def stream(
        self,
        fn: Callable,
        inputs: List[Component],
        outputs: List[Component],
        _js: str | None = None,
        api_name: str | None = None,
        preprocess: bool = True,
        postprocess: bool = True,
    ):
        """
        This event is triggered when the user streams the component (e.g. a live webcam
        component)
        Parameters:
            fn: Callable function
            inputs: List of inputs
            outputs: List of outputs
        """
        # js: Optional frontend js method to run before running 'fn'. Input arguments for js method are values of 'inputs' and 'outputs', return should be a list of values for output components.
        if self.source != "webcam":
            raise ValueError("Image streaming only available if source is 'webcam'.")
        Streamable.stream(
            self,
            fn,
            inputs,
            outputs,
            _js=_js,
            api_name=api_name,
            preprocess=preprocess,
            postprocess=postprocess,
        )

    def as_example(self, input_data: str | None) -> str:
        return "" if input_data is None else str(Path(input_data).resolve())


@document("change", "clear", "play", "pause", "stop", "style")
class Video(
    Changeable,
    Clearable,
    Playable,
    Uploadable,
    IOComponent,
    FileSerializable,
    TempFileManager,
):
    """
    Creates a video component that can be used to upload/record videos (as an input) or display videos (as an output).
    For the video to be playable in the browser it must have a compatible container and codec combination. Allowed
    combinations are .mp4 with h264 codec, .ogg with theora codec, and .webm with vp9 codec. If the component detects
    that the output video would not be playable in the browser it will attempt to convert it to a playable mp4 video.
    If the conversion fails, the original video is returned.
    Preprocessing: passes the uploaded video as a {str} filepath or URL whose extension can be modified by `format`.
    Postprocessing: expects a {str} filepath to a video which is displayed.
    Examples-format: a {str} filepath to a local file that contains the video.
    Demos: video_identity
    """

    def __init__(
        self,
        value: str | Callable | None = None,
        *,
        format: str | None = None,
        source: str = "upload",
        label: str | None = None,
        every: float | None = None,
        show_label: bool = True,
        interactive: bool | None = None,
        visible: bool = True,
        elem_id: str | None = None,
        mirror_webcam: bool = True,
        include_audio: bool | None = None,
        **kwargs,
    ):
        """
        Parameters:
            value: A path or URL for the default value that Video component is going to take. If callable, the function will be called whenever the app loads to set the initial value of the component.
            format: Format of video format to be returned by component, such as 'avi' or 'mp4'. Use 'mp4' to ensure browser playability. If set to None, video will keep uploaded format.
            source: Source of video. "upload" creates a box where user can drop an video file, "webcam" allows user to record a video from their webcam.
            label: component name in interface.
            every: If `value` is a callable, run the function 'every' number of seconds while the client connection is open. Has no effect otherwise. Queue must be enabled. The event can be accessed (e.g. to cancel it) via this component's .load_event attribute.
            show_label: if True, will display label.
            interactive: if True, will allow users to upload a video; if False, can only be used to display videos. If not provided, this is inferred based on whether the component is used as an input or output.
            visible: If False, component will be hidden.
            elem_id: An optional string that is assigned as the id of this component in the HTML DOM. Can be used for targeting CSS styles.
            mirror_webcam: If True webcam will be mirrored. Default is True.
            include_audio: Whether the component should record/retain the audio track for a video. By default, audio is excluded for webcam videos and included for uploaded videos.
        """
        self.format = format
        valid_sources = ["upload", "webcam"]
        if source not in valid_sources:
            raise ValueError(
                f"Invalid value for parameter `source`: {source}. Please choose from one of: {valid_sources}"
            )
        self.source = source
        self.mirror_webcam = mirror_webcam
        self.include_audio = (
            include_audio if include_audio is not None else source == "upload"
        )
        TempFileManager.__init__(self)
        IOComponent.__init__(
            self,
            label=label,
            every=every,
            show_label=show_label,
            interactive=interactive,
            visible=visible,
            elem_id=elem_id,
            value=value,
            **kwargs,
        )

    def get_config(self):
        return {
            "source": self.source,
            "value": self.value,
            "mirror_webcam": self.mirror_webcam,
            "include_audio": self.include_audio,
            **IOComponent.get_config(self),
        }

    @staticmethod
    def update(
        value: Any | Literal[_Keywords.NO_VALUE] | None = _Keywords.NO_VALUE,
        source: str | None = None,
        label: str | None = None,
        show_label: bool | None = None,
        interactive: bool | None = None,
        visible: bool | None = None,
    ):
        updated_config = {
            "source": source,
            "label": label,
            "show_label": show_label,
            "interactive": interactive,
            "visible": visible,
            "value": value,
            "__type__": "update",
        }
        return IOComponent.add_interactive_to_config(updated_config, interactive)

    def preprocess(self, x: Dict[str, str] | None) -> str | None:
        """
        Parameters:
            x: a dictionary with the following keys: 'name' (containing the file path to a video), 'data' (with either the file URL or base64 representation of the video), and 'is_file` (True if `data` contains the file URL).
        Returns:
            a string file path to the preprocessed video
        """
        if x is None:
            return x

        file_name, file_data, is_file = (
            x["name"],
            x["data"],
            x.get("is_file", False),
        )
        if is_file:
            file = self.make_temp_copy_if_needed(file_name)
            file_name = Path(file)
        else:
            file = processing_utils.decode_base64_to_file(
                file_data, file_path=file_name
            )
            file_name = Path(file.name)

        uploaded_format = file_name.suffix.replace(".", "")
        modify_format = self.format is not None and uploaded_format != self.format
        flip = self.source == "webcam" and self.mirror_webcam
        if modify_format or flip:
            format = f".{self.format if modify_format else uploaded_format}"
            output_options = ["-vf", "hflip", "-c:a", "copy"] if flip else []
            output_options += ["-an"] if not self.include_audio else []
            flip_suffix = "_flip" if flip else ""
            output_file_name = str(
                file_name.with_name(f"{file_name.stem}{flip_suffix}{format}")
            )
            if Path(output_file_name).exists():
                return output_file_name
            ff = FFmpeg(
                inputs={str(file_name): None},
                outputs={output_file_name: output_options},
            )
            ff.run()
            return output_file_name
        elif not self.include_audio:
            output_file_name = str(file_name.with_name(f"muted_{file_name.name}"))
            ff = FFmpeg(
                inputs={str(file_name): None},
                outputs={output_file_name: ["-an"]},
            )
            ff.run()
            return output_file_name
        else:
            return str(file_name)

    def generate_sample(self):
        """Generates a random video for testing the API."""
        return deepcopy(media_data.BASE64_VIDEO)

    def postprocess(self, y: str | None) -> Dict[str, Any] | None:
        """
        Processes a video to ensure that it is in the correct format before
        returning it to the front end.
        Parameters:
            y: a path or URL to the video file
        Returns:
            a dictionary with the following keys: 'name' (containing the file path
            to a temporary copy of the video), 'data' (None), and 'is_file` (True).
        """
        if y is None:
            return None

        returned_format = y.split(".")[-1].lower()

        if self.format is None or returned_format == self.format:
            conversion_needed = False
        else:
            conversion_needed = True

        # For cases where the video is a URL and does not need to be converted to another format, we can just return the URL
        if utils.validate_url(y) and not (conversion_needed):
            return {"name": y, "data": None, "is_file": True}

        # For cases where the video needs to be converted to another format
        if utils.validate_url(y):
            y = self.download_temp_copy_if_needed(y)
        if (
            processing_utils.ffmpeg_installed()
            and not processing_utils.video_is_playable(y)
        ):
            warnings.warn(
                "Video does not have browser-compatible container or codec. Converting to mp4"
            )
            y = processing_utils.convert_video_to_playable_mp4(y)
        if self.format is not None and returned_format != self.format:
            output_file_name = y[0 : y.rindex(".") + 1] + self.format
            ff = FFmpeg(inputs={y: None}, outputs={output_file_name: None})
            ff.run()
            y = output_file_name

        y = self.make_temp_copy_if_needed(y)
        return {"name": y, "data": None, "is_file": True}

    def style(self, *, height: int | None = None, width: int | None = None, **kwargs):
        """
        This method can be used to change the appearance of the video component.
        Parameters:
            height: Height of the video.
            width: Width of the video.
        """
        self._style["height"] = height
        self._style["width"] = width
        return Component.style(
            self,
            **kwargs,
        )


@document("change", "clear", "play", "pause", "stop", "stream", "style")
class Audio(
    Changeable,
    Clearable,
    Playable,
    Streamable,
    Uploadable,
    IOComponent,
    FileSerializable,
    TempFileManager,
):
    """
    Creates an audio component that can be used to upload/record audio (as an input) or display audio (as an output).
    Preprocessing: passes the uploaded audio as a {Tuple(int, numpy.array)} corresponding to (sample rate, data) or as a {str} filepath, depending on `type`
    Postprocessing: expects a {Tuple(int, numpy.array)} corresponding to (sample rate, data) or as a {str} filepath or URL to an audio file, which gets displayed
    Examples-format: a {str} filepath to a local file that contains audio.
    Demos: main_note, generate_tone, reverse_audio
    Guides: real_time_speech_recognition
    """

    def __init__(
        self,
        value: str | Tuple[int, np.ndarray] | Callable | None = None,
        *,
        source: str = "upload",
        type: str = "numpy",
        label: str | None = None,
        every: float | None = None,
        show_label: bool = True,
        interactive: bool | None = None,
        visible: bool = True,
        streaming: bool = False,
        elem_id: str | None = None,
        **kwargs,
    ):
        """
        Parameters:
            value: A path, URL, or [sample_rate, numpy array] tuple for the default value that Audio component is going to take. If callable, the function will be called whenever the app loads to set the initial value of the component.
            source: Source of audio. "upload" creates a box where user can drop an audio file, "microphone" creates a microphone input.
            type: The format the audio file is converted to before being passed into the prediction function. "numpy" converts the audio to a tuple consisting of: (int sample rate, numpy.array for the data), "filepath" passes a str path to a temporary file containing the audio.
            label: component name in interface.
            every: If `value` is a callable, run the function 'every' number of seconds while the client connection is open. Has no effect otherwise. Queue must be enabled. The event can be accessed (e.g. to cancel it) via this component's .load_event attribute.
            show_label: if True, will display label.
            interactive: if True, will allow users to upload and edit a audio file; if False, can only be used to play audio. If not provided, this is inferred based on whether the component is used as an input or output.
            visible: If False, component will be hidden.
            streaming: If set to True when used in a `live` interface, will automatically stream webcam feed. Only valid is source is 'microphone'.
            elem_id: An optional string that is assigned as the id of this component in the HTML DOM. Can be used for targeting CSS styles.
        """
        valid_sources = ["upload", "microphone"]
        if source not in valid_sources:
            raise ValueError(
                f"Invalid value for parameter `source`: {source}. Please choose from one of: {valid_sources}"
            )
        self.source = source
        valid_types = ["numpy", "filepath"]
        if type not in valid_types:
            raise ValueError(
                f"Invalid value for parameter `type`: {type}. Please choose from one of: {valid_types}"
            )
        self.type = type
        self.test_input = deepcopy(media_data.BASE64_AUDIO)
        self.interpret_by_tokens = True
        self.streaming = streaming
        if streaming and source != "microphone":
            raise ValueError(
                "Audio streaming only available if source is 'microphone'."
            )
        TempFileManager.__init__(self)
        IOComponent.__init__(
            self,
            label=label,
            every=every,
            show_label=show_label,
            interactive=interactive,
            visible=visible,
            elem_id=elem_id,
            value=value,
            **kwargs,
        )

    def get_config(self):
        return {
            "source": self.source,
            "value": self.value,
            "streaming": self.streaming,
            **IOComponent.get_config(self),
        }

    @staticmethod
    def update(
        value: Any | Literal[_Keywords.NO_VALUE] | None = _Keywords.NO_VALUE,
        source: str | None = None,
        label: str | None = None,
        show_label: bool | None = None,
        interactive: bool | None = None,
        visible: bool | None = None,
    ):
        updated_config = {
            "source": source,
            "label": label,
            "show_label": show_label,
            "interactive": interactive,
            "visible": visible,
            "value": value,
            "__type__": "update",
        }
        return IOComponent.add_interactive_to_config(updated_config, interactive)

    def preprocess(
        self, x: Dict[str, Any] | None
    ) -> Tuple[int, np.ndarray] | str | None:
        """
        Parameters:
            x: dictionary with keys "name", "data", "is_file", "crop_min", "crop_max".
        Returns:
            audio in requested format
        """
        if x is None:
            return x
        file_name, file_data, is_file = (
            x["name"],
            x["data"],
            x.get("is_file", False),
        )
        crop_min, crop_max = x.get("crop_min", 0), x.get("crop_max", 100)
        if is_file:
            if utils.validate_url(file_name):
                temp_file_path = self.download_temp_copy_if_needed(file_name)
            else:
                temp_file_path = self.make_temp_copy_if_needed(file_name)
        else:
            temp_file_obj = processing_utils.decode_base64_to_file(
                file_data, file_path=file_name
            )
            temp_file_path = temp_file_obj.name

        sample_rate, data = processing_utils.audio_from_file(
            temp_file_path, crop_min=crop_min, crop_max=crop_max
        )

        if self.type == "numpy":
            return sample_rate, data
        elif self.type == "filepath":
            processing_utils.audio_to_file(sample_rate, data, temp_file_path)
            return temp_file_path
        else:
            raise ValueError(
                "Unknown type: "
                + str(self.type)
                + ". Please choose from: 'numpy', 'filepath'."
            )

    def set_interpret_parameters(self, segments: int = 8):
        """
        Calculates interpretation score of audio subsections by splitting the audio into subsections, then using a "leave one out" method to calculate the score of each subsection by removing the subsection and measuring the delta of the output value.
        Parameters:
            segments: Number of interpretation segments to split audio into.
        """
        self.interpretation_segments = segments
        return self

    def tokenize(self, x):
        if x.get("is_file"):
            sample_rate, data = processing_utils.audio_from_file(x["name"])
        else:
            file_obj = processing_utils.decode_base64_to_file(x["data"])
            sample_rate, data = processing_utils.audio_from_file(file_obj.name)
        leave_one_out_sets = []
        tokens = []
        masks = []
        duration = data.shape[0]
        boundaries = np.linspace(0, duration, self.interpretation_segments + 1).tolist()
        boundaries = [round(boundary) for boundary in boundaries]
        for index in range(len(boundaries) - 1):
            start, stop = boundaries[index], boundaries[index + 1]
            masks.append((start, stop))

            # Handle the leave one outs
            leave_one_out_data = np.copy(data)
            leave_one_out_data[start:stop] = 0
            file = tempfile.NamedTemporaryFile(delete=False, suffix=".wav")
            processing_utils.audio_to_file(sample_rate, leave_one_out_data, file.name)
            out_data = processing_utils.encode_file_to_base64(file.name)
            leave_one_out_sets.append(out_data)
            file.close()
            Path(file.name).unlink()

            # Handle the tokens
            token = np.copy(data)
            token[0:start] = 0
            token[stop:] = 0
            file = tempfile.NamedTemporaryFile(delete=False, suffix=".wav")
            processing_utils.audio_to_file(sample_rate, token, file.name)
            token_data = processing_utils.encode_file_to_base64(file.name)
            file.close()
            Path(file.name).unlink()

            tokens.append(token_data)
        tokens = [{"name": "token.wav", "data": token} for token in tokens]
        leave_one_out_sets = [
            {"name": "loo.wav", "data": loo_set} for loo_set in leave_one_out_sets
        ]
        return tokens, leave_one_out_sets, masks

    def get_masked_inputs(self, tokens, binary_mask_matrix):
        # create a "zero input" vector and get sample rate
        x = tokens[0]["data"]
        file_obj = processing_utils.decode_base64_to_file(x)
        sample_rate, data = processing_utils.audio_from_file(file_obj.name)
        zero_input = np.zeros_like(data, dtype="int16")
        # decode all of the tokens
        token_data = []
        for token in tokens:
            file_obj = processing_utils.decode_base64_to_file(token["data"])
            _, data = processing_utils.audio_from_file(file_obj.name)
            token_data.append(data)
        # construct the masked version
        masked_inputs = []
        for binary_mask_vector in binary_mask_matrix:
            masked_input = np.copy(zero_input)
            for t, b in zip(token_data, binary_mask_vector):
                masked_input = masked_input + t * int(b)
            file = tempfile.NamedTemporaryFile(delete=False)
            processing_utils.audio_to_file(sample_rate, masked_input, file.name)
            masked_data = processing_utils.encode_file_to_base64(file.name)
            file.close()
            Path(file.name).unlink()
            masked_inputs.append(masked_data)
        return masked_inputs

    def get_interpretation_scores(
        self, x, neighbors, scores, masks=None, tokens=None
    ) -> List[float]:
        """
        Returns:
            Each value represents the interpretation score corresponding to an evenly spaced subsection of audio.
        """
        return list(scores)

    def generate_sample(self):
        return deepcopy(media_data.BASE64_AUDIO)

    def postprocess(self, y: Tuple[int, np.ndarray] | str | None) -> str | Dict | None:
        """
        Parameters:
            y: audio data in either of the following formats: a tuple of (sample_rate, data), or a string filepath or URL to an audio file, or None.
        Returns:
            base64 url data
        """
        if y is None:
            return None
        if isinstance(y, str) and utils.validate_url(y):
            return {"name": y, "data": None, "is_file": True}
        if isinstance(y, tuple):
            sample_rate, data = y
            file = tempfile.NamedTemporaryFile(suffix=".wav", delete=False)
            processing_utils.audio_to_file(sample_rate, data, file.name)
            file_path = file.name
            self.temp_files.add(file_path)
        else:
            file_path = self.make_temp_copy_if_needed(y)
        return {"name": file_path, "data": None, "is_file": True}

    def stream(
        self,
        fn: Callable,
        inputs: List[Component],
        outputs: List[Component],
        _js: str | None = None,
        api_name: str | None = None,
        preprocess: bool = True,
        postprocess: bool = True,
    ):
        """
        This event is triggered when the user streams the component (e.g. a live webcam
        component)
        Parameters:
            fn: Callable function
            inputs: List of inputs
            outputs: List of outputs
        """
        #             _js: Optional frontend js method to run before running 'fn'. Input arguments for js method are values of 'inputs' and 'outputs', return should be a list of values for output components.
        if self.source != "microphone":
            raise ValueError(
                "Audio streaming only available if source is 'microphone'."
            )
        Streamable.stream(
            self,
            fn,
            inputs,
            outputs,
            _js=_js,
            api_name=api_name,
            preprocess=preprocess,
            postprocess=postprocess,
        )

    def style(
        self,
        **kwargs,
    ):
        """
        This method can be used to change the appearance of the audio component.
        """
        return Component.style(
            self,
            **kwargs,
        )

    def as_example(self, input_data: str | None) -> str:
        return Path(input_data).name if input_data else ""


@document("change", "clear", "style")
class File(
    Changeable, Clearable, Uploadable, IOComponent, FileSerializable, TempFileManager
):
    """
    Creates a file component that allows uploading generic file (when used as an input) and or displaying generic files (output).
    Preprocessing: passes the uploaded file as a {file-object} or {List[file-object]} depending on `file_count` (or a {bytes}/{List{bytes}} depending on `type`)
    Postprocessing: expects function to return a {str} path to a file, or {List[str]} consisting of paths to files.
    Examples-format: a {str} path to a local file that populates the component.
    Demos: zip_to_json, zip_files
    """

    def __init__(
        self,
        value: str | List[str] | Callable | None = None,
        *,
        file_count: str = "single",
        file_types: List[str] | None = None,
        type: str = "file",
        label: str | None = None,
        every: float | None = None,
        show_label: bool = True,
        interactive: bool | None = None,
        visible: bool = True,
        elem_id: str | None = None,
        **kwargs,
    ):
        """
        Parameters:
            value: Default file to display, given as str file path. If callable, the function will be called whenever the app loads to set the initial value of the component.
            file_count: if single, allows user to upload one file. If "multiple", user uploads multiple files. If "directory", user uploads all files in selected directory. Return type will be list for each file in case of "multiple" or "directory".
            file_types: List of type of files to be uploaded. "file" allows any file to be uploaded, "image" allows only image files to be uploaded, "audio" allows only audio files to be uploaded, "video" allows only video files to be uploaded, "text" allows only text files to be uploaded.
            type: Type of value to be returned by component. "file" returns a temporary file object whose path can be retrieved by file_obj.name and original filename can be retrieved with file_obj.orig_name, "binary" returns an bytes object.
            label: component name in interface.
            every: If `value` is a callable, run the function 'every' number of seconds while the client connection is open. Has no effect otherwise. Queue must be enabled. The event can be accessed (e.g. to cancel it) via this component's .load_event attribute.
            show_label: if True, will display label.
            interactive: if True, will allow users to upload a file; if False, can only be used to display files. If not provided, this is inferred based on whether the component is used as an input or output.
            visible: If False, component will be hidden.
            elem_id: An optional string that is assigned as the id of this component in the HTML DOM. Can be used for targeting CSS styles.
        """
        self.file_count = file_count
        self.file_types = file_types
        valid_types = [
            "file",
            "binary",
            "bytes",
        ]  # "bytes" is included for backwards compatibility
        if type not in valid_types:
            raise ValueError(
                f"Invalid value for parameter `type`: {type}. Please choose from one of: {valid_types}"
            )
        if type == "bytes":
            warnings.warn(
                "The `bytes` type is deprecated and may not work as expected. Please use `binary` instead."
            )
        self.type = type
        self.test_input = None
        TempFileManager.__init__(self)
        IOComponent.__init__(
            self,
            label=label,
            every=every,
            show_label=show_label,
            interactive=interactive,
            visible=visible,
            elem_id=elem_id,
            value=value,
            **kwargs,
        )

    def get_config(self):
        return {
            "file_count": self.file_count,
            "file_types": self.file_types,
            "value": self.value,
            **IOComponent.get_config(self),
        }

    @staticmethod
    def update(
        value: Any | Literal[_Keywords.NO_VALUE] | None = _Keywords.NO_VALUE,
        label: str | None = None,
        show_label: bool | None = None,
        interactive: bool | None = None,
        visible: bool | None = None,
    ):
        updated_config = {
            "label": label,
            "show_label": show_label,
            "interactive": interactive,
            "visible": visible,
            "value": value,
            "__type__": "update",
        }
        return IOComponent.add_interactive_to_config(updated_config, interactive)

    def preprocess(
        self, x: List[Dict[str, Any]] | None
    ) -> bytes | tempfile._TemporaryFileWrapper | List[
        bytes | tempfile._TemporaryFileWrapper
    ] | None:
        """
        Parameters:
            x: List of JSON objects with filename as 'name' property and base64 data as 'data' property
        Returns:
            File objects in requested format
        """
        if x is None:
            return None

        def process_single_file(f) -> bytes | tempfile._TemporaryFileWrapper:
            file_name, data, is_file = (
                f["name"],
                f["data"],
                f.get("is_file", False),
            )
            if self.type == "file":
                if is_file:
                    temp_file_path = self.make_temp_copy_if_needed(file_name)
                    file = tempfile.NamedTemporaryFile(delete=False)
                    file.name = temp_file_path
                    file.orig_name = file_name  # type: ignore
                else:
                    file = processing_utils.decode_base64_to_file(
                        data, file_path=file_name
                    )
                    file.orig_name = file_name  # type: ignore
                return file
            elif (
                self.type == "binary" or self.type == "bytes"
            ):  # "bytes" is included for backwards compatibility
                if is_file:
                    with open(file_name, "rb") as file_data:
                        return file_data.read()
                return processing_utils.decode_base64_to_binary(data)[0]
            else:
                raise ValueError(
                    "Unknown type: "
                    + str(self.type)
                    + ". Please choose from: 'file', 'bytes'."
                )

        if self.file_count == "single":
            if isinstance(x, list):
                return process_single_file(x[0])
            else:
                return process_single_file(x)
        else:
            if isinstance(x, list):
                return [process_single_file(f) for f in x]
            else:
                return process_single_file(x)

    def generate_sample(self):
        return deepcopy(media_data.BASE64_FILE)

    def postprocess(
        self, y: str | List[str] | None
    ) -> Dict[str, Any] | List[Dict[str, Any]] | None:
        """
        Parameters:
            y: file path
        Returns:
            JSON object with key 'name' for filename, 'data' for base64 url, and 'size' for filesize in bytes
        """
        if y is None:
            return None
        if isinstance(y, list):
            return [
                {
                    "orig_name": Path(file).name,
                    "name": self.make_temp_copy_if_needed(file),
                    "size": Path(file).stat().st_size,
                    "data": None,
                    "is_file": True,
                }
                for file in y
            ]
        else:
            return {
                "orig_name": Path(y).name,
                "name": self.make_temp_copy_if_needed(y),
                "size": Path(y).stat().st_size,
                "data": None,
                "is_file": True,
            }

    def serialize(
        self, x: str, load_dir: str = "", encryption_key: bytes | None = None
    ) -> Dict:
        serialized = FileSerializable.serialize(self, x, load_dir, encryption_key)
        serialized["size"] = Path(serialized["name"]).stat().st_size
        return serialized

    def style(
        self,
        **kwargs,
    ):
        """
        This method can be used to change the appearance of the file component.
        """
        return Component.style(
            self,
            **kwargs,
        )

    def as_example(self, input_data: str | List | None) -> str:
        if input_data is None:
            return ""
        elif isinstance(input_data, list):
            return ", ".join([Path(file).name for file in input_data])
        else:
            return Path(input_data).name


@document("change", "style")
class Dataframe(Changeable, IOComponent, JSONSerializable):
    """
    Accepts or displays 2D input through a spreadsheet-like component for dataframes.
    Preprocessing: passes the uploaded spreadsheet data as a {pandas.DataFrame}, {numpy.array}, {List[List]}, or {List} depending on `type`
    Postprocessing: expects a {pandas.DataFrame}, {numpy.array}, {List[List]}, {List}, a {Dict} with keys `data` (and optionally `headers`), or {str} path to a csv, which is rendered in the spreadsheet.
    Examples-format: a {str} filepath to a csv with data, a pandas dataframe, or a list of lists (excluding headers) where each sublist is a row of data.
    Demos: filter_records, matrix_transpose, tax_calculator
    """

    markdown_parser = None

    def __init__(
        self,
        value: List[List[Any]] | Callable | None = None,
        *,
        headers: List[str] | None = None,
        row_count: int | Tuple[int, str] = (1, "dynamic"),
        col_count: int | Tuple[int, str] | None = None,
        datatype: str | List[str] = "str",
        type: str = "pandas",
        max_rows: int | None = 20,
        max_cols: int | None = None,
        overflow_row_behaviour: str = "paginate",
        label: str | None = None,
        every: float | None = None,
        show_label: bool = True,
        interactive: bool | None = None,
        visible: bool = True,
        elem_id: str | None = None,
        wrap: bool = False,
        **kwargs,
    ):
        """
        Parameters:
            value: Default value as a 2-dimensional list of values. If callable, the function will be called whenever the app loads to set the initial value of the component.
            headers: List of str header names. If None, no headers are shown.
            row_count: Limit number of rows for input and decide whether user can create new rows. The first element of the tuple is an `int`, the row count; the second should be 'fixed' or 'dynamic', the new row behaviour. If an `int` is passed the rows default to 'dynamic'
            col_count: Limit number of columns for input and decide whether user can create new columns. The first element of the tuple is an `int`, the number of columns; the second should be 'fixed' or 'dynamic', the new column behaviour. If an `int` is passed the columns default to 'dynamic'
            datatype: Datatype of values in sheet. Can be provided per column as a list of strings, or for the entire sheet as a single string. Valid datatypes are "str", "number", "bool", "date", and "markdown".
            type: Type of value to be returned by component. "pandas" for pandas dataframe, "numpy" for numpy array, or "array" for a Python array.
            label: component name in interface.
            max_rows: Maximum number of rows to display at once. Set to None for infinite.
            max_cols: Maximum number of columns to display at once. Set to None for infinite.
            overflow_row_behaviour: If set to "paginate", will create pages for overflow rows. If set to "show_ends", will show initial and final rows and truncate middle rows.
            label: component name in interface.
            every: If `value` is a callable, run the function 'every' number of seconds while the client connection is open. Has no effect otherwise. Queue must be enabled. The event can be accessed (e.g. to cancel it) via this component's .load_event attribute.
            show_label: if True, will display label.
            interactive: if True, will allow users to edit the dataframe; if False, can only be used to display data. If not provided, this is inferred based on whether the component is used as an input or output.
            visible: If False, component will be hidden.
            elem_id: An optional string that is assigned as the id of this component in the HTML DOM. Can be used for targeting CSS styles.
            wrap: if True text in table cells will wrap when appropriate, if False the table will scroll horiztonally. Defaults to False.
        """

        self.wrap = wrap
        self.row_count = self.__process_counts(row_count)
        self.col_count = self.__process_counts(
            col_count, len(headers) if headers else 3
        )

        self.__validate_headers(headers, self.col_count[0])

        self.headers = (
            headers if headers is not None else list(range(1, self.col_count[0] + 1))
        )
        self.datatype = (
            datatype if isinstance(datatype, list) else [datatype] * self.col_count[0]
        )
        valid_types = ["pandas", "numpy", "array"]
        if type not in valid_types:
            raise ValueError(
                f"Invalid value for parameter `type`: {type}. Please choose from one of: {valid_types}"
            )
        self.type = type
        values = {
            "str": "",
            "number": 0,
            "bool": False,
            "date": "01/01/1970",
            "markdown": "",
            "html": "",
        }
        column_dtypes = (
            [datatype] * self.col_count[0] if isinstance(datatype, str) else datatype
        )
        self.test_input = [
            [values[c] for c in column_dtypes] for _ in range(self.row_count[0])
        ]

        self.max_rows = max_rows
        self.max_cols = max_cols
        self.overflow_row_behaviour = overflow_row_behaviour
        IOComponent.__init__(
            self,
            label=label,
            every=every,
            show_label=show_label,
            interactive=interactive,
            visible=visible,
            elem_id=elem_id,
            value=value,
            **kwargs,
        )

    def get_config(self):
        return {
            "headers": self.headers,
            "datatype": self.datatype,
            "row_count": self.row_count,
            "col_count": self.col_count,
            "value": self.value,
            "max_rows": self.max_rows,
            "max_cols": self.max_cols,
            "overflow_row_behaviour": self.overflow_row_behaviour,
            "wrap": self.wrap,
            **IOComponent.get_config(self),
        }

    @staticmethod
    def update(
        value: Any | Literal[_Keywords.NO_VALUE] | None = _Keywords.NO_VALUE,
        max_rows: int | None = None,
        max_cols: str | None = None,
        label: str | None = None,
        show_label: bool | None = None,
        interactive: bool | None = None,
        visible: bool | None = None,
    ):
        updated_config = {
            "max_rows": max_rows,
            "max_cols": max_cols,
            "label": label,
            "show_label": show_label,
            "interactive": interactive,
            "visible": visible,
            "value": value,
            "__type__": "update",
        }
        return IOComponent.add_interactive_to_config(updated_config, interactive)

    def preprocess(self, x: DataframeData):
        """
        Parameters:
            x: 2D array of str, numeric, or bool data
        Returns:
            Dataframe in requested format
        """
        if self.type == "pandas":
            if x.get("headers") is not None:
                return pd.DataFrame(x["data"], columns=x.get("headers"))
            else:
                return pd.DataFrame(x["data"])
        if self.type == "numpy":
            return np.array(x["data"])
        elif self.type == "array":
            return x["data"]
        else:
            raise ValueError(
                "Unknown type: "
                + str(self.type)
                + ". Please choose from: 'pandas', 'numpy', 'array'."
            )

    def generate_sample(self):
        return [[1, 2, 3], [4, 5, 6]]

    def postprocess(
        self, y: str | pd.DataFrame | np.ndarray | List[List[str | float]] | Dict
    ) -> Dict:
        """
        Parameters:
            y: dataframe in given format
        Returns:
            JSON object with key 'headers' for list of header names, 'data' for 2D array of string or numeric data
        """
        if y is None:
            return self.postprocess(self.test_input)
        if isinstance(y, dict):
            return y
        if isinstance(y, str):
            dataframe = pd.read_csv(y)
            return {
                "headers": list(dataframe.columns),
                "data": Dataframe.__process_markdown(
                    dataframe.to_dict(orient="split")["data"], self.datatype
                ),
            }
        if isinstance(y, pd.DataFrame):
            return {
                "headers": list(y.columns),  # type: ignore
                "data": Dataframe.__process_markdown(
                    y.to_dict(orient="split")["data"], self.datatype  # type: ignore
                ),
            }
        if isinstance(y, (np.ndarray, list)):
            if isinstance(y, np.ndarray):
                y = y.tolist()
            assert isinstance(y, list), "output cannot be converted to list"

            _headers = self.headers

            if len(self.headers) < len(y[0]):
                _headers = [
                    *self.headers,
                    *list(range(len(self.headers) + 1, len(y[0]) + 1)),
                ]
            elif len(self.headers) > len(y[0]):
                _headers = self.headers[: len(y[0])]

            return {
                "headers": _headers,
                "data": Dataframe.__process_markdown(y, self.datatype),
            }
        raise ValueError("Cannot process value as a Dataframe")

    @staticmethod
    def __process_counts(count, default=3) -> Tuple[int, str]:
        if count is None:
            return (default, "dynamic")
        if type(count) == int or type(count) == float:
            return (int(count), "dynamic")
        else:
            return count

    @staticmethod
    def __validate_headers(headers: List[str] | None, col_count: int):
        if headers is not None and len(headers) != col_count:
            raise ValueError(
                "The length of the headers list must be equal to the col_count int.\nThe column count is set to {cols} but `headers` has {headers} items. Check the values passed to `col_count` and `headers`.".format(
                    cols=col_count, headers=len(headers)
                )
            )

    @classmethod
    def __process_markdown(cls, data: List[List[Any]], datatype: List[str]):
        if "markdown" not in datatype:
            return data

        if cls.markdown_parser is None:
            cls.markdown_parser = (
                MarkdownIt()
                .use(dollarmath_plugin, renderer=utils.tex2svg, allow_digits=False)
                .enable("table")
            )

        for i in range(len(data)):
            for j in range(len(data[i])):
                if datatype[j] == "markdown":
                    data[i][j] = cls.markdown_parser.render(data[i][j])

        return data

    def style(
        self,
        **kwargs,
    ):
        """
        This method can be used to change the appearance of the DataFrame component.
        """
        return Component.style(
            self,
            **kwargs,
        )

    def as_example(self, input_data: pd.DataFrame | np.ndarray | str | None):
        if input_data is None:
            return ""
        elif isinstance(input_data, pd.DataFrame):
            return input_data.head(n=5).to_dict(orient="split")["data"]  # type: ignore
        elif isinstance(input_data, np.ndarray):
            return input_data.tolist()
        return input_data


@document("change", "style")
class Timeseries(Changeable, IOComponent, JSONSerializable):
    """
    Creates a component that can be used to upload/preview timeseries csv files or display a dataframe consisting of a time series graphically.
    Preprocessing: passes the uploaded timeseries data as a {pandas.DataFrame} into the function
    Postprocessing: expects a {pandas.DataFrame} or {str} path to a csv to be returned, which is then displayed as a timeseries graph
    Examples-format: a {str} filepath of csv data with time series data.
    Demos: fraud_detector
    """

    def __init__(
        self,
        value: str | Callable | None = None,
        *,
        x: str | None = None,
        y: str | List[str | None] | None = None,
        colors: List[str] | None = None,
        label: str | None = None,
        every: float | None = None,
        show_label: bool = True,
        interactive: bool | None = None,
        visible: bool = True,
        elem_id: str | None = None,
        **kwargs,
    ):
        """
        Parameters:
            value: File path for the timeseries csv file. If callable, the function will be called whenever the app loads to set the initial value of the component.
            x: Column name of x (time) series. None if csv has no headers, in which case first column is x series.
            y: Column name of y series, or list of column names if multiple series. None if csv has no headers, in which case every column after first is a y series.
            label: component name in interface.
            every: If `value` is a callable, run the function 'every' number of seconds while the client connection is open. Has no effect otherwise. Queue must be enabled. The event can be accessed (e.g. to cancel it) via this component's .load_event attribute.
            colors: an ordered list of colors to use for each line plot
            show_label: if True, will display label.
            interactive: if True, will allow users to upload a timeseries csv; if False, can only be used to display timeseries data. If not provided, this is inferred based on whether the component is used as an input or output.
            visible: If False, component will be hidden.
            elem_id: An optional string that is assigned as the id of this component in the HTML DOM. Can be used for targeting CSS styles.
        """
        self.x = x
        if isinstance(y, str) or y is None:
            y = [y]
        self.y = y
        self.colors = colors
        IOComponent.__init__(
            self,
            label=label,
            every=every,
            show_label=show_label,
            interactive=interactive,
            visible=visible,
            elem_id=elem_id,
            value=value,
            **kwargs,
        )

    def get_config(self):
        return {
            "x": self.x,
            "y": self.y,
            "value": self.value,
            "colors": self.colors,
            **IOComponent.get_config(self),
        }

    @staticmethod
    def update(
        value: Any | Literal[_Keywords.NO_VALUE] | None = _Keywords.NO_VALUE,
        colors: List[str] | None = None,
        label: str | None = None,
        show_label: bool | None = None,
        interactive: bool | None = None,
        visible: bool | None = None,
    ):
        updated_config = {
            "colors": colors,
            "label": label,
            "show_label": show_label,
            "interactive": interactive,
            "visible": visible,
            "value": value,
            "__type__": "update",
        }
        return IOComponent.add_interactive_to_config(updated_config, interactive)

    def preprocess(self, x: Dict | None) -> pd.DataFrame | None:
        """
        Parameters:
            x: Dict with keys 'data': 2D array of str, numeric, or bool data, 'headers': list of strings for header names, 'range': optional two element list designating start of end of subrange.
        Returns:
            Dataframe of timeseries data
        """
        if x is None:
            return x
        elif x.get("is_file"):
            dataframe = pd.read_csv(x["name"])
        else:
            dataframe = pd.DataFrame(data=x["data"], columns=x["headers"])
        if x.get("range") is not None:
            dataframe = dataframe.loc[dataframe[self.x or 0] >= x["range"][0]]
            dataframe = dataframe.loc[dataframe[self.x or 0] <= x["range"][1]]
        return dataframe

    def generate_sample(self):
        return {"data": [[1] + [2] * len(self.y)] * 4, "headers": [self.x] + self.y}

    def postprocess(self, y: str | pd.DataFrame | None) -> Dict | None:
        """
        Parameters:
            y: csv or dataframe with timeseries data
        Returns:
            JSON object with key 'headers' for list of header names, 'data' for 2D array of string or numeric data
        """
        if y is None:
            return None
        if isinstance(y, str):
            dataframe = pd.read_csv(y)
            return {
                "headers": dataframe.columns.values.tolist(),
                "data": dataframe.values.tolist(),
            }
        if isinstance(y, pd.DataFrame):
            return {"headers": y.columns.values.tolist(), "data": y.values.tolist()}
        raise ValueError("Cannot process value as Timeseries data")

    def style(
        self,
        **kwargs,
    ):
        """
        This method can be used to change the appearance of the TimeSeries component.
        """
        return Component.style(
            self,
            **kwargs,
        )


@document()
class State(IOComponent, SimpleSerializable):
    """
    Special hidden component that stores session state across runs of the demo by the
    same user. The value of the State variable is cleared when the user refreshes the page.

    Preprocessing: No preprocessing is performed
    Postprocessing: No postprocessing is performed
    Demos: chatbot_demo, blocks_simple_squares
    Guides: creating_a_chatbot, real_time_speech_recognition
    """

    allow_string_shortcut = False

    def __init__(
        self,
        value: Any = None,
        **kwargs,
    ):
        """
        Parameters:
            value: the initial value of the state. If callable, the function will be called whenever the app loads to set the initial value of the component.
        """
        self.stateful = True
        IOComponent.__init__(self, value=deepcopy(value), **kwargs)

    def style(self):
        return self


class Variable(State):
    """Variable was renamed to State. This class is kept for backwards compatibility."""

    def __init__(self, *args, **kwargs):
        super().__init__(*args, **kwargs)

    def get_block_name(self):
        return "state"


@document("click", "style")
class Button(Clickable, IOComponent, SimpleSerializable):
    """
    Used to create a button, that can be assigned arbitrary click() events. The label (value) of the button can be used as an input or set via the output of a function.

    Preprocessing: passes the button value as a {str} into the function
    Postprocessing: expects a {str} to be returned from a function, which is set as the label of the button
    Demos: blocks_inputs, blocks_kinematics
    """

    def __init__(
        self,
        value: str | Callable = "Run",
        *,
        variant: str = "secondary",
        visible: bool = True,
        elem_id: str | None = None,
        **kwargs,
    ):
        """
        Parameters:
            value: Default text for the button to display. If callable, the function will be called whenever the app loads to set the initial value of the component.
            variant: 'primary' for main call-to-action, 'secondary' for a more subdued style
            visible: If False, component will be hidden.
            elem_id: An optional string that is assigned as the id of this component in the HTML DOM. Can be used for targeting CSS styles.
        """
        IOComponent.__init__(
            self, visible=visible, elem_id=elem_id, value=value, **kwargs
        )
        self.variant = variant

    def get_config(self):
        return {
            "value": self.value,
            "variant": self.variant,
            **Component.get_config(self),
        }

    @staticmethod
    def update(
        value: str | Literal[_Keywords.NO_VALUE] | None = _Keywords.NO_VALUE,
        variant: str | None = None,
        visible: bool | None = None,
    ):
        return {
            "variant": variant,
            "visible": visible,
            "value": value,
            "__type__": "update",
        }

    def style(self, *, full_width: bool | None = None, **kwargs):
        """
        This method can be used to change the appearance of the button component.
        Parameters:
            full_width: If True, will expand to fill parent container.
        """
        if full_width is not None:
            self._style["full_width"] = full_width

        return Component.style(self, **kwargs)


@document("click", "upload", "style")
class UploadButton(
    Clickable, Uploadable, IOComponent, FileSerializable, TempFileManager
):
    """
    Used to create an upload button, when cicked allows a user to upload files that satisfy the specified file type or generic files (if file_type not set).
    Preprocessing: passes the uploaded file as a {file-object} or {List[file-object]} depending on `file_count` (or a {bytes}/{List{bytes}} depending on `type`)
    Postprocessing: expects function to return a {str} path to a file, or {List[str]} consisting of paths to files.
    Examples-format: a {str} path to a local file that populates the component.
    Demos: upload_button
    """

    def __init__(
        self,
        label: str = "Upload a File",
        value: str | List[str] | Callable | None = None,
        *,
        visible: bool = True,
        elem_id: str | None = None,
        type: str = "file",
        file_count: str = "single",
        file_types: List[str] | None = None,
        **kwargs,
    ):
        """
        Parameters:
            value: Default text for the button to display.
            type: Type of value to be returned by component. "file" returns a temporary file object whose path can be retrieved by file_obj.name and original filename can be retrieved with file_obj.orig_name, "binary" returns an bytes object.
            file_count: if single, allows user to upload one file. If "multiple", user uploads multiple files. If "directory", user uploads all files in selected directory. Return type will be list for each file in case of "multiple" or "directory".
            file_types: List of type of files to be uploaded. "file" allows any file to be uploaded, "image" allows only image files to be uploaded, "audio" allows only audio files to be uploaded, "video" allows only video files to be uploaded, "text" allows only text files to be uploaded.
            label: Text to display on the button. Defaults to "Upload a File".
            visible: If False, component will be hidden.
            elem_id: An optional string that is assigned as the id of this component in the HTML DOM. Can be used for targeting CSS styles.
        """
        self.type = type
        self.file_count = file_count
        self.file_types = file_types
        self.label = label
        TempFileManager.__init__(self)
        IOComponent.__init__(
            self, label=label, visible=visible, elem_id=elem_id, value=value, **kwargs
        )

    def get_config(self):
        return {
            "label": self.label,
            "value": self.value,
            "file_count": self.file_count,
            "file_types": self.file_types,
            **Component.get_config(self),
        }

    @staticmethod
    def update(
        value: str | Literal[_Keywords.NO_VALUE] | None = _Keywords.NO_VALUE,
        interactive: bool | None = None,
        visible: bool | None = None,
    ):
        updated_config = {
            "interactive": interactive,
            "visible": visible,
            "value": value,
            "__type__": "update",
        }
        return IOComponent.add_interactive_to_config(updated_config, interactive)

    def preprocess(
        self, x: List[Dict[str, Any]] | None
    ) -> bytes | tempfile._TemporaryFileWrapper | List[
        bytes | tempfile._TemporaryFileWrapper
    ] | None:
        """
        Parameters:
            x: List of JSON objects with filename as 'name' property and base64 data as 'data' property
        Returns:
            File objects in requested format
        """
        if x is None:
            return None

        def process_single_file(f) -> bytes | tempfile._TemporaryFileWrapper:
            file_name, data, is_file = (
                f["name"],
                f["data"],
                f.get("is_file", False),
            )
            if self.type == "file":
                if is_file:
                    temp_file_path = self.make_temp_copy_if_needed(file_name)
                    file = tempfile.NamedTemporaryFile(delete=False)
                    file.name = temp_file_path
                    file.orig_name = file_name  # type: ignore
                else:
                    file = processing_utils.decode_base64_to_file(
                        data, file_path=file_name
                    )
                    file.orig_name = file_name  # type: ignore
                return file
            elif self.type == "bytes":
                if is_file:
                    with open(file_name, "rb") as file_data:
                        return file_data.read()
                return processing_utils.decode_base64_to_binary(data)[0]
            else:
                raise ValueError(
                    "Unknown type: "
                    + str(self.type)
                    + ". Please choose from: 'file', 'bytes'."
                )

        if self.file_count == "single":
            if isinstance(x, list):
                return process_single_file(x[0])
            else:
                return process_single_file(x)
        else:
            if isinstance(x, list):
                return [process_single_file(f) for f in x]
            else:
                return process_single_file(x)

    def generate_sample(self):
        return deepcopy(media_data.BASE64_FILE)

    def serialize(
        self, x: str, load_dir: str = "", encryption_key: bytes | None = None
    ) -> Dict:
        serialized = FileSerializable.serialize(self, x, load_dir, encryption_key)
        serialized["size"] = Path(serialized["name"]).stat().st_size
        return serialized

    def style(self, *, full_width: bool | None = None, **kwargs):
        """
        This method can be used to change the appearance of the button component.
        Parameters:
            full_width: If True, will expand to fill parent container.
        """
        if full_width is not None:
            self._style["full_width"] = full_width

        return Component.style(self, **kwargs)


@document("change", "submit", "style")
class ColorPicker(Changeable, Submittable, IOComponent, SimpleSerializable):
    """
    Creates a color picker for user to select a color as string input.
    Preprocessing: passes selected color value as a {str} into the function.
    Postprocessing: expects a {str} returned from function and sets color picker value to it.
    Examples-format: a {str} with a hexadecimal representation of a color, e.g. "#ff0000" for red.
    Demos: color_picker, color_generator
    """

    def __init__(
        self,
        value: str | Callable | None = None,
        *,
        label: str | None = None,
        every: float | None = None,
        show_label: bool = True,
        interactive: bool | None = None,
        visible: bool = True,
        elem_id: str | None = None,
        **kwargs,
    ):
        """
        Parameters:
            value: default text to provide in color picker. If callable, the function will be called whenever the app loads to set the initial value of the component.
            label: component name in interface.
            every: If `value` is a callable, run the function 'every' number of seconds while the client connection is open. Has no effect otherwise. Queue must be enabled. The event can be accessed (e.g. to cancel it) via this component's .load_event attribute.
            show_label: if True, will display label.
            interactive: if True, will be rendered as an editable color picker; if False, editing will be disabled. If not provided, this is inferred based on whether the component is used as an input or output.
            visible: If False, component will be hidden.
            elem_id: An optional string that is assigned as the id of this component in the HTML DOM. Can be used for targeting CSS styles.
        """
        self.cleared_value = "#000000"
        self.test_input = value
        IOComponent.__init__(
            self,
            label=label,
            every=every,
            show_label=show_label,
            interactive=interactive,
            visible=visible,
            elem_id=elem_id,
            value=value,
            **kwargs,
        )

    def get_config(self):
        return {
            "value": self.value,
            **IOComponent.get_config(self),
        }

    @staticmethod
    def update(
        value: str | Literal[_Keywords.NO_VALUE] | None = _Keywords.NO_VALUE,
        label: str | None = None,
        show_label: bool | None = None,
        visible: bool | None = None,
        interactive: bool | None = None,
    ):
        updated_config = {
            "value": value,
            "label": label,
            "show_label": show_label,
            "visible": visible,
            "__type__": "update",
        }
        return IOComponent.add_interactive_to_config(updated_config, interactive)

    def preprocess(self, x: str | None) -> str | None:
        """
        Any preprocessing needed to be performed on function input.
        Parameters:
            x: text
        Returns:
            text
        """
        if x is None:
            return None
        else:
            return str(x)

    def generate_sample(self) -> str:
        return "#000000"

    def postprocess(self, y: str | None) -> str | None:
        """
        Any postprocessing needed to be performed on function output.
        Parameters:
            y: text
        Returns:
            text
        """
        if y is None:
            return None
        else:
            return str(y)


############################
# Only Output Components
############################


@document("change", "style")
class Label(Changeable, IOComponent, JSONSerializable):
    """
    Displays a classification label, along with confidence scores of top categories, if provided.
    Preprocessing: this component does *not* accept input.
    Postprocessing: expects a {Dict[str, float]} of classes and confidences, or {str} with just the class or an {int}/{float} for regression outputs, or a {str} path to a .json file containing a json dictionary in the structure produced by Label.postprocess().

    Demos: main_note, titanic_survival
    Guides: Gradio_and_ONNX_on_Hugging_Face, image_classification_in_pytorch, image_classification_in_tensorflow, image_classification_with_vision_transformers, building_a_pictionary_app
    """

    CONFIDENCES_KEY = "confidences"

    def __init__(
        self,
        value: Dict[str, float] | str | float | Callable | None = None,
        *,
        num_top_classes: int | None = None,
        label: str | None = None,
        every: float | None = None,
        show_label: bool = True,
        visible: bool = True,
        elem_id: str | None = None,
        color: str | None = None,
        **kwargs,
    ):
        """
        Parameters:
            value: Default value to show in the component. If a str or number is provided, simply displays the string or number. If a {Dict[str, float]} of classes and confidences is provided, displays the top class on top and the `num_top_classes` below, along with their confidence bars. If callable, the function will be called whenever the app loads to set the initial value of the component.
            num_top_classes: number of most confident classes to show.
            label: component name in interface.
            every: If `value` is a callable, run the function 'every' number of seconds while the client connection is open. Has no effect otherwise. Queue must be enabled. The event can be accessed (e.g. to cancel it) via this component's .load_event attribute.
            show_label: if True, will display label.
            visible: If False, component will be hidden.
            elem_id: An optional string that is assigned as the id of this component in the HTML DOM. Can be used for targeting CSS styles.
            color: The background color of the label (either a valid css color name or hexadecimal string).
        """
        self.num_top_classes = num_top_classes
        self.color = color
        IOComponent.__init__(
            self,
            label=label,
            every=every,
            show_label=show_label,
            visible=visible,
            elem_id=elem_id,
            value=value,
            **kwargs,
        )

    def get_config(self):
        return {
            "num_top_classes": self.num_top_classes,
            "value": self.value,
            "color": self.color,
            **IOComponent.get_config(self),
        }

    def postprocess(self, y: Dict[str, float] | str | float | None) -> Dict | None:
        """
        Parameters:
            y: a dictionary mapping labels to confidence value, or just a string/numerical label by itself
        Returns:
            Object with key 'label' representing primary label, and key 'confidences' representing a list of label-confidence pairs
        """
        if y is None or y == {}:
            return None
        if isinstance(y, str) and y.endswith(".json") and Path(y).exists():
            return self.serialize(y)
        if isinstance(y, (str, float, int)):
            return {"label": str(y)}
        if isinstance(y, dict):
            if "confidences" in y and isinstance(y["confidences"], dict):
                y = y["confidences"]
                y = {c["label"]: c["confidence"] for c in y}
            sorted_pred = sorted(y.items(), key=operator.itemgetter(1), reverse=True)
            if self.num_top_classes is not None:
                sorted_pred = sorted_pred[: self.num_top_classes]
            return {
                "label": sorted_pred[0][0],
                "confidences": [
                    {"label": pred[0], "confidence": pred[1]} for pred in sorted_pred
                ],
            }
        raise ValueError(
            "The `Label` output interface expects one of: a string label, or an int label, a "
            "float label, or a dictionary whose keys are labels and values are confidences. "
            "Instead, got a {}".format(type(y))
        )

    @staticmethod
    def update(
        value: Dict[str, float]
        | str
        | float
        | Literal[_Keywords.NO_VALUE]
        | None = _Keywords.NO_VALUE,
        label: str | None = None,
        show_label: bool | None = None,
        visible: bool | None = None,
        color: str | Literal[_Keywords.NO_VALUE] | None = _Keywords.NO_VALUE,
    ):
        # If color is not specified (NO_VALUE) map it to None so that
        # it gets filtered out in postprocess. This will mean the color
        # will not be updated in the front-end
        if color is _Keywords.NO_VALUE:
            color = None
        # If the color was specified by the developer as None
        # Map is so that the color is updated to be transparent,
        # e.g. no background default state.
        elif color is None:
            color = "transparent"
        updated_config = {
            "label": label,
            "show_label": show_label,
            "visible": visible,
            "value": value,
            "color": color,
            "__type__": "update",
        }
        return updated_config

    def style(
        self,
        *,
        container: bool | None = None,
    ):
        """
        This method can be used to change the appearance of the label component.
        Parameters:
            container: If True, will add a container to the label - providing some extra padding around the border.
        """
        return Component.style(self, container=container)


@document("change", "style")
class HighlightedText(Changeable, IOComponent, JSONSerializable):
    """
    Displays text that contains spans that are highlighted by category or numerical value.
    Preprocessing: this component does *not* accept input.
    Postprocessing: expects a {List[Tuple[str, float | str]]]} consisting of spans of text and their associated labels, or a {Dict} with two keys: (1) "text" whose value is the complete text, and "entities", which is a list of dictionaries, each of which have the keys: "entity" (consisting of the entity label), "start" (the character index where the label starts), and "end" (the character index where the label ends). Entities should not overlap.

    Demos: diff_texts, text_analysis
    Guides: named_entity_recognition
    """

    def __init__(
        self,
        value: List[Tuple[str, str | float | None]] | Dict | Callable | None = None,
        *,
        color_map: Dict[str, str]
        | None = None,  # Parameter moved to HighlightedText.style()
        show_legend: bool = False,
        combine_adjacent: bool = False,
        adjacent_separator: str = "",
        label: str | None = None,
        every: float | None = None,
        show_label: bool = True,
        visible: bool = True,
        elem_id: str | None = None,
        **kwargs,
    ):
        """
        Parameters:
            value: Default value to show. If callable, the function will be called whenever the app loads to set the initial value of the component.
            show_legend: whether to show span categories in a separate legend or inline.
            combine_adjacent: If True, will merge the labels of adjacent tokens belonging to the same category.
            adjacent_separator: Specifies the separator to be used between tokens if combine_adjacent is True.
            label: component name in interface.
            every: If `value` is a callable, run the function 'every' number of seconds while the client connection is open. Has no effect otherwise. Queue must be enabled. The event can be accessed (e.g. to cancel it) via this component's .load_event attribute.
            show_label: if True, will display label.
            visible: If False, component will be hidden.
            elem_id: An optional string that is assigned as the id of this component in the HTML DOM. Can be used for targeting CSS styles.
        """
        self.color_map = color_map
        if color_map is not None:
            warnings.warn(
                "The 'color_map' parameter has been moved from the constructor to `HighlightedText.style()` ",
            )
        self.show_legend = show_legend
        self.combine_adjacent = combine_adjacent
        self.adjacent_separator = adjacent_separator
        IOComponent.__init__(
            self,
            label=label,
            every=every,
            show_label=show_label,
            visible=visible,
            elem_id=elem_id,
            value=value,
            **kwargs,
        )

    def get_config(self):
        return {
            "color_map": self.color_map,
            "show_legend": self.show_legend,
            "value": self.value,
            **IOComponent.get_config(self),
        }

    @staticmethod
    def update(
        value: List[Tuple[str, str | float | None]]
        | Dict
        | Literal[_Keywords.NO_VALUE]
        | None,
        color_map: Dict[str, str] | None = None,
        show_legend: bool | None = None,
        label: str | None = None,
        show_label: bool | None = None,
        visible: bool | None = None,
    ):
        updated_config = {
            "color_map": color_map,
            "show_legend": show_legend,
            "label": label,
            "show_label": show_label,
            "visible": visible,
            "value": value,
            "__type__": "update",
        }
        return updated_config

    def postprocess(
        self, y: List[Tuple[str, str | float | None]] | Dict | None
    ) -> List[Tuple[str, str | float | None]] | None:
        """
        Parameters:
            y: List of (word, category) tuples
        Returns:
            List of (word, category) tuples
        """
        if y is None:
            return None
        if isinstance(y, dict):
            try:
                text = y["text"]
                entities = y["entities"]
            except KeyError:
                raise ValueError(
                    "Expected a dictionary with keys 'text' and 'entities' for the value of the HighlightedText component."
                )
            if len(entities) == 0:
                y = [(text, None)]
            else:
                list_format = []
                index = 0
                entities = sorted(entities, key=lambda x: x["start"])
                for entity in entities:
                    list_format.append((text[index : entity["start"]], None))
                    list_format.append(
                        (text[entity["start"] : entity["end"]], entity["entity"])
                    )
                    index = entity["end"]
                list_format.append((text[index:], None))
                y = list_format
        if self.combine_adjacent:
            output = []
            running_text, running_category = None, None
            for text, category in y:
                if running_text is None:
                    running_text = text
                    running_category = category
                elif category == running_category:
                    running_text += self.adjacent_separator + text
                elif not text:
                    # Skip fully empty item, these get added in processing
                    # of dictionaries.
                    pass
                else:
                    output.append((running_text, running_category))
                    running_text = text
                    running_category = category
            if running_text is not None:
                output.append((running_text, running_category))
            return output
        else:
            return y

    def style(
        self,
        *,
        color_map: Dict[str, str] | None = None,
        container: bool | None = None,
        **kwargs,
    ):
        """
        This method can be used to change the appearance of the HighlightedText component.
        Parameters:
            color_map: Map between category and respective colors.
            container: If True, will place the component in a container - providing some extra padding around the border.
        """
        if color_map is not None:
            self._style["color_map"] = color_map

        return Component.style(self, container=container, **kwargs)


@document("change", "style")
class JSON(Changeable, IOComponent, JSONSerializable):
    """
    Used to display arbitrary JSON output prettily.
    Preprocessing: this component does *not* accept input.
    Postprocessing: expects a valid JSON {str} -- or a {list} or {dict} that is JSON serializable.

    Demos: zip_to_json, blocks_xray
    """

    def __init__(
        self,
        value: str | Callable | None = None,
        *,
        label: str | None = None,
        every: float | None = None,
        show_label: bool = True,
        visible: bool = True,
        elem_id: str | None = None,
        **kwargs,
    ):
        """
        Parameters:
            value: Default value. If callable, the function will be called whenever the app loads to set the initial value of the component.
            label: component name in interface.
            every: If `value` is a callable, run the function 'every' number of seconds while the client connection is open. Has no effect otherwise. Queue must be enabled. The event can be accessed (e.g. to cancel it) via this component's .load_event attribute.
            show_label: if True, will display label.
            visible: If False, component will be hidden.
            elem_id: An optional string that is assigned as the id of this component in the HTML DOM. Can be used for targeting CSS styles.
        """
        IOComponent.__init__(
            self,
            label=label,
            every=every,
            show_label=show_label,
            visible=visible,
            elem_id=elem_id,
            value=value,
            **kwargs,
        )

    def get_config(self):
        return {
            "value": self.value,
            **IOComponent.get_config(self),
        }

    @staticmethod
    def update(
        value: Any | Literal[_Keywords.NO_VALUE] | None = _Keywords.NO_VALUE,
        label: str | None = None,
        show_label: bool | None = None,
        visible: bool | None = None,
        interactive: bool | None = None,
    ):
        updated_config = {
            "label": label,
            "show_label": show_label,
            "visible": visible,
            "value": value,
            "__type__": "update",
        }
        return updated_config

    def postprocess(self, y: Dict | List | str | None) -> Dict | List | None:
        """
        Parameters:
            y: JSON output
        Returns:
            JSON output
        """
        if y is None:
            return None
        if isinstance(y, str):
            return json.loads(y)
        else:
            return y

    def style(self, *, container: bool | None = None, **kwargs):
        """
        This method can be used to change the appearance of the JSON component.
        Parameters:
            container: If True, will place the JSON in a container - providing some extra padding around the border.
        """
        return Component.style(self, container=container, **kwargs)


@document("change")
class HTML(Changeable, IOComponent, SimpleSerializable):
    """
    Used to display arbitrary HTML output.
    Preprocessing: this component does *not* accept input.
    Postprocessing: expects a valid HTML {str}.

    Demos: text_analysis
    Guides: key_features
    """

    def __init__(
        self,
        value: str | Callable = "",
        *,
        label: str | None = None,
        every: float | None = None,
        show_label: bool = True,
        visible: bool = True,
        elem_id: str | None = None,
        **kwargs,
    ):
        """
        Parameters:
            value: Default value. If callable, the function will be called whenever the app loads to set the initial value of the component.
            label: component name in interface.
            every: If `value` is a callable, run the function 'every' number of seconds while the client connection is open. Has no effect otherwise. Queue must be enabled. The event can be accessed (e.g. to cancel it) via this component's .load_event attribute.
            show_label: if True, will display label.
            visible: If False, component will be hidden.
            elem_id: An optional string that is assigned as the id of this component in the HTML DOM. Can be used for targeting CSS styles.
        """
        IOComponent.__init__(
            self,
            label=label,
            every=every,
            show_label=show_label,
            visible=visible,
            elem_id=elem_id,
            value=value,
            **kwargs,
        )

    def get_config(self):
        return {
            "value": self.value,
            **IOComponent.get_config(self),
        }

    @staticmethod
    def update(
        value: Any | Literal[_Keywords.NO_VALUE] | None = _Keywords.NO_VALUE,
        label: str | None = None,
        show_label: bool | None = None,
        visible: bool | None = None,
    ):
        updated_config = {
            "label": label,
            "show_label": show_label,
            "visible": visible,
            "value": value,
            "__type__": "update",
        }
        return updated_config

    def style(self):
        return self


@document("style")
class Gallery(IOComponent, TempFileManager, FileSerializable):
    """
    Used to display a list of images as a gallery that can be scrolled through.
    Preprocessing: this component does *not* accept input.
    Postprocessing: expects a list of images in any format, {List[numpy.array | PIL.Image | str]}, or a {List} of (image, {str} caption) tuples and displays them.

    Demos: fake_gan
    """

    def __init__(
        self,
        value: List[np.ndarray | _Image.Image | str] | Callable | None = None,
        *,
        label: str | None = None,
        every: float | None = None,
        show_label: bool = True,
        visible: bool = True,
        elem_id: str | None = None,
        **kwargs,
    ):
        """
        Parameters:
            value: List of images to display in the gallery by default. If callable, the function will be called whenever the app loads to set the initial value of the component.
            label: component name in interface.
            every: If `value` is a callable, run the function 'every' number of seconds while the client connection is open. Has no effect otherwise. Queue must be enabled. The event can be accessed (e.g. to cancel it) via this component's .load_event attribute.
            show_label: if True, will display label.
            visible: If False, component will be hidden.
            elem_id: An optional string that is assigned as the id of this component in the HTML DOM. Can be used for targeting CSS styles.
        """
        TempFileManager.__init__(self)
        super().__init__(
            label=label,
            every=every,
            show_label=show_label,
            visible=visible,
            elem_id=elem_id,
            value=value,
            **kwargs,
        )

    @staticmethod
    def update(
        value: Any | Literal[_Keywords.NO_VALUE] | None = _Keywords.NO_VALUE,
        label: str | None = None,
        show_label: bool | None = None,
        visible: bool | None = None,
    ):
        updated_config = {
            "label": label,
            "show_label": show_label,
            "visible": visible,
            "value": value,
            "__type__": "update",
        }
        return updated_config

    def get_config(self):
        return {
            "value": self.value,
            **IOComponent.get_config(self),
        }

    def postprocess(
        self,
        y: List[np.ndarray | _Image.Image | str]
        | List[Tuple[np.ndarray | _Image.Image | str, str]]
        | None,
    ) -> List[str]:
        """
        Parameters:
            y: list of images, or list of (image, caption) tuples
        Returns:
            list of string file paths to images in temp directory
        """
        if y is None:
            return []
        output = []
        for img in y:
            caption = None
            if isinstance(img, tuple) or isinstance(img, list):
                img, caption = img
            if isinstance(img, np.ndarray):
                file = processing_utils.save_array_to_file(img)
                file_path = str(Path(file.name).resolve())
                self.temp_files.add(file_path)
            elif isinstance(img, _Image.Image):
                file = processing_utils.save_pil_to_file(img)
                file_path = str(Path(file.name).resolve())
                self.temp_files.add(file_path)
            elif isinstance(img, str):
                if utils.validate_url(img):
                    file_path = img
                else:
                    file_path = self.make_temp_copy_if_needed(img)
            else:
                raise ValueError(f"Cannot process type as image: {type(img)}")

            if caption is not None:
                output.append(
                    [{"name": file_path, "data": None, "is_file": True}, caption]
                )
            else:
                output.append({"name": file_path, "data": None, "is_file": True})

        return output

    def style(
        self,
        *,
        grid: int | Tuple | None = None,
        height: str | None = None,
        container: bool | None = None,
        **kwargs,
    ):
        """
        This method can be used to change the appearance of the gallery component.
        Parameters:
            grid: Represents the number of images that should be shown in one row, for each of the six standard screen sizes (<576px, <768px, <992px, <1200px, <1400px, >1400px). if fewer that 6 are given then the last will be used for all subsequent breakpoints
            height: Height of the gallery.
            container: If True, will place gallery in a container - providing some extra padding around the border.
        """
        if grid is not None:
            self._style["grid"] = grid
        if height is not None:
            self._style["height"] = height

        return Component.style(self, container=container, **kwargs)

    def deserialize(
        self, x: Any, save_dir: str = "", encryption_key: bytes | None = None
    ) -> None | str:
        if x is None:
            return None
        gallery_path = Path(save_dir) / str(uuid.uuid4())
        gallery_path.mkdir(exist_ok=True, parents=True)
        captions = {}
        for img_data in x:
            if isinstance(img_data, list) or isinstance(img_data, tuple):
                img_data, caption = img_data
            else:
                caption = None
            name = FileSerializable.deserialize(self, img_data, gallery_path)
            captions[name] = caption
            captions_file = gallery_path / "captions.json"
            with captions_file.open("w") as captions_json:
                json.dump(captions, captions_json)
        return str(gallery_path.resolve())

    def serialize(self, x: Any, load_dir: str = "", called_directly: bool = False):
        files = []
        captions_file = Path(x) / "captions.json"
        with captions_file.open("r") as captions_json:
            captions = json.load(captions_json)
        for file_name, caption in captions.items():
            img = FileSerializable.serialize(self, file_name)
            files.append([img, caption])
        return files


class Carousel(IOComponent, Changeable, SimpleSerializable):
    """
    Deprecated Component
    """

    def __init__(
        self,
        *args,
        **kwargs,
    ):
        raise DeprecationWarning(
            "The Carousel component is deprecated. Please consider using the Gallery "
            "component, which can be used to display images (and optional captions).",
        )


@document("change", "style")
class Chatbot(Changeable, IOComponent, JSONSerializable):
    """
    Displays a chatbot output showing both user submitted messages and responses. Supports a subset of Markdown including bold, italics, code, and images.
    Preprocessing: this component does *not* accept input.
    Postprocessing: expects a {List[Tuple[str, str]]}, a list of tuples with user inputs and responses as strings of HTML.

    Demos: chatbot_demo
    """

    def __init__(
        self,
        value: List[Tuple[str, str]] | Callable | None = None,
        color_map: Dict[str, str] | None = None,  # Parameter moved to Chatbot.style()
        *,
        label: str | None = None,
        every: float | None = None,
        show_label: bool = True,
        visible: bool = True,
        elem_id: str | None = None,
        **kwargs,
    ):
        """
        Parameters:
            value: Default value to show in chatbot. If callable, the function will be called whenever the app loads to set the initial value of the component.
            label: component name in interface.
            every: If `value` is a callable, run the function 'every' number of seconds while the client connection is open. Has no effect otherwise. Queue must be enabled. The event can be accessed (e.g. to cancel it) via this component's .load_event attribute.
            show_label: if True, will display label.
            visible: If False, component will be hidden.
            elem_id: An optional string that is assigned as the id of this component in the HTML DOM. Can be used for targeting CSS styles.
        """
        if color_map is not None:
            warnings.warn(
                "The 'color_map' parameter has been moved from the constructor to `Chatbot.style()` ",
            )
        self.color_map = color_map
        self.md = MarkdownIt()

        IOComponent.__init__(
            self,
            label=label,
            every=every,
            show_label=show_label,
            visible=visible,
            elem_id=elem_id,
            value=value,
            **kwargs,
        )

    def get_config(self):
        return {
            "value": self.value,
            "color_map": self.color_map,
            **IOComponent.get_config(self),
        }

    @staticmethod
    def update(
        value: Any | Literal[_Keywords.NO_VALUE] | None = _Keywords.NO_VALUE,
        color_map: Tuple[str, str] | None = None,
        label: str | None = None,
        show_label: bool | None = None,
        visible: bool | None = None,
    ):
        updated_config = {
            "color_map": color_map,
            "label": label,
            "show_label": show_label,
            "visible": visible,
            "value": value,
            "__type__": "update",
        }
        return updated_config

    def postprocess(self, y: List[Tuple[str, str]]) -> List[Tuple[str, str]]:
        """
        Parameters:
            y: List of tuples representing the message and response pairs. Each message and response should be a string, which may be in Markdown format.
        Returns:
            List of tuples representing the message and response. Each message and response will be a string of HTML.
        """
        if y is None:
            return []
        for i, (message, response) in enumerate(y):
            y[i] = (self.md.render(message), self.md.render(response))
        return y

    def style(self, *, color_map: Tuple[str, str] | None = None, **kwargs):
        """
        This method can be used to change the appearance of the Chatbot component.
        Parameters:
            color_map: Tuple containing colors to apply to user and response chat bubbles.
        Returns:

        """
        if color_map is not None:
            self._style["color_map"] = color_map

        return Component.style(
            self,
            **kwargs,
        )


@document("change", "edit", "clear", "style")
class Model3D(
    Changeable, Editable, Clearable, IOComponent, FileSerializable, TempFileManager
):
    """
    Component allows users to upload or view 3D Model files (.obj, .glb, or .gltf).
    Preprocessing: This component passes the uploaded file as a {str} filepath.
    Postprocessing: expects function to return a {str} path to a file of type (.obj, glb, or .gltf)

    Demos: model3D
    Guides: how_to_use_3D_model_component
    """

    def __init__(
        self,
        value: str | Callable | None = None,
        *,
        clear_color: List[float] | None = None,
        label: str | None = None,
        every: float | None = None,
        show_label: bool = True,
        visible: bool = True,
        elem_id: str | None = None,
        **kwargs,
    ):
        """
        Parameters:
            value: path to (.obj, glb, or .gltf) file to show in model3D viewer. If callable, the function will be called whenever the app loads to set the initial value of the component.
            clear_color: background color of scene
            label: component name in interface.
            every: If `value` is a callable, run the function 'every' number of seconds while the client connection is open. Has no effect otherwise. Queue must be enabled. The event can be accessed (e.g. to cancel it) via this component's .load_event attribute.
            show_label: if True, will display label.
            visible: If False, component will be hidden.
            elem_id: An optional string that is assigned as the id of this component in the HTML DOM. Can be used for targeting CSS styles.
        """
        self.clear_color = clear_color or [0.2, 0.2, 0.2, 1.0]
        TempFileManager.__init__(self)
        IOComponent.__init__(
            self,
            label=label,
            every=every,
            show_label=show_label,
            visible=visible,
            elem_id=elem_id,
            value=value,
            **kwargs,
        )

    def get_config(self):
        return {
            "clearColor": self.clear_color,
            "value": self.value,
            **IOComponent.get_config(self),
        }

    @staticmethod
    def update(
        value: Any | Literal[_Keywords.NO_VALUE] | None = _Keywords.NO_VALUE,
        label: str | None = None,
        show_label: bool | None = None,
        visible: bool | None = None,
    ):
        updated_config = {
            "label": label,
            "show_label": show_label,
            "visible": visible,
            "value": value,
            "__type__": "update",
        }
        return updated_config

    def preprocess(self, x: Dict[str, str] | None) -> str | None:
        """
        Parameters:
            x: JSON object with filename as 'name' property and base64 data as 'data' property
        Returns:
            string file path to temporary file with the 3D image model
        """
        if x is None:
            return x
        file_name, file_data, is_file = (
            x["name"],
            x["data"],
            x.get("is_file", False),
        )
        if is_file:
            temp_file_path = self.make_temp_copy_if_needed(file_name)
        else:
            temp_file = processing_utils.decode_base64_to_file(
                file_data, file_path=file_name
            )
            temp_file_path = temp_file.name

        return temp_file_path

    def generate_sample(self):
        return media_data.BASE64_MODEL3D

    def postprocess(self, y: str | None) -> Dict[str, str] | None:
        """
        Parameters:
            y: path to the model
        Returns:
            file name mapped to base64 url data
        """
        if y is None:
            return y
        data = {
            "name": self.make_temp_copy_if_needed(y),
            "data": None,
            "is_file": True,
        }
        return data

    def style(self, **kwargs):
        """
        This method can be used to change the appearance of the Model3D component.
        """
        return Component.style(
            self,
            **kwargs,
        )

    def as_example(self, input_data: str | None) -> str:
        return Path(input_data).name if input_data else ""


@document("change", "clear")
class Plot(Changeable, Clearable, IOComponent, JSONSerializable):
    """
    Used to display various kinds of plots (matplotlib, plotly, or bokeh are supported)
    Preprocessing: this component does *not* accept input.
    Postprocessing: expects either a {matplotlib.figure.Figure}, a {plotly.graph_objects._figure.Figure}, or a {dict} corresponding to a bokeh plot (json_item format)

    Demos: altair_plot, outbreak_forecast, blocks_kinematics, stock_forecast, map_airbnb
    Guides: plot_component_for_maps
    """

    def __init__(
        self,
        value: Callable | None | pd.DataFrame = None,
        *,
        label: str | None = None,
        every: float | None = None,
        show_label: bool = True,
        visible: bool = True,
        elem_id: str | None = None,
        **kwargs,
    ):
        """
        Parameters:
            value: Optionally, supply a default plot object to display, must be a matplotlib, plotly, altair, or bokeh figure, or a callable. If callable, the function will be called whenever the app loads to set the initial value of the component.
            label: component name in interface.
            every: If `value` is a callable, run the function 'every' number of seconds while the client connection is open. Has no effect otherwise. Queue must be enabled. The event can be accessed (e.g. to cancel it) via this component's .load_event attribute.
            show_label: if True, will display label.
            visible: If False, component will be hidden.
            elem_id: An optional string that is assigned as the id of this component in the HTML DOM. Can be used for targeting CSS styles.
        """
        IOComponent.__init__(
            self,
            label=label,
            every=every,
            show_label=show_label,
            visible=visible,
            elem_id=elem_id,
            value=value,
            **kwargs,
        )

    def get_config(self):
        return {"value": self.value, **IOComponent.get_config(self)}

    @staticmethod
    def update(
        value: Any | Literal[_Keywords.NO_VALUE] | None = _Keywords.NO_VALUE,
        label: str | None = None,
        show_label: bool | None = None,
        visible: bool | None = None,
    ):
        updated_config = {
            "label": label,
            "show_label": show_label,
            "visible": visible,
            "value": value,
            "__type__": "update",
        }
        return updated_config

    def postprocess(self, y) -> Dict[str, str] | None:
        """
        Parameters:
            y: plot data
        Returns:
            plot type mapped to plot base64 data
        """
        if y is None:
            return None
        if isinstance(y, (ModuleType, matplotlib.figure.Figure)):
            dtype = "matplotlib"
            out_y = processing_utils.encode_plot_to_base64(y)
        elif isinstance(y, dict):
            dtype = "bokeh"
            out_y = json.dumps(y)
        else:
            is_altair = "altair" in y.__module__
            if is_altair:
                dtype = "altair"
            else:
                dtype = "plotly"
            out_y = y.to_json()
        return {"type": dtype, "plot": out_y}

    def style(self, container: bool | None = None):
        return Component.style(
            self,
            container=container,
        )


class AltairPlot:
    @staticmethod
    def create_legend(position, title):
        if position == "none":
            legend = None
        else:
            position = {"orient": position} if position else {}
            legend = {"title": title, **position}

        return legend

    @staticmethod
    def create_scale(limit):
        return alt.Scale(domain=limit) if limit else alt.Undefined


@document("change", "clear")
class ScatterPlot(Plot):
    """
    Create a scatter plot.

    Preprocessing: this component does *not* accept input.
    Postprocessing: expects a pandas dataframe with the data to plot.

    Demos: native_plots
    Guides: creating_a_dashboard_from_bigquery_data
    """

    def __init__(
        self,
        value: pd.DataFrame | Callable | None = None,
        x: str | None = None,
        y: str | None = None,
        *,
        color: str | None = None,
        size: str | None = None,
        shape: str | None = None,
        title: str | None = None,
        tooltip: List[str] | str | None = None,
        x_title: str | None = None,
        y_title: str | None = None,
        color_legend_title: str | None = None,
        size_legend_title: str | None = None,
        shape_legend_title: str | None = None,
        color_legend_position: str | None = None,
        size_legend_position: str | None = None,
        shape_legend_position: str | None = None,
        height: int | None = None,
        width: int | None = None,
        x_lim: List[int | float] | None = None,
        y_lim: List[int | float] | None = None,
        caption: str | None = None,
        interactive: bool | None = True,
        label: str | None = None,
        every: float | None = None,
        show_label: bool = True,
        visible: bool = True,
        elem_id: str | None = None,
    ):
        """
        Parameters:
            value: The pandas dataframe containing the data to display in a scatter plot, or a callable. If callable, the function will be called whenever the app loads to set the initial value of the component.
            x: Column corresponding to the x axis.
            y: Column corresponding to the y axis.
            color: The column to determine the point color. If the column contains numeric data, gradio will interpolate the column data so that small values correspond to light colors and large values correspond to dark values.
            size: The column used to determine the point size. Should contain numeric data so that gradio can map the data to the point size.
            shape: The column used to determine the point shape. Should contain categorical data. Gradio will map each unique value to a different shape.
            title: The title to display on top of the chart.
            tooltip: The column (or list of columns) to display on the tooltip when a user hovers a point on the plot.
            x_title: The title given to the x axis. By default, uses the value of the x parameter.
            y_title: The title given to the y axis. By default, uses the value of the y parameter.
            color_legend_title: The title given to the color legend. By default, uses the value of color parameter.
            size_legend_title: The title given to the size legend. By default, uses the value of the size parameter.
            shape_legend_title: The title given to the shape legend. By default, uses the value of the shape parameter.
            color_legend_position: The position of the color legend. If the string value 'none' is passed, this legend is omitted. For other valid position values see: https://vega.github.io/vega/docs/legends/#orientation.
            size_legend_position: The position of the size legend. If the string value 'none' is passed, this legend is omitted. For other valid position values see: https://vega.github.io/vega/docs/legends/#orientation.
            shape_legend_position: The position of the shape legend. If the string value 'none' is passed, this legend is omitted. For other valid position values see: https://vega.github.io/vega/docs/legends/#orientation.
            height: The height of the plot in pixels.
            width: The width of the plot in pixels.
            x_lim: A tuple or list containing the limits for the x-axis, specified as [x_min, x_max].
            y_lim: A tuple of list containing the limits for the y-axis, specified as [y_min, y_max].
            caption: The (optional) caption to display below the plot.
            interactive: Whether users should be able to interact with the plot by panning or zooming with their mouse or trackpad.
            label: The (optional) label to display on the top left corner of the plot.
            every:  If `value` is a callable, run the function 'every' number of seconds while the client connection is open. Has no effect otherwise. Queue must be enabled. The event can be accessed (e.g. to cancel it) via this component's .load_event attribute.
            show_label: Whether the label should be displayed.
            visible: Whether the plot should be visible.
            elem_id: Unique id used for custom css targetting.
        """
        self.x = x
        self.y = y
        self.color = color
        self.size = size
        self.shape = shape
        self.tooltip = tooltip
        self.title = title
        self.x_title = x_title
        self.y_title = y_title
        self.color_legend_title = color_legend_title
        self.color_legend_position = color_legend_position
        self.size_legend_title = size_legend_title
        self.size_legend_position = size_legend_position
        self.shape_legend_title = shape_legend_title
        self.shape_legend_position = shape_legend_position
        self.caption = caption
        self.interactive_chart = interactive
        self.width = width
        self.height = height
        self.x_lim = x_lim
        self.y_lim = y_lim
        super().__init__(
            value=value,
            label=label,
            every=every,
            show_label=show_label,
            visible=visible,
            elem_id=elem_id,
        )

    def get_config(self):
        config = super().get_config()
        config["caption"] = self.caption
        return config

    def get_block_name(self) -> str:
        return "plot"

    @staticmethod
    def update(
        value: DataFrame | Dict | Literal[_Keywords.NO_VALUE] = _Keywords.NO_VALUE,
        x: str | None = None,
        y: str | None = None,
        color: str | None = None,
        size: str | None = None,
        shape: str | None = None,
        title: str | None = None,
        tooltip: List[str] | str | None = None,
        x_title: str | None = None,
        y_title: str | None = None,
        color_legend_title: str | None = None,
        size_legend_title: str | None = None,
        shape_legend_title: str | None = None,
        color_legend_position: str | None = None,
        size_legend_position: str | None = None,
        shape_legend_position: str | None = None,
        height: int | None = None,
        width: int | None = None,
        x_lim: List[int | float] | None = None,
        y_lim: List[int | float] | None = None,
        interactive: bool | None = None,
        caption: str | None = None,
        label: str | None = None,
        show_label: bool | None = None,
        visible: bool | None = None,
    ):
        """Update an existing plot component.

        If updating any of the plot properties (color, size, etc) the value, x, and y parameters must be specified.

        Parameters:
            value: The pandas dataframe containing the data to display in a scatter plot.
            x: Column corresponding to the x axis.
            y: Column corresponding to the y axis.
            color: The column to determine the point color. If the column contains numeric data, gradio will interpolate the column data so that small values correspond to light colors and large values correspond to dark values.
            size: The column used to determine the point size. Should contain numeric data so that gradio can map the data to the point size.
            shape: The column used to determine the point shape. Should contain categorical data. Gradio will map each unique value to a different shape.
            title: The title to display on top of the chart.
            tooltip: The column (or list of columns) to display on the tooltip when a user hovers a point on the plot.
            x_title: The title given to the x axis. By default, uses the value of the x parameter.
            y_title: The title given to the y axis. By default, uses the value of the y parameter.
            color_legend_title: The title given to the color legend. By default, uses the value of color parameter.
            size_legend_title: The title given to the size legend. By default, uses the value of the size parameter.
            shape_legend_title: The title given to the shape legend. By default, uses the value of the shape parameter.
            color_legend_position: The position of the color legend. If the string value 'none' is passed, this legend is omitted. For other valid position values see: https://vega.github.io/vega/docs/legends/#orientation.
            size_legend_position: The position of the size legend. If the string value 'none' is passed, this legend is omitted. For other valid position values see: https://vega.github.io/vega/docs/legends/#orientation.
            shape_legend_position: The position of the shape legend. If the string value 'none' is passed, this legend is omitted. For other valid position values see: https://vega.github.io/vega/docs/legends/#orientation.
            height: The height of the plot in pixels.
            width: The width of the plot in pixels.
            x_lim: A tuple or list containing the limits for the x-axis, specified as [x_min, x_max].
            y_lim: A tuple of list containing the limits for the y-axis, specified as [y_min, y_max].
            interactive: Whether users should be able to interact with the plot by panning or zooming with their mouse or trackpad.
            caption: The (optional) caption to display below the plot.
            label: The (optional) label to display in the top left corner of the plot.
            show_label: Whether the label should be displayed.
            visible: Whether the plot should be visible.
        """
        properties = [
            x,
            y,
            color,
            size,
            shape,
            title,
            tooltip,
            x_title,
            y_title,
            color_legend_title,
            size_legend_title,
            shape_legend_title,
            color_legend_position,
            size_legend_position,
            shape_legend_position,
            interactive,
            height,
            width,
            x_lim,
            y_lim,
        ]
        if any(properties):
            if not isinstance(value, pd.DataFrame):
                raise ValueError(
                    "In order to update plot properties the value parameter "
                    "must be provided, and it must be a Dataframe. Please pass a value "
                    "parameter to gr.ScatterPlot.update."
                )
            if x is None or y is None:
                raise ValueError(
                    "In order to update plot properties, the x and y axis data "
                    "must be specified. Please pass valid values for x an y to "
                    "gr.ScatterPlot.update."
                )
            chart = ScatterPlot.create_plot(value, *properties)
            value = {"type": "altair", "plot": chart.to_json(), "chart": "scatter"}

        updated_config = {
            "label": label,
            "show_label": show_label,
            "visible": visible,
            "value": value,
            "caption": caption,
            "__type__": "update",
        }
        return updated_config

    @staticmethod
    def create_plot(
        value: pd.DataFrame,
        x: str,
        y: str,
        color: str | None = None,
        size: str | None = None,
        shape: str | None = None,
        title: str | None = None,
        tooltip: List[str] | str | None = None,
        x_title: str | None = None,
        y_title: str | None = None,
        color_legend_title: str | None = None,
        size_legend_title: str | None = None,
        shape_legend_title: str | None = None,
        color_legend_position: str | None = None,
        size_legend_position: str | None = None,
        shape_legend_position: str | None = None,
        height: int | None = None,
        width: int | None = None,
        x_lim: List[int | float] | None = None,
        y_lim: List[int | float] | None = None,
        interactive: bool | None = True,
    ):
        """Helper for creating the scatter plot."""
        interactive = True if interactive is None else interactive
        encodings = dict(
            x=alt.X(
                x,  # type: ignore
                title=x_title or x,  # type: ignore
                scale=AltairPlot.create_scale(x_lim),  # type: ignore
            ),  # ignore: type
            y=alt.Y(
                y,  # type: ignore
                title=y_title or y,  # type: ignore
                scale=AltairPlot.create_scale(y_lim),  # type: ignore
            ),
        )
        properties = {}
        if title:
            properties["title"] = title
        if height:
            properties["height"] = height
        if width:
            properties["width"] = width
        if color:
            if is_numeric_dtype(value[color]):
                domain = [value[color].min(), value[color].max()]
                range_ = [0, 1]
                type_ = "quantitative"
            else:
                domain = value[color].unique().tolist()
                range_ = list(range(len(domain)))
                type_ = "nominal"

            encodings["color"] = {
                "field": color,
                "type": type_,
                "legend": AltairPlot.create_legend(
                    position=color_legend_position, title=color_legend_title or color
                ),
                "scale": {"domain": domain, "range": range_},
            }
        if tooltip:
            encodings["tooltip"] = tooltip
        if size:
            encodings["size"] = {
                "field": size,
                "type": "quantitative" if is_numeric_dtype(value[size]) else "nominal",
                "legend": AltairPlot.create_legend(
                    position=size_legend_position, title=size_legend_title or size
                ),
            }
        if shape:
            encodings["shape"] = {
                "field": shape,
                "type": "quantitative" if is_numeric_dtype(value[shape]) else "nominal",
                "legend": AltairPlot.create_legend(
                    position=shape_legend_position, title=shape_legend_title or shape
                ),
            }
        chart = (
            alt.Chart(value)  # type: ignore
            .mark_point(clip=True)  # type: ignore
            .encode(**encodings)
            .properties(background="transparent", **properties)
        )
        if interactive:
            chart = chart.interactive()

        return chart

    def postprocess(self, y: pd.DataFrame | Dict | None) -> Dict[str, str] | None:
        # if None or update
        if y is None or isinstance(y, Dict):
            return y
        if self.x is None or self.y is None:
            raise ValueError("No value provided for required parameters `x` and `y`.")
        chart = self.create_plot(
            value=y,
            x=self.x,
            y=self.y,
            color=self.color,
            size=self.size,
            shape=self.shape,
            title=self.title,
            tooltip=self.tooltip,
            x_title=self.x_title,
            y_title=self.y_title,
            color_legend_title=self.color_legend_title,
            size_legend_title=self.size_legend_title,
            shape_legend_title=self.size_legend_title,
            color_legend_position=self.color_legend_position,
            size_legend_position=self.size_legend_position,
            shape_legend_position=self.shape_legend_position,
            interactive=self.interactive_chart,
            height=self.height,
            width=self.width,
            x_lim=self.x_lim,
            y_lim=self.y_lim,
        )

        return {"type": "altair", "plot": chart.to_json(), "chart": "scatter"}


@document("change", "clear")
class LinePlot(Plot):
    """
    Create a line plot.

    Preprocessing: this component does *not* accept input.
    Postprocessing: expects a pandas dataframe with the data to plot.

    Demos: native_plots, live_dashboard
    """

    def __init__(
        self,
        value: pd.DataFrame | Callable | None = None,
        x: str | None = None,
        y: str | None = None,
        *,
        color: str | None = None,
        stroke_dash: str | None = None,
        overlay_point: bool | None = None,
        title: str | None = None,
        tooltip: List[str] | str | None = None,
        x_title: str | None = None,
        y_title: str | None = None,
        color_legend_title: str | None = None,
        stroke_dash_legend_title: str | None = None,
        color_legend_position: str | None = None,
        stroke_dash_legend_position: str | None = None,
        height: int | None = None,
        width: int | None = None,
        x_lim: List[int] | None = None,
        y_lim: List[int] | None = None,
        caption: str | None = None,
        interactive: bool | None = True,
        label: str | None = None,
        show_label: bool = True,
        every: float | None = None,
        visible: bool = True,
        elem_id: str | None = None,
    ):
        """
        Parameters:
            value: The pandas dataframe containing the data to display in a scatter plot.
            x: Column corresponding to the x axis.
            y: Column corresponding to the y axis.
            color: The column to determine the point color. If the column contains numeric data, gradio will interpolate the column data so that small values correspond to light colors and large values correspond to dark values.
            stroke_dash: The column to determine the symbol used to draw the line, e.g. dashed lines, dashed lines with points.
            overlay_point: Whether to draw a point on the line for each (x, y) coordinate pair.
            title: The title to display on top of the chart.
            tooltip: The column (or list of columns) to display on the tooltip when a user hovers a point on the plot.
            x_title: The title given to the x axis. By default, uses the value of the x parameter.
            y_title: The title given to the y axis. By default, uses the value of the y parameter.
            color_legend_title: The title given to the color legend. By default, uses the value of color parameter.
            stroke_dash_legend_title: The title given to the stroke_dash legend. By default, uses the value of the stroke_dash parameter.
            color_legend_position: The position of the color legend. If the string value 'none' is passed, this legend is omitted. For other valid position values see: https://vega.github.io/vega/docs/legends/#orientation.
            stroke_dash_legend_position: The position of the stoke_dash legend. If the string value 'none' is passed, this legend is omitted. For other valid position values see: https://vega.github.io/vega/docs/legends/#orientation.
            height: The height of the plot in pixels.
            width: The width of the plot in pixels.
            x_lim: A tuple or list containing the limits for the x-axis, specified as [x_min, x_max].
            y_lim: A tuple of list containing the limits for the y-axis, specified as [y_min, y_max].
            caption: The (optional) caption to display below the plot.
            interactive: Whether users should be able to interact with the plot by panning or zooming with their mouse or trackpad.
            label: The (optional) label to display on the top left corner of the plot.
            every: If `value` is a callable, run the function 'every' number of seconds while the client connection is open. Has no effect otherwise. Queue must be enabled. The event can be accessed (e.g. to cancel it) via this component's .load_event attribute.
            show_label: Whether the label should be displayed.
            visible: Whether the plot should be visible.
            elem_id: Unique id used for custom css targetting.
        """
        self.x = x
        self.y = y
        self.color = color
        self.stroke_dash = stroke_dash
        self.tooltip = tooltip
        self.title = title
        self.x_title = x_title
        self.y_title = y_title
        self.color_legend_title = color_legend_title
        self.stroke_dash_legend_title = stroke_dash_legend_title
        self.color_legend_position = color_legend_position
        self.stroke_dash_legend_position = stroke_dash_legend_position
        self.overlay_point = overlay_point
        self.x_lim = x_lim
        self.y_lim = y_lim
        self.caption = caption
        self.interactive_chart = interactive
        self.width = width
        self.height = height
        super().__init__(
            value=value,
            label=label,
            show_label=show_label,
            visible=visible,
            elem_id=elem_id,
            every=every,
        )

    def get_config(self):
        config = super().get_config()
        config["caption"] = self.caption
        return config

    def get_block_name(self) -> str:
        return "plot"

    @staticmethod
    def update(
        value: pd.DataFrame | Dict | Literal[_Keywords.NO_VALUE] = _Keywords.NO_VALUE,
        x: str | None = None,
        y: str | None = None,
        color: str | None = None,
        stroke_dash: str | None = None,
        overlay_point: bool | None = None,
        title: str | None = None,
        tooltip: List[str] | str | None = None,
        x_title: str | None = None,
        y_title: str | None = None,
        color_legend_title: str | None = None,
        stroke_dash_legend_title: str | None = None,
        color_legend_position: str | None = None,
        stroke_dash_legend_position: str | None = None,
        height: int | None = None,
        width: int | None = None,
        x_lim: List[int] | None = None,
        y_lim: List[int] | None = None,
        interactive: bool | None = None,
        caption: str | None = None,
        label: str | None = None,
        show_label: bool | None = None,
        visible: bool | None = None,
    ):
        """Update an existing plot component.

        If updating any of the plot properties (color, size, etc) the value, x, and y parameters must be specified.

        Parameters:
            value: The pandas dataframe containing the data to display in a scatter plot.
            x: Column corresponding to the x axis.
            y: Column corresponding to the y axis.
            color: The column to determine the point color. If the column contains numeric data, gradio will interpolate the column data so that small values correspond to light colors and large values correspond to dark values.
            stroke_dash: The column to determine the symbol used to draw the line, e.g. dashed lines, dashed lines with points.
            overlay_point: Whether to draw a point on the line for each (x, y) coordinate pair.
            title: The title to display on top of the chart.
            tooltip: The column (or list of columns) to display on the tooltip when a user hovers a point on the plot.
            x_title: The title given to the x axis. By default, uses the value of the x parameter.
            y_title: The title given to the y axis. By default, uses the value of the y parameter.
            color_legend_title: The title given to the color legend. By default, uses the value of color parameter.
            stroke_dash_legend_title: The title given to the stroke legend. By default, uses the value of stroke parameter.
            color_legend_position: The position of the color legend. If the string value 'none' is passed, this legend is omitted. For other valid position values see: https://vega.github.io/vega/docs/legends/#orientation
            stroke_dash_legend_position: The position of the stoke_dash legend. If the string value 'none' is passed, this legend is omitted. For other valid position values see: https://vega.github.io/vega/docs/legends/#orientation
            height: The height of the plot in pixels.
            width: The width of the plot in pixels.
            x_lim: A tuple or list containing the limits for the x-axis, specified as [x_min, x_max].
            y_lim: A tuple of list containing the limits for the y-axis, specified as [y_min, y_max].
            caption: The (optional) caption to display below the plot.
            interactive: Whether users should be able to interact with the plot by panning or zooming with their mouse or trackpad.
            label: The (optional) label to display in the top left corner of the plot.
            show_label: Whether the label should be displayed.
            visible: Whether the plot should be visible.
        """
        properties = [
            x,
            y,
            color,
            stroke_dash,
            overlay_point,
            title,
            tooltip,
            x_title,
            y_title,
            color_legend_title,
            stroke_dash_legend_title,
            color_legend_position,
            stroke_dash_legend_position,
            height,
            width,
            x_lim,
            y_lim,
            interactive,
        ]
        if any(properties):
            if not isinstance(value, pd.DataFrame):
                raise ValueError(
                    "In order to update plot properties the value parameter "
                    "must be provided, and it must be a Dataframe. Please pass a value "
                    "parameter to gr.LinePlot.update."
                )
            if x is None or y is None:
                raise ValueError(
                    "In order to update plot properties, the x and y axis data "
                    "must be specified. Please pass valid values for x an y to "
                    "gr.LinePlot.update."
                )
            chart = LinePlot.create_plot(value, *properties)
            value = {"type": "altair", "plot": chart.to_json(), "chart": "line"}

        updated_config = {
            "label": label,
            "show_label": show_label,
            "visible": visible,
            "value": value,
            "caption": caption,
            "__type__": "update",
        }
        return updated_config

    @staticmethod
    def create_plot(
        value: pd.DataFrame,
        x: str,
        y: str,
        color: str | None = None,
        stroke_dash: str | None = None,
        overlay_point: bool | None = None,
        title: str | None = None,
        tooltip: List[str] | str | None = None,
        x_title: str | None = None,
        y_title: str | None = None,
        color_legend_title: str | None = None,
        stroke_dash_legend_title: str | None = None,
        color_legend_position: str | None = None,
        stroke_dash_legend_position: str | None = None,
        height: int | None = None,
        width: int | None = None,
        x_lim: List[int] | None = None,
        y_lim: List[int] | None = None,
        interactive: bool | None = None,
    ):
        """Helper for creating the scatter plot."""
        interactive = True if interactive is None else interactive
        encodings = dict(
            x=alt.X(
                x,  # type: ignore
                title=x_title or x,  # type: ignore
                scale=AltairPlot.create_scale(x_lim),  # type: ignore
            ),
            y=alt.Y(
                y,  # type: ignore
                title=y_title or y,  # type: ignore
                scale=AltairPlot.create_scale(y_lim),  # type: ignore
            ),
        )
        properties = {}
        if title:
            properties["title"] = title
        if height:
            properties["height"] = height
        if width:
            properties["width"] = width

        if color:
            domain = value[color].unique().tolist()
            range_ = list(range(len(domain)))
            encodings["color"] = {
                "field": color,
                "type": "nominal",
                "scale": {"domain": domain, "range": range_},
                "legend": AltairPlot.create_legend(
                    position=color_legend_position, title=color_legend_title or color
                ),
            }

        highlight = None
        if interactive and any([color, stroke_dash]):
            highlight = alt.selection(
                type="single",  # type: ignore
                on="mouseover",
                fields=[c for c in [color, stroke_dash] if c],
                nearest=True,
            )

        if stroke_dash:
            stroke_dash = {
                "field": stroke_dash,  # type: ignore
                "legend": AltairPlot.create_legend(  # type: ignore
                    position=stroke_dash_legend_position,  # type: ignore
                    title=stroke_dash_legend_title or stroke_dash,  # type: ignore
                ),  # type: ignore
            }  # type: ignore
        else:
            stroke_dash = alt.value(alt.Undefined)  # type: ignore

        if tooltip:
            encodings["tooltip"] = tooltip

        chart = alt.Chart(value).encode(**encodings)  # type: ignore

        points = chart.mark_point(clip=True).encode(
            opacity=alt.value(alt.Undefined) if overlay_point else alt.value(0),
        )
        lines = chart.mark_line(clip=True).encode(strokeDash=stroke_dash)

        if highlight:
            points = points.add_selection(highlight)

            lines = lines.encode(
                size=alt.condition(highlight, alt.value(4), alt.value(1)),
            )

        chart = (lines + points).properties(background="transparent", **properties)
        if interactive:
            chart = chart.interactive()

        return chart

    def postprocess(self, y: pd.DataFrame | Dict | None) -> Dict[str, str] | None:
        # if None or update
        if y is None or isinstance(y, Dict):
            return y
        if self.x is None or self.y is None:
            raise ValueError("No value provided for required parameters `x` and `y`.")
        chart = self.create_plot(
            value=y,
            x=self.x,
            y=self.y,
            color=self.color,
            overlay_point=self.overlay_point,
            title=self.title,
            tooltip=self.tooltip,
            x_title=self.x_title,
            y_title=self.y_title,
            color_legend_title=self.color_legend_title,
            color_legend_position=self.color_legend_position,
            stroke_dash_legend_title=self.stroke_dash_legend_title,
            stroke_dash_legend_position=self.stroke_dash_legend_position,
            x_lim=self.x_lim,
            y_lim=self.y_lim,
            stroke_dash=self.stroke_dash,
            interactive=self.interactive_chart,
            height=self.height,
            width=self.width,
        )

        return {"type": "altair", "plot": chart.to_json(), "chart": "line"}


@document("change")
class Markdown(IOComponent, Changeable, SimpleSerializable):
    """
    Used to render arbitrary Markdown output. Can also render latex enclosed by dollar signs.
    Preprocessing: this component does *not* accept input.
    Postprocessing: expects a valid {str} that can be rendered as Markdown.

    Demos: blocks_hello, blocks_kinematics
    Guides: key_features
    """

    def __init__(
        self,
        value: str | Callable = "",
        *,
        visible: bool = True,
        elem_id: str | None = None,
        **kwargs,
    ):
        """
        Parameters:
            value: Value to show in Markdown component. If callable, the function will be called whenever the app loads to set the initial value of the component.
            visible: If False, component will be hidden.
            elem_id: An optional string that is assigned as the id of this component in the HTML DOM. Can be used for targeting CSS styles.
        """
        self.md = (
            MarkdownIt()
            .use(dollarmath_plugin, renderer=utils.tex2svg, allow_digits=False)
            .enable("table")
        )
        IOComponent.__init__(
            self, visible=visible, elem_id=elem_id, value=value, **kwargs
        )

    def postprocess(self, y: str | None) -> str | None:
        """
        Parameters:
            y: markdown representation
        Returns:
            HTML rendering of markdown
        """
        if y is None:
            return None
        unindented_y = inspect.cleandoc(y)
        return self.md.render(unindented_y)

    def get_config(self):
        return {
            "value": self.value,
            **Component.get_config(self),
        }

    @staticmethod
    def update(
        value: Any | Literal[_Keywords.NO_VALUE] | None = _Keywords.NO_VALUE,
        visible: bool | None = None,
    ):
        updated_config = {
            "visible": visible,
            "value": value,
            "__type__": "update",
        }
        return updated_config

    def style(self):
        return self

    def as_example(self, input_data: str | None) -> str:
        postprocessed = self.postprocess(input_data)
        return postprocessed if postprocessed else ""


############################
# Special Components
############################


@document("click", "style")
class Dataset(Clickable, Component):
    """
    Used to create an output widget for showing datasets. Used to render the examples
    box.
    Preprocessing: passes the selected sample either as a {list} of data (if type="value") or as an {int} index (if type="index")
    Postprocessing: expects a {list} of {lists} corresponding to the dataset data.
    """

    def __init__(
        self,
        *,
        label: str | None = None,
        components: List[IOComponent] | List[str],
        samples: List[List[Any]] | None = None,
        headers: List[str] | None = None,
        type: str = "values",
        samples_per_page: int = 10,
        visible: bool = True,
        elem_id: str | None = None,
        **kwargs,
    ):
        """
        Parameters:
            components: Which component types to show in this dataset widget, can be passed in as a list of string names or Components instances. The following components are supported in a Dataset: Audio, Checkbox, CheckboxGroup, ColorPicker, Dataframe, Dropdown, File, HTML, Image, Markdown, Model3D, Number, Radio, Slider, Textbox, TimeSeries, Video
            samples: a nested list of samples. Each sublist within the outer list represents a data sample, and each element within the sublist represents an value for each component
            headers: Column headers in the Dataset widget, should be the same len as components. If not provided, inferred from component labels
            type: 'values' if clicking on a sample should pass the value of the sample, or "index" if it should pass the index of the sample
            samples_per_page: how many examples to show per page.
            visible: If False, component will be hidden.
            elem_id: An optional string that is assigned as the id of this component in the HTML DOM. Can be used for targeting CSS styles.
        """
        Component.__init__(self, visible=visible, elem_id=elem_id, **kwargs)
        self.components = [get_component_instance(c, render=False) for c in components]

        # Narrow type to IOComponent
        assert all(
            [isinstance(c, IOComponent) for c in self.components]
        ), "All components in a `Dataset` must be subclasses of `IOComponent`"
        self.components = [c for c in self.components if isinstance(c, IOComponent)]

        self.samples = [[]] if samples is None else samples
        for example in self.samples:
            for i, (component, ex) in enumerate(zip(self.components, example)):
                example[i] = component.as_example(ex)
        self.type = type
        self.label = label
        if headers is not None:
            self.headers = headers
        elif all([c.label is None for c in self.components]):
            self.headers = []
        else:
            self.headers = [c.label or "" for c in self.components]
        self.samples_per_page = samples_per_page

    def get_config(self):
        return {
            "components": [component.get_block_name() for component in self.components],
            "headers": self.headers,
            "samples": self.samples,
            "type": self.type,
            "label": self.label,
            "samples_per_page": self.samples_per_page,
            **Component.get_config(self),
        }

    @staticmethod
    def update(
        samples: Any | Literal[_Keywords.NO_VALUE] | None = _Keywords.NO_VALUE,
        visible: bool | None = None,
        label: str | None = None,
    ):
        return {
            "samples": samples,
            "visible": visible,
            "label": label,
            "__type__": "update",
        }

    def preprocess(self, x: Any) -> Any:
        """
        Any preprocessing needed to be performed on function input.
        """
        if self.type == "index":
            return x
        elif self.type == "values":
            return self.samples[x]

    def postprocess(self, samples: List[List[Any]]) -> Dict:
        return {
            "samples": samples,
            "__type__": "update",
        }

    def style(self, **kwargs):
        """
        This method can be used to change the appearance of the Dataset component.
        """
        return Component.style(self, **kwargs)


@document()
class Interpretation(Component):
    """
    Used to create an interpretation widget for a component.
    Preprocessing: this component does *not* accept input.
    Postprocessing: expects a {dict} with keys "original" and "interpretation".

    Guides: custom_interpretations_with_blocks
    """

    def __init__(
        self,
        component: Component,
        *,
        visible: bool = True,
        elem_id: str | None = None,
        **kwargs,
    ):
        """
        Parameters:
            component: Which component to show in the interpretation widget.
            visible: Whether or not the interpretation is visible.
            elem_id: An optional string that is assigned as the id of this component in the HTML DOM. Can be used for targeting CSS styles.
        """
        Component.__init__(self, visible=visible, elem_id=elem_id, **kwargs)
        self.component = component

    def get_config(self):
        return {
            "component": self.component.get_block_name(),
            "component_props": self.component.get_config(),
        }

    @staticmethod
    def update(
        value: Any | Literal[_Keywords.NO_VALUE] | None = _Keywords.NO_VALUE,
        visible: bool | None = None,
    ):
        return {
            "visible": visible,
            "value": value,
            "__type__": "update",
        }

    def style(self):
        return self


class StatusTracker(Component):
    def __init__(
        self,
        **kwargs,
    ):
        warnings.warn("The StatusTracker component is deprecated.")


def component(cls_name: str) -> Component:
    obj = utils.component_or_layout_class(cls_name)()
    if isinstance(obj, BlockContext):
        raise ValueError(f"Invalid component: {obj.__class__}")
    return obj


def get_component_instance(comp: str | dict | Component, render=True) -> Component:
    if isinstance(comp, str):
        component_obj = component(comp)
        if not (render):
            component_obj.unrender()
        return component_obj
    elif isinstance(comp, dict):
        name = comp.pop("name")
        component_cls = utils.component_or_layout_class(name)
        component_obj = component_cls(**comp)
        if isinstance(component_obj, BlockContext):
            raise ValueError(f"Invalid component: {name}")
        if not (render):
            component_obj.unrender()
        return component_obj
    elif isinstance(comp, Component):
        return comp
    else:
        raise ValueError(
            f"Component must provided as a `str` or `dict` or `Component` but is {comp}"
        )


Text = Textbox
DataFrame = Dataframe
Highlightedtext = HighlightedText
Highlight = HighlightedText
Checkboxgroup = CheckboxGroup
TimeSeries = Timeseries
Json = JSON<|MERGE_RESOLUTION|>--- conflicted
+++ resolved
@@ -1220,16 +1220,10 @@
         self,
         choices: List[str] | None = None,
         *,
-<<<<<<< HEAD
-        value: Optional[str | List[str] | Callable] = None,
+        value: str | List[str] | Callable | None = None,
         type: str = "value",
         multiselect: bool | None = None,
-        label: Optional[str] = None,
-=======
-        value: str | Callable | None = None,
-        type: str = "value",
         label: str | None = None,
->>>>>>> a3d0fcfa
         every: float | None = None,
         show_label: bool = True,
         interactive: bool | None = None,
