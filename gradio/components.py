"""Contains all of the components that can be used with Gradio Interface / Blocks.
Along with the docs for each component, you can find the names of example demos that use
each component. These demos are located in the `demo` directory."""

from __future__ import annotations

import inspect
import json
import math
import numbers
import operator
import os
import shutil
import sys
import tempfile
import warnings
from copy import deepcopy
from types import ModuleType
from typing import Any, Callable, Dict, List, Optional, Tuple, Type

import matplotlib.figure
import numpy as np
import pandas as pd
import PIL
from ffmpy import FFmpeg
from markdown_it import MarkdownIt

from gradio import media_data, processing_utils
from gradio.blocks import Block
from gradio.events import (
    Changeable,
    Clearable,
    Clickable,
    Editable,
    Playable,
    Streamable,
    Submittable,
)


class Component(Block):
    """
    A base class for defining the methods that all gradio components should have.
    """

    def __str__(self):
        return self.__repr__()

    def __repr__(self):
        return f"{self.get_block_name()}"

    def get_config(self):
        """
        :return: a dictionary with context variables for the javascript file associated with the context
        """
        return {
            "name": self.get_block_name(),
            **super().get_config(),
        }


class IOComponent(Component):
    """
    A base class for defining methods that all input/output components should have.
    """

    def __init__(
        self,
        *,
        label: Optional[str] = None,
        show_label: bool = True,
        interactive: Optional[bool] = None,
        visible: bool = True,
        requires_permissions: bool = False,
        elem_id: Optional[str] = None,
        **kwargs,
    ):
        self.label = label
        self.show_label = show_label
        self.requires_permissions = requires_permissions
        self.interactive = interactive

        self.set_interpret_parameters()

        super().__init__(elem_id=elem_id, visible=visible, **kwargs)

    def get_config(self):
        return {
            "label": self.label,
            "show_label": self.show_label,
            "interactive": self.interactive,
            **super().get_config(),
        }

    def save_flagged(
        self, dir: str, label: Optional[str], data: Any, encryption_key: bool
    ) -> Any:
        """
        Saves flagged data from component
        """
        return data

    def restore_flagged(self, dir, data, encryption_key):
        """
        Restores flagged data from logs
        """
        return data

    def save_file(self, file: tempfile._TemporaryFileWrapper, dir: str, label: str):
        """
        Saved flagged file and returns filepath
        """
        label = "".join([char for char in label if char.isalnum() or char in "._- "])
        old_file_name = file.name
        output_dir = os.path.join(dir, label)
        if os.path.exists(output_dir):
            file_index = len(os.listdir(output_dir))
        else:
            os.makedirs(output_dir)
            file_index = 0
        new_file_name = str(file_index)
        if "." in old_file_name:
            uploaded_format = old_file_name.split(".")[-1].lower()
            new_file_name += "." + uploaded_format
        file.close()
        shutil.move(old_file_name, os.path.join(dir, label, new_file_name))
        return label + "/" + new_file_name

    def save_flagged_file(
        self,
        dir: str,
        label: str,
        data: Any,
        encryption_key: bool,
        file_path: Optional[str] = None,
    ) -> Optional[str]:
        """
        Saved flagged data (e.g. image or audio) as a file and returns filepath
        """
        if data is None:
            return None
        file = processing_utils.decode_base64_to_file(data, encryption_key, file_path)
        return self.save_file(file, dir, label)

    def restore_flagged_file(
        self,
        dir: str,
        file: str,
        encryption_key: bool,
    ) -> Dict[str, Any]:
        """
        Loads flagged data from file and returns it
        """
        data = processing_utils.encode_file_to_base64(
            os.path.join(dir, file), encryption_key=encryption_key
        )
        return {"name": file, "data": data}

    # Input Functionalities
    def preprocess(self, x: Any) -> Any:
        """
        Any preprocessing needed to be performed on function input.
        """
        return x

    def serialize(self, x: Any, called_directly: bool) -> Any:
        """
        Convert from a human-readable version of the input (path of an image, URL of a video, etc.) into the interface to a serialized version (e.g. base64) to pass into an API. May do different things if the interface is called() vs. used via GUI.
        Parameters:
        x (Any): Input to interface
        called_directly (bool): if true, the interface was called(), otherwise, it is being used via the GUI
        """
        return x

    def preprocess_example(self, x: Any) -> Any:
        """
        Any preprocessing needed to be performed on an example before being passed to the main function.
        """
        return x

    def set_interpret_parameters(self):
        """
        Set any parameters for interpretation.
        """
        return self

    def get_interpretation_neighbors(self, x: Any) -> Tuple[List[Any], Dict[Any], bool]:
        """
        Generates values similar to input to be used to interpret the significance of the input in the final output.
        Parameters:
        x (Any): Input to interface
        Returns: (neighbor_values, interpret_kwargs, interpret_by_removal)
        neighbor_values (List[Any]): Neighboring values to input x to compute for interpretation
        interpret_kwargs (Dict[Any]): Keyword arguments to be passed to get_interpretation_scores
        interpret_by_removal (bool): If True, returned neighbors are values where the interpreted subsection was removed. If False, returned neighbors are values where the interpreted subsection was modified to a different value.
        """
        return [], {}, True

    def get_interpretation_scores(
        self, x: Any, neighbors: List[Any], scores: List[float], **kwargs
    ) -> List[Any]:
        """
        Arrange the output values from the neighbors into interpretation scores for the interface to render.
        Parameters:
        x (Any): Input to interface
        neighbors (List[Any]): Neighboring values to input x used for interpretation.
        scores (List[float]): Output value corresponding to each neighbor in neighbors
        kwargs (Dict[str, Any]): Any additional arguments passed from get_interpretation_neighbors.
        Returns:
        (List[Any]): Arrangement of interpretation scores for interfaces to render.
        """
        pass

    def generate_sample(self) -> Any:
        """
        Returns a sample value of the input that would be accepted by the api. Used for api documentation.
        """
        pass

    # Output Functionalities
    def postprocess(self, y):
        """
        Any postprocessing needed to be performed on function output.
        """
        return y

    def deserialize(self, x):
        """
        Convert from serialized output (e.g. base64 representation) from a call() to the interface to a human-readable version of the output (path of an image, etc.)
        """
        return x

    def style(
        self,
        rounded: Optional[bool | Tuple[bool, bool, bool, bool]] = None,
        border: Optional[bool | Tuple[bool, bool, bool, bool]] = None,
        container: Optional[bool] = None,
    ):
        if rounded is not None:
            self._style["rounded"] = rounded
        if border is not None:
            self._style["border"] = border
        if container is not None:
            self._style["container"] = container
        return self


class Textbox(Changeable, Submittable, IOComponent):
    """
    Creates a textarea for user to enter string input or display string output.
    Preprocessing: passes textarea value as a {str} into the function.
    Postprocessing: expects a {str} returned from function and sets textarea value to it.

    Demos: hello_world, diff_texts, sentence_builder
    """

    def __init__(
        self,
        value: str = "",
        *,
        lines: int = 1,
        max_lines: int = 20,
        placeholder: Optional[str] = None,
        label: Optional[str] = None,
        show_label: bool = True,
        interactive: Optional[bool] = None,
        visible: bool = True,
        elem_id: Optional[str] = None,
        **kwargs,
    ):
        """
        Parameters:
        value (str): default text to provide in textarea.
        lines (int): minimum number of line rows to provide in textarea.
        max_lines (int): maximum number of line rows to provide in textarea.
        placeholder (str): placeholder hint to provide behind textarea.
        label (Optional[str]): component name in interface.
        show_label (bool): if True, will display label.
        visible (bool): If False, component will be hidden.
        """
        self.lines = lines
        self.max_lines = max_lines
        self.placeholder = placeholder
        self.value = self.postprocess(value)
        self.cleared_value = ""
        self.test_input = value
        self.interpret_by_tokens = True
        IOComponent.__init__(
            self,
            label=label,
            show_label=show_label,
            interactive=interactive,
            visible=visible,
            elem_id=elem_id,
            **kwargs,
        )

    def get_config(self):
        return {
            "lines": self.lines,
            "max_lines": self.max_lines,
            "placeholder": self.placeholder,
            "value": self.value,
            **IOComponent.get_config(self),
        }

    @staticmethod
    def update(
        value: Optional[Any] = None,
        lines: Optional[int] = None,
        max_lines: Optional[int] = None,
        placeholder: Optional[str] = None,
        label: Optional[str] = None,
        show_label: Optional[bool] = None,
        visible: Optional[bool] = None,
    ):
        return {
            "lines": lines,
            "max_lines": max_lines,
            "placeholder": placeholder,
            "label": label,
            "show_label": show_label,
            "visible": visible,
            "value": value,
            "__type__": "update",
        }

    # Input Functionalities
    def preprocess(self, x: str | None) -> Any:
        """
        Any preprocessing needed to be performed on function input.
        """
        if x is None:
            return None
        else:
            return str(x)

    def serialize(self, x: Any, called_directly: bool) -> Any:
        """
        Convert from a human-readable version of the input (path of an image, URL of a video, etc.) into the interface to a serialized version (e.g. base64) to pass into an API. May do different things if the interface is called() vs. used via GUI.
        Parameters:
        x (Any): Input to interface
        called_directly (bool): if true, the interface was called(), otherwise, it is being used via the GUI
        """
        return x

    def preprocess_example(self, x: str | None) -> Any:
        """
        Any preprocessing needed to be performed on an example before being passed to the main function.
        """
        if x is None:
            return None
        else:
            return str(x)

    def set_interpret_parameters(
        self, separator: str = " ", replacement: Optional[str] = None
    ):
        """
        Calculates interpretation score of characters in input by splitting input into tokens, then using a "leave one out" method to calculate the score of each token by removing each token and measuring the delta of the output value.
        Parameters:
        separator (str): Separator to use to split input into tokens.
        replacement (str): In the "leave one out" step, the text that the token should be replaced with. If None, the token is removed altogether.
        """
        self.interpretation_separator = separator
        self.interpretation_replacement = replacement
        return self

    def tokenize(self, x: str) -> Tuple[List[str], List[str], None]:
        """
        Tokenizes an input string by dividing into "words" delimited by self.interpretation_separator
        """
        tokens = x.split(self.interpretation_separator)
        leave_one_out_strings = []
        for index in range(len(tokens)):
            leave_one_out_set = list(tokens)
            if self.interpretation_replacement is None:
                leave_one_out_set.pop(index)
            else:
                leave_one_out_set[index] = self.interpretation_replacement
            leave_one_out_strings.append(
                self.interpretation_separator.join(leave_one_out_set)
            )
        return tokens, leave_one_out_strings, None

    def get_masked_inputs(
        self, tokens: List[str], binary_mask_matrix: List[List[int]]
    ) -> List[str]:
        """
        Constructs partially-masked sentences for SHAP interpretation
        """
        masked_inputs = []
        for binary_mask_vector in binary_mask_matrix:
            masked_input = np.array(tokens)[np.array(binary_mask_vector, dtype=bool)]
            masked_inputs.append(self.interpretation_separator.join(masked_input))
        return masked_inputs

    def get_interpretation_scores(
        self, x, neighbors, scores: List[float], tokens: List[str], masks=None, **kwargs
    ) -> List[Tuple[str, float]]:
        """
        Returns:
        (List[Tuple[str, float]]): Each tuple set represents a set of characters and their corresponding interpretation score.
        """
        result = []
        for token, score in zip(tokens, scores):
            result.append((token, score))
            result.append((self.interpretation_separator, 0))
        return result

    def generate_sample(self) -> str:
        return "Hello World"

    # Output Functionalities
    def postprocess(self, y: str | None):
        """
        Any postprocessing needed to be performed on function output.
        """
        if y is None:
            return None
        else:
            return str(y)

    def deserialize(self, x):
        """
        Convert from serialized output (e.g. base64 representation) from a call() to the interface to a human-readable version of the output (path of an image, etc.)
        """
        return x


class Number(Changeable, Submittable, IOComponent):
    """
    Creates a numeric field for user to enter numbers as input or display numeric output.
    Preprocessing: passes field value as a {float} or {int} into the function, depending on `precision`.
    Postprocessing: expects an {int} or {float} returned from the function and sets field value to it.

    Demos: tax_calculator, titanic_survival, blocks_simple_squares
    """

    def __init__(
        self,
        value: Optional[float] = None,
        *,
        label: Optional[str] = None,
        show_label: bool = True,
        interactive: Optional[bool] = None,
        visible: bool = True,
        elem_id: Optional[str] = None,
        precision: Optional[int] = None,
        **kwargs,
    ):
        """
        Parameters:
        value (float): default value.
        label (Optional[str]): component name in interface.
        show_label (bool): if True, will display label.
        visible (bool): If False, component will be hidden.
        precision (Optional[int]): Precision to round input/output to. If set to 0, will round to nearest integer and covert type to int. If None, no rounding happens.
        """
        self.precision = precision
        self.value = self.postprocess(value)
        self.test_input = self.value if self.value is not None else 1
        self.interpret_by_tokens = False
        IOComponent.__init__(
            self,
            label=label,
            show_label=show_label,
            interactive=interactive,
            visible=visible,
            elem_id=elem_id,
            **kwargs,
        )

    @staticmethod
    def round_to_precision(
        num: float | int | None, precision: int | None
    ) -> float | int | None:
        """
        Round to a given precision.

        If precision is None, no rounding happens. If 0, num is converted to int.

        Parameters:
        num (float | int): Number to round.
        precision (int | None): Precision to round to.
        Returns:
        (float | int): rounded number
        """
        if num is None:
            return None
        if precision is None:
            return float(num)
        elif precision == 0:
            return int(round(num, precision))
        else:
            return round(num, precision)

    def get_config(self):
        return {
            "value": self.value,
            **IOComponent.get_config(self),
        }

    @staticmethod
    def update(
        value: Optional[Any] = None,
        label: Optional[str] = None,
        show_label: Optional[bool] = None,
        interactive: Optional[bool] = None,
        visible: Optional[bool] = None,
    ):
        return {
            "label": label,
            "show_label": show_label,
            "visible": visible,
            "value": value,
            "interactive": interactive,
            "__type__": "update",
        }

    def preprocess(self, x: int | float | None) -> int | float | None:
        """
        Parameters:
        x (int | float | None): numeric input as a string
        Returns:
        (int | float | None): number representing function input
        """
        if x is None:
            return None
        return self.round_to_precision(x, self.precision)

    def preprocess_example(self, x: int | float | None) -> int | float | None:
        """
        Returns:
        (int | float | None): Number representing function input
        """
        if x is None:
            return None
        else:
            return self.round_to_precision(x, self.precision)

    def set_interpret_parameters(
        self, steps: int = 3, delta: float = 1, delta_type: str = "percent"
    ):
        """
        Calculates interpretation scores of numeric values close to the input number.
        Parameters:
        steps (int): Number of nearby values to measure in each direction (above and below the input number).
        delta (float): Size of step in each direction between nearby values.
        delta_type (str): "percent" if delta step between nearby values should be a calculated as a percent, or "absolute" if delta should be a constant step change.
        """
        self.interpretation_steps = steps
        self.interpretation_delta = delta
        self.interpretation_delta_type = delta_type
        return self

    def get_interpretation_neighbors(self, x: float | int) -> Tuple[List[float], Dict]:
        x = self.round_to_precision(x, self.precision)
        if self.interpretation_delta_type == "percent":
            delta = 1.0 * self.interpretation_delta * x / 100
        elif self.interpretation_delta_type == "absolute":
            delta = self.interpretation_delta
        else:
            delta = self.interpretation_delta
        if self.precision == 0 and math.floor(delta) != delta:
            raise ValueError(
                f"Delta value {delta} is not an integer and precision=0. Cannot generate valid set of neighbors. "
                "If delta_type='percent', pick a value of delta such that x * delta is an integer. "
                "If delta_type='absolute', pick a value of delta that is an integer."
            )
        # run_interpretation will preprocess the neighbors so no need to covert to int here
        negatives = (x + np.arange(-self.interpretation_steps, 0) * delta).tolist()
        positives = (x + np.arange(1, self.interpretation_steps + 1) * delta).tolist()
        return negatives + positives, {}

    def get_interpretation_scores(
        self, x: Number, neighbors: List[float], scores: List[float], **kwargs
    ) -> List[Tuple[float, float]]:
        """
        Returns:
        (List[Tuple[float, float]]): Each tuple set represents a numeric value near the input and its corresponding interpretation score.
        """
        interpretation = list(zip(neighbors, scores))
        interpretation.insert(int(len(interpretation) / 2), [x, None])
        return interpretation

    def generate_sample(self) -> int | float:
        return self.round_to_precision(1, self.precision)

    # Output Functionalities
    def postprocess(self, y: int | float | None) -> int | float | None:
        """
        Any postprocessing needed to be performed on function output.

        Parameters:
        y (int | float | None): numeric output
        Returns:
        (int | float | None): number representing function output
        """
        if y is None:
            return None
        else:
            return self.round_to_precision(y, self.precision)

    def deserialize(self, y):
        """
        Convert from serialized output (e.g. base64 representation) from a call() to the interface to a human-readable version of the output (path of an image, etc.)
        """
        return y


class Slider(Changeable, IOComponent):
    """
    Creates a slider that ranges from `minimum` to `maximum` with a step size of `step`.
    Preprocessing: passes slider value as a {float} into the function.
    Postprocessing: expects an {int} or {float} returned from function and sets slider value to it as long as it is within range.

    Demos: sentence_builder, generate_tone, titanic_survival
    """

    def __init__(
        self,
        minimum: float = 0,
        maximum: float = 100,
        value: Optional[float] = None,
        *,
        step: Optional[float] = None,
        label: Optional[str] = None,
        show_label: bool = True,
        interactive: Optional[bool] = None,
        visible: bool = True,
        elem_id: Optional[str] = None,
        **kwargs,
    ):
        """
        Parameters:
        minimum (float): minimum value for slider.
        maximum (float): maximum value for slider.
        value (float): default value.
        step (float): increment between slider values.
        label (Optional[str]): component name in interface.
        show_label (bool): if True, will display label.
        visible (bool): If False, component will be hidden.
        """
        self.minimum = minimum
        self.maximum = maximum
        if step is None:
            difference = maximum - minimum
            power = math.floor(math.log10(difference) - 2)
            step = 10**power
        self.step = step
        self.value = self.postprocess(value)
        self.cleared_value = self.value
        self.test_input = self.value
        self.interpret_by_tokens = False
        IOComponent.__init__(
            self,
            label=label,
            show_label=show_label,
            interactive=interactive,
            visible=visible,
            elem_id=elem_id,
            **kwargs,
        )

    def get_config(self):
        return {
            "minimum": self.minimum,
            "maximum": self.maximum,
            "step": self.step,
            "value": self.value,
            **IOComponent.get_config(self),
        }

    @staticmethod
    def update(
        value: Optional[Any] = None,
        minimum: Optional[float] = None,
        maximum: Optional[float] = None,
        step: Optional[float] = None,
        label: Optional[str] = None,
        show_label: Optional[bool] = None,
        interactive: Optional[bool] = None,
        visible: Optional[bool] = None,
    ):
        return {
            "minimum": minimum,
            "maximum": maximum,
            "step": step,
            "label": label,
            "show_label": show_label,
            "interactive": interactive,
            "visible": visible,
            "value": value,
            "__type__": "update",
        }

    def preprocess(self, x: float) -> float:
        """
        Parameters:
        x (number): numeric input
        Returns:
        (number): numeric input
        """
        return x

    def preprocess_example(self, x: float) -> float:
        """
        Returns:
        (float): Number representing function input
        """
        return x

    def set_interpret_parameters(self, steps: int = 8) -> "Slider":
        """
        Calculates interpretation scores of numeric values ranging between the minimum and maximum values of the slider.
        Parameters:
        steps (int): Number of neighboring values to measure between the minimum and maximum values of the slider range.
        """
        self.interpretation_steps = steps
        return self

    def get_interpretation_neighbors(self, x) -> Tuple[object, dict]:
        return (
            np.linspace(self.minimum, self.maximum, self.interpretation_steps).tolist(),
            {},
        )

    def get_interpretation_scores(
        self, x, neighbors, scores: List[float], **kwargs
    ) -> List[float]:
        """
        Returns:
        (List[float]): Each value represents the score corresponding to an evenly spaced range of inputs between the minimum and maximum slider values.
        """
        return scores

    def generate_sample(self) -> float:
        return self.maximum

        # Output Functionalities

    def postprocess(self, y: int | float | None):
        """
        Any postprocessing needed to be performed on function output.
        """
        return self.minimum if y is None else y

    def deserialize(self, y):
        """
        Convert from serialized output (e.g. base64 representation) from a call() to the interface to a human-readable version of the output (path of an image, etc.)
        """
        return y

    def style(
        self,
        container: Optional[bool] = None,
    ):
        return IOComponent.style(
            self,
            container=container,
        )


class Checkbox(Changeable, IOComponent):
    """
    Creates a checkbox that can be set to `True` or `False`.

    Preprocessing: passes the status of the checkbox as a {bool} into the function.
    Postprocessing: expects a {bool} returned from the function and, if it is True, checks the checkbox.
    Demos: sentence_builder, titanic_survival
    """

    def __init__(
        self,
        value: bool = False,
        *,
        label: Optional[str] = None,
        show_label: bool = True,
        interactive: Optional[bool] = None,
        visible: bool = True,
        elem_id: Optional[str] = None,
        **kwargs,
    ):
        """
        Parameters:
        value (bool): if True, checked by default.
        label (Optional[str]): component name in interface.
        show_label (bool): if True, will display label.
        visible (bool): If False, component will be hidden.
        """
        self.test_input = True
        self.value = self.postprocess(value)
        self.interpret_by_tokens = False
        IOComponent.__init__(
            self,
            label=label,
            show_label=show_label,
            interactive=interactive,
            visible=visible,
            elem_id=elem_id,
            **kwargs,
        )

    def get_config(self):
        return {
            "value": self.value,
            **IOComponent.get_config(self),
        }

    @staticmethod
    def update(
        value: Optional[Any] = None,
        label: Optional[str] = None,
        show_label: Optional[bool] = None,
        interactive: Optional[bool] = None,
        visible: Optional[bool] = None,
    ):
        return {
            "label": label,
            "show_label": show_label,
            "interactive": interactive,
            "visible": visible,
            "value": value,
            "__type__": "update",
        }

    def preprocess(self, x: bool) -> bool:
        """
        Parameters:
        x (bool): boolean input
        Returns:
        (bool): boolean input
        """
        return x

    def preprocess_example(self, x):
        """
        Returns:
        (bool): Boolean representing function input
        """
        return x

    def set_interpret_parameters(self):
        """
        Calculates interpretation score of the input by comparing the output against the output when the input is the inverse boolean value of x.
        """
        return self

    def get_interpretation_neighbors(self, x):
        return [not x], {}

    def get_interpretation_scores(self, x, neighbors, scores, **kwargs):
        """
        Returns:
        (Tuple[float, float]): The first value represents the interpretation score if the input is False, and the second if the input is True.
        """
        if x:
            return scores[0], None
        else:
            return None, scores[0]

    def generate_sample(self):
        return True

    # Output Functionalities
    def postprocess(self, y):
        """
        Any postprocessing needed to be performed on function output.
        """
        return y

    def deserialize(self, x):
        """
        Convert from serialized output (e.g. base64 representation) from a call() to the interface to a human-readable version of the output (path of an image, etc.)
        """
        return x


class CheckboxGroup(Changeable, IOComponent):
    """
    Creates a set of checkboxes of which a subset can be checked.
    Preprocessing: passes the list of checked checkboxes as a {List[str]} or their indices as a {List[int]} into the function, depending on `type`.
    Postprocessing: expects a {List[str]}, each element of which becomes a checked checkbox.

    Demos: sentence_builder, titanic_survival
    """

    def __init__(
        self,
        choices: List[str],
        *,
        value: List[str] = None,
        type: str = "value",
        label: Optional[str] = None,
        show_label: bool = True,
        interactive: Optional[bool] = None,
        visible: bool = True,
        elem_id: Optional[str] = None,
        **kwargs,
    ):
        """
        Parameters:
        choices (List[str]): list of options to select from.
        value (List[str]): default selected list of options.
        type (str): Type of value to be returned by component. "value" returns the list of strings of the choices selected, "index" returns the list of indicies of the choices selected.
        label (Optional[str]): component name in interface.
        show_label (bool): if True, will display label.
        visible (bool): If False, component will be hidden.
        """
        self.choices = choices
        self.cleared_value = []
        self.type = type
        self.value = self.postprocess(value)
        self.test_input = self.choices
        self.interpret_by_tokens = False
        IOComponent.__init__(
            self,
            label=label,
            show_label=show_label,
            interactive=interactive,
            visible=visible,
            elem_id=elem_id,
            **kwargs,
        )

    def get_config(self):
        return {
            "choices": self.choices,
            "value": self.value,
            **IOComponent.get_config(self),
        }

    @staticmethod
    def update(
        value: Optional[Any] = None,
        choices: Optional[List[str]] = None,
        label: Optional[str] = None,
        show_label: Optional[bool] = None,
        interactive: Optional[bool] = None,
        visible: Optional[bool] = None,
    ):
        return {
            "choices": choices,
            "label": label,
            "show_label": show_label,
            "interactive": interactive,
            "visible": visible,
            "value": value,
            "__type__": "update",
        }

    def preprocess(self, x: List[str]) -> List[str] | List[int]:
        """
        Parameters:
        x (List[str]): list of selected choices
        Returns:
        (List[str] | List[int]): list of selected choices as strings or indices within choice list
        """
        if self.type == "value":
            return x
        elif self.type == "index":
            return [self.choices.index(choice) for choice in x]
        else:
            raise ValueError(
                "Unknown type: "
                + str(self.type)
                + ". Please choose from: 'value', 'index'."
            )

    def set_interpret_parameters(self):
        """
        Calculates interpretation score of each choice in the input by comparing the output against the outputs when each choice in the input is independently either removed or added.
        """
        return self

    def get_interpretation_neighbors(self, x):
        leave_one_out_sets = []
        for choice in self.choices:
            leave_one_out_set = list(x)
            if choice in leave_one_out_set:
                leave_one_out_set.remove(choice)
            else:
                leave_one_out_set.append(choice)
            leave_one_out_sets.append(leave_one_out_set)
        return leave_one_out_sets, {}

    def get_interpretation_scores(self, x, neighbors, scores, **kwargs):
        """
        Returns:
        (List[Tuple[float, float]]): For each tuple in the list, the first value represents the interpretation score if the input is False, and the second if the input is True.
        """
        final_scores = []
        for choice, score in zip(self.choices, scores):
            if choice in x:
                score_set = [score, None]
            else:
                score_set = [None, score]
            final_scores.append(score_set)
        return final_scores

    def save_flagged(self, dir, label, data, encryption_key):
        """
        Returns: (List[str]])
        """
        return json.dumps(data)

    def restore_flagged(self, dir, data, encryption_key):
        return json.loads(data)

    def generate_sample(self):
        return self.choices

    # Output Functionalities
    def postprocess(self, y):
        """
        Any postprocessing needed to be performed on function output.
        """
        return [] if y is None else y

    def deserialize(self, x):
        """
        Convert from serialized output (e.g. base64 representation) from a call() to the interface to a human-readable version of the output (path of an image, etc.)
        """
        return x

    def style(
        self,
        rounded: Optional[bool | Tuple[bool, bool, bool, bool]] = None,
        item_container: Optional[bool] = None,
        container: Optional[bool] = None,
    ):
        if item_container is not None:
            self._style["item_container"] = item_container

        return IOComponent.style(
            self,
            rounded=rounded,
            container=container,
        )


class Radio(Changeable, IOComponent):
    """
    Creates a set of radio buttons of which only one can be selected.
    Preprocessing: passes the value of the selected radio button as a {str} or its index as an {int} into the function, depending on `type`.
    Postprocessing: expects a {str} corresponding to the value of the radio button to be selected.

    Demos: sentence_builder, titanic_survival, blocks_essay
    """

    def __init__(
        self,
        choices: List[str],
        *,
        value: Optional[str] = None,
        type: str = "value",
        label: Optional[str] = None,
        show_label: bool = True,
        interactive: Optional[bool] = None,
        visible: bool = True,
        elem_id: Optional[str] = None,
        **kwargs,
    ):
        """
        Parameters:
        choices (List[str]): list of options to select from.
        value (str): the button selected by default. If None, no button is selected by default.
        type (str): Type of value to be returned by component. "value" returns the string of the choice selected, "index" returns the index of the choice selected.
        label (Optional[str]): component name in interface.
        show_label (bool): if True, will display label.
        visible (bool): If False, component will be hidden.
        """
        self.choices = choices
        self.type = type
        self.test_input = self.choices[0] if len(self.choices) else None
        self.value = self.postprocess(value)
        self.cleared_value = self.value
        self.interpret_by_tokens = False
        IOComponent.__init__(
            self,
            label=label,
            show_label=show_label,
            interactive=interactive,
            visible=visible,
            elem_id=elem_id,
            **kwargs,
        )

    def get_config(self):
        return {
            "choices": self.choices,
            "value": self.value,
            **IOComponent.get_config(self),
        }

    @staticmethod
    def update(
        value: Optional[Any] = None,
        choices: Optional[List[str]] = None,
        label: Optional[str] = None,
        show_label: Optional[bool] = None,
        interactive: Optional[bool] = None,
        visible: Optional[bool] = None,
    ):
        return {
            "choices": choices,
            "label": label,
            "show_label": show_label,
            "interactive": interactive,
            "visible": visible,
            "value": value,
            "__type__": "update",
        }

    def preprocess(self, x: str) -> str | int:
        """
        Parameters:
        x (str): selected choice
        Returns:
        (str | int): selected choice as string or index within choice list
        """
        if self.type == "value":
            return x
        elif self.type == "index":
            if x is None:
                return None
            else:
                return self.choices.index(x)
        else:
            raise ValueError(
                "Unknown type: "
                + str(self.type)
                + ". Please choose from: 'value', 'index'."
            )

    def set_interpret_parameters(self):
        """
        Calculates interpretation score of each choice by comparing the output against each of the outputs when alternative choices are selected.
        """
        return self

    def get_interpretation_neighbors(self, x):
        choices = list(self.choices)
        choices.remove(x)
        return choices, {}

    def get_interpretation_scores(self, x, neighbors, scores, **kwargs):
        """
        Returns:
        (List[float]): Each value represents the interpretation score corresponding to each choice.
        """
        scores.insert(self.choices.index(x), None)
        return scores

    def generate_sample(self):
        return self.choices[0]

    # Output Functionalities
    def postprocess(self, y):
        """
        Any postprocessing needed to be performed on function output.
        """
        return (
            y if y is not None else self.choices[0] if len(self.choices) > 0 else None
        )

    def deserialize(self, x):
        """
        Convert from serialized output (e.g. base64 representation) from a call() to the interface to a human-readable version of the output (path of an image, etc.)
        """
        return x

    def style(
        self,
        item_container: Optional[bool] = None,
        container: Optional[bool] = None,
    ):
        if item_container is not None:
            self._style["item_container"] = item_container

        return IOComponent.style(
            self,
            container=container,
        )


class Dropdown(Radio):
    """
    Creates a dropdown of which only one entry can be selected.
    Preprocessing: passes the value of the selected dropdown entry as a {str} or its index as an {int} into the function, depending on `type`.
    Postprocessing: expects a {str} corresponding to the value of the dropdown entry to be selected.

    Demos: sentence_builder, titanic_survival
    """

    def __init__(
        self,
        choices: List[str],
        *,
        value: Optional[str] = None,
        type: str = "value",
        label: Optional[str] = None,
        show_label: bool = True,
        interactive: Optional[bool] = None,
        visible: bool = True,
        elem_id: Optional[str] = None,
        **kwargs,
    ):
        """
        Parameters:
        choices (List[str]): list of options to select from.
        value (str): default value selected in dropdown. If None, no value is selected by default.
        type (str): Type of value to be returned by component. "value" returns the string of the choice selected, "index" returns the index of the choice selected.
        label (Optional[str]): component name in interface.
        show_label (bool): if True, will display label.
        visible (bool): If False, component will be hidden.
        """
        Radio.__init__(
            self,
            value=value,
            choices=choices,
            type=type,
            label=label,
            show_label=show_label,
            interactive=interactive,
            visible=visible,
            elem_id=elem_id,
            **kwargs,
        )

    def style(
        self,
        rounded: Optional[bool | Tuple[bool, bool, bool, bool]] = None,
        border: Optional[bool | Tuple[bool, bool, bool, bool]] = None,
        container: Optional[bool] = None,
    ):
        return IOComponent.style(
            self, rounded=rounded, border=border, container=container
        )


class Image(Editable, Clearable, Changeable, Streamable, IOComponent):
    """
    Creates an image component that can be used to upload/draw images (as an input) or display images (as an output).
    Preprocessing: passes the uploaded image as a {numpy.array}, {PIL.Image} or {str} filepath depending on `type`.
    Postprocessing: expects a {numpy.array}, {PIL.Image} or {str} filepath to an image and displays the image.

    Demos: image_classifier, image_mod, webcam, digit_classifier
    """

    def __init__(
        self,
        value: Optional[str] = None,
        *,
        shape: Tuple[int, int] = None,
        image_mode: str = "RGB",
        invert_colors: bool = False,
        source: str = "upload",
        tool: str = "editor",
        type: str = "numpy",
        label: Optional[str] = None,
        show_label: bool = True,
        interactive: Optional[bool] = None,
        visible: bool = True,
        streaming: bool = False,
        elem_id: Optional[str] = None,
        **kwargs,
    ):
        """
        Parameters:
        value (str): A path or URL for the default value that Image component is going to take.
        shape (Tuple[int, int]): (width, height) shape to crop and resize image to; if None, matches input image size. Pass None for either width or height to only crop and resize the other.
        image_mode (str): "RGB" if color, or "L" if black and white.
        invert_colors (bool): whether to invert the image as a preprocessing step.
        source (str): Source of image. "upload" creates a box where user can drop an image file, "webcam" allows user to take snapshot from their webcam, "canvas" defaults to a white image that can be edited and drawn upon with tools.
        tool (str): Tools used for editing. "editor" allows a full screen editor, "select" provides a cropping and zoom tool.
        type (str): The format the image is converted to before being passed into the prediction function. "numpy" converts the image to a numpy array with shape (width, height, 3) and values from 0 to 255, "pil" converts the image to a PIL image object, "file" produces a temporary file object whose path can be retrieved by file_obj.name, "filepath" passes a str path to a temporary file containing the image.
        label (Optional[str]): component name in interface.
        show_label (bool): if True, will display label.
        visible (bool): If False, component will be hidden.
        streaming (bool): If True when used in a `live` interface, will automatically stream webcam feed. Only valid is source is 'webcam'.
        """
        self.type = type
        self.value = self.postprocess(value)
        self.shape = shape
        self.image_mode = image_mode
        self.source = source
        requires_permissions = source == "webcam"
        self.tool = tool
        self.invert_colors = invert_colors
        self.test_input = deepcopy(media_data.BASE64_IMAGE)
        self.interpret_by_tokens = True
        self.streaming = streaming
        if streaming and source != "webcam":
            raise ValueError("Image streaming only available if source is 'webcam'.")

        IOComponent.__init__(
            self,
            label=label,
            show_label=show_label,
            interactive=interactive,
            visible=visible,
            elem_id=elem_id,
            requires_permissions=requires_permissions,
            **kwargs,
        )

    def get_config(self):
        return {
            "image_mode": self.image_mode,
            "shape": self.shape,
            "source": self.source,
            "tool": self.tool,
            "value": self.value,
            "streaming": self.streaming,
            **IOComponent.get_config(self),
        }

    @staticmethod
    def update(
        value: Optional[Any] = None,
        label: Optional[str] = None,
        show_label: Optional[bool] = None,
        interactive: Optional[bool] = None,
        visible: Optional[bool] = None,
    ):
        return {
            "label": label,
            "show_label": show_label,
            "interactive": interactive,
            "visible": visible,
            "value": value,
            "__type__": "update",
        }

    def preprocess(self, x: Optional[str]) -> np.array | PIL.Image | str | None:
        """
        Parameters:
        x (str): base64 url data
        Returns:
        (numpy.array | PIL.Image | str): image in requested format
        """
        if x is None:
            return x
        im = processing_utils.decode_base64_to_image(x)
        fmt = im.format
        with warnings.catch_warnings():
            warnings.simplefilter("ignore")
            im = im.convert(self.image_mode)
        if self.shape is not None:
            im = processing_utils.resize_and_crop(im, self.shape)
        if self.invert_colors:
            im = PIL.ImageOps.invert(im)
        if self.type == "pil":
            return im
        elif self.type == "numpy":
            return np.array(im)
        elif self.type == "file" or self.type == "filepath":
            file_obj = tempfile.NamedTemporaryFile(
                delete=False,
                suffix=("." + fmt.lower() if fmt is not None else ".png"),
            )
            im.save(file_obj.name)
            if self.type == "file":
                warnings.warn(
                    "The 'file' type has been deprecated. Set parameter 'type' to 'filepath' instead.",
                    DeprecationWarning,
                )
                return file_obj
            else:
                return file_obj.name
        else:
            raise ValueError(
                "Unknown type: "
                + str(self.type)
                + ". Please choose from: 'numpy', 'pil', 'filepath'."
            )

    def preprocess_example(self, x):
        return processing_utils.encode_file_to_base64(x)

    def serialize(self, x, called_directly=False):
        # if called directly, can assume it's a URL or filepath
        if self.type == "filepath" or called_directly:
            return processing_utils.encode_url_or_file_to_base64(x)
        elif self.type == "file":
            return processing_utils.encode_url_or_file_to_base64(x.name)
        elif self.type in ("numpy", "pil"):
            if self.type == "numpy":
                x = PIL.Image.fromarray(np.uint8(x)).convert("RGB")
            fmt = x.format
            file_obj = tempfile.NamedTemporaryFile(
                delete=False,
                suffix=("." + fmt.lower() if fmt is not None else ".png"),
            )
            x.save(file_obj.name)
            return processing_utils.encode_url_or_file_to_base64(file_obj.name)
        else:
            raise ValueError(
                "Unknown type: "
                + str(self.type)
                + ". Please choose from: 'numpy', 'pil', 'filepath'."
            )

    def set_interpret_parameters(self, segments=16):
        """
        Calculates interpretation score of image subsections by splitting the image into subsections, then using a "leave one out" method to calculate the score of each subsection by whiting out the subsection and measuring the delta of the output value.
        Parameters:
        segments (int): Number of interpretation segments to split image into.
        """
        self.interpretation_segments = segments
        return self

    def _segment_by_slic(self, x):
        """
        Helper method that segments an image into superpixels using slic.
        Parameters:
        x: base64 representation of an image
        """
        x = processing_utils.decode_base64_to_image(x)
        if self.shape is not None:
            x = processing_utils.resize_and_crop(x, self.shape)
        resized_and_cropped_image = np.array(x)
        try:
            from skimage.segmentation import slic
        except (ImportError, ModuleNotFoundError):
            raise ValueError(
                "Error: running this interpretation for images requires scikit-image, please install it first."
            )
        try:
            segments_slic = slic(
                resized_and_cropped_image,
                self.interpretation_segments,
                compactness=10,
                sigma=1,
                start_label=1,
            )
        except TypeError:  # For skimage 0.16 and older
            segments_slic = slic(
                resized_and_cropped_image,
                self.interpretation_segments,
                compactness=10,
                sigma=1,
            )
        return segments_slic, resized_and_cropped_image

    def tokenize(self, x):
        """
        Segments image into tokens, masks, and leave-one-out-tokens
        Parameters:
        x: base64 representation of an image
        Returns:
        tokens: list of tokens, used by the get_masked_input() method
        leave_one_out_tokens: list of left-out tokens, used by the get_interpretation_neighbors() method
        masks: list of masks, used by the get_interpretation_neighbors() method
        """
        segments_slic, resized_and_cropped_image = self._segment_by_slic(x)
        tokens, masks, leave_one_out_tokens = [], [], []
        replace_color = np.mean(resized_and_cropped_image, axis=(0, 1))
        for (i, segment_value) in enumerate(np.unique(segments_slic)):
            mask = segments_slic == segment_value
            image_screen = np.copy(resized_and_cropped_image)
            image_screen[segments_slic == segment_value] = replace_color
            leave_one_out_tokens.append(
                processing_utils.encode_array_to_base64(image_screen)
            )
            token = np.copy(resized_and_cropped_image)
            token[segments_slic != segment_value] = 0
            tokens.append(token)
            masks.append(mask)
        return tokens, leave_one_out_tokens, masks

    def get_masked_inputs(self, tokens, binary_mask_matrix):
        masked_inputs = []
        for binary_mask_vector in binary_mask_matrix:
            masked_input = np.zeros_like(tokens[0], dtype=int)
            for token, b in zip(tokens, binary_mask_vector):
                masked_input = masked_input + token * int(b)
            masked_inputs.append(processing_utils.encode_array_to_base64(masked_input))
        return masked_inputs

    def get_interpretation_scores(
        self, x, neighbors, scores, masks, tokens=None, **kwargs
    ):
        """
        Returns:
        (List[List[float]]): A 2D array representing the interpretation score of each pixel of the image.
        """
        x = processing_utils.decode_base64_to_image(x)
        if self.shape is not None:
            x = processing_utils.resize_and_crop(x, self.shape)
        x = np.array(x)
        output_scores = np.zeros((x.shape[0], x.shape[1]))

        for score, mask in zip(scores, masks):
            output_scores += score * mask

        max_val, min_val = np.max(output_scores), np.min(output_scores)
        if max_val > 0:
            output_scores = (output_scores - min_val) / (max_val - min_val)
        return output_scores.tolist()

    def save_flagged(self, dir, label, data, encryption_key):
        """
        Returns: (str) path to image file
        """
        return self.save_flagged_file(dir, label, data, encryption_key)

    def restore_flagged(self, dir, data, encryption_key):
        return os.path.join(dir, data)

    def generate_sample(self):
        return deepcopy(media_data.BASE64_IMAGE)

    # Output functions

    def postprocess(self, y):
        """
        Parameters:
        y (numpy.array | PIL.Image | str): image in specified format
        Returns:
        (str): base64 url data
        """
        if y is None:
            return None
        if isinstance(y, np.ndarray):
            dtype = "numpy"
        elif isinstance(y, PIL.Image.Image):
            dtype = "pil"
        elif isinstance(y, str):
            dtype = "file"
        else:
            raise ValueError("Cannot process this value as an Image")
        if dtype in ["numpy", "pil"]:
            if dtype == "pil":
                y = np.array(y)
            out_y = processing_utils.encode_array_to_base64(y)
        elif dtype == "file":
            out_y = processing_utils.encode_url_or_file_to_base64(y)
        return out_y

    def deserialize(self, x):
        y = processing_utils.decode_base64_to_file(x).name
        return y

<<<<<<< HEAD
    def style(
        self,
        rounded: Optional[bool | Tuple[bool, bool, bool, bool]] = None,
    ):
        return IOComponent.style(
            self,
            rounded=rounded,
        )

=======
>>>>>>> 97c85026
    def stream(
        self,
        fn: Callable,
        inputs: List[Component],
        outputs: List[Component],
        _js: Optional[str] = None,
    ):
        """
        Parameters:
            fn: Callable function
            inputs: List of inputs
            outputs: List of outputs
            _js: Optional frontend js method to run before running 'fn'. Input arguments for js method are values of 'inputs' and 'outputs', return should be a list of values for output components.
        Returns: None
        """
        if self.source != "webcam":
            raise ValueError("Image streaming only available if source is 'webcam'.")
        Streamable.stream(self, fn, inputs, outputs, _js)

    def style(
        self,
        rounded: Optional[bool | Tuple[bool, bool, bool, bool]] = None,
        bg_color: Optional[str] = None,
        text_color: Optional[str] = None,
        container_bg_color: Optional[str] = None,
    ):
        return IOComponent.style(
            self,
            rounded=rounded,
            bg_color=bg_color,
            text_color=text_color,
            container_bg_color=container_bg_color,
        )


class Video(Changeable, Clearable, Playable, IOComponent):
    """
    Creates an video component that can be used to upload/record videos (as an input) or display videos (as an output).
    Preprocessing: passes the uploaded video as a {str} filepath whose extension can be set by `format`.
    Postprocessing: expects a {str} filepath to a video which is displayed.

    Demos: video_flip
    """

    def __init__(
        self,
        value: Optional[str] = None,
        *,
        format: Optional[str] = None,
        source: str = "upload",
        label: Optional[str] = None,
        show_label: bool = True,
        interactive: Optional[bool] = None,
        visible: bool = True,
        elem_id: Optional[str] = None,
        **kwargs,
    ):
        """
        Parameters:
        value (str): A path or URL for the default value that Video component is going to take.
        format (str): Format of video format to be returned by component, such as 'avi' or 'mp4'. Use 'mp4' to ensure browser playability. If set to None, video will keep uploaded format.
        source (str): Source of video. "upload" creates a box where user can drop an video file, "webcam" allows user to record a video from their webcam.
        label (Optional[str]): component name in interface.
        show_label (bool): if True, will display label.
        visible (bool): If False, component will be hidden.
        """
        self.format = format
        self.source = source
        self.value = self.postprocess(value)
        IOComponent.__init__(
            self,
            label=label,
            show_label=show_label,
            interactive=interactive,
            visible=visible,
            elem_id=elem_id,
            **kwargs,
        )

    def get_config(self):
        return {
            "source": self.source,
            "value": self.value,
            **IOComponent.get_config(self),
        }

    @staticmethod
    def update(
        value: Optional[Any] = None,
        source: Optional[str] = None,
        label: Optional[str] = None,
        show_label: Optional[bool] = None,
        interactive: Optional[bool] = None,
        visible: Optional[bool] = None,
    ):
        return {
            "source": source,
            "label": label,
            "show_label": show_label,
            "interactive": interactive,
            "visible": visible,
            "value": value,
            "__type__": "update",
        }

    def preprocess_example(self, x):
        return {"name": x, "data": None, "is_example": True}

    def preprocess(self, x: Dict[str, str] | None) -> str | None:
        """
        Parameters:
        x (Dict[name: str, data: str]): JSON object with filename as 'name' property and base64 data as 'data' property
        Returns:
        (str): file path to video
        """
        if x is None:
            return x
        file_name, file_data, is_example = (
            x["name"],
            x["data"],
            x.get("is_example", False),
        )
        if is_example:
            file = processing_utils.create_tmp_copy_of_file(file_name)
        else:
            file = processing_utils.decode_base64_to_file(
                file_data, file_path=file_name
            )
        file_name = file.name
        uploaded_format = file_name.split(".")[-1].lower()
        if self.format is not None and uploaded_format != self.format:
            output_file_name = file_name[0 : file_name.rindex(".") + 1] + self.format
            ff = FFmpeg(inputs={file_name: None}, outputs={output_file_name: None})
            ff.run()
            return output_file_name
        else:
            return file_name

    def serialize(self, x, called_directly):
        raise NotImplementedError()

    def save_flagged(self, dir, label, data, encryption_key):
        """
        Returns: (str) path to video file
        """
        return self.save_flagged_file(
            dir, label, None if data is None else data["data"], encryption_key
        )

    def generate_sample(self):
        return deepcopy(media_data.BASE64_VIDEO)

    def postprocess(self, y):
        """
        Parameters:
        y (str): path to video
        Returns:
        (str): base64 url data
        """
        if y is None:
            return None
        returned_format = y.split(".")[-1].lower()
        if self.format is not None and returned_format != self.format:
            output_file_name = y[0 : y.rindex(".") + 1] + self.format
            ff = FFmpeg(inputs={y: None}, outputs={output_file_name: None})
            ff.run()
            y = output_file_name
        return {
            "name": os.path.basename(y),
            "data": processing_utils.encode_file_to_base64(y),
        }

    def deserialize(self, x):
        return processing_utils.decode_base64_to_file(x).name

    def style(
        self,
        rounded: Optional[bool | Tuple[bool, bool, bool, bool]] = None,
    ):
        return IOComponent.style(
            self,
            rounded=rounded,
        )


class Audio(Changeable, Clearable, Playable, Streamable, IOComponent):
    """
    Creates an audio component that can be used to upload/record audio (as an input) or display audio (as an output).
    Preprocessing: passes the uploaded audio as a {Tuple(int, numpy.array)} corresponding to (sample rate, data) or as a {str} filepath, depending on `type`
    Postprocessing: expects a {Tuple(int, numpy.array)} corresponding to (sample rate, data) or as a {str} filepath to an audio file, which gets displayed

    Demos: main_note, generate_tone, reverse_audio
    """

    def __init__(
        self,
        value: Optional[str] = None,
        *,
        source: str = "upload",
        type: str = "numpy",
        label: Optional[str] = None,
        show_label: bool = True,
        interactive: Optional[bool] = None,
        visible: bool = True,
        streaming: bool = False,
        elem_id: Optional[str] = None,
        **kwargs,
    ):
        """
        Parameters:
        value (str): A path or URL for the default value that Audio component is going to take.
        source (str): Source of audio. "upload" creates a box where user can drop an audio file, "microphone" creates a microphone input.
        type (str): The format the audio file is converted to before being passed into the prediction function. "numpy" converts the audio to a tuple consisting of: (int sample rate, numpy.array for the data), "filepath" passes a str path to a temporary file containing the audio.
        label (Optional[str]): component name in interface.
        show_label (bool): if True, will display label.
        visible (bool): If False, component will be hidden.
        streaming (bool): If set to true when used in a `live` interface, will automatically stream webcam feed. Only valid is source is 'microphone'.
        """
        self.value = self.postprocess(value)
        self.source = source
        requires_permissions = source == "microphone"
        self.type = type
        self.test_input = deepcopy(media_data.BASE64_AUDIO)
        self.interpret_by_tokens = True
        self.streaming = streaming
        if streaming and source != "microphone":
            raise ValueError(
                "Audio streaming only available if source is 'microphone'."
            )
        IOComponent.__init__(
            self,
            label=label,
            show_label=show_label,
            interactive=interactive,
            visible=visible,
            elem_id=elem_id,
            requires_permissions=requires_permissions,
            **kwargs,
        )

    def get_config(self):
        return {
            "source": self.source,
            "value": self.value,
            "streaming": self.streaming,
            **IOComponent.get_config(self),
        }

    @staticmethod
    def update(
        value: Optional[Any] = None,
        source: Optional[str] = None,
        label: Optional[str] = None,
        show_label: Optional[bool] = None,
        interactive: Optional[bool] = None,
        visible: Optional[bool] = None,
    ):
        return {
            "source": source,
            "label": label,
            "show_label": show_label,
            "interactive": interactive,
            "visible": visible,
            "value": value,
            "__type__": "update",
        }

    def preprocess_example(self, x):
        return {"name": x, "data": None, "is_example": True}

    def preprocess(self, x: Dict[str, str] | None) -> Tuple[int, np.array] | str | None:
        """
        Parameters:
        x (Dict[name: str, data: str]): JSON object with filename as 'name' property and base64 data as 'data' property
        Returns:
        (Tuple[int, numpy.array] | str): audio in requested format
        """
        if x is None:
            return x
        file_name, file_data, is_example = (
            x["name"],
            x["data"],
            x.get("is_example", False),
        )
        crop_min, crop_max = x.get("crop_min", 0), x.get("crop_max", 100)
        if is_example:
            file_obj = processing_utils.create_tmp_copy_of_file(file_name)
        else:
            file_obj = processing_utils.decode_base64_to_file(
                file_data, file_path=file_name
            )
        if crop_min != 0 or crop_max != 100:
            sample_rate, data = processing_utils.audio_from_file(
                file_obj.name, crop_min=crop_min, crop_max=crop_max
            )
            processing_utils.audio_to_file(sample_rate, data, file_obj.name)
        if self.type == "file":
            warnings.warn(
                "The 'file' type has been deprecated. Set parameter 'type' to 'filepath' instead.",
                DeprecationWarning,
            )
            return file_obj
        elif self.type == "filepath":
            return file_obj.name
        elif self.type == "numpy":
            return processing_utils.audio_from_file(file_obj.name)
        else:
            raise ValueError(
                "Unknown type: "
                + str(self.type)
                + ". Please choose from: 'numpy', 'filepath'."
            )

    def serialize(self, x, called_directly):
        if x is None:
            return None
        if self.type == "filepath" or called_directly:
            name = x
        elif self.type == "file":
            warnings.warn(
                "The 'file' type has been deprecated. Set parameter 'type' to 'filepath' instead.",
                DeprecationWarning,
            )
            name = x.name
        elif self.type == "numpy":
            file = tempfile.NamedTemporaryFile(delete=False)
            name = file.name
            processing_utils.audio_to_file(x[0], x[1], name)
        else:
            raise ValueError(
                "Unknown type: "
                + str(self.type)
                + ". Please choose from: 'numpy', 'filepath'."
            )

        file_data = processing_utils.encode_url_or_file_to_base64(name)
        return {"name": name, "data": file_data, "is_example": False}

    def set_interpret_parameters(self, segments=8):
        """
        Calculates interpretation score of audio subsections by splitting the audio into subsections, then using a "leave one out" method to calculate the score of each subsection by removing the subsection and measuring the delta of the output value.
        Parameters:
        segments (int): Number of interpretation segments to split audio into.
        """
        self.interpretation_segments = segments
        return self

    def tokenize(self, x):
        if x.get("is_example"):
            sample_rate, data = processing_utils.audio_from_file(x["name"])
        else:
            file_obj = processing_utils.decode_base64_to_file(x["data"])
            sample_rate, data = processing_utils.audio_from_file(file_obj.name)
        leave_one_out_sets = []
        tokens = []
        masks = []
        duration = data.shape[0]
        boundaries = np.linspace(0, duration, self.interpretation_segments + 1).tolist()
        boundaries = [round(boundary) for boundary in boundaries]
        for index in range(len(boundaries) - 1):
            start, stop = boundaries[index], boundaries[index + 1]
            masks.append((start, stop))

            # Handle the leave one outs
            leave_one_out_data = np.copy(data)
            leave_one_out_data[start:stop] = 0
            file = tempfile.NamedTemporaryFile(delete=False, suffix=".wav")
            processing_utils.audio_to_file(sample_rate, leave_one_out_data, file.name)
            out_data = processing_utils.encode_file_to_base64(file.name)
            leave_one_out_sets.append(out_data)
            file.close()
            os.unlink(file.name)

            # Handle the tokens
            token = np.copy(data)
            token[0:start] = 0
            token[stop:] = 0
            file = tempfile.NamedTemporaryFile(delete=False, suffix=".wav")
            processing_utils.audio_to_file(sample_rate, token, file.name)
            token_data = processing_utils.encode_file_to_base64(file.name)
            file.close()
            os.unlink(file.name)

            tokens.append(token_data)
        tokens = [{"name": "token.wav", "data": token} for token in tokens]
        leave_one_out_sets = [
            {"name": "loo.wav", "data": loo_set} for loo_set in leave_one_out_sets
        ]
        return tokens, leave_one_out_sets, masks

    def get_masked_inputs(self, tokens, binary_mask_matrix):
        # create a "zero input" vector and get sample rate
        x = tokens[0]["data"]
        file_obj = processing_utils.decode_base64_to_file(x)
        sample_rate, data = processing_utils.audio_from_file(file_obj.name)
        zero_input = np.zeros_like(data, dtype="int16")
        # decode all of the tokens
        token_data = []
        for token in tokens:
            file_obj = processing_utils.decode_base64_to_file(token["data"])
            _, data = processing_utils.audio_from_file(file_obj.name)
            token_data.append(data)
        # construct the masked version
        masked_inputs = []
        for binary_mask_vector in binary_mask_matrix:
            masked_input = np.copy(zero_input)
            for t, b in zip(token_data, binary_mask_vector):
                masked_input = masked_input + t * int(b)
            file = tempfile.NamedTemporaryFile(delete=False)
            processing_utils.audio_to_file(sample_rate, masked_input, file.name)
            masked_data = processing_utils.encode_file_to_base64(file.name)
            file.close()
            os.unlink(file.name)
            masked_inputs.append(masked_data)
        return masked_inputs

    def get_interpretation_scores(self, x, neighbors, scores, masks=None, tokens=None):
        """
        Returns:
        (List[float]): Each value represents the interpretation score corresponding to an evenly spaced subsection of audio.
        """
        return list(scores)

    def save_flagged(self, dir, label, data, encryption_key):
        """
        Returns: (str) path to audio file
        """
        if data is None:
            data_string = None
        elif isinstance(data, str):
            data_string = data
        else:
            data_string = data["data"]
            is_example = data.get("is_example", False)
            if is_example:
                file_obj = processing_utils.create_tmp_copy_of_file(data["name"])
                return self.save_file(file_obj, dir, label)

        return self.save_flagged_file(dir, label, data_string, encryption_key)

    def generate_sample(self):
        return deepcopy(media_data.BASE64_AUDIO)

    def postprocess(self, y):
        """
        Parameters:
        y (Tuple[int, numpy.array] | str): audio data in requested format
        Returns:
        (str): base64 url data
        """
        if y is None:
            return None
        if isinstance(y, tuple):
            sample_rate, data = y
            file = tempfile.NamedTemporaryFile(
                prefix="sample", suffix=".wav", delete=False
            )
            processing_utils.audio_to_file(sample_rate, data, file.name)
            y = file.name
        return processing_utils.encode_url_or_file_to_base64(y)

    def deserialize(self, x):
        return processing_utils.decode_base64_to_file(x).name

    def stream(
        self,
        fn: Callable,
        inputs: List[Component],
        outputs: List[Component],
        _js: Optional[str] = None,
    ):
        """
        Parameters:
            fn: Callable function
            inputs: List of inputs
            outputs: List of outputs
            _js: Optional frontend js method to run before running 'fn'. Input arguments for js method are values of 'inputs' and 'outputs', return should be a list of values for output components.
        Returns: None
        """
        if self.source != "microphone":
            raise ValueError(
                "Audio streaming only available if source is 'microphone'."
            )
        Streamable.stream(self, fn, inputs, outputs, _js)

    def style(
        self,
        rounded: Optional[bool | Tuple[bool, bool, bool, bool]] = None,
    ):
        return IOComponent.style(
            self,
            rounded=rounded,
        )


class File(Changeable, Clearable, IOComponent):
    """
    Creates a file component that allows uploading generic file (when used as an input) and or displaying generic files (output).
    Preprocessing: passes the uploaded file as a {file-object} or {List[file-object]} depending on `file_count` (or a {bytes}/{List{bytes}} depending on `type`)
    Postprocessing: expects a {str} path to a file returned by the function.

    Demos: zip_to_json, zip_two_files
    """

    def __init__(
        self,
        value: Optional[str] = None,
        *,
        file_count: str = "single",
        type: str = "file",
        label: Optional[str] = None,
        show_label: bool = True,
        interactive: Optional[bool] = None,
        visible: bool = True,
        elem_id: Optional[str] = None,
        **kwargs,
    ):
        """
        Parameters:
        value (Optional[str]): Default file to display, given as str file path
        file_count (str): if single, allows user to upload one file. If "multiple", user uploads multiple files. If "directory", user uploads all files in selected directory. Return type will be list for each file in case of "multiple" or "directory".
        type (str): Type of value to be returned by component. "file" returns a temporary file object whose path can be retrieved by file_obj.name, "binary" returns an bytes object.
        label (Optional[str]): component name in interface.
        show_label (bool): if True, will display label.
        visible (bool): If False, component will be hidden.
        """
        self.file_count = file_count
        self.type = type
        self.value = self.postprocess(value)
        self.test_input = None
        IOComponent.__init__(
            self,
            label=label,
            show_label=show_label,
            interactive=interactive,
            visible=visible,
            elem_id=elem_id,
            **kwargs,
        )

    def get_config(self):
        return {
            "file_count": self.file_count,
            "value": self.value,
            **IOComponent.get_config(self),
        }

    @staticmethod
    def update(
        value: Optional[Any] = None,
        label: Optional[str] = None,
        show_label: Optional[bool] = None,
        interactive: Optional[bool] = None,
        visible: Optional[bool] = None,
    ):
        return {
            "label": label,
            "show_label": show_label,
            "interactive": interactive,
            "visible": visible,
            "value": value,
            "__type__": "update",
        }

    def preprocess_example(self, x):
        return {"name": x, "data": None, "is_example": True}

    def preprocess(self, x: List[Dict[str, str]] | None):
        """
        Parameters:
        x (List[Dict[name: str, data: str]]): List of JSON objects with filename as 'name' property and base64 data as 'data' property
        Returns:
        (file-object | bytes | List[file-object] | List[bytes]]): File objects in requested format
        """
        if x is None:
            return None

        def process_single_file(f):
            file_name, data, is_example = (
                f["name"],
                f["data"],
                f.get("is_example", False),
            )
            if self.type == "file":
                if is_example:
                    return processing_utils.create_tmp_copy_of_file(file_name)
                else:
                    return processing_utils.decode_base64_to_file(
                        data, file_path=file_name
                    )
            elif self.type == "bytes":
                if is_example:
                    with open(file_name, "rb") as file_data:
                        return file_data.read()
                return processing_utils.decode_base64_to_binary(data)[0]
            else:
                raise ValueError(
                    "Unknown type: "
                    + str(self.type)
                    + ". Please choose from: 'file', 'bytes'."
                )

        if self.file_count == "single":
            if isinstance(x, list):
                return process_single_file(x[0])
            else:
                return process_single_file(x)
        else:
            return [process_single_file(f) for f in x]

    def save_flagged(self, dir, label, data, encryption_key):
        """
        Returns: (str) path to file
        """
        return self.save_flagged_file(
            dir, label, None if data is None else data[0]["data"], encryption_key
        )

    def generate_sample(self):
        return deepcopy(media_data.BASE64_FILE)

    # Output Functionalities

    def postprocess(self, y):
        """
        Parameters:
        y (str): file path
        Returns:
        (Dict[name: str, size: number, data: str]): JSON object with key 'name' for filename, 'data' for base64 url, and 'size' for filesize in bytes
        """
        if y is None:
            return None
        return {
            "name": os.path.basename(y),
            "size": os.path.getsize(y),
            "data": processing_utils.encode_file_to_base64(y),
        }

    def style(
        self,
        rounded: Optional[bool | Tuple[bool, bool, bool, bool]] = None,
    ):
        return IOComponent.style(
            self,
            rounded=rounded,
        )


class Dataframe(Changeable, IOComponent):
    """
    Accepts or displays 2D input through a spreadsheet-like component for dataframes.
    Preprocessing: passes the uploaded spreadsheet data as a {pandas.DataFrame}, {numpy.array}, {List[List]}, or {List} depending on `type`
    Postprocessing: expects a {pandas.DataFrame}, {numpy.array}, {List[List]}, {List}, or {str} path to a csv, which is rendered in the spreadsheet.

    Demos: filter_records, matrix_transpose, tax_calculator
    """

    def __init__(
        self,
        value: Optional[List[List[Any]]] = None,
        *,
        headers: Optional[List[str]] = None,
        row_count: int | Tuple[int, str] = (3, "dynamic"),
        col_count: Optional[int | Tuple[int, str]] = None,
        datatype: str | List[str] = "str",
        type: str = "pandas",
        max_rows: Optional[int] = 20,
        max_cols: Optional[int] = None,
        overflow_row_behaviour: str = "paginate",
        label: Optional[str] = None,
        show_label: bool = True,
        interactive: Optional[bool] = None,
        visible: bool = True,
        elem_id: Optional[str] = None,
        **kwargs,
    ):
        """
        Parameters:
        value (List[List[Any]]): Default value as a 2-dimensional list of values.
        headers (List[str] | None): List of str header names. If None, no headers are shown.
        row_count (int | Tuple[int, str]): Limit number of rows for input and decide whether user can create new rows. The first element of the tuple is an `int`, the row count; the second should be 'fixed' or 'dynamic', the new row behaviour. If an `int` is passed the rows default to 'dynamic'
        col_count (int | Tuple[int, str]): Limit number of columns for input and decide whether user can create new columns. The first element of the tuple is an `int`, the number of columns; the second should be 'fixed' or 'dynamic', the new column behaviour. If an `int` is passed the columns default to 'dynamic'
        datatype (str | List[str]): Datatype of values in sheet. Can be provided per column as a list of strings, or for the entire sheet as a single string. Valid datatypes are "str", "number", "bool", and "date".
        type (str): Type of value to be returned by component. "pandas" for pandas dataframe, "numpy" for numpy array, or "array" for a Python array.
        label (str): component name in interface.
        max_rows (int): Maximum number of rows to display at once. Set to None for infinite.
        max_cols (int): Maximum number of columns to display at once. Set to None for infinite.
        overflow_row_behaviour (str): If set to "paginate", will create pages for overflow rows. If set to "show_ends", will show initial and final rows and truncate middle rows.
        label (Optional[str]): component name in interface.
        show_label (bool): if True, will display label.
        visible (bool): If False, component will be hidden.
        """

        self.row_count = self.__process_counts(row_count)
        self.col_count = self.__process_counts(
            col_count, len(headers) if headers else 3
        )

        self.__validate_headers(headers, self.col_count[0])

        self.headers = headers
        self.datatype = datatype
        self.type = type
        values = {
            "str": "",
            "number": 0,
            "bool": False,
            "date": "01/01/1970",
        }
        column_dtypes = (
            [datatype] * self.col_count[0] if isinstance(datatype, str) else datatype
        )
        self.test_input = [
            [values[c] for c in column_dtypes] for _ in range(self.row_count[0])
        ]
        self.value = value if value is not None else self.test_input
        self.max_rows = max_rows
        self.max_cols = max_cols
        self.overflow_row_behaviour = overflow_row_behaviour
        IOComponent.__init__(
            self,
            label=label,
            show_label=show_label,
            interactive=interactive,
            visible=visible,
            elem_id=elem_id,
            **kwargs,
        )

    def get_config(self):
        return {
            "headers": self.headers,
            "datatype": self.datatype,
            "row_count": self.row_count,
            "col_count": self.col_count,
            "value": self.value,
            "max_rows": self.max_rows,
            "max_cols": self.max_cols,
            "overflow_row_behaviour": self.overflow_row_behaviour,
            **IOComponent.get_config(self),
        }

    @staticmethod
    def update(
        value: Optional[Any] = None,
        max_rows: Optional[int] = None,
        max_cols: Optional[str] = None,
        label: Optional[str] = None,
        show_label: Optional[bool] = None,
        interactive: Optional[bool] = None,
        visible: Optional[bool] = None,
    ):
        return {
            "max_rows": max_rows,
            "max_cols": max_cols,
            "label": label,
            "show_label": show_label,
            "interactive": interactive,
            "visible": visible,
            "value": value,
            "__type__": "update",
        }

    def preprocess(self, x: List[List[str | Number | bool]]):
        """
        Parameters:
        x (List[List[str | number | bool]]): 2D array of str, numeric, or bool data
        Returns:
        (pandas.DataFrame | numpy.array | List[str | float | bool], List[List[str | float | bool]]): Dataframe in requested format
        """
        if self.type == "pandas":
            if self.headers:
                return pd.DataFrame(x, columns=self.headers)
            else:
                return pd.DataFrame(x)
        if self.col_count[0] == 1:
            x = [row[0] for row in x]
        if self.type == "numpy":
            return np.array(x)
        elif self.type == "array":
            return x
        else:
            raise ValueError(
                "Unknown type: "
                + str(self.type)
                + ". Please choose from: 'pandas', 'numpy', 'array'."
            )

    def save_flagged(self, dir, label, data, encryption_key):
        """
        Returns: (List[List[str | float]]) 2D array
        """
        return json.dumps(data)
        # TODO: (faruk) output was dumping differently, how to converge?
        # return json.dumps(data["data"])

    def restore_flagged(self, dir, data, encryption_key):
        return json.loads(data)
        # TODO: (faruk) output was dumping differently, how to converge?
        # return {"data": json.loads(data)}

    def generate_sample(self):
        return [[1, 2, 3], [4, 5, 6]]

    def postprocess(self, y):
        """
        Parameters:
        y (str | pandas.DataFrame | numpy.array | List[str | float], List[List[str | float]]]): dataframe in given format
        Returns:
        (Dict[headers: List[str], data: List[List[str | number]]]): JSON object with key 'headers' for list of header names, 'data' for 2D array of string or numeric data
        """
        if y is None:
            return y
        if isinstance(y, str):
            y = pd.read_csv(str)
            return {"headers": list(y.columns), "data": y.values.tolist()}
        if isinstance(y, pd.DataFrame):
            return {"headers": list(y.columns), "data": y.values.tolist()}
        if isinstance(y, (np.ndarray, list)):
            if isinstance(y, np.ndarray):
                y = y.tolist()
            if len(y) == 0 or not isinstance(y[0], list):
                y = [y]
            return {"data": y}
        raise ValueError("Cannot process value as a Dataframe")

    @staticmethod
    def __process_counts(count, default=3):
        if count is None:
            return (default, "dynamic")
        if type(count) == int or type(count) == float:
            return (int(count), "dynamic")
        else:
            return count

    @staticmethod
    def __validate_headers(headers: List[str] | None, col_count: int):
        if headers is not None and len(headers) != col_count:
            raise ValueError(
                "The length of the headers list must be equal to the col_count int.\nThe column count is set to {cols} but `headers` has {headers} items. Check the values passed to `col_count` and `headers`.".format(
                    cols=col_count, headers=len(headers)
                )
            )

    def style(
        self,
        rounded: Optional[bool | Tuple[bool, bool, bool, bool]] = None,
        border: Optional[bool | Tuple[bool, bool, bool, bool]] = None,
    ):
        return IOComponent.style(
            self,
            rounded=rounded,
        )


class Timeseries(Changeable, IOComponent):
    """
    Creates a component that can be used to upload/preview timeseries csv files or display a dataframe consisting of a time series graphically.
    Preprocessing: passes the uploaded timeseries data as a {pandas.DataFrame} into the function
    Postprocessing: expects a {pandas.DataFrame} or {str} path to a csv to be returned, which is then displayed as a timeseries graph

    Demos: fraud_detector
    """

    def __init__(
        self,
        value: Optional[str] = None,
        *,
        x: Optional[str] = None,
        y: str | List[str] = None,
        colors: List[str] = None,
        label: Optional[str] = None,
        show_label: bool = True,
        interactive: Optional[bool] = None,
        visible: bool = True,
        elem_id: Optional[str] = None,
        **kwargs,
    ):
        """
        Parameters:
        value: File path for the timeseries csv file.
        x (str): Column name of x (time) series. None if csv has no headers, in which case first column is x series.
        y (str | List[str]): Column name of y series, or list of column names if multiple series. None if csv has no headers, in which case every column after first is a y series.
        label (str): component name in interface.
        colors (List[str]): an ordered list of colors to use for each line plot
        show_label (bool): if True, will display label.
        visible (bool): If False, component will be hidden.
        """
        self.value = self.postprocess(value)
        self.x = x
        if isinstance(y, str):
            y = [y]
        self.y = y
        self.colors = colors
        IOComponent.__init__(
            self,
            label=label,
            show_label=show_label,
            interactive=interactive,
            visible=visible,
            elem_id=elem_id,
            **kwargs,
        )

    def get_config(self):
        return {
            "x": self.x,
            "y": self.y,
            "value": self.value,
            "colors": self.colors,
            **IOComponent.get_config(self),
        }

    @staticmethod
    def update(
        value: Optional[Any] = None,
        colors: Optional[List[str]] = None,
        label: Optional[str] = None,
        show_label: Optional[bool] = None,
        interactive: Optional[bool] = None,
        visible: Optional[bool] = None,
    ):
        return {
            "colors": colors,
            "label": label,
            "show_label": show_label,
            "interactive": interactive,
            "visible": visible,
            "value": value,
            "__type__": "update",
        }

    def preprocess_example(self, x):
        return {"name": x, "is_example": True}

    def preprocess(self, x: Dict | None) -> pd.DataFrame | None:
        """
        Parameters:
        x (Dict[data: List[List[str | number | bool]], headers: List[str], range: List[number]]): Dict with keys 'data': 2D array of str, numeric, or bool data, 'headers': list of strings for header names, 'range': optional two element list designating start of end of subrange.
        Returns:
        (pandas.DataFrame): Dataframe of timeseries data
        """
        if x is None:
            return x
        elif x.get("is_example"):
            dataframe = pd.read_csv(x["name"])
        else:
            dataframe = pd.DataFrame(data=x["data"], columns=x["headers"])
        if x.get("range") is not None:
            dataframe = dataframe.loc[dataframe[self.x or 0] >= x["range"][0]]
            dataframe = dataframe.loc[dataframe[self.x or 0] <= x["range"][1]]
        return dataframe

    def save_flagged(self, dir, label, data, encryption_key):
        """
        Returns: (List[List[str | float]]) 2D array
        """
        return json.dumps(data)

    def restore_flagged(self, dir, data, encryption_key):
        return json.loads(data)

    def generate_sample(self):
        return {"data": [[1] + [2] * len(self.y)] * 4, "headers": [self.x] + self.y}

    # Output Functionalities

    def postprocess(self, y):
        """
        Parameters:
        y (str | pandas.DataFrame): csv or dataframe with timeseries data
        Returns:
        (Dict[headers: List[str], data: List[List[str | number]]]): JSON object with key 'headers' for list of header names, 'data' for 2D array of string or numeric data
        """
        if y is None:
            return None
        if isinstance(y, str):
            y = pd.read_csv(y)
            return {"headers": y.columns.values.tolist(), "data": y.values.tolist()}
        if isinstance(y, pd.DataFrame):
            return {"headers": y.columns.values.tolist(), "data": y.values.tolist()}
        raise ValueError("Cannot process value as Timeseries data")

    def style(
        self,
        rounded: Optional[bool | Tuple[bool, bool, bool, bool]] = None,
        border: Optional[bool | Tuple[bool, bool, bool, bool]] = None,
    ):
        return IOComponent.style(
            self,
            rounded=rounded,
        )


class Variable(IOComponent):
    """
    Special hidden component that stores session state across runs of the demo by the
    same user. The value of the Variable is cleared when the user refreshes the page.

    Preprocessing: No preprocessing is performed
    Postprocessing: No postprocessing is performed
    Demos: chatbot_demo, blocks_simple_squares
    """

    def __init__(
        self,
        value: Any = None,
        **kwargs,
    ):
        """
        Parameters:
        value (Any): the initial value of the state.
        """
        self.value = value
        self.stateful = True
        IOComponent.__init__(self, **kwargs)

    def get_config(self):
        return {
            "value": self.value,
            **IOComponent.get_config(self),
        }

    def style(self):
        return self


############################
# Only Output Components
############################


class Label(Changeable, IOComponent):
    """
    Displays a classification label, along with confidence scores of top categories, if provided.
    Preprocessing: this component does *not* accept input.
    Postprocessing: expects a {Dict[str, float]} of classes and confidences, or {str} with just the class or an {int}/{float} for regression outputs.

    Demos: image_classifier, main_note, titanic_survival
    """

    CONFIDENCES_KEY = "confidences"

    def __init__(
        self,
        value: Optional[str] = None,
        *,
        num_top_classes: Optional[int] = None,
        label: Optional[str] = None,
        show_label: bool = True,
        visible: bool = True,
        elem_id: Optional[str] = None,
        **kwargs,
    ):
        """
        Parameters:
        value(str): Default value to show in the component.
        num_top_classes (int): number of most confident classes to show.
        label (Optional[str]): component name in interface.
        show_label (bool): if True, will display label.
        visible (bool): If False, component will be hidden.
        """
        self.num_top_classes = num_top_classes
        self.value = self.postprocess(value)
        IOComponent.__init__(
            self,
            label=label,
            show_label=show_label,
            visible=visible,
            elem_id=elem_id,
            **kwargs,
        )

    def get_config(self):
        return {
            "num_top_classes": self.num_top_classes,
            "value": self.value,
            **IOComponent.get_config(self),
        }

    def postprocess(self, y):
        """
        Parameters:
        y (Dict[str, float] | str | Number): a dictionary mapping labels to confidence value, or just a string/numerical label by itself
        Returns:
        (Dict[label: str, confidences: List[Dict[label: str, confidence: number]]]): Object with key 'label' representing primary label, and key 'confidences' representing a list of label-confidence pairs
        """
        if y is None:
            return None
        if isinstance(y, (str, numbers.Number)):
            return {"label": str(y)}
        if isinstance(y, dict):
            sorted_pred = sorted(y.items(), key=operator.itemgetter(1), reverse=True)
            if self.num_top_classes is not None:
                sorted_pred = sorted_pred[: self.num_top_classes]
            return {
                "label": sorted_pred[0][0],
                "confidences": [
                    {"label": pred[0], "confidence": pred[1]} for pred in sorted_pred
                ],
            }
        raise ValueError(
            "The `Label` output interface expects one of: a string label, or an int label, a "
            "float label, or a dictionary whose keys are labels and values are confidences. "
            "Instead, got a {}".format(type(y))
        )

    def deserialize(self, y):
        if y is None:
            return None
        # 5 cases: (1): {'label': 'lion'}, {'label': 'lion', 'confidences':...}, {'lion': 0.46, ...}, 'lion', '0.46'
        if isinstance(y, (str, numbers.Number)) or (
            "label" in y and not ("confidences" in y.keys())
        ):
            if isinstance(y, (str, numbers.Number)):
                return y
            else:
                return y["label"]
        if ("confidences" in y.keys()) and isinstance(y["confidences"], list):
            return {k["label"]: k["confidence"] for k in y["confidences"]}
        else:
            return y

    def save_flagged(self, dir, label, data, encryption_key):
        """
        Returns: (str | Dict[str, number]): Either a string representing the main category label, or a dictionary with category keys mapping to confidence levels.
        """
        if "confidences" in data:
            return json.dumps(
                {
                    example["label"]: example["confidence"]
                    for example in data["confidences"]
                }
            )
        else:
            return data["label"]

    def restore_flagged(self, dir, data, encryption_key):
        try:
            data = json.loads(data)
            return self.postprocess(data)
        except ValueError:
            return data

    @staticmethod
    def update(
        value: Optional[Any] = None,
        label: Optional[str] = None,
        show_label: Optional[bool] = None,
        visible: Optional[bool] = None,
    ):
        return {
            "label": label,
            "show_label": show_label,
            "visible": visible,
            "value": value,
            "__type__": "update",
        }

    def style(
        self,
        container: Optional[bool] = None,
    ):
        return IOComponent.style(self, container=container)


class HighlightedText(Changeable, IOComponent):
    """
    Displays text that contains spans that are highlighted by category or numerical value.
    Preprocessing: this component does *not* accept input.
    Postprocessing: expects a {List[Tuple[str, float | str]]]} consisting of spans of text and their associated labels.

    Demos: diff_texts, text_analysis
    """

    def __init__(
        self,
        value: Optional[str] = None,
        *,
        color_map: Dict[str, str] = None,
        show_legend: bool = False,
        combine_adjacent: bool = False,
        label: Optional[str] = None,
        show_label: bool = True,
        visible: bool = True,
        elem_id: Optional[str] = None,
        **kwargs,
    ):
        """
        Parameters:
<<<<<<< HEAD
        value (str): Default value
=======
        value (List[Tuple[str, str | Number | None]]): Default value to show
        color_map (Dict[str, str]): Map between category and respective colors
>>>>>>> 97c85026
        show_legend (bool): whether to show span categories in a separate legend or inline.
        label (Optional[str]): component name in interface.
        show_label (bool): if True, will display label.
        visible (bool): If False, component will be hidden.
        """
        self.color_map = color_map
        if color_map is not None:
            warnings.warn(
                "The 'color_map' parameter has been moved from the constructor to `HighlightedText.style()` ",
                DeprecationWarning,
            )
        self.show_legend = show_legend
        self.combine_adjacent = combine_adjacent
        self.value = self.postprocess(value)
        IOComponent.__init__(
            self,
            label=label,
            show_label=show_label,
            visible=visible,
            elem_id=elem_id,
            **kwargs,
        )

    def get_config(self):
        return {
            "color_map": self.color_map,
            "show_legend": self.show_legend,
            "value": self.value,
            **IOComponent.get_config(self),
        }

    @staticmethod
    def update(
        value: Optional[Any] = None,
        color_map: Optional[Dict[str, str]] = None,
        show_legend: Optional[bool] = None,
        label: Optional[str] = None,
        show_label: Optional[bool] = None,
        visible: Optional[bool] = None,
    ):
        return {
            "color_map": color_map,
            "show_legend": show_legend,
            "label": label,
            "show_label": show_label,
            "visible": visible,
            "value": value,
            "__type__": "update",
        }

    def postprocess(self, y):
        """
        Parameters:
        y (List[Tuple[str, str | number | None]]): List of (word, category) tuples
        Returns:
        (List[Tuple[str, str | number | None]]): List of (word, category) tuples
        """
        if y is None:
            return None
        if self.combine_adjacent:
            output = []
            running_text, running_category = None, None
            for text, category in y:
                if running_text is None:
                    running_text = text
                    running_category = category
                elif category == running_category:
                    running_text += text
                else:
                    output.append((running_text, running_category))
                    running_text = text
                    running_category = category
            if running_text is not None:
                output.append((running_text, running_category))
            return output
        else:
            return y

    def save_flagged(self, dir, label, data, encryption_key):
        return json.dumps(data)

    def restore_flagged(self, dir, data, encryption_key):
        return json.loads(data)

    def style(
        self,
        rounded: Optional[bool | Tuple[bool, bool, bool, bool]] = None,
        color_map: Optional[Dict[str, str]] = None,
        container: Optional[bool] = None,
    ):
        if color_map is not None:
            self._style["color_map"] = color_map

        return IOComponent.style(self, rounded=rounded, container=container)


class JSON(Changeable, IOComponent):
    """
    Used to display arbitrary JSON output prettily.
    Preprocessing: this component does *not* accept input.
    Postprocessing: expects a valid JSON {str} -- or a {list} or {dict} that is JSON serializable.

    Demos: zip_to_json, blocks_xray
    """

    def __init__(
        self,
        value: Optional[str] = None,
        *,
        label: Optional[str] = None,
        show_label: bool = True,
        visible: bool = True,
        elem_id: Optional[str] = None,
        **kwargs,
    ):
        """
        Parameters:
        value (str): Default value
        label (Optional[str]): component name in interface.
        show_label (bool): if True, will display label.
        visible (bool): If False, component will be hidden.
        """
        self.value = self.postprocess(value)
        IOComponent.__init__(
            self,
            label=label,
            show_label=show_label,
            visible=visible,
            elem_id=elem_id,
            **kwargs,
        )

    def get_config(self):
        return {
            "value": self.value,
            **IOComponent.get_config(self),
        }

    @staticmethod
    def update(
        value: Optional[Any] = None,
        label: Optional[str] = None,
        show_label: Optional[bool] = None,
        visible: Optional[bool] = None,
    ):
        return {
            "label": label,
            "show_label": show_label,
            "visible": visible,
            "value": value,
            "__type__": "update",
        }

    def postprocess(self, y):
        """
        Parameters:
        y (Dict | List | str]): JSON output
        Returns:
        (Dict | List): JSON output
        """
        if isinstance(y, str):
            return json.dumps(y)
        else:
            return y

    def save_flagged(self, dir, label, data, encryption_key):
        return json.dumps(data)

    def restore_flagged(self, dir, data, encryption_key):
        return json.loads(data)

    def style(self, container: Optional[bool] = None):
        return IOComponent.style(self, container=container)


class HTML(Changeable, IOComponent):
    """
    Used to display arbitrary HTML output.
    Preprocessing: this component does *not* accept input.
    Postprocessing: expects a valid HTML {str}.

    Demos: text_analysis
    """

    def __init__(
        self,
        value: str = "",
        *,
        label: Optional[str] = None,
        show_label: bool = True,
        visible: bool = True,
        elem_id: Optional[str] = None,
        **kwargs,
    ):
        """
        Parameters:
        value (str): Default value
        label (Optional[str]): component name in interface.
        show_label (bool): if True, will display label.
        visible (bool): If False, component will be hidden.
        """
        self.value = value
        IOComponent.__init__(
            self,
            label=label,
            show_label=show_label,
            visible=visible,
            elem_id=elem_id,
            **kwargs,
        )

    def get_config(self):
        return {
            "value": self.value,
            **IOComponent.get_config(self),
        }

    @staticmethod
    def update(
        value: Optional[Any] = None,
        label: Optional[str] = None,
        show_label: Optional[bool] = None,
        visible: Optional[bool] = None,
    ):
        return {
            "label": label,
            "show_label": show_label,
            "visible": visible,
            "value": value,
            "__type__": "update",
        }

    def style(self):
        return self


class Gallery(IOComponent):
    """
    Used to display a list of images as a gallery that can be scrolled through.
    Preprocessing: this component does *not* accept input.
    Postprocessing: expects a list of images in any format, {List[numpy.array | PIL.Image | str]}, and displays them.

    Demos: fake_gan
    """

    def __init__(
        self,
        value: Optional[List[np.ndarray | PIL.Image | str]] = None,
        *,
        label: Optional[str] = None,
        show_label: bool = True,
        visible: bool = True,
        elem_id: Optional[str] = None,
        **kwargs,
    ):
        """
        Parameters:
        value (Optional[List[np.ndarray | PIL.Image | str]]): List of images to display in the gallery by default
        label (Optional[str]): component name in interface.
        show_label (bool): if True, will display label.
        visible (bool): If False, component will be hidden.
        """
        self.value = self.postprocess(value)
        super().__init__(
            label=label,
            show_label=show_label,
            visible=visible,
            elem_id=elem_id,
            **kwargs,
        )

    @staticmethod
    def update(
        value: Optional[Any] = None,
        label: Optional[str] = None,
        show_label: Optional[bool] = None,
        visible: Optional[bool] = None,
    ):
        return {
            "label": label,
            "show_label": show_label,
            "visible": visible,
            "value": value,
            "__type__": "update",
        }

    def postprocess(self, y):
        """
        Parameters:
        y (List[numpy.array | PIL.Image | str]): list of images
        Returns:
        (str): list of base64 url data for images
        """
        if y is None:
            return []
        output = []
        for img in y:
            if isinstance(img, np.ndarray):
                img = processing_utils.encode_array_to_base64(img)
            elif isinstance(img, PIL.Image.Image):
                img = np.array(img)
                img = processing_utils.encode_array_to_base64(img)
            elif isinstance(img, str):
                img = processing_utils.encode_url_or_file_to_base64(img)
            else:
                raise ValueError(
                    "Unknown type. Please choose from: 'numpy', 'pil', 'file'."
                )
            output.append(img)
        return output

    def style(
        self,
        rounded: Optional[bool | Tuple[bool, bool, bool, bool]] = None,
        grid: Optional[int | Tuple[int, int, int, int, int, int]] = None,
        height: Optional[str] = None,
        container: Optional[bool] = None,
    ):
        if grid is not None:
            self._style["grid"] = grid
        if height is not None:
            self._style["height"] = height

        return IOComponent.style(self, rounded=rounded, container=container)


class Carousel(IOComponent, Changeable):
    """
    Component displays a set of output components that can be scrolled through.
    Output type: List[List[Any]]
    Demos: disease_report
    """

    def __init__(
        self,
        *,
        components: Component | List[Component],
        label: Optional[str] = None,
        show_label: bool = True,
        visible: bool = True,
        elem_id: Optional[str] = None,
        **kwargs,
    ):
        """
        Parameters:
        components (List[Component] | Component): Classes of component(s) that will be scrolled through.
        label (Optional[str]): component name in interface.
        show_label (bool): if True, will display label.
        visible (bool): If False, component will be hidden.
        """
        warnings.warn(
            "The Carousel component is partially deprecated. It may not behave as expected.",
            DeprecationWarning,
        )
        if not isinstance(components, list):
            components = [components]
        self.components = [
            get_component_instance(component) for component in components
        ]
        IOComponent.__init__(
            self,
            label=label,
            show_label=show_label,
            visible=visible,
            elem_id=elem_id,
            **kwargs,
        )

    def get_config(self):
        return {
            "components": [component.get_config() for component in self.components],
            **IOComponent.get_config(self),
        }

    @staticmethod
    def update(
        value: Optional[Any] = None,
        label: Optional[str] = None,
        show_label: Optional[bool] = None,
        visible: Optional[bool] = None,
    ):
        return {
            "label": label,
            "show_label": show_label,
            "visible": visible,
            "value": value,
            "__type__": "update",
        }

    def postprocess(self, y):
        """
        Parameters:
        y (List[List[Any]]): carousel output
        Returns:
        (List[List[Any]]): 2D array, where each sublist represents one set of outputs or 'slide' in the carousel
        """
        if isinstance(y, list):
            if len(y) != 0 and not isinstance(y[0], list):
                y = [[z] for z in y]
            output = []
            for row in y:
                output_row = []
                for i, cell in enumerate(row):
                    output_row.append(self.components[i].postprocess(cell))
                output.append(output_row)
            return output
        else:
            raise ValueError("Unknown type. Please provide a list for the Carousel.")

    def save_flagged(self, dir, label, data, encryption_key):
        return json.dumps(
            [
                [
                    component.save_flagged(
                        dir, f"{label}_{j}", data[i][j], encryption_key
                    )
                    for j, component in enumerate(self.components)
                ]
                for i, _ in enumerate(data)
            ]
        )

    def restore_flagged(self, dir, data, encryption_key):
        return [
            [
                component.restore_flagged(dir, sample, encryption_key)
                for component, sample in zip(self.components, sample_set)
            ]
            for sample_set in json.loads(data)
        ]


class Chatbot(Changeable, IOComponent):
    """
    Displays a chatbot output showing both user submitted messages and responses
    Preprocessing: this component does *not* accept input.
    Postprocessing: expects a {List[Tuple[str, str]]}, a list of tuples with user inputs and responses.

    Demos: chatbot_demo
    """

    def __init__(
        self,
<<<<<<< HEAD
        value="",
        color_map: Dict[str, str] = None,
=======
        value: Optional[List[Tuple[str, str]]] = None,
        color_map: Tuple[str, str] = None,
>>>>>>> 97c85026
        *,
        label: Optional[str] = None,
        show_label: bool = True,
        visible: bool = True,
        elem_id: Optional[str] = None,
        **kwargs,
    ):
        """
        Parameters:
<<<<<<< HEAD
        value (str): Default value
=======
        value (str): Default value to show in chatbot
        color_map (Tuple[str, str]): Chat bubble color of input text and output text respectively.
>>>>>>> 97c85026
        label (Optional[str]): component name in interface.
        show_label (bool): if True, will display label.
        visible (bool): If False, component will be hidden.
        """
<<<<<<< HEAD
        self.value = value
        if color_map is not None:
            warnings.warn(
                "The 'color_map' parameter has been moved from the constructor to `Chatbot.style()` ",
                DeprecationWarning,
            )

=======
        self.value = self.postprocess(value)
>>>>>>> 97c85026
        self.color_map = color_map

        IOComponent.__init__(
            self,
            label=label,
            show_label=show_label,
            visible=visible,
            elem_id=elem_id,
            **kwargs,
        )

    def get_config(self):
        return {
            "value": self.value,
            "color_map": self.color_map,
            **IOComponent.get_config(self),
        }

    @staticmethod
    def update(
        value: Optional[Any] = None,
        color_map: Optional[Tuple[str, str]] = None,
        label: Optional[str] = None,
        show_label: Optional[bool] = None,
        visible: Optional[bool] = None,
    ):
        return {
            "color_map": color_map,
            "label": label,
            "show_label": show_label,
            "visible": visible,
            "value": value,
            "__type__": "update",
        }

    def postprocess(self, y):
        """
        Parameters:
        y (List[Tuple[str, str]]): List of tuples representing the message and response
        Returns:
        (List[Tuple[str, str]]): Returns same list of tuples

        """
        return y

    def style(
        self,
        rounded: Optional[bool | Tuple[bool, bool, bool, bool]] = None,
        color_map: Optional[Dict[str, str]] = None,
    ):
        if color_map is not None:
            self._style["color_map"] = color_map

        return IOComponent.style(
            self,
            rounded=rounded,
        )


class Model3D(Changeable, Editable, Clearable, IOComponent):
    """
    Component creates a 3D Model component with input and output capabilities.
    Input type: File object of type (.obj, glb, or .gltf)
    Output type: filepath
    Demos: model3D
    """

    def __init__(
        self,
        value: Optional[str] = None,
        *,
        clear_color: List[float] = None,
        label: Optional[str] = None,
        show_label: bool = True,
        visible: bool = True,
        elem_id: Optional[str] = None,
        **kwargs,
    ):
        """
        Parameters:
        value (Optional[str]): path to (.obj, glb, or .gltf) file to show in model3D viewer
        clear_color (List[r, g, b, a]): background color of scene
        label (Optional[str]): component name in interface.
        show_label (bool): if True, will display label.
        visible (bool): If False, component will be hidden.
        """
        self.clear_color = clear_color or [0.2, 0.2, 0.2, 1.0]
        self.value = self.postprocess(value)
        IOComponent.__init__(
            self,
            label=label,
            show_label=show_label,
            visible=visible,
            elem_id=elem_id,
            **kwargs,
        )

    def get_config(self):
        return {
            "clearColor": self.clear_color,
            "value": self.value,
            **IOComponent.get_config(self),
        }

    @staticmethod
    def update(
        value: Optional[Any] = None,
        label: Optional[str] = None,
        show_label: Optional[bool] = None,
        visible: Optional[bool] = None,
    ):
        return {
            "label": label,
            "show_label": show_label,
            "visible": visible,
            "value": value,
            "__type__": "update",
        }

    def preprocess_example(self, x):
        return {"name": x, "data": None, "is_example": True}

    def preprocess(self, x: Dict[str, str] | None) -> str | None:
        """
        Parameters:
        x (Dict[name: str, data: str]): JSON object with filename as 'name' property and base64 data as 'data' property
        Returns:
        (str): file path to 3D image model
        """
        if x is None:
            return x
        file_name, file_data, is_example = (
            x["name"],
            x["data"],
            x.get("is_example", False),
        )
        if is_example:
            file = processing_utils.create_tmp_copy_of_file(file_name)
        else:
            file = processing_utils.decode_base64_to_file(
                file_data, file_path=file_name
            )
        file_name = file.name
        return file_name

    def serialize(self, x, called_directly):
        raise NotImplementedError()

    def save_flagged(self, dir, label, data, encryption_key):
        """
        Returns: (str) path to 3D image model file
        """
        return self.save_flagged_file(
            dir, label, data["data"], encryption_key, data["name"]
        )

    def generate_sample(self):
        return media_data.BASE64_MODEL3D

    # Output functions

    def postprocess(self, y):
        """
        Parameters:
        y (str): path to the model
        Returns:
        (str): file name
        (str): file extension
        (str): base64 url data
        """
        if y is None:
            return y
        data = {
            "name": os.path.basename(y),
            "data": processing_utils.encode_file_to_base64(y),
        }
        return data

    def deserialize(self, x):
        return processing_utils.decode_base64_to_file(x).name

    def restore_flagged(self, dir, data, encryption_key):
        return self.restore_flagged_file(dir, data, encryption_key)

    def style(
        self,
        rounded: Optional[bool | Tuple[bool, bool, bool, bool]] = None,
    ):
        return IOComponent.style(
            self,
            rounded=rounded,
        )


class Plot(Changeable, Clearable, IOComponent):
    """
    Used to display various kinds of plots (matplotlib, plotly, or bokeh are supported)
    Preprocessing: this component does *not* accept input.
    Postprocessing: expects either a {matplotlib.figure.Figure}, a {plotly.graph_objects._figure.Figure}, or a {dict} corresponding to a bokeh plot (json_item format)

    Demos: outbreak_forecast, blocks_kinematics, stock_forecast
    """

    def __init__(
        self,
        value=None,
        *,
        label: Optional[str] = None,
        show_label: bool = True,
        visible: bool = True,
        elem_id: Optional[str] = None,
        **kwargs,
    ):
        """
        Parameters:
        value (Optional[matplotlib.figure.Figure | dict | plotly.graph_objects._figure.Figure]): Optionally, supply a default plot object to display, must be a matplotlib, plotly, or bokeh figure.
        label (Optional[str]): component name in interface.
        show_label (bool): if True, will display label.
        visible (bool): If False, component will be hidden.
        """
        self.value = self.postprocess(value)
        IOComponent.__init__(
            self,
            label=label,
            show_label=show_label,
            visible=visible,
            elem_id=elem_id,
            **kwargs,
        )

    def get_config(self):
        return {"value": self.value, **IOComponent.get_config(self)}

    @staticmethod
    def update(
        value: Optional[Any] = None,
        label: Optional[str] = None,
        show_label: Optional[bool] = None,
        visible: Optional[bool] = None,
    ):
        return {
            "label": label,
            "show_label": show_label,
            "visible": visible,
            "value": value,
            "__type__": "update",
        }

    def postprocess(self, y):
        """
        Parameters:
        y (str): plot data
        Returns:
        (str): plot type
        (str): plot base64 or json
        """
        if y is None:
            return None
        if isinstance(y, (ModuleType, matplotlib.figure.Figure)):
            dtype = "matplotlib"
            out_y = processing_utils.encode_plot_to_base64(y)
        elif isinstance(y, dict):
            dtype = "bokeh"
            out_y = json.dumps(y)
        else:
            dtype = "plotly"
            out_y = y.to_json()
        return {"type": dtype, "plot": out_y}

    def style(self):
        return self


class Markdown(IOComponent, Changeable):
    """
    Used to render arbitrary Markdown output.
    Preprocessing: this component does *not* accept input.
    Postprocessing: expects a valid {str} that can be rendered as Markdown.

    Demos: blocks_hello, blocks_kinematics
    """

    def __init__(
        self,
        value: str = "",
        *,
        visible: bool = True,
        elem_id: Optional[str] = None,
        **kwargs,
    ):
        """
        Parameters:
        value (str): Value to show in Markdown component
        visible (bool): If False, component will be hidden.
        """
        IOComponent.__init__(self, visible=visible, elem_id=elem_id, **kwargs)
        self.md = MarkdownIt()
        self.value = self.postprocess(value)

    def postprocess(self, y):
        if y is None:
            return None
        unindented_y = inspect.cleandoc(y)
        return self.md.render(unindented_y)

    def get_config(self):
        return {
            "value": self.value,
            **Component.get_config(self),
        }

    @staticmethod
    def update(
        value: Optional[Any] = None,
        visible: Optional[bool] = None,
    ):
        return {
            "visible": visible,
            "value": value,
            "__type__": "update",
        }

    def style(self):
        return self


############################
# Static Components
############################


class Button(Clickable, Component):
    """
    Used to create a button, that can be assigned arbitrary click() events. Accepts neither input nor output.

    Demos: blocks_inputs, blocks_kinematics
    """

    def __init__(
        self,
        value: str = "Run",
        *,
        variant: str = "primary",
        visible: bool = True,
        elem_id: Optional[str] = None,
        **kwargs,
    ):
        """
        Parameters:
        value (str): Default value
        variant (str): 'primary' for main call-to-action, 'secondary' for a more subdued style
        visible (bool): If False, component will be hidden.
        """
        Component.__init__(self, visible=visible, elem_id=elem_id, **kwargs)
        self.value = value
        self.variant = variant

    def get_config(self):
        return {
            "value": self.value,
            "variant": self.variant,
            **Component.get_config(self),
        }

    @staticmethod
    def update(
        value: Optional[Any] = None,
        variant: Optional[str] = None,
        visible: Optional[bool] = None,
    ):
        return {
            "variant": variant,
            "visible": visible,
            "value": value,
            "__type__": "update",
        }

    def style(
        self,
        rounded: Optional[bool | Tuple[bool, bool, bool, bool]] = None,
        full_width: Optional[str] = None,
        border: Optional[bool | Tuple[bool, bool, bool, bool]] = None,
    ):
        if full_width is not None:
            self._style["full_width"] = full_width

        return IOComponent.style(
            self,
            rounded=rounded,
            border=border,
        )


class Dataset(Clickable, Component):
    """
    Used to create a output widget for showing datasets. Used to render the examples
    box in the interface.
    """

    def __init__(
        self,
        *,
        components: List[Component],
        samples: List[List[Any]],
        type: str = "values",
        visible: bool = True,
        elem_id: Optional[str] = None,
        **kwargs,
    ):
        """
        Parameters:
        components (List[Component]): Which component types to show in this dataset widget
        samples (str): a nested list of samples. Each sublist within the outer list represents a data sample, and each element within the sublist represents an value for each component
        type (str): 'values' if clicking on a sample should pass the value of the sample, or "index" if it should pass the index of the sample
        visible (bool): If False, component will be hidden.
        """
        Component.__init__(self, visible=visible, elem_id=elem_id, **kwargs)
        self.components = components
        self.type = type
        self.headers = [c.label for c in components]
        self.samples = samples

    def get_config(self):
        return {
            "components": [component.get_block_name() for component in self.components],
            "headers": self.headers,
            "samples": self.samples,
            "type": self.type,
            **Component.get_config(self),
        }

    @staticmethod
    def update(
        value: Optional[Any] = None,
        visible: Optional[bool] = None,
    ):
        return {
            "visible": visible,
            "value": value,
            "__type__": "update",
        }

    def preprocess(self, x: Any) -> Any:
        """
        Any preprocessing needed to be performed on function input.
        """
        if self.type == "index":
            return x
        elif self.type == "values":
            return self.samples[x]

    def style(
        self,
        rounded: Optional[bool | Tuple[bool, bool, bool, bool]] = None,
        border: Optional[bool | Tuple[bool, bool, bool, bool]] = None,
    ):
        return IOComponent.style(
            self,
            rounded=rounded,
            border=border,
        )


class Interpretation(Component):
    """
    Used to create an interpretation widget for a component.
    """

    def __init__(
        self,
        component: Component,
        *,
        visible: bool = True,
        elem_id: Optional[str] = None,
        **kwargs,
    ):
        Component.__init__(self, visible=visible, elem_id=elem_id, **kwargs)
        self.component = component

    def get_config(self):
        return {
            "component": self.component.get_block_name(),
            "component_props": self.component.get_config(),
        }

    @staticmethod
    def update(
        value: Optional[Any] = None,
        visible: Optional[bool] = None,
    ):
        return {
            "visible": visible,
            "value": value,
            "__type__": "update",
        }

    def style(self):
        return self


class StatusTracker(Component):
    """
    Used to indicate status of a function call. Event listeners can bind to a StatusTracker with 'status=' keyword argument.
    """

    def __init__(
        self,
        *,
        cover_container: bool = False,
        visible: bool = True,
        elem_id: Optional[str] = None,
        **kwargs,
    ):
        """
        Parameters:
        cover_container (bool): If True, will expand to cover parent container while function pending.
        """
        Component.__init__(self, visible=visible, elem_id=elem_id, **kwargs)
        self.cover_container = cover_container

    def get_config(self):
        return {
            "cover_container": self.cover_container,
            **Component.get_config(self),
        }

    @staticmethod
    def update(
        value: Optional[Any] = None,
        visible: Optional[bool] = None,
    ):
        return {
            "visible": visible,
            "value": value,
            "__type__": "update",
        }


def component_class(cls_name: str) -> Type[Component]:
    """
    Returns the component class with the given class name, or raises a ValueError if not found.
    @param cls_name: lower-case string class name of a component
    @return cls: the component class
    """
    import gradio.templates

    components = [
        (name, cls)
        for name, cls in sys.modules[__name__].__dict__.items()
        if isinstance(cls, type)
    ]
    templates = [
        (name, cls)
        for name, cls in gradio.templates.__dict__.items()
        if isinstance(cls, type)
    ]
    for name, cls in components + templates:
        if name.lower() == cls_name.replace("_", "") and issubclass(cls, Component):
            return cls
    raise ValueError(f"No such Component: {cls_name}")


def component(cls_name: str) -> Component:
    obj = component_class(cls_name)()
    return obj


def get_component_instance(comp: str | dict | Component):
    if isinstance(comp, str):
        return component(comp)
    elif isinstance(comp, dict):
        name = comp.pop("name")
        component_cls = component_class(name)
        component_obj = component_cls(**comp)
        return component_obj
    elif isinstance(comp, Component):
        return comp
    else:
        raise ValueError(
            f"Component must provided as a `str` or `dict` or `Component` but is {comp}"
        )


DataFrame = Dataframe
Highlightedtext = HighlightedText
Checkboxgroup = CheckboxGroup
TimeSeries = Timeseries<|MERGE_RESOLUTION|>--- conflicted
+++ resolved
@@ -1544,7 +1544,6 @@
         y = processing_utils.decode_base64_to_file(x).name
         return y
 
-<<<<<<< HEAD
     def style(
         self,
         rounded: Optional[bool | Tuple[bool, bool, bool, bool]] = None,
@@ -1554,8 +1553,6 @@
             rounded=rounded,
         )
 
-=======
->>>>>>> 97c85026
     def stream(
         self,
         fn: Callable,
@@ -2746,12 +2743,7 @@
     ):
         """
         Parameters:
-<<<<<<< HEAD
-        value (str): Default value
-=======
         value (List[Tuple[str, str | Number | None]]): Default value to show
-        color_map (Dict[str, str]): Map between category and respective colors
->>>>>>> 97c85026
         show_legend (bool): whether to show span categories in a separate legend or inline.
         label (Optional[str]): component name in interface.
         show_label (bool): if True, will display label.
@@ -3195,13 +3187,8 @@
 
     def __init__(
         self,
-<<<<<<< HEAD
-        value="",
+        value: Optional[List[Tuple[str, str]]] = None,
         color_map: Dict[str, str] = None,
-=======
-        value: Optional[List[Tuple[str, str]]] = None,
-        color_map: Tuple[str, str] = None,
->>>>>>> 97c85026
         *,
         label: Optional[str] = None,
         show_label: bool = True,
@@ -3211,27 +3198,18 @@
     ):
         """
         Parameters:
-<<<<<<< HEAD
-        value (str): Default value
-=======
         value (str): Default value to show in chatbot
-        color_map (Tuple[str, str]): Chat bubble color of input text and output text respectively.
->>>>>>> 97c85026
         label (Optional[str]): component name in interface.
         show_label (bool): if True, will display label.
         visible (bool): If False, component will be hidden.
         """
-<<<<<<< HEAD
-        self.value = value
         if color_map is not None:
             warnings.warn(
                 "The 'color_map' parameter has been moved from the constructor to `Chatbot.style()` ",
                 DeprecationWarning,
             )
 
-=======
         self.value = self.postprocess(value)
->>>>>>> 97c85026
         self.color_map = color_map
 
         IOComponent.__init__(
