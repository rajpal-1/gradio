--- conflicted
+++ resolved
@@ -1100,12 +1100,8 @@
         label (str): component name in interface.
         """
         # Everything is same with Dropdown and Radio, so let's make use of it :)
-<<<<<<< HEAD
         Radio.__init__(
             self,
-=======
-        super().__init__(
->>>>>>> 9c1cef57
             default_selected=default_selected,
             choices=choices,
             type=type,
@@ -1933,17 +1929,12 @@
         column_dtypes = (
             [datatype] * self.col_count[0] if isinstance(datatype, str) else datatype
         )
-<<<<<<< HEAD
-        self.test_input = [[values[c] for c in column_dtypes] for _ in range(row_count)]
-        self.default_value = default_value if value is not None else self.test_input
-=======
         self.test_input = [
             [default_values[c] for c in column_dtypes] for _ in range(self.row_count[0])
         ]
         self.default_value = (
             default_value if default_value is not None else self.test_input
         )
->>>>>>> 9c1cef57
         self.max_rows = max_rows
         self.max_cols = max_cols
         self.overflow_row_behaviour = overflow_row_behaviour
@@ -2814,12 +2805,8 @@
     def get_config(self):
         return {
             "default_value": self.default_value,
-<<<<<<< HEAD
+            "variant": self.variant,
             **Component.get_config(self),
-=======
-            "variant": self.variant,
-            **Component.get_template_context(self),
->>>>>>> 9c1cef57
         }
 
 
