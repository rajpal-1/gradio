--- conflicted
+++ resolved
@@ -210,35 +210,27 @@
             queue_eta=self.queue_duration,
         )
 
-<<<<<<< HEAD
-    @classmethod
-    async def call_prediction(cls, event: Event):
+    async def call_prediction(self, event: Event):
         response = await Request(
             method=Request.Method.POST,
-            url=f"{cls.SERVER_PATH}api/predict",
+            url=f"{self.SERVER_PATH}api/predict",
             json=event.data,
         )
         return response
 
-    @classmethod
-    async def process_event(cls, event: Event) -> None:
-        client_awake = await cls.gather_event_data(event)
-=======
     async def process_event(self, event: Event) -> None:
         client_awake = await self.gather_event_data(event)
->>>>>>> 5360ea00
         if not client_awake:
             return
         client_awake = await self.send_message(event, {"msg": "process_starts"})
         if not client_awake:
             return
         begin_time = time.time()
-<<<<<<< HEAD
-        response = await cls.call_prediction(event)
+        response = await self.call_prediction(event)
         if response.json.get("is_generating", False):
             while response.json.get("is_generating", False):
                 old_response = response
-                await cls.send_message(
+                await self.send_message(
                     event,
                     {
                         "msg": "process_generating",
@@ -246,8 +238,8 @@
                         "success": old_response.status == 200,
                     },
                 )
-                response = await cls.call_prediction(event)
-            await cls.send_message(
+                response = await self.call_prediction(event)
+            await self.send_message(
                 event,
                 {
                     "msg": "process_completed",
@@ -256,7 +248,7 @@
                 },
             )
         else:
-            await cls.send_message(
+            await self.send_message(
                 event,
                 {
                     "msg": "process_completed",
@@ -266,27 +258,8 @@
             )
         end_time = time.time()
         if response.status == 200:
-            cls.update_estimation(end_time - begin_time)
-
-=======
-        response = await Request(
-            method=Request.Method.POST,
-            url=f"{self.server_path}api/predict",
-            json=event.data,
-        )
-        end_time = time.time()
-        success = response.status == 200
-        if success:
             self.update_estimation(end_time - begin_time)
-        await self.send_message(
-            event,
-            {
-                "msg": "process_completed",
-                "output": response.json,
-                "success": success,
-            },
-        )
->>>>>>> 5360ea00
+
         await event.disconnect()
         await self.clean_event(event)
 
