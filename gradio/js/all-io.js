<<<<<<< HEAD
var NGROK_URL = "ws://b09c2edb.ngrok.io"
var SOCKET_PORT = 9200
=======
var NGROK_URL = "ws://c71cced3.ngrok.io"
>>>>>>> 3176d9da

try {
  var origin = window.location.origin;
  if (origin.includes("ngrok")){
      var ws = new WebSocket(NGROK_URL)
  } else {
      var ws = new WebSocket("ws://127.0.0.1:9200/")
  }
  ws.onerror = function(evt) {
    console.log(evt)
  };
  ws.onclose = function(event) {
    console.log("WebSocket is closed now.");
    var model_status = $('#model-status')
    model_status.html('Model: closed');
    model_status.css('color', '#e23e44');
    $('#overlay').css('visibility','visible')
};

} catch (e) {
  console.log(e)
}

const sleep = (milliseconds) => {
  return new Promise(resolve => setTimeout(resolve, milliseconds))
}<|MERGE_RESOLUTION|>--- conflicted
+++ resolved
@@ -1,9 +1,5 @@
-<<<<<<< HEAD
 var NGROK_URL = "ws://b09c2edb.ngrok.io"
 var SOCKET_PORT = 9200
-=======
-var NGROK_URL = "ws://c71cced3.ngrok.io"
->>>>>>> 3176d9da
 
 try {
   var origin = window.location.origin;
