"""Implements a FastAPI server to run the gradio interface. Note that some types in this
module use the Optional/Union notation so that they work correctly with pydantic."""

from __future__ import annotations

import asyncio
import sys

if sys.version_info >= (3, 9):
    from importlib.resources import files
else:
    from importlib_resources import files
import inspect
import mimetypes
import os
import posixpath
import secrets
import tempfile
import threading
import time
import traceback
from asyncio import TimeoutError as AsyncTimeOutError
from collections import defaultdict
from pathlib import Path
from typing import Any, Dict, List, Optional, Type

import fastapi
import httpx
import markupsafe
import orjson
from fastapi import Depends, FastAPI, File, HTTPException, UploadFile, WebSocket, status
from fastapi.middleware.cors import CORSMiddleware
from fastapi.responses import (
    FileResponse,
    HTMLResponse,
    JSONResponse,
    PlainTextResponse,
)
from fastapi.security import OAuth2PasswordRequestForm
from fastapi.templating import Jinja2Templates
from gradio_client.documentation import document, set_documentation_group
from jinja2.exceptions import TemplateNotFound
from starlette.background import BackgroundTask
from starlette.responses import RedirectResponse, StreamingResponse
from starlette.websockets import WebSocketState

import gradio
import gradio.ranged_response as ranged_response
from gradio import route_utils, utils, wasm_utils
from gradio.context import Context
from gradio.data_classes import PredictBody, ResetBody
from gradio.deprecation import warn_deprecation
from gradio.exceptions import Error
from gradio.oauth import attach_oauth
from gradio.queueing import Estimation, Event
from gradio.route_utils import Request  # noqa: F401
<<<<<<< HEAD
from gradio.state_holder import StateHolder
from gradio.utils import cancel_tasks, run_coro_in_background, set_task_name
=======
from gradio.utils import (
    cancel_tasks,
    get_package_version,
    run_coro_in_background,
    set_task_name,
)
>>>>>>> 52f78317

mimetypes.init()

STATIC_TEMPLATE_LIB = files("gradio").joinpath("templates").as_posix()  # type: ignore
STATIC_PATH_LIB = files("gradio").joinpath("templates", "frontend", "static").as_posix()  # type: ignore
BUILD_PATH_LIB = files("gradio").joinpath("templates", "frontend", "assets").as_posix()  # type: ignore
VERSION = get_package_version()


class ORJSONResponse(JSONResponse):
    media_type = "application/json"

    @staticmethod
    def _render(content: Any) -> bytes:
        return orjson.dumps(
            content,
            option=orjson.OPT_SERIALIZE_NUMPY | orjson.OPT_PASSTHROUGH_DATETIME,
            default=str,
        )

    def render(self, content: Any) -> bytes:
        return ORJSONResponse._render(content)

    @staticmethod
    def _render_str(content: Any) -> str:
        return ORJSONResponse._render(content).decode("utf-8")


def toorjson(value):
    return markupsafe.Markup(
        ORJSONResponse._render_str(value)
        .replace("<", "\\u003c")
        .replace(">", "\\u003e")
        .replace("&", "\\u0026")
        .replace("'", "\\u0027")
    )


templates = Jinja2Templates(directory=STATIC_TEMPLATE_LIB)
templates.env.filters["toorjson"] = toorjson

client = httpx.AsyncClient()


class App(FastAPI):
    """
    FastAPI App Wrapper
    """

    def __init__(self, **kwargs):
        self.tokens = {}
        self.auth = None
        self.blocks: gradio.Blocks | None = None
        self.state_holder = StateHolder()
        self.iterators = defaultdict(dict)
        self.iterators_to_reset = defaultdict(set)
        self.lock = utils.safe_get_lock()
        self.queue_token = secrets.token_urlsafe(32)
        self.startup_events_triggered = False
        self.uploaded_file_dir = os.environ.get("GRADIO_TEMP_DIR") or str(
            Path(tempfile.gettempdir()) / "gradio"
        )
        self.change_event: None | threading.Event = None
        # Allow user to manually set `docs_url` and `redoc_url`
        # when instantiating an App; when they're not set, disable docs and redoc.
        kwargs.setdefault("docs_url", None)
        kwargs.setdefault("redoc_url", None)
        super().__init__(**kwargs)

    def configure_app(self, blocks: gradio.Blocks) -> None:
        auth = blocks.auth
        if auth is not None:
            if not callable(auth):
                self.auth = {account[0]: account[1] for account in auth}
            else:
                self.auth = auth
        else:
            self.auth = None

        self.blocks = blocks
        self.cwd = os.getcwd()
        self.favicon_path = blocks.favicon_path
        self.tokens = {}
        self.root_path = blocks.root_path
        self.state_holder.set_blocks(blocks)

    def get_blocks(self) -> gradio.Blocks:
        if self.blocks is None:
            raise ValueError("No Blocks has been configured for this app.")
        return self.blocks

    def build_proxy_request(self, url_path):
        url = httpx.URL(url_path)
        assert self.blocks
        # Don't proxy a URL unless it's a URL specifically loaded by the user using
        # gr.load() to prevent SSRF or harvesting of HF tokens by malicious Spaces.
        is_safe_url = any(
            url.host == httpx.URL(root).host for root in self.blocks.root_urls
        )
        if not is_safe_url:
            raise PermissionError("This URL cannot be proxied.")
        is_hf_url = url.host.endswith(".hf.space")
        headers = {}
        if Context.hf_token is not None and is_hf_url:
            headers["Authorization"] = f"Bearer {Context.hf_token}"
        rp_req = client.build_request("GET", url, headers=headers)
        return rp_req

    @staticmethod
    def create_app(
        blocks: gradio.Blocks, app_kwargs: Dict[str, Any] | None = None
    ) -> App:
        app_kwargs = app_kwargs or {}
        if not wasm_utils.IS_WASM:
            app_kwargs.setdefault("default_response_class", ORJSONResponse)
        app = App(**app_kwargs)
        app.configure_app(blocks)

        if not wasm_utils.IS_WASM:
            app.add_middleware(
                CORSMiddleware,
                allow_origins=["*"],
                allow_methods=["*"],
                allow_headers=["*"],
            )

        @app.get("/user")
        @app.get("/user/")
        def get_current_user(request: fastapi.Request) -> Optional[str]:
            token = request.cookies.get("access-token") or request.cookies.get(
                "access-token-unsecure"
            )
            return app.tokens.get(token)

        @app.get("/login_check")
        @app.get("/login_check/")
        def login_check(user: str = Depends(get_current_user)):
            if app.auth is None or user is not None:
                return
            raise HTTPException(
                status_code=status.HTTP_401_UNAUTHORIZED, detail="Not authenticated"
            )

        async def ws_login_check(websocket: WebSocket) -> Optional[str]:
            token = websocket.cookies.get("access-token") or websocket.cookies.get(
                "access-token-unsecure"
            )
            return token  # token is returned to authenticate the websocket connection in the endpoint handler.

        @app.get("/token")
        @app.get("/token/")
        def get_token(request: fastapi.Request) -> dict:
            token = request.cookies.get("access-token")
            return {"token": token, "user": app.tokens.get(token)}

        @app.get("/app_id")
        @app.get("/app_id/")
        def app_id(request: fastapi.Request) -> dict:
            return {"app_id": app.get_blocks().app_id}

        async def send_ping_periodically(websocket: WebSocket):
            while True:
                await websocket.send_text("PING")
                await asyncio.sleep(1)

        async def listen_for_changes(websocket: WebSocket):
            assert app.change_event
            while True:
                if app.change_event.is_set():
                    await websocket.send_text("CHANGE")
                    app.change_event.clear()
                await asyncio.sleep(0.1)  # Short sleep to not make this a tight loop

        @app.websocket("/dev/reload")
        async def notify_changes(websocket: WebSocket):
            await websocket.accept()

            ping = asyncio.create_task(send_ping_periodically(websocket))
            notify = asyncio.create_task(listen_for_changes(websocket))
            tasks = {ping, notify}
            ping.add_done_callback(tasks.remove)
            notify.add_done_callback(tasks.remove)
            done, pending = await asyncio.wait(
                [ping, notify],
                return_when=asyncio.FIRST_COMPLETED,
            )

            for task in pending:
                task.cancel()

            if any(isinstance(task.exception(), Exception) for task in done):
                await websocket.close()

        @app.post("/login")
        @app.post("/login/")
        def login(form_data: OAuth2PasswordRequestForm = Depends()):
            username, password = form_data.username.strip(), form_data.password
            if app.auth is None:
                return RedirectResponse(url="/", status_code=status.HTTP_302_FOUND)
            if (
                not callable(app.auth)
                and username in app.auth
                and app.auth[username] == password
            ) or (callable(app.auth) and app.auth.__call__(username, password)):
                token = secrets.token_urlsafe(16)
                app.tokens[token] = username
                response = JSONResponse(content={"success": True})
                response.set_cookie(
                    key="access-token",
                    value=token,
                    httponly=True,
                    samesite="none",
                    secure=True,
                )
                response.set_cookie(
                    key="access-token-unsecure", value=token, httponly=True
                )
                return response
            else:
                raise HTTPException(status_code=400, detail="Incorrect credentials.")

        ###############
        # OAuth Routes
        ###############

        # Define OAuth routes if the app expects it (i.e. a LoginButton is defined).
        # It allows users to "Sign in with HuggingFace".
        if app.blocks is not None and app.blocks.expects_oauth:
            attach_oauth(app)

        ###############
        # Main Routes
        ###############

        @app.head("/", response_class=HTMLResponse)
        @app.get("/", response_class=HTMLResponse)
        def main(request: fastapi.Request, user: str = Depends(get_current_user)):
            mimetypes.add_type("application/javascript", ".js")
            blocks = app.get_blocks()
            root_path = request.scope.get("root_path", "")

            if app.auth is None or user is not None:
                config = app.get_blocks().config
                config["root"] = root_path
            else:
                config = {
                    "auth_required": True,
                    "auth_message": blocks.auth_message,
                    "space_id": app.get_blocks().space_id,
                    "root": root_path,
                }

            try:
                template = (
                    "frontend/share.html" if blocks.share else "frontend/index.html"
                )
                return templates.TemplateResponse(
                    template,
                    {"request": request, "config": config},
                )
            except TemplateNotFound as err:
                if blocks.share:
                    raise ValueError(
                        "Did you install Gradio from source files? Share mode only "
                        "works when Gradio is installed through the pip package."
                    ) from err
                else:
                    raise ValueError(
                        "Did you install Gradio from source files? You need to build "
                        "the frontend by running /scripts/build_frontend.sh"
                    ) from err

        @app.get("/info/", dependencies=[Depends(login_check)])
        @app.get("/info", dependencies=[Depends(login_check)])
        def api_info(serialize: bool = True):
            config = app.get_blocks().config
            return gradio.blocks.get_api_info(config, serialize)  # type: ignore

        @app.get("/config/", dependencies=[Depends(login_check)])
        @app.get("/config", dependencies=[Depends(login_check)])
        def get_config(request: fastapi.Request):
            root_path = request.scope.get("root_path", "")
            config = app.get_blocks().config
            config["root"] = root_path
            return config

        @app.get("/static/{path:path}")
        def static_resource(path: str):
            static_file = safe_join(STATIC_PATH_LIB, path)
            return FileResponse(static_file)

        @app.get("/assets/{path:path}")
        def build_resource(path: str):
            build_file = safe_join(BUILD_PATH_LIB, path)
            return FileResponse(build_file)

        @app.get("/favicon.ico")
        async def favicon():
            blocks = app.get_blocks()
            if blocks.favicon_path is None:
                return static_resource("img/logo.svg")
            else:
                return FileResponse(blocks.favicon_path)

        @app.head("/proxy={url_path:path}", dependencies=[Depends(login_check)])
        @app.get("/proxy={url_path:path}", dependencies=[Depends(login_check)])
        async def reverse_proxy(url_path: str):
            # Adapted from: https://github.com/tiangolo/fastapi/issues/1788
            try:
                rp_req = app.build_proxy_request(url_path)
            except PermissionError as err:
                raise HTTPException(status_code=400, detail=str(err)) from err
            rp_resp = await client.send(rp_req, stream=True)
            return StreamingResponse(
                rp_resp.aiter_raw(),
                status_code=rp_resp.status_code,
                headers=rp_resp.headers,  # type: ignore
                background=BackgroundTask(rp_resp.aclose),
            )

        @app.head("/file={path_or_url:path}", dependencies=[Depends(login_check)])
        @app.get("/file={path_or_url:path}", dependencies=[Depends(login_check)])
        async def file(path_or_url: str, request: fastapi.Request):
            blocks = app.get_blocks()
            if utils.validate_url(path_or_url):
                return RedirectResponse(
                    url=path_or_url, status_code=status.HTTP_302_FOUND
                )

            abs_path = utils.abspath(path_or_url)

            in_blocklist = any(
                utils.is_in_or_equal(abs_path, blocked_path)
                for blocked_path in blocks.blocked_paths
            )
            is_dotfile = any(part.startswith(".") for part in abs_path.parts)
            is_dir = abs_path.is_dir()

            if in_blocklist or is_dotfile or is_dir:
                raise HTTPException(403, f"File not allowed: {path_or_url}.")

            in_app_dir = utils.is_in_or_equal(abs_path, app.cwd)
            created_by_app = str(abs_path) in set().union(*blocks.temp_file_sets)
            in_allowlist = any(
                utils.is_in_or_equal(abs_path, allowed_path)
                for allowed_path in blocks.allowed_paths
            )
            was_uploaded = utils.is_in_or_equal(abs_path, app.uploaded_file_dir)

            if not (in_app_dir or created_by_app or in_allowlist or was_uploaded):
                raise HTTPException(403, f"File not allowed: {path_or_url}.")

            if not abs_path.exists():
                raise HTTPException(404, f"File not found: {path_or_url}.")

            range_val = request.headers.get("Range", "").strip()
            if range_val.startswith("bytes=") and "-" in range_val:
                range_val = range_val[6:]
                start, end = range_val.split("-")
                if start.isnumeric() and end.isnumeric():
                    start = int(start)
                    end = int(end)
                    response = ranged_response.RangedFileResponse(
                        abs_path,
                        ranged_response.OpenRange(start, end),
                        dict(request.headers),
                        stat_result=os.stat(abs_path),
                    )
                    return response
            return FileResponse(abs_path, headers={"Accept-Ranges": "bytes"})

        @app.get(
            "/stream/{session_hash}/{run}/{component_id}",
            dependencies=[Depends(login_check)],
        )
        async def stream(
            session_hash: str, run: int, component_id: int, request: fastapi.Request
        ):
            stream: list = (
                app.get_blocks()
                .pending_streams[session_hash]
                .get(run, {})
                .get(component_id, None)
            )
            if stream is None:
                raise HTTPException(404, "Stream not found.")

            def stream_wrapper():
                check_stream_rate = 0.01
                max_wait_time = 120  # maximum wait between yields - assume generator thread has crashed otherwise.
                wait_time = 0
                while True:
                    if len(stream) == 0:
                        if wait_time > max_wait_time:
                            return
                        wait_time += check_stream_rate
                        time.sleep(check_stream_rate)
                        continue
                    wait_time = 0
                    next_stream = stream.pop(0)
                    if next_stream is None:
                        return
                    yield next_stream

            return StreamingResponse(stream_wrapper())

        @app.get("/file/{path:path}", dependencies=[Depends(login_check)])
        async def file_deprecated(path: str, request: fastapi.Request):
            return await file(path, request)

        @app.post("/reset/")
        @app.post("/reset")
        async def reset_iterator(body: ResetBody):
            if body.session_hash not in app.iterators:
                return {"success": False}
            async with app.lock:
                app.iterators[body.session_hash][body.fn_index] = None
                app.iterators_to_reset[body.session_hash].add(body.fn_index)
            return {"success": True}

        # had to use '/run' endpoint for Colab compatibility, '/api' supported for backwards compatibility
        @app.post("/run/{api_name}", dependencies=[Depends(login_check)])
        @app.post("/run/{api_name}/", dependencies=[Depends(login_check)])
        @app.post("/api/{api_name}", dependencies=[Depends(login_check)])
        @app.post("/api/{api_name}/", dependencies=[Depends(login_check)])
        async def predict(
            api_name: str,
            body: PredictBody,
            request: fastapi.Request,
            username: str = Depends(get_current_user),
        ):
            fn_index_inferred = route_utils.infer_fn_index(
                app=app, api_name=api_name, body=body
            )

            if not app.get_blocks().api_open and app.get_blocks().queue_enabled_for_fn(
                fn_index_inferred
            ):
                raise HTTPException(
                    status_code=status.HTTP_404_NOT_FOUND,
                )

            gr_request = route_utils.compile_gr_request(
                app,
                body,
                fn_index_inferred=fn_index_inferred,
                username=username,
                request=request,
            )

            try:
                output = await route_utils.call_process_api(
                    app=app,
                    body=body,
                    gr_request=gr_request,
                    fn_index_inferred=fn_index_inferred,
                )
            except BaseException as error:
                show_error = app.get_blocks().show_error or isinstance(error, Error)
                traceback.print_exc()
                return JSONResponse(
                    content={"error": str(error) if show_error else None},
                    status_code=500,
                )
            return output

        @app.websocket("/queue/join")
        async def join_queue(
            websocket: WebSocket,
            token: Optional[str] = Depends(ws_login_check),
        ):
            blocks = app.get_blocks()
            if app.auth is not None and token is None:
                await websocket.close(code=status.WS_1008_POLICY_VIOLATION)
                return
            if blocks._queue.server_app is None:
                blocks._queue.set_server_app(app)
            await websocket.accept()
            # In order to cancel jobs, we need the session_hash and fn_index
            # to create a unique id for each job
            try:
                await asyncio.wait_for(
                    websocket.send_json({"msg": "send_hash"}), timeout=5
                )
            except AsyncTimeOutError:
                return

            try:
                session_info = await asyncio.wait_for(
                    websocket.receive_json(), timeout=5
                )
            except AsyncTimeOutError:
                return

            event = Event(
                websocket, session_info["session_hash"], session_info["fn_index"]
            )
            # set the username into Event to allow using the same username for call_prediction
            event.username = app.tokens.get(token)
            event.session_hash = session_info["session_hash"]

            # Continuous events are not put in the queue  so that they do not
            # occupy the queue's resource as they are expected to run forever
            if blocks.dependencies[event.fn_index].get("every", 0):
                await cancel_tasks({f"{event.session_hash}_{event.fn_index}"})
                await blocks._queue.reset_iterators(event.session_hash, event.fn_index)
                blocks._queue.continuous_tasks.append(event)
                task = run_coro_in_background(
                    blocks._queue.process_events, [event], False
                )
                set_task_name(task, event.session_hash, event.fn_index, batch=False)
            else:
                rank = blocks._queue.push(event)

                if rank is None:
                    await blocks._queue.send_message(event, {"msg": "queue_full"})
                    await event.disconnect()
                    return
                estimation = blocks._queue.get_estimation()
                await blocks._queue.send_estimation(event, estimation, rank)
            while True:
                await asyncio.sleep(1)
                if websocket.application_state == WebSocketState.DISCONNECTED:
                    return

        @app.get(
            "/queue/status",
            dependencies=[Depends(login_check)],
            response_model=Estimation,
        )
        async def get_queue_status():
            return app.get_blocks()._queue.get_estimation()

        @app.post("/upload", dependencies=[Depends(login_check)])
        async def upload_file(
            files: List[UploadFile] = File(...),
        ):
            output_files = []
            file_manager = gradio.File()
            for input_file in files:
                output_files.append(
                    await file_manager.save_uploaded_file(
                        input_file, app.uploaded_file_dir
                    )
                )
            return output_files

        @app.on_event("startup")
        @app.get("/startup-events")
        async def startup_events():
            if not app.startup_events_triggered:
                app.get_blocks().startup_events()
                app.startup_events_triggered = True
                return True
            return False

        @app.get("/theme.css", response_class=PlainTextResponse)
        def theme_css():
            return PlainTextResponse(app.get_blocks().theme_css, media_type="text/css")

        @app.get("/robots.txt", response_class=PlainTextResponse)
        def robots_txt():
            if app.get_blocks().share:
                return "User-agent: *\nDisallow: /"
            else:
                return "User-agent: *\nDisallow: "

        return app


########
# Helper functions
########


def safe_join(directory: str, path: str) -> str:
    """Safely path to a base directory to avoid escaping the base directory.
    Borrowed from: werkzeug.security.safe_join"""
    _os_alt_seps: List[str] = [
        sep for sep in [os.path.sep, os.path.altsep] if sep is not None and sep != "/"
    ]

    if path == "":
        raise HTTPException(400)

    filename = posixpath.normpath(path)
    fullpath = os.path.join(directory, filename)
    if (
        any(sep in filename for sep in _os_alt_seps)
        or os.path.isabs(filename)
        or filename == ".."
        or filename.startswith("../")
        or os.path.isdir(fullpath)
    ):
        raise HTTPException(403)

    if not os.path.exists(fullpath):
        raise HTTPException(404, "File not found")

    return fullpath


def get_types(cls_set: List[Type]):
    docset = []
    types = []
    for cls in cls_set:
        doc = inspect.getdoc(cls) or ""
        doc_lines = doc.split("\n")
        for line in doc_lines:
            if "value (" in line:
                types.append(line.split("value (")[1].split(")")[0])
        docset.append(doc_lines[1].split(":")[-1])
    return docset, types


set_documentation_group("routes")


@document()
def mount_gradio_app(
    app: fastapi.FastAPI,
    blocks: gradio.Blocks,
    path: str,
    gradio_api_url: str | None = None,
    app_kwargs: dict[str, Any] | None = None,
) -> fastapi.FastAPI:
    """Mount a gradio.Blocks to an existing FastAPI application.

    Parameters:
        app: The parent FastAPI application.
        blocks: The blocks object we want to mount to the parent app.
        path: The path at which the gradio application will be mounted.
        gradio_api_url: Deprecated and has no effect.
        app_kwargs: Additional keyword arguments to pass to the underlying FastAPI app as a dictionary of parameter keys and argument values. For example, `{"docs_url": "/docs"}`
    Example:
        from fastapi import FastAPI
        import gradio as gr
        app = FastAPI()
        @app.get("/")
        def read_main():
            return {"message": "This is your main app"}
        io = gr.Interface(lambda x: "Hello, " + x + "!", "textbox", "textbox")
        app = gr.mount_gradio_app(app, io, path="/gradio")
        # Then run `uvicorn run:app` from the terminal and navigate to http://localhost:8000/gradio.
    """
    blocks.dev_mode = False
    blocks.config = blocks.get_config_file()
    blocks.validate_queue_settings()
    gradio_app = App.create_app(blocks, app_kwargs=app_kwargs)

    if gradio_api_url is not None:
        warn_deprecation("gradio_api_url is deprecated and has not effect.")

    @app.on_event("startup")
    async def start_queue():
        if gradio_app.get_blocks().enable_queue:
            gradio_app.get_blocks().startup_events()

    app.mount(path, gradio_app)
    return app<|MERGE_RESOLUTION|>--- conflicted
+++ resolved
@@ -54,17 +54,13 @@
 from gradio.oauth import attach_oauth
 from gradio.queueing import Estimation, Event
 from gradio.route_utils import Request  # noqa: F401
-<<<<<<< HEAD
 from gradio.state_holder import StateHolder
-from gradio.utils import cancel_tasks, run_coro_in_background, set_task_name
-=======
 from gradio.utils import (
     cancel_tasks,
     get_package_version,
     run_coro_in_background,
     set_task_name,
 )
->>>>>>> 52f78317
 
 mimetypes.init()
 
