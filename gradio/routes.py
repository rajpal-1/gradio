--- conflicted
+++ resolved
@@ -234,20 +234,11 @@
         return templates.TemplateResponse("api_docs.html", {"request": request, **docs})
 
     @app.post("/api/predict/", dependencies=[Depends(login_check)])
-<<<<<<< HEAD
-    async def predict(request: Request, username: str = Depends(get_current_user)):
-        body = await request.json()
-        if "session_hash" in body:
-            if body["session_hash"] not in app.state_holder:
-                app.state_holder[body["session_hash"]] = {
-                    _id: getattr(block, "value", None)
-=======
     async def predict(body: PredictBody, username: str = Depends(get_current_user)):
         if hasattr(body, "session_hash"):
             if body.session_hash not in app.state_holder:
                 app.state_holder[body.session_hash] = {
-                    _id: getattr(block, "default_value", None)
->>>>>>> 4bd609bc
+                    _id: getattr(block, "value", None)
                     for _id, block in app.blocks.blocks.items()
                     if getattr(block, "stateful", False)
                 }
