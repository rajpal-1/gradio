--- conflicted
+++ resolved
@@ -221,15 +221,11 @@
     ) -> App:
         app_kwargs = app_kwargs or {}
         app_kwargs.setdefault("default_response_class", ORJSONResponse)
-<<<<<<< HEAD
-        app = App(auth_dependency=auth_dependency, **app_kwargs)
-=======
         if blocks.delete_cache is not None:
             app_kwargs["lifespan"] = create_lifespan_handler(
                 app_kwargs.get("lifespan", None), *blocks.delete_cache
             )
-        app = App(**app_kwargs)
->>>>>>> d3384cb9
+        app = App(auth_dependency=auth_dependency, **app_kwargs)
         app.configure_app(blocks)
 
         if not wasm_utils.IS_WASM:
