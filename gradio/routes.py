--- conflicted
+++ resolved
@@ -582,7 +582,6 @@
             event_id: Optional[str] = None,
         ):
             blocks = app.get_blocks()
-<<<<<<< HEAD
             queue = blocks._queue
 
             if session_hash not in queue.pending_event_ids_per_session:
@@ -595,9 +594,7 @@
                     status_code=status.HTTP_404_NOT_FOUND,
                     detail="Event not found.",
                 )
-=======
             root_path = route_utils.get_root_url(request)[: -len("/queue/data")]
->>>>>>> dff41095
 
             async def sse_stream(request: fastapi.Request):
                 try:
