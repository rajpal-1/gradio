--- conflicted
+++ resolved
@@ -10,10 +10,7 @@
 import posixpath
 import secrets
 import traceback
-<<<<<<< HEAD
 from collections import defaultdict
-=======
->>>>>>> 1615104f
 from copy import deepcopy
 from pathlib import Path
 from typing import Any, List, Optional, Type
