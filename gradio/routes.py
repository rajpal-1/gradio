"""Implements a FastAPI server to run the gradio interface. Note that some types in this
module use the Optional/Union notation so that they work correctly with pydantic."""

from __future__ import annotations

import asyncio
import sys

if sys.version_info >= (3, 9):
    from importlib.resources import files
else:
    from importlib_resources import files
import inspect
import json
import mimetypes
import os
import posixpath
import secrets
import shutil
import tempfile
import threading
import time
import traceback
from pathlib import Path
from queue import Empty as EmptyQueue
from typing import TYPE_CHECKING, Any, AsyncIterator, Dict, List, Optional, Type

import anyio
import fastapi
import httpx
import markupsafe
import orjson
from fastapi import Depends, FastAPI, HTTPException, status
from fastapi.middleware.cors import CORSMiddleware
from fastapi.responses import (
    FileResponse,
    HTMLResponse,
    JSONResponse,
    PlainTextResponse,
)
from fastapi.security import OAuth2PasswordRequestForm
from fastapi.templating import Jinja2Templates
from gradio_client import utils as client_utils
from gradio_client.documentation import document, set_documentation_group
from jinja2.exceptions import TemplateNotFound
from multipart.multipart import parse_options_header
from starlette.background import BackgroundTask
from starlette.responses import RedirectResponse, StreamingResponse

import gradio
import gradio.ranged_response as ranged_response
from gradio import route_utils, utils, wasm_utils
from gradio.context import Context
from gradio.data_classes import ComponentServerBody, PredictBody, ResetBody
from gradio.exceptions import Error
from gradio.helpers import CACHED_FOLDER
from gradio.oauth import attach_oauth
from gradio.queueing import Estimation, Event
from gradio.route_utils import (  # noqa: F401
    GradioMultiPartParser,
    GradioUploadFile,
    MultiPartException,
    Request,
)
from gradio.state_holder import StateHolder
from gradio.utils import (
    cancel_tasks,
    get_package_version,
    run_coro_in_background,
    set_task_name,
)

if TYPE_CHECKING:
    from gradio.blocks import Block


mimetypes.init()

STATIC_TEMPLATE_LIB = files("gradio").joinpath("templates").as_posix()  # type: ignore
STATIC_PATH_LIB = files("gradio").joinpath("templates", "frontend", "static").as_posix()  # type: ignore
BUILD_PATH_LIB = files("gradio").joinpath("templates", "frontend", "assets").as_posix()  # type: ignore
VERSION = get_package_version()


class ORJSONResponse(JSONResponse):
    media_type = "application/json"

    @staticmethod
    def _render(content: Any) -> bytes:
        return orjson.dumps(
            content,
            option=orjson.OPT_SERIALIZE_NUMPY | orjson.OPT_PASSTHROUGH_DATETIME,
            default=str,
        )

    def render(self, content: Any) -> bytes:
        return ORJSONResponse._render(content)

    @staticmethod
    def _render_str(content: Any) -> str:
        return ORJSONResponse._render(content).decode("utf-8")


def toorjson(value):
    return markupsafe.Markup(
        ORJSONResponse._render_str(value)
        .replace("<", "\\u003c")
        .replace(">", "\\u003e")
        .replace("&", "\\u0026")
        .replace("'", "\\u0027")
    )


templates = Jinja2Templates(directory=STATIC_TEMPLATE_LIB)
templates.env.filters["toorjson"] = toorjson

client = httpx.AsyncClient()


class App(FastAPI):
    """
    FastAPI App Wrapper
    """

    def __init__(self, **kwargs):
        self.tokens = {}
        self.auth = None
        self.blocks: gradio.Blocks | None = None
        self.state_holder = StateHolder()
        self.iterators: dict[str, AsyncIterator] = {}
        self.iterators_to_reset: set[str] = set()
        self.lock = utils.safe_get_lock()
        self.cookie_id = secrets.token_urlsafe(32)
        self.queue_token = secrets.token_urlsafe(32)
        self.startup_events_triggered = False
        self.uploaded_file_dir = os.environ.get("GRADIO_TEMP_DIR") or str(
            (Path(tempfile.gettempdir()) / "gradio").resolve()
        )
        self.change_event: None | threading.Event = None
        self._asyncio_tasks: list[asyncio.Task] = []
        # Allow user to manually set `docs_url` and `redoc_url`
        # when instantiating an App; when they're not set, disable docs and redoc.
        kwargs.setdefault("docs_url", None)
        kwargs.setdefault("redoc_url", None)
        super().__init__(**kwargs)

    def configure_app(self, blocks: gradio.Blocks) -> None:
        auth = blocks.auth
        if auth is not None:
            if not callable(auth):
                self.auth = {account[0]: account[1] for account in auth}
            else:
                self.auth = auth
        else:
            self.auth = None

        self.blocks = blocks
        self.cwd = os.getcwd()
        self.favicon_path = blocks.favicon_path
        self.tokens = {}
        self.root_path = blocks.root_path
        self.state_holder.set_blocks(blocks)

    def get_blocks(self) -> gradio.Blocks:
        if self.blocks is None:
            raise ValueError("No Blocks has been configured for this app.")
        return self.blocks

    def build_proxy_request(self, url_path):
        url = httpx.URL(url_path)
        assert self.blocks
        # Don't proxy a URL unless it's a URL specifically loaded by the user using
        # gr.load() to prevent SSRF or harvesting of HF tokens by malicious Spaces.
        is_safe_url = any(
            url.host == httpx.URL(root).host for root in self.blocks.root_urls
        )
        if not is_safe_url:
            raise PermissionError("This URL cannot be proxied.")
        is_hf_url = url.host.endswith(".hf.space")
        headers = {}
        if Context.hf_token is not None and is_hf_url:
            headers["Authorization"] = f"Bearer {Context.hf_token}"
        rp_req = client.build_request("GET", url, headers=headers)
        return rp_req

    def _cancel_asyncio_tasks(self):
        for task in self._asyncio_tasks:
            task.cancel()
        self._asyncio_tasks = []

    @staticmethod
    def create_app(
        blocks: gradio.Blocks, app_kwargs: Dict[str, Any] | None = None
    ) -> App:
        app_kwargs = app_kwargs or {}
        app_kwargs.setdefault("default_response_class", ORJSONResponse)
        app = App(**app_kwargs)
        app.configure_app(blocks)

        if not wasm_utils.IS_WASM:
            app.add_middleware(
                CORSMiddleware,
                allow_origins=["*"],
                allow_methods=["*"],
                allow_headers=["*"],
            )

        @app.get("/user")
        @app.get("/user/")
        def get_current_user(request: fastapi.Request) -> Optional[str]:
            token = request.cookies.get(
                f"access-token-{app.cookie_id}"
            ) or request.cookies.get(f"access-token-unsecure-{app.cookie_id}")
            return app.tokens.get(token)

        @app.get("/login_check")
        @app.get("/login_check/")
        def login_check(user: str = Depends(get_current_user)):
            if app.auth is None or user is not None:
                return
            raise HTTPException(
                status_code=status.HTTP_401_UNAUTHORIZED, detail="Not authenticated"
            )

        @app.get("/token")
        @app.get("/token/")
        def get_token(request: fastapi.Request) -> dict:
            token = request.cookies.get(f"access-token-{app.cookie_id}")
            return {"token": token, "user": app.tokens.get(token)}

        @app.get("/app_id")
        @app.get("/app_id/")
        def app_id(request: fastapi.Request) -> dict:
            return {"app_id": app.get_blocks().app_id}

        @app.get("/dev/reload", dependencies=[Depends(login_check)])
        async def notify_changes(
            request: fastapi.Request,
        ):
            async def reload_checker(request: fastapi.Request):
                heartbeat_rate = 15
                check_rate = 0.05
                last_heartbeat = time.perf_counter()

                while True:
                    if await request.is_disconnected():
                        return

                    if app.change_event and app.change_event.is_set():
                        app.change_event.clear()
                        yield """data: CHANGE\n\n"""

                    await asyncio.sleep(check_rate)
                    if time.perf_counter() - last_heartbeat > heartbeat_rate:
                        yield """data: HEARTBEAT\n\n"""
                        last_heartbeat = time.time()

            return StreamingResponse(
                reload_checker(request),
                media_type="text/event-stream",
            )

        @app.post("/login")
        @app.post("/login/")
        def login(form_data: OAuth2PasswordRequestForm = Depends()):
            username, password = form_data.username.strip(), form_data.password
            if app.auth is None:
                return RedirectResponse(url="/", status_code=status.HTTP_302_FOUND)
            if (
                not callable(app.auth)
                and username in app.auth
                and app.auth[username] == password
            ) or (callable(app.auth) and app.auth.__call__(username, password)):
                token = secrets.token_urlsafe(16)
                app.tokens[token] = username
                response = JSONResponse(content={"success": True})
                response.set_cookie(
                    key=f"access-token-{app.cookie_id}",
                    value=token,
                    httponly=True,
                    samesite="none",
                    secure=True,
                )
                response.set_cookie(
                    key=f"access-token-unsecure-{app.cookie_id}",
                    value=token,
                    httponly=True,
                )
                return response
            else:
                raise HTTPException(status_code=400, detail="Incorrect credentials.")

        ###############
        # OAuth Routes
        ###############

        # Define OAuth routes if the app expects it (i.e. a LoginButton is defined).
        # It allows users to "Sign in with HuggingFace".
        if app.blocks is not None and app.blocks.expects_oauth:
            attach_oauth(app)

        ###############
        # Main Routes
        ###############

        @app.head("/", response_class=HTMLResponse)
        @app.get("/", response_class=HTMLResponse)
        def main(request: fastapi.Request, user: str = Depends(get_current_user)):
            mimetypes.add_type("application/javascript", ".js")
            blocks = app.get_blocks()
            root_path = (
                request.scope.get("root_path")
                or request.headers.get("X-Direct-Url")
                or ""
            )
            if app.auth is None or user is not None:
                config = app.get_blocks().config
                config["root"] = route_utils.strip_url(root_path)
            else:
                config = {
                    "auth_required": True,
                    "auth_message": blocks.auth_message,
                    "space_id": app.get_blocks().space_id,
                    "root": route_utils.strip_url(root_path),
                }

            try:
                template = (
                    "frontend/share.html" if blocks.share else "frontend/index.html"
                )
                return templates.TemplateResponse(
                    template,
                    {"request": request, "config": config},
                )
            except TemplateNotFound as err:
                if blocks.share:
                    raise ValueError(
                        "Did you install Gradio from source files? Share mode only "
                        "works when Gradio is installed through the pip package."
                    ) from err
                else:
                    raise ValueError(
                        "Did you install Gradio from source files? You need to build "
                        "the frontend by running /scripts/build_frontend.sh"
                    ) from err

        @app.get("/info/", dependencies=[Depends(login_check)])
        @app.get("/info", dependencies=[Depends(login_check)])
        def api_info(serialize: bool = True):
            # config = app.get_blocks().get_api_info()
            return app.get_blocks().get_api_info()  # type: ignore

        @app.get("/config/", dependencies=[Depends(login_check)])
        @app.get("/config", dependencies=[Depends(login_check)])
        def get_config(request: fastapi.Request):
            root_path = (
                request.scope.get("root_path")
                or request.headers.get("X-Direct-Url")
                or ""
            )
            config = app.get_blocks().config
            config["root"] = route_utils.strip_url(root_path)
            return config

        @app.get("/static/{path:path}")
        def static_resource(path: str):
            static_file = safe_join(STATIC_PATH_LIB, path)
            return FileResponse(static_file)

        @app.get("/custom_component/{id}/{type}/{file_name}")
        def custom_component_path(id: str, type: str, file_name: str):
            config = app.get_blocks().config
            components = config["components"]
            location = next(
                (item for item in components if item["component_class_id"] == id), None
            )

            if location is None:
                raise HTTPException(status_code=404, detail="Component not found.")

            component_instance = app.get_blocks().get_component(location["id"])

            module_name = component_instance.__class__.__module__
            module_path = sys.modules[module_name].__file__

            if module_path is None or component_instance is None:
                raise HTTPException(status_code=404, detail="Component not found.")

            return FileResponse(
                safe_join(
                    str(Path(module_path).parent),
                    f"{component_instance.__class__.TEMPLATE_DIR}/{type}/{file_name}",
                )
            )

        @app.get("/assets/{path:path}")
        def build_resource(path: str):
            build_file = safe_join(BUILD_PATH_LIB, path)
            return FileResponse(build_file)

        @app.get("/favicon.ico")
        async def favicon():
            blocks = app.get_blocks()
            if blocks.favicon_path is None:
                return static_resource("img/logo.svg")
            else:
                return FileResponse(blocks.favicon_path)

        @app.head("/proxy={url_path:path}", dependencies=[Depends(login_check)])
        @app.get("/proxy={url_path:path}", dependencies=[Depends(login_check)])
        async def reverse_proxy(url_path: str):
            # Adapted from: https://github.com/tiangolo/fastapi/issues/1788
            try:
                rp_req = app.build_proxy_request(url_path)
            except PermissionError as err:
                raise HTTPException(status_code=400, detail=str(err)) from err
            rp_resp = await client.send(rp_req, stream=True)
            return StreamingResponse(
                rp_resp.aiter_raw(),
                status_code=rp_resp.status_code,
                headers=rp_resp.headers,  # type: ignore
                background=BackgroundTask(rp_resp.aclose),
            )

        @app.head("/file={path_or_url:path}", dependencies=[Depends(login_check)])
        @app.get("/file={path_or_url:path}", dependencies=[Depends(login_check)])
        async def file(path_or_url: str, request: fastapi.Request):
            blocks = app.get_blocks()
            if utils.validate_url(path_or_url):
                return RedirectResponse(
                    url=path_or_url, status_code=status.HTTP_302_FOUND
                )

            abs_path = utils.abspath(path_or_url)

            in_blocklist = any(
                utils.is_in_or_equal(abs_path, blocked_path)
                for blocked_path in blocks.blocked_paths
            )
            is_dir = abs_path.is_dir()

            if in_blocklist or is_dir:
                raise HTTPException(403, f"File not allowed: {path_or_url}.")

            created_by_app = str(abs_path) in set().union(*blocks.temp_file_sets)
            in_allowlist = any(
                utils.is_in_or_equal(abs_path, allowed_path)
                for allowed_path in blocks.allowed_paths
            )
            was_uploaded = utils.is_in_or_equal(abs_path, app.uploaded_file_dir)
<<<<<<< HEAD
            if not (in_app_dir or created_by_app or in_allowlist or was_uploaded):
=======
            is_cached_example = utils.is_in_or_equal(
                abs_path, utils.abspath(CACHED_FOLDER)
            )

            if not (
                created_by_app or in_allowlist or was_uploaded or is_cached_example
            ):
>>>>>>> a8ef6d5d
                raise HTTPException(403, f"File not allowed: {path_or_url}.")

            if not abs_path.exists():
                raise HTTPException(404, f"File not found: {path_or_url}.")

            range_val = request.headers.get("Range", "").strip()
            if range_val.startswith("bytes=") and "-" in range_val:
                range_val = range_val[6:]
                start, end = range_val.split("-")
                if start.isnumeric() and end.isnumeric():
                    start = int(start)
                    end = int(end)
                    response = ranged_response.RangedFileResponse(
                        abs_path,
                        ranged_response.OpenRange(start, end),
                        dict(request.headers),
                        stat_result=os.stat(abs_path),
                    )
                    return response

            return FileResponse(abs_path, headers={"Accept-Ranges": "bytes"})

        @app.get(
            "/stream/{session_hash}/{run}/{component_id}",
            dependencies=[Depends(login_check)],
        )
        async def stream(
            session_hash: str, run: int, component_id: int, request: fastapi.Request
        ):
            stream: list = (
                app.get_blocks()
                .pending_streams[session_hash]
                .get(run, {})
                .get(component_id, None)
            )
            if stream is None:
                raise HTTPException(404, "Stream not found.")

            def stream_wrapper():
                check_stream_rate = 0.01
                max_wait_time = 120  # maximum wait between yields - assume generator thread has crashed otherwise.
                wait_time = 0
                while True:
                    if len(stream) == 0:
                        if wait_time > max_wait_time:
                            return
                        wait_time += check_stream_rate
                        time.sleep(check_stream_rate)
                        continue
                    wait_time = 0
                    next_stream = stream.pop(0)
                    if next_stream is None:
                        return
                    yield next_stream

            return StreamingResponse(stream_wrapper())

        @app.get("/file/{path:path}", dependencies=[Depends(login_check)])
        async def file_deprecated(path: str, request: fastapi.Request):
            return await file(path, request)

        @app.post("/reset/")
        @app.post("/reset")
        async def reset_iterator(body: ResetBody):
            if body.event_id not in app.iterators:
                return {"success": False}
            async with app.lock:
                del app.iterators[body.event_id]
                app.iterators_to_reset.add(body.event_id)
                await app.get_blocks()._queue.clean_event(body.event_id)
            return {"success": True}

        # had to use '/run' endpoint for Colab compatibility, '/api' supported for backwards compatibility
        @app.post("/run/{api_name}", dependencies=[Depends(login_check)])
        @app.post("/run/{api_name}/", dependencies=[Depends(login_check)])
        @app.post("/api/{api_name}", dependencies=[Depends(login_check)])
        @app.post("/api/{api_name}/", dependencies=[Depends(login_check)])
        async def predict(
            api_name: str,
            body: PredictBody,
            request: fastapi.Request,
            username: str = Depends(get_current_user),
        ):
            fn_index_inferred = route_utils.infer_fn_index(
                app=app, api_name=api_name, body=body
            )

            if not app.get_blocks().api_open and app.get_blocks().queue_enabled_for_fn(
                fn_index_inferred
            ):
                raise HTTPException(
                    detail="This API endpoint does not accept direct HTTP POST requests. Please join the queue to use this API.",
                    status_code=status.HTTP_404_NOT_FOUND,
                )

            gr_request = route_utils.compile_gr_request(
                app,
                body,
                fn_index_inferred=fn_index_inferred,
                username=username,
                request=request,
            )

            try:
                output = await route_utils.call_process_api(
                    app=app,
                    body=body,
                    gr_request=gr_request,
                    fn_index_inferred=fn_index_inferred,
                )
            except BaseException as error:
                show_error = app.get_blocks().show_error or isinstance(error, Error)
                traceback.print_exc()
                return JSONResponse(
                    content={"error": str(error) if show_error else None},
                    status_code=500,
                )
            return output

        @app.get("/queue/join", dependencies=[Depends(login_check)])
        async def queue_join(
            fn_index: int,
            session_hash: str,
            request: fastapi.Request,
            username: str = Depends(get_current_user),
        ):
            blocks = app.get_blocks()
            if blocks._queue.server_app is None:
                blocks._queue.set_server_app(app)

            event = Event(session_hash, fn_index, request, username)

            # Continuous events are not put in the queue so that they do not
            # occupy the queue's resource as they are expected to run forever
            if blocks.dependencies[event.fn_index].get("every", 0):
                await cancel_tasks({f"{event.session_hash}_{event.fn_index}"})
                await blocks._queue.reset_iterators(event._id)
                blocks._queue.continuous_tasks.append(event)
                task = run_coro_in_background(
                    blocks._queue.process_events, [event], False
                )
                set_task_name(task, event.session_hash, event.fn_index, batch=False)
                app._asyncio_tasks.append(task)
            else:
                rank = blocks._queue.push(event)
                if rank is None:
                    event.send_message("queue_full", final=True)
                else:
                    estimation = blocks._queue.get_estimation()
                    await blocks._queue.send_estimation(event, estimation, rank)

            async def sse_stream(request: fastapi.Request):
                last_heartbeat = time.perf_counter()
                while True:
                    if await request.is_disconnected():
                        await blocks._queue.clean_event(event)
                    if not event.alive:
                        return

                    heartbeat_rate = 15
                    check_rate = 0.05
                    message = None
                    try:
                        message = event.message_queue.get_nowait()
                        if message is None:  # end of stream marker
                            return
                    except EmptyQueue:
                        await asyncio.sleep(check_rate)
                        if time.perf_counter() - last_heartbeat > heartbeat_rate:
                            message = {"msg": "heartbeat"}
                            last_heartbeat = time.time()

                    if message:
                        yield f"data: {json.dumps(message)}\n\n"

            return StreamingResponse(
                sse_stream(request),
                media_type="text/event-stream",
            )

        @app.post("/queue/data", dependencies=[Depends(login_check)])
        async def queue_data(
            body: PredictBody,
            request: fastapi.Request,
            username: str = Depends(get_current_user),
        ):
            blocks = app.get_blocks()
            blocks._queue.attach_data(body)

        @app.post("/component_server", dependencies=[Depends(login_check)])
        @app.post("/component_server/", dependencies=[Depends(login_check)])
        def component_server(body: ComponentServerBody):
            state = app.state_holder[body.session_hash]
            component_id = body.component_id
            block: Block
            if component_id in state:
                block = state[component_id]
            else:
                block = app.get_blocks().blocks[component_id]
            fn = getattr(block, body.fn_name)
            return fn(body.data)

        @app.get(
            "/queue/status",
            dependencies=[Depends(login_check)],
            response_model=Estimation,
        )
        async def get_queue_status():
            return app.get_blocks()._queue.get_estimation()

        @app.post("/upload", dependencies=[Depends(login_check)])
        async def upload_file(request: fastapi.Request):
            content_type_header = request.headers.get("Content-Type")
            content_type: bytes
            content_type, _ = parse_options_header(content_type_header)
            if content_type != b"multipart/form-data":
                raise HTTPException(status_code=400, detail="Invalid content type.")

            try:
                multipart_parser = GradioMultiPartParser(
                    request.headers,
                    request.stream(),
                    max_files=1000,
                    max_fields=1000,
                )
                form = await multipart_parser.parse()
            except MultiPartException as exc:
                raise HTTPException(status_code=400, detail=exc.message) from exc

            output_files = []
            for temp_file in form.getlist("files"):
                assert isinstance(temp_file, GradioUploadFile)
                if temp_file.filename:
                    file_name = Path(temp_file.filename).name
                    name = client_utils.strip_invalid_filename_characters(file_name)
                else:
                    name = f"tmp{secrets.token_hex(5)}"
                directory = Path(app.uploaded_file_dir) / temp_file.sha.hexdigest()
                directory.mkdir(exist_ok=True, parents=True)
                dest = (directory / name).resolve()
                await anyio.to_thread.run_sync(
                    shutil.move,
                    temp_file.file.name,
                    dest,
                    limiter=app.get_blocks().limiter,
                )
                output_files.append(dest)
            return output_files

        @app.on_event("startup")
        @app.get("/startup-events")
        async def startup_events():
            if not app.startup_events_triggered:
                app.get_blocks().startup_events()
                app.startup_events_triggered = True
                return True
            return False

        @app.get("/theme.css", response_class=PlainTextResponse)
        def theme_css():
            return PlainTextResponse(app.get_blocks().theme_css, media_type="text/css")

        @app.get("/robots.txt", response_class=PlainTextResponse)
        def robots_txt():
            if app.get_blocks().share:
                return "User-agent: *\nDisallow: /"
            else:
                return "User-agent: *\nDisallow: "

        return app


########
# Helper functions
########


def safe_join(directory: str, path: str) -> str:
    """Safely path to a base directory to avoid escaping the base directory.
    Borrowed from: werkzeug.security.safe_join"""
    _os_alt_seps: List[str] = [
        sep for sep in [os.path.sep, os.path.altsep] if sep is not None and sep != "/"
    ]

    if path == "":
        raise HTTPException(400)

    filename = posixpath.normpath(path)
    fullpath = os.path.join(directory, filename)
    if (
        any(sep in filename for sep in _os_alt_seps)
        or os.path.isabs(filename)
        or filename == ".."
        or filename.startswith("../")
        or os.path.isdir(fullpath)
    ):
        raise HTTPException(403)

    if not os.path.exists(fullpath):
        raise HTTPException(404, "File not found")

    return fullpath


def get_types(cls_set: List[Type]):
    docset = []
    types = []
    for cls in cls_set:
        doc = inspect.getdoc(cls) or ""
        doc_lines = doc.split("\n")
        for line in doc_lines:
            if "value (" in line:
                types.append(line.split("value (")[1].split(")")[0])
        docset.append(doc_lines[1].split(":")[-1])
    return docset, types


set_documentation_group("routes")


@document()
def mount_gradio_app(
    app: fastapi.FastAPI,
    blocks: gradio.Blocks,
    path: str,
    app_kwargs: dict[str, Any] | None = None,
) -> fastapi.FastAPI:
    """Mount a gradio.Blocks to an existing FastAPI application.

    Parameters:
        app: The parent FastAPI application.
        blocks: The blocks object we want to mount to the parent app.
        path: The path at which the gradio application will be mounted.
        app_kwargs: Additional keyword arguments to pass to the underlying FastAPI app as a dictionary of parameter keys and argument values. For example, `{"docs_url": "/docs"}`
    Example:
        from fastapi import FastAPI
        import gradio as gr
        app = FastAPI()
        @app.get("/")
        def read_main():
            return {"message": "This is your main app"}
        io = gr.Interface(lambda x: "Hello, " + x + "!", "textbox", "textbox")
        app = gr.mount_gradio_app(app, io, path="/gradio")
        # Then run `uvicorn run:app` from the terminal and navigate to http://localhost:8000/gradio.
    """
    blocks.dev_mode = False
    blocks.config = blocks.get_config_file()
    blocks.validate_queue_settings()
    gradio_app = App.create_app(blocks, app_kwargs=app_kwargs)

    @app.on_event("startup")
    async def start_queue():
        gradio_app.get_blocks().startup_events()

    app.mount(path, gradio_app)
    return app<|MERGE_RESOLUTION|>--- conflicted
+++ resolved
@@ -448,9 +448,6 @@
                 for allowed_path in blocks.allowed_paths
             )
             was_uploaded = utils.is_in_or_equal(abs_path, app.uploaded_file_dir)
-<<<<<<< HEAD
-            if not (in_app_dir or created_by_app or in_allowlist or was_uploaded):
-=======
             is_cached_example = utils.is_in_or_equal(
                 abs_path, utils.abspath(CACHED_FOLDER)
             )
@@ -458,7 +455,6 @@
             if not (
                 created_by_app or in_allowlist or was_uploaded or is_cached_example
             ):
->>>>>>> a8ef6d5d
                 raise HTTPException(403, f"File not allowed: {path_or_url}.")
 
             if not abs_path.exists():
