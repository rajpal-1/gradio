--- conflicted
+++ resolved
@@ -74,9 +74,6 @@
 
 
 def toorjson(value):
-<<<<<<< HEAD
-    return htmlsafe_json_dumps(value, dumps=ORJSONResponse._render_str)
-=======
     return markupsafe.Markup(
         ORJSONResponse._render_str(value)
         .replace("<", "\\u003c")
@@ -84,7 +81,6 @@
         .replace("&", "\\u0026")
         .replace("'", "\\u0027")
     )
->>>>>>> 2ae718f6
 
 
 templates = Jinja2Templates(directory=STATIC_TEMPLATE_LIB)
