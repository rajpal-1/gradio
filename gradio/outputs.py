--- conflicted
+++ resolved
@@ -798,10 +798,7 @@
     """
     Special hidden component that stores state across runs of the interface.
     Output type: Any
-<<<<<<< HEAD
-=======
     Demos: chatbot
->>>>>>> c5eb20e2
     """
 
     def __init__(self, label: Optional[str] = None):
