from __future__ import annotations

import base64
import hashlib
import json
import logging
import os
import shutil
import subprocess
import tempfile
import warnings
from io import BytesIO
from pathlib import Path
from typing import TYPE_CHECKING, Any

import httpx
import numpy as np
from gradio_client import utils as client_utils
from PIL import Image, ImageOps, PngImagePlugin

from gradio import utils, wasm_utils
from gradio.data_classes import FileData, GradioModel, GradioRootModel
from gradio.utils import abspath, get_upload_folder, is_in_or_equal

with warnings.catch_warnings():
    warnings.simplefilter("ignore")  # Ignore pydub warning if ffmpeg is not installed
    from pydub import AudioSegment

log = logging.getLogger(__name__)

if TYPE_CHECKING:
    from gradio.blocks import Block

#########################
# GENERAL
#########################


def to_binary(x: str | dict) -> bytes:
    """Converts a base64 string or dictionary to a binary string that can be sent in a POST."""
    if isinstance(x, dict):
        if x.get("data"):
            base64str = x["data"]
        else:
            base64str = client_utils.encode_url_or_file_to_base64(x["path"])
    else:
        base64str = x
    return base64.b64decode(extract_base64_data(base64str))


def extract_base64_data(x: str) -> str:
    """Just extracts the base64 data from a general base64 string."""
    return x.rsplit(",", 1)[-1]


#########################
# IMAGE PRE-PROCESSING
#########################


def encode_plot_to_base64(plt, format: str = "png"):
    fmt = format or "png"
    with BytesIO() as output_bytes:
        plt.savefig(output_bytes, format=fmt)
        bytes_data = output_bytes.getvalue()
    base64_str = str(base64.b64encode(bytes_data), "utf-8")
    return output_base64(base64_str, fmt)


def get_pil_exif_bytes(pil_image):
    if "exif" in pil_image.info:
        return pil_image.info["exif"]


def get_pil_metadata(pil_image):
    # Copy any text-only metadata
    metadata = PngImagePlugin.PngInfo()
    for key, value in pil_image.info.items():
        if isinstance(key, str) and isinstance(value, str):
            metadata.add_text(key, value)

    return metadata


def encode_pil_to_bytes(pil_image, format="png"):
    with BytesIO() as output_bytes:
<<<<<<< HEAD
        pil_image.save(output_bytes, format, pnginfo=get_pil_metadata(pil_image))
        # pil_image.save(output_bytes, "webp", quality=0, method=0, lossless=True)
=======
        if format == "png":
            params = {"pnginfo": get_pil_metadata(pil_image)}
        else:
            exif = get_pil_exif_bytes(pil_image)
            params = {"exif": exif} if exif else {}
        pil_image.save(output_bytes, format, **params)
>>>>>>> 72661e33
        return output_bytes.getvalue()


def encode_pil_to_base64(pil_image, format="png"):
    bytes_data = encode_pil_to_bytes(pil_image, format)
    base64_str = str(base64.b64encode(bytes_data), "utf-8")
    return output_base64(base64_str, format)


def encode_array_to_base64(image_array, format="png"):
    with BytesIO() as output_bytes:
        pil_image = Image.fromarray(_convert(image_array, np.uint8, force_copy=False))
        pil_image.save(output_bytes, format)
        bytes_data = output_bytes.getvalue()
    base64_str = str(base64.b64encode(bytes_data), "utf-8")
    return output_base64(base64_str, format)


def output_base64(data, format=None) -> str:
    return f"data:image/{format or 'png'};base64,{data}"


def hash_file(file_path: str | Path, chunk_num_blocks: int = 128) -> str:
    sha1 = hashlib.sha1()
    with open(file_path, "rb") as f:
        for chunk in iter(lambda: f.read(chunk_num_blocks * sha1.block_size), b""):
            sha1.update(chunk)
    return sha1.hexdigest()


def hash_url(url: str) -> str:
    sha1 = hashlib.sha1()
    sha1.update(url.encode("utf-8"))
    return sha1.hexdigest()


def hash_bytes(bytes: bytes):
    sha1 = hashlib.sha1()
    sha1.update(bytes)
    return sha1.hexdigest()


def hash_base64(base64_encoding: str, chunk_num_blocks: int = 128) -> str:
    sha1 = hashlib.sha1()
    for i in range(0, len(base64_encoding), chunk_num_blocks * sha1.block_size):
        data = base64_encoding[i : i + chunk_num_blocks * sha1.block_size]
        sha1.update(data.encode("utf-8"))
    return sha1.hexdigest()


def save_pil_to_cache(
    img: Image.Image,
    cache_dir: str,
    name: str = "image",
<<<<<<< HEAD
    format: Literal["png", "jpeg", "webp"] = "webp",
=======
    format: str = "png",
>>>>>>> 72661e33
) -> str:
    bytes_data = encode_pil_to_bytes(img, format)
    temp_dir = Path(cache_dir) / hash_bytes(bytes_data)
    temp_dir.mkdir(exist_ok=True, parents=True)
    filename = str((temp_dir / f"{name}.{format}").resolve())
    (temp_dir / f"{name}.{format}").resolve().write_bytes(bytes_data)
    return filename


def save_img_array_to_cache(
<<<<<<< HEAD
    arr: np.ndarray, cache_dir: str, format: Literal["png", "jpeg", "webp"] = "webp"
=======
    arr: np.ndarray, cache_dir: str, format: str = "png"
>>>>>>> 72661e33
) -> str:

    pil_image = Image.fromarray(_convert(arr, np.uint8, force_copy=False))
    return save_pil_to_cache(pil_image, cache_dir, format=format)


def save_audio_to_cache(
    data: np.ndarray, sample_rate: int, format: str, cache_dir: str
) -> str:
    temp_dir = Path(cache_dir) / hash_bytes(data.tobytes())
    temp_dir.mkdir(exist_ok=True, parents=True)
    filename = str((temp_dir / f"audio.{format}").resolve())
    audio_to_file(sample_rate, data, filename, format=format)
    return filename


def save_bytes_to_cache(data: bytes, file_name: str, cache_dir: str) -> str:
    path = Path(cache_dir) / hash_bytes(data)
    path.mkdir(exist_ok=True, parents=True)
    path = path / Path(file_name).name
    path.write_bytes(data)
    return str(path.resolve())


def save_file_to_cache(file_path: str | Path, cache_dir: str) -> str:
    """Returns a temporary file path for a copy of the given file path if it does
    not already exist. Otherwise returns the path to the existing temp file."""
    temp_dir = hash_file(file_path)
    temp_dir = Path(cache_dir) / temp_dir
    temp_dir.mkdir(exist_ok=True, parents=True)

    name = client_utils.strip_invalid_filename_characters(Path(file_path).name)
    full_temp_file_path = str(abspath(temp_dir / name))

    if not Path(full_temp_file_path).exists():
        shutil.copy2(file_path, full_temp_file_path)

    return full_temp_file_path


def save_url_to_cache(url: str, cache_dir: str) -> str:
    """Downloads a file and makes a temporary file path for a copy if does not already
    exist. Otherwise returns the path to the existing temp file."""
    temp_dir = hash_url(url)
    temp_dir = Path(cache_dir) / temp_dir
    temp_dir.mkdir(exist_ok=True, parents=True)
    name = client_utils.strip_invalid_filename_characters(Path(url).name)
    full_temp_file_path = str(abspath(temp_dir / name))

    if not Path(full_temp_file_path).exists():
        with httpx.stream("GET", url, follow_redirects=True) as r, open(
            full_temp_file_path, "wb"
        ) as f:
            for chunk in r.iter_raw():
                f.write(chunk)

    return full_temp_file_path


def save_base64_to_cache(
    base64_encoding: str, cache_dir: str, file_name: str | None = None
) -> str:
    """Converts a base64 encoding to a file and returns the path to the file if
    the file doesn't already exist. Otherwise returns the path to the existing file.
    """
    temp_dir = hash_base64(base64_encoding)
    temp_dir = Path(cache_dir) / temp_dir
    temp_dir.mkdir(exist_ok=True, parents=True)

    guess_extension = client_utils.get_extension(base64_encoding)
    if file_name:
        file_name = client_utils.strip_invalid_filename_characters(file_name)
    elif guess_extension:
        file_name = f"file.{guess_extension}"
    else:
        file_name = "file"

    full_temp_file_path = str(abspath(temp_dir / file_name))  # type: ignore

    if not Path(full_temp_file_path).exists():
        data, _ = client_utils.decode_base64_to_binary(base64_encoding)
        with open(full_temp_file_path, "wb") as fb:
            fb.write(data)

    return full_temp_file_path


def move_resource_to_block_cache(
    url_or_file_path: str | Path | None, block: Block
) -> str | None:
    """This method has been replaced by Block.move_resource_to_block_cache(), but is
    left here for backwards compatibility for any custom components created in Gradio 4.2.0 or earlier.
    """
    return block.move_resource_to_block_cache(url_or_file_path)


def move_files_to_cache(
    data: Any,
    block: Block,
    postprocess: bool = False,
    check_in_upload_folder=False,
    keep_in_cache=False,
) -> dict:
    """Move any files in `data` to cache and (optionally), adds URL prefixes (/file=...) needed to access the cached file.
    Also handles the case where the file is on an external Gradio app (/proxy=...).

    Runs after .postprocess() and before .preprocess().

    Args:
        data: The input or output data for a component. Can be a dictionary or a dataclass
        block: The component whose data is being processed
        postprocess: Whether its running from postprocessing
        check_in_upload_folder: If True, instead of moving the file to cache, checks if the file is in already in cache (exception if not).
        keep_in_cache: If True, the file will not be deleted from cache when the server is shut down.
    """

    def _move_to_cache(d: dict):
        payload = FileData(**d)
        # If the gradio app developer is returning a URL from
        # postprocess, it means the component can display a URL
        # without it being served from the gradio server
        # This makes it so that the URL is not downloaded and speeds up event processing
        if payload.url and postprocess and client_utils.is_http_url_like(payload.url):
            payload.path = payload.url
        elif utils.is_static_file(payload):
            pass
        elif not block.proxy_url:
            # If the file is on a remote server, do not move it to cache.
            if check_in_upload_folder and not client_utils.is_http_url_like(
                payload.path
            ):
                path = os.path.abspath(payload.path)
                if not is_in_or_equal(path, get_upload_folder()):
                    raise ValueError(
                        f"File {path} is not in the upload folder and cannot be accessed."
                    )
            temp_file_path = block.move_resource_to_block_cache(payload.path)
            if temp_file_path is None:
                raise ValueError("Did not determine a file path for the resource.")
            payload.path = temp_file_path
            if keep_in_cache:
                block.keep_in_cache.add(payload.path)

        url_prefix = "/stream/" if payload.is_stream else "/file="
        if block.proxy_url:
            proxy_url = block.proxy_url.rstrip("/")
            url = f"/proxy={proxy_url}{url_prefix}{payload.path}"
        elif client_utils.is_http_url_like(payload.path) or payload.path.startswith(
            f"{url_prefix}"
        ):
            url = payload.path
        else:
            url = f"{url_prefix}{payload.path}"
        payload.url = url

        return payload.model_dump()

    if isinstance(data, (GradioRootModel, GradioModel)):
        data = data.model_dump()

    return client_utils.traverse(data, _move_to_cache, client_utils.is_file_obj)


def add_root_url(data: dict | list, root_url: str, previous_root_url: str | None):
    def _add_root_url(file_dict: dict):
        if previous_root_url and file_dict["url"].startswith(previous_root_url):
            file_dict["url"] = file_dict["url"][len(previous_root_url) :]
        elif client_utils.is_http_url_like(file_dict["url"]):
            return file_dict
        file_dict["url"] = f'{root_url}{file_dict["url"]}'
        return file_dict

    return client_utils.traverse(data, _add_root_url, client_utils.is_file_obj_with_url)


def resize_and_crop(img, size, crop_type="center"):
    """
    Resize and crop an image to fit the specified size.
    args:
        size: `(width, height)` tuple. Pass `None` for either width or height
        to only crop and resize the other.
        crop_type: can be 'top', 'middle' or 'bottom', depending on this
            value, the image will cropped getting the 'top/left', 'middle' or
            'bottom/right' of the image to fit the size.
    raises:
        ValueError: if an invalid `crop_type` is provided.
    """
    if crop_type == "top":
        center = (0, 0)
    elif crop_type == "center":
        center = (0.5, 0.5)
    else:
        raise ValueError

    resize = list(size)
    if size[0] is None:
        resize[0] = img.size[0]
    if size[1] is None:
        resize[1] = img.size[1]
    return ImageOps.fit(img, resize, centering=center)  # type: ignore


##################
# Audio
##################


def audio_from_file(filename, crop_min=0, crop_max=100):
    try:
        audio = AudioSegment.from_file(filename)
    except FileNotFoundError as e:
        isfile = Path(filename).is_file()
        msg = (
            f"Cannot load audio from file: `{'ffprobe' if isfile else filename}` not found."
            + " Please install `ffmpeg` in your system to use non-WAV audio file formats"
            " and make sure `ffprobe` is in your PATH."
            if isfile
            else ""
        )
        raise RuntimeError(msg) from e
    if crop_min != 0 or crop_max != 100:
        audio_start = len(audio) * crop_min / 100
        audio_end = len(audio) * crop_max / 100
        audio = audio[audio_start:audio_end]
    data = np.array(audio.get_array_of_samples())
    if audio.channels > 1:
        data = data.reshape(-1, audio.channels)
    return audio.frame_rate, data


def audio_to_file(sample_rate, data, filename, format="wav"):
    if format == "wav":
        data = convert_to_16_bit_wav(data)
    audio = AudioSegment(
        data.tobytes(),
        frame_rate=sample_rate,
        sample_width=data.dtype.itemsize,
        channels=(1 if len(data.shape) == 1 else data.shape[1]),
    )
    file = audio.export(filename, format=format)
    file.close()  # type: ignore


def convert_to_16_bit_wav(data):
    # Based on: https://docs.scipy.org/doc/scipy/reference/generated/scipy.io.wavfile.write.html
    warning = "Trying to convert audio automatically from {} to 16-bit int format."
    if data.dtype in [np.float64, np.float32, np.float16]:
        warnings.warn(warning.format(data.dtype))
        data = data / np.abs(data).max()
        data = data * 32767
        data = data.astype(np.int16)
    elif data.dtype == np.int32:
        warnings.warn(warning.format(data.dtype))
        data = data / 65536
        data = data.astype(np.int16)
    elif data.dtype == np.int16:
        pass
    elif data.dtype == np.uint16:
        warnings.warn(warning.format(data.dtype))
        data = data - 32768
        data = data.astype(np.int16)
    elif data.dtype == np.uint8:
        warnings.warn(warning.format(data.dtype))
        data = data * 257 - 32768
        data = data.astype(np.int16)
    elif data.dtype == np.int8:
        warnings.warn(warning.format(data.dtype))
        data = data * 256
        data = data.astype(np.int16)
    else:
        raise ValueError(
            "Audio data cannot be converted automatically from "
            f"{data.dtype} to 16-bit int format."
        )
    return data


##################
# OUTPUT
##################


def _convert(image, dtype, force_copy=False, uniform=False):
    """
    Adapted from: https://github.com/scikit-image/scikit-image/blob/main/skimage/util/dtype.py#L510-L531

    Convert an image to the requested data-type.
    Warnings are issued in case of precision loss, or when negative values
    are clipped during conversion to unsigned integer types (sign loss).
    Floating point values are expected to be normalized and will be clipped
    to the range [0.0, 1.0] or [-1.0, 1.0] when converting to unsigned or
    signed integers respectively.
    Numbers are not shifted to the negative side when converting from
    unsigned to signed integer types. Negative values will be clipped when
    converting to unsigned integers.
    Parameters
    ----------
    image : ndarray
        Input image.
    dtype : dtype
        Target data-type.
    force_copy : bool, optional
        Force a copy of the data, irrespective of its current dtype.
    uniform : bool, optional
        Uniformly quantize the floating point range to the integer range.
        By default (uniform=False) floating point values are scaled and
        rounded to the nearest integers, which minimizes back and forth
        conversion errors.
    .. versionchanged :: 0.15
        ``_convert`` no longer warns about possible precision or sign
        information loss. See discussions on these warnings at:
        https://github.com/scikit-image/scikit-image/issues/2602
        https://github.com/scikit-image/scikit-image/issues/543#issuecomment-208202228
        https://github.com/scikit-image/scikit-image/pull/3575
    References
    ----------
    .. [1] DirectX data conversion rules.
           https://msdn.microsoft.com/en-us/library/windows/desktop/dd607323%28v=vs.85%29.aspx
    .. [2] Data Conversions. In "OpenGL ES 2.0 Specification v2.0.25",
           pp 7-8. Khronos Group, 2010.
    .. [3] Proper treatment of pixels as integers. A.W. Paeth.
           In "Graphics Gems I", pp 249-256. Morgan Kaufmann, 1990.
    .. [4] Dirty Pixels. J. Blinn. In "Jim Blinn's corner: Dirty Pixels",
           pp 47-57. Morgan Kaufmann, 1998.
    """
    dtype_range = {
        bool: (False, True),
        np.bool_: (False, True),
        np.bool8: (False, True),  # type: ignore
        float: (-1, 1),
        np.float_: (-1, 1),
        np.float16: (-1, 1),
        np.float32: (-1, 1),
        np.float64: (-1, 1),
    }

    def _dtype_itemsize(itemsize, *dtypes):
        """Return first of `dtypes` with itemsize greater than `itemsize`
        Parameters
        ----------
        itemsize: int
            The data type object element size.
        Other Parameters
        ----------------
        *dtypes:
            Any Object accepted by `np.dtype` to be converted to a data
            type object
        Returns
        -------
        dtype: data type object
            First of `dtypes` with itemsize greater than `itemsize`.
        """
        return next(dt for dt in dtypes if np.dtype(dt).itemsize >= itemsize)

    def _dtype_bits(kind, bits, itemsize=1):
        """Return dtype of `kind` that can store a `bits` wide unsigned int
        Parameters:
        kind: str
            Data type kind.
        bits: int
            Desired number of bits.
        itemsize: int
            The data type object element size.
        Returns
        -------
        dtype: data type object
            Data type of `kind` that can store a `bits` wide unsigned int
        """

        s = next(
            i
            for i in (itemsize,) + (2, 4, 8)
            if bits < (i * 8) or (bits == (i * 8) and kind == "u")
        )

        return np.dtype(kind + str(s))

    def _scale(a, n, m, copy=True):
        """Scale an array of unsigned/positive integers from `n` to `m` bits.
        Numbers can be represented exactly only if `m` is a multiple of `n`.
        Parameters
        ----------
        a : ndarray
            Input image array.
        n : int
            Number of bits currently used to encode the values in `a`.
        m : int
            Desired number of bits to encode the values in `out`.
        copy : bool, optional
            If True, allocates and returns new array. Otherwise, modifies
            `a` in place.
        Returns
        -------
        out : array
            Output image array. Has the same kind as `a`.
        """
        kind = a.dtype.kind
        if n > m and a.max() < 2**m:
            return a.astype(_dtype_bits(kind, m))
        elif n == m:
            return a.copy() if copy else a
        elif n > m:
            # downscale with precision loss
            if copy:
                b = np.empty(a.shape, _dtype_bits(kind, m))
                np.floor_divide(a, 2 ** (n - m), out=b, dtype=a.dtype, casting="unsafe")
                return b
            else:
                a //= 2 ** (n - m)
                return a
        elif m % n == 0:
            # exact upscale to a multiple of `n` bits
            if copy:
                b = np.empty(a.shape, _dtype_bits(kind, m))
                np.multiply(a, (2**m - 1) // (2**n - 1), out=b, dtype=b.dtype)
                return b
            else:
                a = a.astype(_dtype_bits(kind, m, a.dtype.itemsize), copy=False)
                a *= (2**m - 1) // (2**n - 1)
                return a
        else:
            # upscale to a multiple of `n` bits,
            # then downscale with precision loss
            o = (m // n + 1) * n
            if copy:
                b = np.empty(a.shape, _dtype_bits(kind, o))
                np.multiply(a, (2**o - 1) // (2**n - 1), out=b, dtype=b.dtype)
                b //= 2 ** (o - m)
                return b
            else:
                a = a.astype(_dtype_bits(kind, o, a.dtype.itemsize), copy=False)
                a *= (2**o - 1) // (2**n - 1)
                a //= 2 ** (o - m)
                return a

    image = np.asarray(image)
    dtypeobj_in = image.dtype
    dtypeobj_out = np.dtype("float64") if dtype is np.floating else np.dtype(dtype)
    dtype_in = dtypeobj_in.type
    dtype_out = dtypeobj_out.type
    kind_in = dtypeobj_in.kind
    kind_out = dtypeobj_out.kind
    itemsize_in = dtypeobj_in.itemsize
    itemsize_out = dtypeobj_out.itemsize

    # Below, we do an `issubdtype` check.  Its purpose is to find out
    # whether we can get away without doing any image conversion.  This happens
    # when:
    #
    # - the output and input dtypes are the same or
    # - when the output is specified as a type, and the input dtype
    #   is a subclass of that type (e.g. `np.floating` will allow
    #   `float32` and `float64` arrays through)

    if np.issubdtype(dtype_in, np.obj2sctype(dtype)):
        if force_copy:
            image = image.copy()
        return image

    if kind_in in "ui":
        imin_in = np.iinfo(dtype_in).min
        imax_in = np.iinfo(dtype_in).max
    if kind_out in "ui":
        imin_out = np.iinfo(dtype_out).min  # type: ignore
        imax_out = np.iinfo(dtype_out).max  # type: ignore

    # any -> binary
    if kind_out == "b":
        return image > dtype_in(dtype_range[dtype_in][1] / 2)

    # binary -> any
    if kind_in == "b":
        result = image.astype(dtype_out)
        if kind_out != "f":
            result *= dtype_out(dtype_range[dtype_out][1])
        return result

    # float -> any
    if kind_in == "f":
        if kind_out == "f":
            # float -> float
            return image.astype(dtype_out)

        if np.min(image) < -1.0 or np.max(image) > 1.0:
            raise ValueError("Images of type float must be between -1 and 1.")
        # floating point -> integer
        # use float type that can represent output integer type
        computation_type = _dtype_itemsize(
            itemsize_out, dtype_in, np.float32, np.float64
        )

        if not uniform:
            if kind_out == "u":
                image_out = np.multiply(image, imax_out, dtype=computation_type)  # type: ignore
            else:
                image_out = np.multiply(
                    image,
                    (imax_out - imin_out) / 2,  # type: ignore
                    dtype=computation_type,
                )
                image_out -= 1.0 / 2.0
            np.rint(image_out, out=image_out)
            np.clip(image_out, imin_out, imax_out, out=image_out)  # type: ignore
        elif kind_out == "u":
            image_out = np.multiply(image, imax_out + 1, dtype=computation_type)  # type: ignore
            np.clip(image_out, 0, imax_out, out=image_out)  # type: ignore
        else:
            image_out = np.multiply(
                image,
                (imax_out - imin_out + 1.0) / 2.0,  # type: ignore
                dtype=computation_type,
            )
            np.floor(image_out, out=image_out)
            np.clip(image_out, imin_out, imax_out, out=image_out)  # type: ignore
        return image_out.astype(dtype_out)

    # signed/unsigned int -> float
    if kind_out == "f":
        # use float type that can exactly represent input integers
        computation_type = _dtype_itemsize(
            itemsize_in, dtype_out, np.float32, np.float64
        )

        if kind_in == "u":
            # using np.divide or np.multiply doesn't copy the data
            # until the computation time
            image = np.multiply(image, 1.0 / imax_in, dtype=computation_type)  # type: ignore
            # DirectX uses this conversion also for signed ints
            # if imin_in:
            #     np.maximum(image, -1.0, out=image)
        else:
            image = np.add(image, 0.5, dtype=computation_type)
            image *= 2 / (imax_in - imin_in)  # type: ignore

        return np.asarray(image, dtype_out)

    # unsigned int -> signed/unsigned int
    if kind_in == "u":
        if kind_out == "i":
            # unsigned int -> signed int
            image = _scale(image, 8 * itemsize_in, 8 * itemsize_out - 1)
            return image.view(dtype_out)
        else:
            # unsigned int -> unsigned int
            return _scale(image, 8 * itemsize_in, 8 * itemsize_out)

    # signed int -> unsigned int
    if kind_out == "u":
        image = _scale(image, 8 * itemsize_in - 1, 8 * itemsize_out)
        result = np.empty(image.shape, dtype_out)
        np.maximum(image, 0, out=result, dtype=image.dtype, casting="unsafe")
        return result

    # signed int -> signed int
    if itemsize_in > itemsize_out:
        return _scale(image, 8 * itemsize_in - 1, 8 * itemsize_out - 1)

    image = image.astype(_dtype_bits("i", itemsize_out * 8))
    image -= imin_in  # type: ignore
    image = _scale(image, 8 * itemsize_in, 8 * itemsize_out, copy=False)
    image += imin_out  # type: ignore
    return image.astype(dtype_out)


def ffmpeg_installed() -> bool:
    if wasm_utils.IS_WASM:
        # TODO: Support ffmpeg in WASM
        return False

    return shutil.which("ffmpeg") is not None


def video_is_playable(video_filepath: str) -> bool:
    """Determines if a video is playable in the browser.

    A video is playable if it has a playable container and codec.
        .mp4 -> h264
        .webm -> vp9
        .ogg -> theora
    """
    from ffmpy import FFprobe, FFRuntimeError

    try:
        container = Path(video_filepath).suffix.lower()
        probe = FFprobe(
            global_options="-show_format -show_streams -select_streams v -print_format json",
            inputs={video_filepath: None},
        )
        output = probe.run(stderr=subprocess.PIPE, stdout=subprocess.PIPE)
        output = json.loads(output[0])
        video_codec = output["streams"][0]["codec_name"]
        return (container, video_codec) in [
            (".mp4", "h264"),
            (".ogg", "theora"),
            (".webm", "vp9"),
        ]
    # If anything goes wrong, assume the video can be played to not convert downstream
    except (FFRuntimeError, IndexError, KeyError):
        return True


def convert_video_to_playable_mp4(video_path: str) -> str:
    """Convert the video to mp4. If something goes wrong return the original video."""
    from ffmpy import FFmpeg, FFRuntimeError

    try:
        with tempfile.NamedTemporaryFile(delete=False) as tmp_file:
            output_path = Path(video_path).with_suffix(".mp4")
            shutil.copy2(video_path, tmp_file.name)
            # ffmpeg will automatically use h264 codec (playable in browser) when converting to mp4
            ff = FFmpeg(
                inputs={str(tmp_file.name): None},
                outputs={str(output_path): None},
                global_options="-y -loglevel quiet",
            )
            ff.run()
    except FFRuntimeError as e:
        print(f"Error converting video to browser-playable format {str(e)}")
        output_path = video_path
    finally:
        # Remove temp file
        os.remove(tmp_file.name)  # type: ignore
    return str(output_path)


def get_video_length(video_path: str | Path):
    if wasm_utils.IS_WASM:
        raise wasm_utils.WasmUnsupportedError(
            "Video duration is not supported in the Wasm mode."
        )
    duration = subprocess.check_output(
        [
            "ffprobe",
            "-i",
            str(video_path),
            "-show_entries",
            "format=duration",
            "-v",
            "quiet",
            "-of",
            "csv={}".format("p=0"),
        ]
    )
    duration_str = duration.decode("utf-8").strip()
    duration_float = float(duration_str)

    return duration_float<|MERGE_RESOLUTION|>--- conflicted
+++ resolved
@@ -84,17 +84,12 @@
 
 def encode_pil_to_bytes(pil_image, format="png"):
     with BytesIO() as output_bytes:
-<<<<<<< HEAD
-        pil_image.save(output_bytes, format, pnginfo=get_pil_metadata(pil_image))
-        # pil_image.save(output_bytes, "webp", quality=0, method=0, lossless=True)
-=======
         if format == "png":
             params = {"pnginfo": get_pil_metadata(pil_image)}
         else:
             exif = get_pil_exif_bytes(pil_image)
             params = {"exif": exif} if exif else {}
         pil_image.save(output_bytes, format, **params)
->>>>>>> 72661e33
         return output_bytes.getvalue()
 
 
@@ -149,11 +144,7 @@
     img: Image.Image,
     cache_dir: str,
     name: str = "image",
-<<<<<<< HEAD
     format: Literal["png", "jpeg", "webp"] = "webp",
-=======
-    format: str = "png",
->>>>>>> 72661e33
 ) -> str:
     bytes_data = encode_pil_to_bytes(img, format)
     temp_dir = Path(cache_dir) / hash_bytes(bytes_data)
@@ -164,11 +155,7 @@
 
 
 def save_img_array_to_cache(
-<<<<<<< HEAD
     arr: np.ndarray, cache_dir: str, format: Literal["png", "jpeg", "webp"] = "webp"
-=======
-    arr: np.ndarray, cache_dir: str, format: str = "png"
->>>>>>> 72661e33
 ) -> str:
 
     pil_image = Image.fromarray(_convert(arr, np.uint8, force_copy=False))
