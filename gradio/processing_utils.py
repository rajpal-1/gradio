from __future__ import annotations

import base64
import hashlib
import json
import mimetypes
import os
import pathlib
import shutil
import subprocess
import tempfile
import urllib.request
import warnings
from io import BytesIO
from pathlib import Path
from typing import Dict, Tuple

import numpy as np
import requests
from ffmpy import FFmpeg, FFprobe, FFRuntimeError
from PIL import Image, ImageOps, PngImagePlugin

from gradio import encryptor, utils

with warnings.catch_warnings():
    warnings.simplefilter("ignore")  # Ignore pydub warning if ffmpeg is not installed
    from pydub import AudioSegment


#########################
# GENERAL
#########################


def to_binary(x: str | Dict) -> bytes:
    """Converts a base64 string or dictionary to a binary string that can be sent in a POST."""
    if isinstance(x, dict):
        if x.get("data"):
            base64str = x["data"]
        else:
            base64str = encode_url_or_file_to_base64(x["name"])
    else:
        base64str = x
    return base64.b64decode(base64str.split(",")[1])


#########################
# IMAGE PRE-PROCESSING
#########################


def decode_base64_to_image(encoding: str) -> Image.Image:
    content = encoding.split(";")[1]
    image_encoded = content.split(",")[1]
    return Image.open(BytesIO(base64.b64decode(image_encoded)))


def encode_url_or_file_to_base64(path: str | Path, encryption_key: bytes | None = None):
    if utils.validate_url(str(path)):
        return encode_url_to_base64(str(path), encryption_key=encryption_key)
    else:
        return encode_file_to_base64(str(path), encryption_key=encryption_key)


def get_mimetype(filename: str) -> str | None:
    mimetype = mimetypes.guess_type(filename)[0]
    if mimetype is not None:
        mimetype = mimetype.replace("x-wav", "wav").replace("x-flac", "flac")
    return mimetype


def get_extension(encoding: str) -> str | None:
    encoding = encoding.replace("audio/wav", "audio/x-wav")
    type = mimetypes.guess_type(encoding)[0]
    if type == "audio/flac":  # flac is not supported by mimetypes
        return "flac"
<<<<<<< HEAD
    try:
        extension = mimetypes.guess_extension(type)
    except:
        extension = None
=======
    elif type is None:
        return None
    extension = mimetypes.guess_extension(type)
>>>>>>> f0727b91
    if extension is not None and extension.startswith("."):
        extension = extension[1:]
    return extension


def encode_file_to_base64(f, encryption_key=None):
    with open(f, "rb") as file:
        encoded_string = base64.b64encode(file.read())
        if encryption_key:
            encoded_string = encryptor.decrypt(encryption_key, encoded_string)
        base64_str = str(encoded_string, "utf-8")
        mimetype = get_mimetype(f)
        return (
            "data:"
            + (mimetype if mimetype is not None else "")
            + ";base64,"
            + base64_str
        )


def encode_url_to_base64(url, encryption_key=None):
    encoded_string = base64.b64encode(requests.get(url).content)
    if encryption_key:
        encoded_string = encryptor.decrypt(encryption_key, encoded_string)
    base64_str = str(encoded_string, "utf-8")
    mimetype = get_mimetype(url)
    return (
        "data:" + (mimetype if mimetype is not None else "") + ";base64," + base64_str
    )


def encode_plot_to_base64(plt):
    with BytesIO() as output_bytes:
        plt.savefig(output_bytes, format="png")
        bytes_data = output_bytes.getvalue()
    base64_str = str(base64.b64encode(bytes_data), "utf-8")
    return "data:image/png;base64," + base64_str


def save_array_to_file(image_array, dir=None):
    pil_image = Image.fromarray(_convert(image_array, np.uint8, force_copy=False))
    file_obj = tempfile.NamedTemporaryFile(delete=False, suffix=".png", dir=dir)
    pil_image.save(file_obj)
    return file_obj


def save_pil_to_file(pil_image, dir=None):
    file_obj = tempfile.NamedTemporaryFile(delete=False, suffix=".png", dir=dir)
    pil_image.save(file_obj)
    return file_obj


def encode_pil_to_base64(pil_image):
    with BytesIO() as output_bytes:

        # Copy any text-only metadata
        use_metadata = False
        metadata = PngImagePlugin.PngInfo()
        for key, value in pil_image.info.items():
            if isinstance(key, str) and isinstance(value, str):
                metadata.add_text(key, value)
                use_metadata = True

        pil_image.save(
            output_bytes, "PNG", pnginfo=(metadata if use_metadata else None)
        )
        bytes_data = output_bytes.getvalue()
    base64_str = str(base64.b64encode(bytes_data), "utf-8")
    return "data:image/png;base64," + base64_str


def encode_array_to_base64(image_array):
    with BytesIO() as output_bytes:
        pil_image = Image.fromarray(_convert(image_array, np.uint8, force_copy=False))
        pil_image.save(output_bytes, "PNG")
        bytes_data = output_bytes.getvalue()
    base64_str = str(base64.b64encode(bytes_data), "utf-8")
    return "data:image/png;base64," + base64_str


def resize_and_crop(img, size, crop_type="center"):
    """
    Resize and crop an image to fit the specified size.
    args:
        size: `(width, height)` tuple. Pass `None` for either width or height
        to only crop and resize the other.
        crop_type: can be 'top', 'middle' or 'bottom', depending on this
            value, the image will cropped getting the 'top/left', 'middle' or
            'bottom/right' of the image to fit the size.
    raises:
        ValueError: if an invalid `crop_type` is provided.
    """
    if crop_type == "top":
        center = (0, 0)
    elif crop_type == "center":
        center = (0.5, 0.5)
    else:
        raise ValueError

    resize = list(size)
    if size[0] is None:
        resize[0] = img.size[0]
    if size[1] is None:
        resize[1] = img.size[1]
    return ImageOps.fit(img, resize, centering=center)  # type: ignore


##################
# Audio
##################


def audio_from_file(filename, crop_min=0, crop_max=100):
    try:
        audio = AudioSegment.from_file(filename)
    except FileNotFoundError as e:
        isfile = Path(filename).is_file()
        msg = (
            f"Cannot load audio from file: `{'ffprobe' if isfile else filename}` not found."
            + " Please install `ffmpeg` in your system to use non-WAV audio file formats"
            " and make sure `ffprobe` is in your PATH."
            if isfile
            else ""
        )
        raise RuntimeError(msg) from e
    if crop_min != 0 or crop_max != 100:
        audio_start = len(audio) * crop_min / 100
        audio_end = len(audio) * crop_max / 100
        audio = audio[audio_start:audio_end]
    data = np.array(audio.get_array_of_samples())
    if audio.channels > 1:
        data = data.reshape(-1, audio.channels)
    return audio.frame_rate, data


def audio_to_file(sample_rate, data, filename):
    data = convert_to_16_bit_wav(data)
    audio = AudioSegment(
        data.tobytes(),
        frame_rate=sample_rate,
        sample_width=data.dtype.itemsize,
        channels=(1 if len(data.shape) == 1 else data.shape[1]),
    )
    file = audio.export(filename, format="wav")
    file.close()  # type: ignore


def convert_to_16_bit_wav(data):
    # Based on: https://docs.scipy.org/doc/scipy/reference/generated/scipy.io.wavfile.write.html
    warning = "Trying to convert audio automatically from {} to 16-bit int format."
    if data.dtype in [np.float64, np.float32, np.float16]:
        warnings.warn(warning.format(data.dtype))
        data = data / np.abs(data).max()
        data = data * 32767
        data = data.astype(np.int16)
    elif data.dtype == np.int32:
        warnings.warn(warning.format(data.dtype))
        data = data / 65538
        data = data.astype(np.int16)
    elif data.dtype == np.int16:
        pass
    elif data.dtype == np.uint16:
        warnings.warn(warning.format(data.dtype))
        data = data - 32768
        data = data.astype(np.int16)
    elif data.dtype == np.uint8:
        warnings.warn(warning.format(data.dtype))
        data = data * 257 - 32768
        data = data.astype(np.int16)
    else:
        raise ValueError(
            "Audio data cannot be converted automatically from "
            f"{data.dtype} to 16-bit int format."
        )
    return data


##################
# OUTPUT
##################


def decode_base64_to_binary(encoding) -> Tuple[bytes, str | None]:
    extension = get_extension(encoding)
    try:
        data = encoding.split(",")[1]
    except IndexError:
        data = ""
    return base64.b64decode(data), extension


def decode_base64_to_file(
    encoding, encryption_key=None, file_path=None, dir=None, prefix=None
):
    if dir is not None:
        os.makedirs(dir, exist_ok=True)
    data, extension = decode_base64_to_binary(encoding)
    if file_path is not None and prefix is None:
        filename = Path(file_path).name
        prefix = filename
        if "." in filename:
            prefix = filename[0 : filename.index(".")]
            extension = filename[filename.index(".") + 1 :]

    if prefix is not None:
        prefix = utils.strip_invalid_filename_characters(prefix)

    if extension is None:
        file_obj = tempfile.NamedTemporaryFile(delete=False, prefix=prefix, dir=dir)
    else:
        file_obj = tempfile.NamedTemporaryFile(
            delete=False,
            prefix=prefix,
            suffix="." + extension,
            dir=dir,
        )
    if encryption_key is not None:
        data = encryptor.encrypt(encryption_key, data)
    file_obj.write(data)
    file_obj.flush()
    return file_obj


def dict_or_str_to_json_file(jsn, dir=None):
    if dir is not None:
        os.makedirs(dir, exist_ok=True)

    file_obj = tempfile.NamedTemporaryFile(
        delete=False, suffix=".json", dir=dir, mode="w+"
    )
    if isinstance(jsn, str):
        jsn = json.loads(jsn)
    json.dump(jsn, file_obj)
    file_obj.flush()
    return file_obj


def file_to_json(file_path: str | Path) -> Dict:
    with open(file_path) as f:
        return json.load(f)


class TempFileManager:
    """
    A class that should be inherited by any Component that needs to manage temporary files.
    It should be instantiated in the __init__ method of the component.
    """

    def __init__(self) -> None:
        # Set stores all the temporary files created by this component.
        self.temp_files = set()

    def hash_file(self, file_path: str, chunk_num_blocks: int = 128) -> str:
        sha1 = hashlib.sha1()
        with open(file_path, "rb") as f:
            for chunk in iter(lambda: f.read(chunk_num_blocks * sha1.block_size), b""):
                sha1.update(chunk)
        return sha1.hexdigest()

    def hash_url(self, url: str, chunk_num_blocks: int = 128) -> str:
        sha1 = hashlib.sha1()
        remote = urllib.request.urlopen(url)
        max_file_size = 100 * 1024 * 1024  # 100MB
        total_read = 0
        while True:
            data = remote.read(chunk_num_blocks * sha1.block_size)
            total_read += chunk_num_blocks * sha1.block_size
            if not data or total_read > max_file_size:
                break
            sha1.update(data)
        return sha1.hexdigest()

    def get_prefix_and_extension(self, file_path_or_url: str) -> Tuple[str, str]:
        file_name = Path(file_path_or_url).name
        prefix, extension = file_name, None
        if "." in file_name:
            prefix = file_name[0 : file_name.index(".")]
            extension = "." + file_name[file_name.index(".") + 1 :]
        else:
            extension = ""
        prefix = utils.strip_invalid_filename_characters(prefix)
        return prefix, extension

    def get_temp_file_path(self, file_path: str) -> str:
        prefix, extension = self.get_prefix_and_extension(file_path)
        file_hash = self.hash_file(file_path)
        return prefix + file_hash + extension

    def get_temp_url_path(self, url: str) -> str:
        prefix, extension = self.get_prefix_and_extension(url)
        file_hash = self.hash_url(url)
        return prefix + file_hash + extension

    def make_temp_copy_if_needed(self, file_path: str) -> str:
        """Returns a temporary file path for a copy of the given file path if it does
        not already exist. Otherwise returns the path to the existing temp file."""
        f = tempfile.NamedTemporaryFile()
        temp_dir = Path(f.name).parent

        temp_file_path = self.get_temp_file_path(file_path)
        f.name = str(temp_dir / temp_file_path)
        full_temp_file_path = str(Path(f.name).resolve())

        if not Path(full_temp_file_path).exists():
            shutil.copy2(file_path, full_temp_file_path)

        self.temp_files.add(full_temp_file_path)
        return full_temp_file_path

    def download_temp_copy_if_needed(self, url: str) -> str:
        """Downloads a file and makes a temporary file path for a copy if does not already
        exist. Otherwise returns the path to the existing temp file."""
        f = tempfile.NamedTemporaryFile()
        temp_dir = Path(f.name).parent

        temp_file_path = self.get_temp_url_path(url)
        f.name = str(temp_dir / temp_file_path)
        full_temp_file_path = str(Path(f.name).resolve())

        if not Path(full_temp_file_path).exists():
            with requests.get(url, stream=True) as r:
                with open(full_temp_file_path, "wb") as f:
                    shutil.copyfileobj(r.raw, f)

        self.temp_files.add(full_temp_file_path)
        return full_temp_file_path


def create_tmp_copy_of_file(file_path, dir=None):
    if dir is not None:
        os.makedirs(dir, exist_ok=True)
    file_name = Path(file_path).name
    prefix, extension = file_name, None
    if "." in file_name:
        prefix = file_name[0 : file_name.index(".")]
        extension = file_name[file_name.index(".") + 1 :]
    prefix = utils.strip_invalid_filename_characters(prefix)
    if extension is None:
        file_obj = tempfile.NamedTemporaryFile(delete=False, prefix=prefix, dir=dir)
    else:
        file_obj = tempfile.NamedTemporaryFile(
            delete=False,
            prefix=prefix,
            suffix="." + extension,
            dir=dir,
        )
    shutil.copy2(file_path, file_obj.name)
    return file_obj


def _convert(image, dtype, force_copy=False, uniform=False):
    """
    Adapted from: https://github.com/scikit-image/scikit-image/blob/main/skimage/util/dtype.py#L510-L531

    Convert an image to the requested data-type.
    Warnings are issued in case of precision loss, or when negative values
    are clipped during conversion to unsigned integer types (sign loss).
    Floating point values are expected to be normalized and will be clipped
    to the range [0.0, 1.0] or [-1.0, 1.0] when converting to unsigned or
    signed integers respectively.
    Numbers are not shifted to the negative side when converting from
    unsigned to signed integer types. Negative values will be clipped when
    converting to unsigned integers.
    Parameters
    ----------
    image : ndarray
        Input image.
    dtype : dtype
        Target data-type.
    force_copy : bool, optional
        Force a copy of the data, irrespective of its current dtype.
    uniform : bool, optional
        Uniformly quantize the floating point range to the integer range.
        By default (uniform=False) floating point values are scaled and
        rounded to the nearest integers, which minimizes back and forth
        conversion errors.
    .. versionchanged :: 0.15
        ``_convert`` no longer warns about possible precision or sign
        information loss. See discussions on these warnings at:
        https://github.com/scikit-image/scikit-image/issues/2602
        https://github.com/scikit-image/scikit-image/issues/543#issuecomment-208202228
        https://github.com/scikit-image/scikit-image/pull/3575
    References
    ----------
    .. [1] DirectX data conversion rules.
           https://msdn.microsoft.com/en-us/library/windows/desktop/dd607323%28v=vs.85%29.aspx
    .. [2] Data Conversions. In "OpenGL ES 2.0 Specification v2.0.25",
           pp 7-8. Khronos Group, 2010.
    .. [3] Proper treatment of pixels as integers. A.W. Paeth.
           In "Graphics Gems I", pp 249-256. Morgan Kaufmann, 1990.
    .. [4] Dirty Pixels. J. Blinn. In "Jim Blinn's corner: Dirty Pixels",
           pp 47-57. Morgan Kaufmann, 1998.
    """
    dtype_range = {
        bool: (False, True),
        np.bool_: (False, True),
        np.bool8: (False, True),
        float: (-1, 1),
        np.float_: (-1, 1),
        np.float16: (-1, 1),
        np.float32: (-1, 1),
        np.float64: (-1, 1),
    }

    def _dtype_itemsize(itemsize, *dtypes):
        """Return first of `dtypes` with itemsize greater than `itemsize`
        Parameters
        ----------
        itemsize: int
            The data type object element size.
        Other Parameters
        ----------------
        *dtypes:
            Any Object accepted by `np.dtype` to be converted to a data
            type object
        Returns
        -------
        dtype: data type object
            First of `dtypes` with itemsize greater than `itemsize`.
        """
        return next(dt for dt in dtypes if np.dtype(dt).itemsize >= itemsize)

    def _dtype_bits(kind, bits, itemsize=1):
        """Return dtype of `kind` that can store a `bits` wide unsigned int
        Parameters:
        kind: str
            Data type kind.
        bits: int
            Desired number of bits.
        itemsize: int
            The data type object element size.
        Returns
        -------
        dtype: data type object
            Data type of `kind` that can store a `bits` wide unsigned int
        """

        s = next(
            i
            for i in (itemsize,) + (2, 4, 8)
            if bits < (i * 8) or (bits == (i * 8) and kind == "u")
        )

        return np.dtype(kind + str(s))

    def _scale(a, n, m, copy=True):
        """Scale an array of unsigned/positive integers from `n` to `m` bits.
        Numbers can be represented exactly only if `m` is a multiple of `n`.
        Parameters
        ----------
        a : ndarray
            Input image array.
        n : int
            Number of bits currently used to encode the values in `a`.
        m : int
            Desired number of bits to encode the values in `out`.
        copy : bool, optional
            If True, allocates and returns new array. Otherwise, modifies
            `a` in place.
        Returns
        -------
        out : array
            Output image array. Has the same kind as `a`.
        """
        kind = a.dtype.kind
        if n > m and a.max() < 2**m:
            return a.astype(_dtype_bits(kind, m))
        elif n == m:
            return a.copy() if copy else a
        elif n > m:
            # downscale with precision loss
            if copy:
                b = np.empty(a.shape, _dtype_bits(kind, m))
                np.floor_divide(a, 2 ** (n - m), out=b, dtype=a.dtype, casting="unsafe")
                return b
            else:
                a //= 2 ** (n - m)
                return a
        elif m % n == 0:
            # exact upscale to a multiple of `n` bits
            if copy:
                b = np.empty(a.shape, _dtype_bits(kind, m))
                np.multiply(a, (2**m - 1) // (2**n - 1), out=b, dtype=b.dtype)
                return b
            else:
                a = a.astype(_dtype_bits(kind, m, a.dtype.itemsize), copy=False)
                a *= (2**m - 1) // (2**n - 1)
                return a
        else:
            # upscale to a multiple of `n` bits,
            # then downscale with precision loss
            o = (m // n + 1) * n
            if copy:
                b = np.empty(a.shape, _dtype_bits(kind, o))
                np.multiply(a, (2**o - 1) // (2**n - 1), out=b, dtype=b.dtype)
                b //= 2 ** (o - m)
                return b
            else:
                a = a.astype(_dtype_bits(kind, o, a.dtype.itemsize), copy=False)
                a *= (2**o - 1) // (2**n - 1)
                a //= 2 ** (o - m)
                return a

    image = np.asarray(image)
    dtypeobj_in = image.dtype
    if dtype is np.floating:
        dtypeobj_out = np.dtype("float64")
    else:
        dtypeobj_out = np.dtype(dtype)
    dtype_in = dtypeobj_in.type
    dtype_out = dtypeobj_out.type
    kind_in = dtypeobj_in.kind
    kind_out = dtypeobj_out.kind
    itemsize_in = dtypeobj_in.itemsize
    itemsize_out = dtypeobj_out.itemsize

    # Below, we do an `issubdtype` check.  Its purpose is to find out
    # whether we can get away without doing any image conversion.  This happens
    # when:
    #
    # - the output and input dtypes are the same or
    # - when the output is specified as a type, and the input dtype
    #   is a subclass of that type (e.g. `np.floating` will allow
    #   `float32` and `float64` arrays through)

    if np.issubdtype(dtype_in, np.obj2sctype(dtype)):
        if force_copy:
            image = image.copy()
        return image

    if kind_in in "ui":
        imin_in = np.iinfo(dtype_in).min
        imax_in = np.iinfo(dtype_in).max
    if kind_out in "ui":
        imin_out = np.iinfo(dtype_out).min  # type: ignore
        imax_out = np.iinfo(dtype_out).max  # type: ignore

    # any -> binary
    if kind_out == "b":
        return image > dtype_in(dtype_range[dtype_in][1] / 2)

    # binary -> any
    if kind_in == "b":
        result = image.astype(dtype_out)
        if kind_out != "f":
            result *= dtype_out(dtype_range[dtype_out][1])
        return result

    # float -> any
    if kind_in == "f":
        if kind_out == "f":
            # float -> float
            return image.astype(dtype_out)

        if np.min(image) < -1.0 or np.max(image) > 1.0:
            raise ValueError("Images of type float must be between -1 and 1.")
        # floating point -> integer
        # use float type that can represent output integer type
        computation_type = _dtype_itemsize(
            itemsize_out, dtype_in, np.float32, np.float64
        )

        if not uniform:
            if kind_out == "u":
                image_out = np.multiply(image, imax_out, dtype=computation_type)  # type: ignore
            else:
                image_out = np.multiply(
                    image, (imax_out - imin_out) / 2, dtype=computation_type  # type: ignore
                )
                image_out -= 1.0 / 2.0
            np.rint(image_out, out=image_out)
            np.clip(image_out, imin_out, imax_out, out=image_out)  # type: ignore
        elif kind_out == "u":
            image_out = np.multiply(image, imax_out + 1, dtype=computation_type)  # type: ignore
            np.clip(image_out, 0, imax_out, out=image_out)  # type: ignore
        else:
            image_out = np.multiply(
                image, (imax_out - imin_out + 1.0) / 2.0, dtype=computation_type  # type: ignore
            )
            np.floor(image_out, out=image_out)
            np.clip(image_out, imin_out, imax_out, out=image_out)  # type: ignore
        return image_out.astype(dtype_out)

    # signed/unsigned int -> float
    if kind_out == "f":
        # use float type that can exactly represent input integers
        computation_type = _dtype_itemsize(
            itemsize_in, dtype_out, np.float32, np.float64
        )

        if kind_in == "u":
            # using np.divide or np.multiply doesn't copy the data
            # until the computation time
            image = np.multiply(image, 1.0 / imax_in, dtype=computation_type)  # type: ignore
            # DirectX uses this conversion also for signed ints
            # if imin_in:
            #     np.maximum(image, -1.0, out=image)
        else:
            image = np.add(image, 0.5, dtype=computation_type)
            image *= 2 / (imax_in - imin_in)  # type: ignore

        return np.asarray(image, dtype_out)

    # unsigned int -> signed/unsigned int
    if kind_in == "u":
        if kind_out == "i":
            # unsigned int -> signed int
            image = _scale(image, 8 * itemsize_in, 8 * itemsize_out - 1)
            return image.view(dtype_out)
        else:
            # unsigned int -> unsigned int
            return _scale(image, 8 * itemsize_in, 8 * itemsize_out)

    # signed int -> unsigned int
    if kind_out == "u":
        image = _scale(image, 8 * itemsize_in - 1, 8 * itemsize_out)
        result = np.empty(image.shape, dtype_out)
        np.maximum(image, 0, out=result, dtype=image.dtype, casting="unsafe")
        return result

    # signed int -> signed int
    if itemsize_in > itemsize_out:
        return _scale(image, 8 * itemsize_in - 1, 8 * itemsize_out - 1)

    image = image.astype(_dtype_bits("i", itemsize_out * 8))
    image -= imin_in  # type: ignore
    image = _scale(image, 8 * itemsize_in, 8 * itemsize_out, copy=False)
    image += imin_out  # type: ignore
    return image.astype(dtype_out)


def ffmpeg_installed() -> bool:
    return shutil.which("ffmpeg") is not None


def video_is_playable(video_filepath: str) -> bool:
    """Determines if a video is playable in the browser.

    A video is playable if it has a playable container and codec.
        .mp4 -> h264
        .webm -> vp9
        .ogg -> theora
    """
    try:
        container = pathlib.Path(video_filepath).suffix.lower()
        probe = FFprobe(
            global_options="-show_format -show_streams -select_streams v -print_format json",
            inputs={video_filepath: None},
        )
        output = probe.run(stderr=subprocess.PIPE, stdout=subprocess.PIPE)
        output = json.loads(output[0])
        video_codec = output["streams"][0]["codec_name"]
        return (container, video_codec) in [
            (".mp4", "h264"),
            (".ogg", "theora"),
            (".webm", "vp9"),
        ]
    # If anything goes wrong, assume the video can be played to not convert downstream
    except (FFRuntimeError, IndexError, KeyError):
        return True


def convert_video_to_playable_mp4(video_path: str) -> str:
    """Convert the video to mp4. If something goes wrong return the original video."""
    try:
        output_path = pathlib.Path(video_path).with_suffix(".mp4")
        with tempfile.NamedTemporaryFile(delete=False) as tmp_file:
            shutil.copy2(video_path, tmp_file.name)
            # ffmpeg will automatically use h264 codec (playable in browser) when converting to mp4
            ff = FFmpeg(
                inputs={str(tmp_file.name): None},
                outputs={str(output_path): None},
                global_options="-y -loglevel quiet",
            )
            ff.run()
    except FFRuntimeError as e:
        print(f"Error converting video to browser-playable format {str(e)}")
        output_path = video_path
    return str(output_path)<|MERGE_RESOLUTION|>--- conflicted
+++ resolved
@@ -74,16 +74,12 @@
     type = mimetypes.guess_type(encoding)[0]
     if type == "audio/flac":  # flac is not supported by mimetypes
         return "flac"
-<<<<<<< HEAD
+    elif type is None:
+        return None
     try:
         extension = mimetypes.guess_extension(type)
     except:
-        extension = None
-=======
-    elif type is None:
         return None
-    extension = mimetypes.guess_extension(type)
->>>>>>> f0727b91
     if extension is not None and extension.startswith("."):
         extension = extension[1:]
     return extension
