--- conflicted
+++ resolved
@@ -572,7 +572,6 @@
                     status_tracker=status_tracker,
                 )
             clear_btn.click(
-<<<<<<< HEAD
                 f"""() => {json.dumps(
                     [component.cleared_value if hasattr(component, "cleared_value") else None
                     for component in self.input_components + self.output_components] + [True]
@@ -585,25 +584,6 @@
                 + [input_component_column]
                 + ([interpret_component_column] if self.interpretation else []),
                 _js=True,
-=======
-                (
-                    lambda: [
-                        component.default_value
-                        if hasattr(component, "default_value")
-                        else None
-                        for component in self.input_components + self.output_components
-                    ]
-                    + [True]
-                    + ([False] if self.interpretation else [])
-                ),
-                [],
-                (
-                    self.input_components
-                    + self.output_components
-                    + [input_component_column]
-                    + ([interpret_component_column] if self.interpretation else [])
-                ),
->>>>>>> 72df62da
             )
             if self.examples:
                 examples = Dataset(
