"""
This file defines two useful high-level abstractions to build Gradio apps: Interface and TabbedInterface.
"""

from __future__ import annotations

import inspect
import json
import os
import warnings
import weakref
from typing import TYPE_CHECKING, Any, Callable, Literal

from gradio_client.documentation import document, set_documentation_group

<<<<<<< HEAD
from gradio import Examples, external, utils
=======
from gradio import Examples, utils
>>>>>>> 9053c95a
from gradio.blocks import Blocks
from gradio.components import (
    Button,
    ClearButton,
    Component,
    DuplicateButton,
    Markdown,
    State,
    get_component_instance,
)
from gradio.data_classes import InterfaceTypes
<<<<<<< HEAD
from gradio.deprecation import warn_deprecation
=======
>>>>>>> 9053c95a
from gradio.events import Events, on
from gradio.exceptions import RenderError
from gradio.flagging import CSVLogger, FlaggingCallback, FlagMethod
from gradio.layouts import Column, Row, Tab, Tabs
from gradio.pipelines import load_from_pipeline
from gradio.themes import ThemeClass as Theme

set_documentation_group("interface")

if TYPE_CHECKING:  # Only import for type checking (is False at runtime).
    from transformers.pipelines.base import Pipeline


@document("launch", "load", "from_pipeline", "integrate", "queue")
class Interface(Blocks):
    """
    Interface is Gradio's main high-level class, and allows you to create a web-based GUI / demo
    around a machine learning model (or any Python function) in a few lines of code.
    You must specify three parameters: (1) the function to create a GUI for (2) the desired input components and
    (3) the desired output components. Additional parameters can be used to control the appearance
    and behavior of the demo.

    Example:
        import gradio as gr

        def image_classifier(inp):
            return {'cat': 0.3, 'dog': 0.7}

        demo = gr.Interface(fn=image_classifier, inputs="image", outputs="label")
        demo.launch()
    Demos: hello_world, hello_world_3, gpt2_xl
    Guides: quickstart, key-features, sharing-your-app, interface-state, reactive-interfaces, advanced-interface-features, setting-up-a-gradio-demo-for-maximum-performance
    """

    # stores references to all currently existing Interface instances
    instances: weakref.WeakSet = weakref.WeakSet()

    @classmethod
    def get_instances(cls) -> list[Interface]:
        """
        :return: list of all current instances.
        """
        return list(Interface.instances)

    @classmethod
    def from_pipeline(cls, pipeline: Pipeline, **kwargs) -> Interface:
        """
        Class method that constructs an Interface from a Hugging Face transformers.Pipeline object.
        The input and output components are automatically determined from the pipeline.
        Parameters:
            pipeline: the pipeline object to use.
        Returns:
            a Gradio Interface object from the given Pipeline
        Example:
            import gradio as gr
            from transformers import pipeline
            pipe = pipeline("image-classification")
            gr.Interface.from_pipeline(pipe).launch()
        """
        interface_info = load_from_pipeline(pipeline)
        kwargs = dict(interface_info, **kwargs)
        interface = cls(**kwargs)
        return interface

    def __init__(
        self,
        fn: Callable,
        inputs: str | Component | list[str | Component] | None,
        outputs: str | Component | list[str | Component] | None,
        examples: list[Any] | list[list[Any]] | str | None = None,
        cache_examples: bool | None = None,
        examples_per_page: int = 10,
        live: bool = False,
        title: str | None = None,
        description: str | None = None,
        article: str | None = None,
        thumbnail: str | None = None,
        theme: Theme | str | None = None,
        css: str | None = None,
        allow_flagging: str | None = None,
        flagging_options: list[str] | list[tuple[str, str]] | None = None,
        flagging_dir: str = "flagged",
        flagging_callback: FlaggingCallback | None = None,
        analytics_enabled: bool | None = None,
        batch: bool = False,
        max_batch_size: int = 4,
        api_name: str | Literal[False] | None = "predict",
        _api_mode: bool = False,
        allow_duplication: bool = False,
        **kwargs,
    ):
        """
        Parameters:
            fn: the function to wrap an interface around. Often a machine learning model's prediction function. Each parameter of the function corresponds to one input component, and the function should return a single value or a tuple of values, with each element in the tuple corresponding to one output component.
            inputs: a single Gradio component, or list of Gradio components. Components can either be passed as instantiated objects, or referred to by their string shortcuts. The number of input components should match the number of parameters in fn. If set to None, then only the output components will be displayed.
            outputs: a single Gradio component, or list of Gradio components. Components can either be passed as instantiated objects, or referred to by their string shortcuts. The number of output components should match the number of values returned by fn. If set to None, then only the input components will be displayed.
            examples: sample inputs for the function; if provided, appear below the UI components and can be clicked to populate the interface. Should be nested list, in which the outer list consists of samples and each inner list consists of an input corresponding to each input component. A string path to a directory of examples can also be provided, but it should be within the directory with the python file running the gradio app. If there are multiple input components and a directory is provided, a log.csv file must be present in the directory to link corresponding inputs.
            cache_examples: If True, caches examples in the server for fast runtime in examples. If `fn` is a generator function, then the last yielded value will be used as the output. The default option in HuggingFace Spaces is True. The default option elsewhere is False.
            examples_per_page: If examples are provided, how many to display per page.
            live: whether the interface should automatically rerun if any of the inputs change.
            title: a title for the interface; if provided, appears above the input and output components in large font. Also used as the tab title when opened in a browser window.
            description: a description for the interface; if provided, appears above the input and output components and beneath the title in regular font. Accepts Markdown and HTML content.
            article: an expanded article explaining the interface; if provided, appears below the input and output components in regular font. Accepts Markdown and HTML content.
            thumbnail: path or url to image to use as display image when the web demo is shared on social media.
            theme: Theme to use, loaded from gradio.themes.
            css: custom css or path to custom css file to use with interface.
            allow_flagging: one of "never", "auto", or "manual". If "never" or "auto", users will not see a button to flag an input and output. If "manual", users will see a button to flag. If "auto", every input the user submits will be automatically flagged (outputs are not flagged). If "manual", both the input and outputs are flagged when the user clicks flag button. This parameter can be set with environmental variable GRADIO_ALLOW_FLAGGING; otherwise defaults to "manual".
            flagging_options: if provided, allows user to select from the list of options when flagging. Only applies if allow_flagging is "manual". Can either be a list of tuples of the form (label, value), where label is the string that will be displayed on the button and value is the string that will be stored in the flagging CSV; or it can be a list of strings ["X", "Y"], in which case the values will be the list of strings and the labels will ["Flag as X", "Flag as Y"], etc.
            flagging_dir: what to name the directory where flagged data is stored.
            flagging_callback: None or an instance of a subclass of FlaggingCallback which will be called when a sample is flagged. If set to None, an instance of gradio.flagging.CSVLogger will be created and logs will be saved to a local CSV file in flagging_dir. Default to None.
            analytics_enabled: Whether to allow basic telemetry. If None, will use GRADIO_ANALYTICS_ENABLED environment variable if defined, or default to True.
            batch: If True, then the function should process a batch of inputs, meaning that it should accept a list of input values for each parameter. The lists should be of equal length (and be up to length `max_batch_size`). The function is then *required* to return a tuple of lists (even if there is only 1 output component), with each list in the tuple corresponding to one output component.
            max_batch_size: Maximum number of inputs to batch together if this is called from the queue (only relevant if batch=True)
            api_name: Defines how the endpoint appears in the API docs. Can be a string, None, or False. If False or None, the endpoint will not be exposed in the api docs. If set to a string, the endpoint will be exposed in the api docs with the given name. Default value is "predict".
            allow_duplication: If True, then will show a 'Duplicate Spaces' button on Hugging Face Spaces.
        """
        super().__init__(
            analytics_enabled=analytics_enabled,
            mode="interface",
            css=css,
            title=title or "Gradio",
            theme=theme,
            **kwargs,
        )
        self.api_name: str | Literal[False] | None = api_name
        self.interface_type = InterfaceTypes.STANDARD
        if (inputs is None or inputs == []) and (outputs is None or outputs == []):
            raise ValueError("Must provide at least one of `inputs` or `outputs`")
        elif outputs is None or outputs == []:
            outputs = []
            self.interface_type = InterfaceTypes.INPUT_ONLY
        elif inputs is None or inputs == []:
            inputs = []
            self.interface_type = InterfaceTypes.OUTPUT_ONLY

        assert isinstance(inputs, (str, list, Component))
        assert isinstance(outputs, (str, list, Component))

        if not isinstance(inputs, list):
            inputs = [inputs]
        if not isinstance(outputs, list):
            outputs = [outputs]

        if self.space_id and cache_examples is None:
            self.cache_examples = True
        else:
            self.cache_examples = cache_examples or False

        state_input_indexes = [
            idx for idx, i in enumerate(inputs) if i == "state" or isinstance(i, State)
        ]
        state_output_indexes = [
            idx for idx, o in enumerate(outputs) if o == "state" or isinstance(o, State)
        ]

        if len(state_input_indexes) == 0 and len(state_output_indexes) == 0:
            pass
        elif len(state_input_indexes) != 1 or len(state_output_indexes) != 1:
            raise ValueError(
                "If using 'state', there must be exactly one state input and one state output."
            )
        else:
            state_input_index = state_input_indexes[0]
            state_output_index = state_output_indexes[0]
            if inputs[state_input_index] == "state":
                default = utils.get_default_args(fn)[state_input_index]
                state_variable = State(value=default)  # type: ignore
            else:
                state_variable = inputs[state_input_index]

            inputs[state_input_index] = state_variable
            outputs[state_output_index] = state_variable

            if cache_examples:
                warnings.warn(
                    "Cache examples cannot be used with state inputs and outputs."
                    "Setting cache_examples to False."
                )
            self.cache_examples = False

        self.input_components = [
            get_component_instance(i, unrender=True) for i in inputs  # type: ignore
        ]
        self.output_components = [
            get_component_instance(o, unrender=True) for o in outputs  # type: ignore
        ]

        for component in self.input_components + self.output_components:
            if not (isinstance(component, Component)):
                raise ValueError(
                    f"{component} is not a valid input/output component for Interface."
                )

        if len(self.input_components) == len(self.output_components):
            same_components = [
                i is o for i, o in zip(self.input_components, self.output_components)
            ]
            if all(same_components):
                self.interface_type = InterfaceTypes.UNIFIED

        if self.interface_type in [
            InterfaceTypes.STANDARD,
            InterfaceTypes.OUTPUT_ONLY,
        ]:
            for o in self.output_components:
                assert isinstance(o, Component)
                if o.interactive is None:
                    # Unless explicitly otherwise specified, force output components to
                    # be non-interactive
                    o.interactive = False

        self.api_mode = _api_mode
        self.fn = fn
        self.fn_durations = [0, 0]
        self.__name__ = getattr(fn, "__name__", "fn")
        self.live = live
        self.title = title

        self.simple_description = utils.remove_html_tags(description)
        self.description = description
        if article is not None:
            article = utils.readme_to_html(article)
        self.article = article

        self.thumbnail = thumbnail

        self.examples = examples
        self.examples_per_page = examples_per_page

        self.simple_server = None

        # For allow_flagging: (1) first check for parameter,
        # (2) check for env variable, (3) default to True/"manual"
        if allow_flagging is None:
            allow_flagging = os.getenv("GRADIO_ALLOW_FLAGGING", "manual")
        if allow_flagging is True:
            warnings.warn(
                "The `allow_flagging` parameter in `Interface` now"
                "takes a string value ('auto', 'manual', or 'never')"
                ", not a boolean. Setting parameter to: 'manual'."
            )
            self.allow_flagging = "manual"
        elif allow_flagging == "manual":
            self.allow_flagging = "manual"
        elif allow_flagging is False:
            warnings.warn(
                "The `allow_flagging` parameter in `Interface` now"
                "takes a string value ('auto', 'manual', or 'never')"
                ", not a boolean. Setting parameter to: 'never'."
            )
            self.allow_flagging = "never"
        elif allow_flagging == "never":
            self.allow_flagging = "never"
        elif allow_flagging == "auto":
            self.allow_flagging = "auto"
        else:
            raise ValueError(
                "Invalid value for `allow_flagging` parameter."
                "Must be: 'auto', 'manual', or 'never'."
            )

        if flagging_options is None:
            self.flagging_options = [("Flag", "")]
        elif not (isinstance(flagging_options, list)):
            raise ValueError(
                "flagging_options must be a list of strings or list of (string, string) tuples."
            )
        elif all(isinstance(x, str) for x in flagging_options):
            self.flagging_options = [(f"Flag as {x}", x) for x in flagging_options]
        elif all(isinstance(x, tuple) for x in flagging_options):
            self.flagging_options = flagging_options
        else:
            raise ValueError(
                "flagging_options must be a list of strings or list of (string, string) tuples."
            )

        if flagging_callback is None:
            flagging_callback = CSVLogger()

        self.flagging_callback = flagging_callback
        self.flagging_dir = flagging_dir

        self.batch = batch
        self.max_batch_size = max_batch_size
        self.allow_duplication = allow_duplication

        self.share = None
        self.share_url = None
        self.local_url = None

        self.favicon_path = None
        Interface.instances.add(self)

        param_types = utils.get_type_hints(self.fn)
        param_names = inspect.getfullargspec(self.fn)[0]
        if len(param_names) > 0 and inspect.ismethod(self.fn):
            param_names = param_names[1:]
        for param_name in param_names.copy():
            if utils.is_special_typed_parameter(param_name, param_types):
                param_names.remove(param_name)
        for component, param_name in zip(self.input_components, param_names):
            assert isinstance(component, Component)
            if component.label is None:
                component.label = param_name
        for i, component in enumerate(self.output_components):
            assert isinstance(component, Component)
            if component.label is None:
                if len(self.output_components) == 1:
                    component.label = "output"
                else:
                    component.label = f"output {i}"

        if self.allow_flagging != "never":
            if (
                self.interface_type == InterfaceTypes.UNIFIED
                or self.allow_flagging == "auto"
            ):
                self.flagging_callback.setup(self.input_components, self.flagging_dir)  # type: ignore
            elif self.interface_type == InterfaceTypes.INPUT_ONLY:
                pass
            else:
                self.flagging_callback.setup(
                    self.input_components + self.output_components, self.flagging_dir  # type: ignore
                )

        # Render the Gradio UI
        with self:
            self.render_title_description()

            submit_btn, clear_btn, stop_btn, flag_btns, duplicate_btn = (
                None,
                None,
                None,
                None,
                None,
            )
            input_component_column, interpret_component_column = None, None

            with Row(equal_height=False):
                if self.interface_type in [
                    InterfaceTypes.STANDARD,
                    InterfaceTypes.INPUT_ONLY,
                    InterfaceTypes.UNIFIED,
                ]:
                    (
                        submit_btn,
                        clear_btn,
                        stop_btn,
                        flag_btns,
                        input_component_column,
                    ) = self.render_input_column()
                if self.interface_type in [
                    InterfaceTypes.STANDARD,
                    InterfaceTypes.OUTPUT_ONLY,
                ]:
                    (
                        submit_btn_out,
                        clear_btn_2_out,
                        duplicate_btn,
                        stop_btn_2_out,
                        flag_btns_out,
                    ) = self.render_output_column(submit_btn)
                    submit_btn = submit_btn or submit_btn_out
                    clear_btn = clear_btn or clear_btn_2_out
                    stop_btn = stop_btn or stop_btn_2_out
                    flag_btns = flag_btns or flag_btns_out

            if clear_btn is None:
                raise RenderError("Clear button not rendered")

            self.attach_submit_events(submit_btn, stop_btn)
            self.attach_clear_events(
                clear_btn, input_component_column, interpret_component_column
            )
            if duplicate_btn is not None:
                duplicate_btn.activate()

            self.attach_flagging_events(flag_btns, clear_btn)
            self.render_examples()
            self.render_article()

        self.config = self.get_config_file()

    def render_title_description(self) -> None:
        if self.title:
            Markdown(
                f"<h1 style='text-align: center; margin-bottom: 1rem'>{self.title}</h1>"
            )
        if self.description:
            Markdown(self.description)

    def render_flag_btns(self) -> list[Button]:
        return [Button(label) for label, _ in self.flagging_options]

    def render_input_column(
        self,
    ) -> tuple[
        Button | None,
        ClearButton | None,
        Button | None,
        list[Button] | None,
        Column,
    ]:
        submit_btn, clear_btn, stop_btn, flag_btns = None, None, None, None

        with Column(variant="panel"):
            input_component_column = Column()
            with input_component_column:
                for component in self.input_components:
                    component.render()
            with Row():
                if self.interface_type in [
                    InterfaceTypes.STANDARD,
                    InterfaceTypes.INPUT_ONLY,
                ]:
                    clear_btn = ClearButton()
                    if not self.live:
                        submit_btn = Button("Submit", variant="primary")
                        # Stopping jobs only works if the queue is enabled
                        # We don't know if the queue is enabled when the interface
                        # is created. We use whether a generator function is provided
                        # as a proxy of whether the queue will be enabled.
                        # Using a generator function without the queue will raise an error.
                        if inspect.isgeneratorfunction(
                            self.fn
                        ) or inspect.isasyncgenfunction(self.fn):
                            stop_btn = Button("Stop", variant="stop", visible=False)
                elif self.interface_type == InterfaceTypes.UNIFIED:
                    clear_btn = ClearButton()
                    submit_btn = Button("Submit", variant="primary")
                    if (
                        inspect.isgeneratorfunction(self.fn)
                        or inspect.isasyncgenfunction(self.fn)
                    ) and not self.live:
                        stop_btn = Button("Stop", variant="stop")
                    if self.allow_flagging == "manual":
                        flag_btns = self.render_flag_btns()
                    elif self.allow_flagging == "auto":
                        flag_btns = [submit_btn]
        return (
            submit_btn,
            clear_btn,
            stop_btn,
            flag_btns,
            input_component_column,
        )

    def render_output_column(
        self,
        submit_btn_in: Button | None,
    ) -> tuple[
        Button | None,
        ClearButton | None,
        DuplicateButton | None,
        Button | None,
        list | None,
    ]:
        submit_btn = submit_btn_in
        clear_btn, duplicate_btn, flag_btns, stop_btn = (
            None,
            None,
            None,
            None,
        )

        with Column(variant="panel"):
            for component in self.output_components:
                if not (isinstance(component, State)):
                    component.render()
            with Row():
                if self.interface_type == InterfaceTypes.OUTPUT_ONLY:
                    clear_btn = ClearButton()
                    submit_btn = Button("Generate", variant="primary")
                    if (
                        inspect.isgeneratorfunction(self.fn)
                        or inspect.isasyncgenfunction(self.fn)
                    ) and not self.live:
                        # Stopping jobs only works if the queue is enabled
                        # We don't know if the queue is enabled when the interface
                        # is created. We use whether a generator function is provided
                        # as a proxy of whether the queue will be enabled.
                        # Using a generator function without the queue will raise an error.
                        stop_btn = Button("Stop", variant="stop", visible=False)
                if self.allow_flagging == "manual":
                    flag_btns = self.render_flag_btns()
                elif self.allow_flagging == "auto":
                    if submit_btn is None:
                        raise RenderError("Submit button not rendered")
                    flag_btns = [submit_btn]

                if self.allow_duplication:
                    duplicate_btn = DuplicateButton(scale=1, size="lg", _activate=False)

        return (
            submit_btn,
            clear_btn,
            duplicate_btn,
            stop_btn,
            flag_btns,
        )

    def render_article(self):
        if self.article:
            Markdown(self.article)

    def attach_submit_events(self, submit_btn: Button | None, stop_btn: Button | None):
        if self.live:
            if self.interface_type == InterfaceTypes.OUTPUT_ONLY:
                if submit_btn is None:
                    raise RenderError("Submit button not rendered")
                super().load(self.fn, None, self.output_components)
                # For output-only interfaces, the user probably still want a "generate"
                # button even if the Interface is live
                submit_btn.click(
                    self.fn,
                    None,
                    self.output_components,
                    api_name=self.api_name,
                    preprocess=not (self.api_mode),
                    postprocess=not (self.api_mode),
                    batch=self.batch,
                    max_batch_size=self.max_batch_size,
                )
            else:
                events: list[Callable] = []
                for component in self.input_components:
                    if component.has_event("stream") and component.streaming:  # type: ignore
                        events.append(component.stream)  # type: ignore
                    elif component.has_event("change"):
                        events.append(component.change)  # type: ignore
                on(
                    events,
                    self.fn,
                    self.input_components,
                    self.output_components,
                    api_name=self.api_name,
                    preprocess=not (self.api_mode),
                    postprocess=not (self.api_mode),
                )
        else:
            if submit_btn is None:
                raise RenderError("Submit button not rendered")
            fn = self.fn
            extra_output = []

            triggers = [submit_btn.click] + [
                component.submit  # type: ignore
                for component in self.input_components
                if component.has_event(Events.submit)
            ]

            if stop_btn:
                extra_output = [submit_btn, stop_btn]

                def cleanup():
                    return [Button(visible=True), Button(visible=False)]

                predict_event = on(
                    triggers,
                    lambda: (
                        Button(visible=False),
                        Button(visible=True),
                    ),
                    inputs=None,
                    outputs=[submit_btn, stop_btn],
                    queue=False,
                ).then(
                    self.fn,
                    self.input_components,
                    self.output_components,
                    api_name=self.api_name,
                    scroll_to_output=True,
                    preprocess=not (self.api_mode),
                    postprocess=not (self.api_mode),
                    batch=self.batch,
                    max_batch_size=self.max_batch_size,
                )

                predict_event.then(
                    cleanup,
                    inputs=None,
                    outputs=extra_output,  # type: ignore
                    queue=False,
                )

                stop_btn.click(
                    cleanup,
                    inputs=None,
                    outputs=[submit_btn, stop_btn],
                    cancels=predict_event,
                    queue=False,
                    api_name=False,
                )
            else:
                on(
                    triggers,
                    fn,
                    self.input_components,
                    self.output_components,
                    api_name=self.api_name,
                    scroll_to_output=True,
                    preprocess=not (self.api_mode),
                    postprocess=not (self.api_mode),
                    batch=self.batch,
                    max_batch_size=self.max_batch_size,
                )

    def attach_clear_events(
        self,
        clear_btn: ClearButton,
        input_component_column: Column | None,
        interpret_component_column: Column | None,
    ):
        clear_btn.add(self.input_components + self.output_components)
        clear_btn.click(
            None,
            [],
            (
                [input_component_column] if input_component_column else []
            ),  # type: ignore
            _js=f"""() => {json.dumps(
                (
                    [{'variant': None, 'visible': True, '__type__': 'update'}]
                    if self.interface_type
                       in [
                           InterfaceTypes.STANDARD,
                           InterfaceTypes.INPUT_ONLY,
                           InterfaceTypes.UNIFIED,
                       ]
                    else []
                )
            )}
            """,
        )

    def attach_flagging_events(
        self, flag_btns: list[Button] | None, clear_btn: ClearButton
    ):
        if not (
            flag_btns
            and self.interface_type
            in (
                InterfaceTypes.STANDARD,
                InterfaceTypes.OUTPUT_ONLY,
                InterfaceTypes.UNIFIED,
            )
        ):
            return

        if self.allow_flagging == "auto":
            flag_method = FlagMethod(
                self.flagging_callback, "", "", visual_feedback=False
            )
            flag_btns[0].click(  # flag_btns[0] is just the "Submit" button
                flag_method,
                inputs=self.input_components,
                outputs=None,
                preprocess=False,
                queue=False,
            )
            return

        if self.interface_type == InterfaceTypes.UNIFIED:
            flag_components = self.input_components
        else:
            flag_components = self.input_components + self.output_components

        for flag_btn, (label, value) in zip(flag_btns, self.flagging_options):
            assert isinstance(value, str)
            flag_method = FlagMethod(self.flagging_callback, label, value)
            flag_btn.click(
                lambda: Button(value="Saving...", interactive=False),
                None,
                flag_btn,
                queue=False,
                api_name=False,
            )
            flag_btn.click(
                flag_method,
                inputs=flag_components,
                outputs=flag_btn,
                preprocess=False,
                queue=False,
                api_name=False,
            )
            clear_btn.click(
                flag_method.reset, None, flag_btn, queue=False, api_name=False
            )

    def render_examples(self):
        if self.examples:
            non_state_inputs = [
                c for c in self.input_components if not isinstance(c, State)
            ]
            non_state_outputs = [
                c for c in self.output_components if not isinstance(c, State)
            ]
            self.examples_handler = Examples(
                examples=self.examples,
                inputs=non_state_inputs,  # type: ignore
                outputs=non_state_outputs,  # type: ignore
                fn=self.fn,
                cache_examples=self.cache_examples,
                examples_per_page=self.examples_per_page,
                _api_mode=self.api_mode,
                batch=self.batch,
            )

    def __str__(self):
        return self.__repr__()

    def __repr__(self):
        repr = f"Gradio Interface for: {self.__name__}"
        repr += f"\n{'-' * len(repr)}"
        repr += "\ninputs:"
        for component in self.input_components:
            repr += f"\n|-{component}"
        repr += "\noutputs:"
        for component in self.output_components:
            repr += f"\n|-{component}"
        return repr

<<<<<<< HEAD
    def test_launch(self) -> None:
        """
        Deprecated.
        """
        warn_deprecation("The Interface.test_launch() function is deprecated.")

=======
>>>>>>> 9053c95a

@document()
class TabbedInterface(Blocks):
    """
    A TabbedInterface is created by providing a list of Interfaces, each of which gets
    rendered in a separate tab.
    Demos: stt_or_tts
    """

    def __init__(
        self,
        interface_list: list[Interface],
        tab_names: list[str] | None = None,
        title: str | None = None,
        theme: Theme | None = None,
        analytics_enabled: bool | None = None,
        css: str | None = None,
    ):
        """
        Parameters:
            interface_list: a list of interfaces to be rendered in tabs.
            tab_names: a list of tab names. If None, the tab names will be "Tab 1", "Tab 2", etc.
            title: a title for the interface; if provided, appears above the input and output components in large font. Also used as the tab title when opened in a browser window.
            analytics_enabled: whether to allow basic telemetry. If None, will use GRADIO_ANALYTICS_ENABLED environment variable or default to True.
            css: custom css or path to custom css file to apply to entire Blocks
        Returns:
            a Gradio Tabbed Interface for the given interfaces
        """
        super().__init__(
            title=title or "Gradio",
            theme=theme,
            analytics_enabled=analytics_enabled,
            mode="tabbed_interface",
            css=css,
        )
        if tab_names is None:
            tab_names = [f"Tab {i}" for i in range(len(interface_list))]
        with self:
            if title:
                Markdown(
                    f"<h1 style='text-align: center; margin-bottom: 1rem'>{title}</h1>"
                )
            with Tabs():
                for interface, tab_name in zip(interface_list, tab_names):
                    with Tab(label=tab_name):
                        interface.render()


def close_all(verbose: bool = True) -> None:
    for io in Interface.get_instances():
        io.close(verbose)<|MERGE_RESOLUTION|>--- conflicted
+++ resolved
@@ -13,11 +13,7 @@
 
 from gradio_client.documentation import document, set_documentation_group
 
-<<<<<<< HEAD
-from gradio import Examples, external, utils
-=======
 from gradio import Examples, utils
->>>>>>> 9053c95a
 from gradio.blocks import Blocks
 from gradio.components import (
     Button,
@@ -29,10 +25,6 @@
     get_component_instance,
 )
 from gradio.data_classes import InterfaceTypes
-<<<<<<< HEAD
-from gradio.deprecation import warn_deprecation
-=======
->>>>>>> 9053c95a
 from gradio.events import Events, on
 from gradio.exceptions import RenderError
 from gradio.flagging import CSVLogger, FlaggingCallback, FlagMethod
@@ -755,15 +747,6 @@
             repr += f"\n|-{component}"
         return repr
 
-<<<<<<< HEAD
-    def test_launch(self) -> None:
-        """
-        Deprecated.
-        """
-        warn_deprecation("The Interface.test_launch() function is deprecated.")
-
-=======
->>>>>>> 9053c95a
 
 @document()
 class TabbedInterface(Blocks):
