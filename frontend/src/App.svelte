--- conflicted
+++ resolved
@@ -15,16 +15,10 @@
     allow_flagging,
     allow_interpretation,
     live,
-<<<<<<< HEAD
     queue,
     static_src;
 
-  $: embedded = space && space.includes("/");
-=======
-    queue;
-
   $: embedded = space !== undefined;
->>>>>>> 5fdd7218
 </script>
 
 <div
@@ -57,10 +51,7 @@
         {allow_interpretation}
         {live}
         {queue}
-<<<<<<< HEAD
         {static_src}
-=======
->>>>>>> 5fdd7218
       />
       {#if article}
         <p class="article prose pt-8 pb-4 max-w-none">
@@ -74,15 +65,10 @@
           href={"https://huggingface.co/spaces/" + space}
           class="font-semibold"
         >
-<<<<<<< HEAD
-          {space[space.indexOf("/") + 1].toUpperCase() +
-            space.substring(space.indexOf("/") + 2)}
-=======
           {space.includes("/")
             ? space[space.indexOf("/") + 1].toUpperCase() +
               space.substring(space.indexOf("/") + 2)
             : space}
->>>>>>> 5fdd7218
         </a>
         built with
         <a href="https://gradio.app" class="font-semibold">Gradio</a>, hosted on
@@ -96,16 +82,9 @@
       >
         <a href="api" target="_blank" rel="noreferrer">
           view the api
-<<<<<<< HEAD
-          <img class="h-5 inline-block" src="{static_src}/static/img/api-logo.svg" alt="api" />
-        </a>
-        &bull;
-        <a href="https://gradio.app" target="_blank" rel="noreferrer">
-          built with <img class="h-6 inline-block" src="{static_src}/static/img/logo.svg" alt="logo" />
-=======
           <img
             class="h-5 inline-block"
-            src="./static/img/api-logo.svg"
+            src="{static_src}/static/img/api-logo.svg"
             alt="api"
           />
         </a>
@@ -113,10 +92,9 @@
         <a href="https://gradio.app" target="_blank" rel="noreferrer">
           built with <img
             class="h-6 inline-block"
-            src="./static/img/logo.svg"
+            src="{static_src}/static/img/logo.svg"
             alt="logo"
           />
->>>>>>> 5fdd7218
         </a>
       </div>
     {/if}
